-- Combat Settings
-- NOTE: valid values for worldType are: "pvp", "no-pvp" and "pvp-enforced"
worldType = "pvp"
hotkeyAimbotEnabled = true
protectionLevel = 1
killsToRedSkull = 3
killsToBlackSkull = 6
pzLocked = 60000
removeChargesFromRunes = true
removeChargesFromPotions = true
removeWeaponAmmunition = true
removeWeaponCharges = true
timeToDecreaseFrags = 24 * 60 * 60
whiteSkullTime = 15 * 60
stairJumpExhaustion = 2000
experienceByKillingPlayers = false
expFromPlayersLevelRange = 75

-- Connection Config
-- NOTE: maxPlayers set to 0 means no limit
ip = "127.0.0.1"
bindOnlyGlobalAddress = false
loginProtocolPort = 7171
gameProtocolPort = 7172
statusProtocolPort = 7171
maxPlayers = 0
motd = "Welcome to The Forgotten Server!"
onePlayerOnlinePerAccount = true
allowClones = false
serverName = "Forgotten"
statusTimeout = 5000
replaceKickOnLogin = true
maxPacketsPerSecond = 25

-- Deaths
-- NOTE: Leave deathLosePercent as -1 if you want to use the default
-- death penalty formula. For the old formula, set it to 10. For
-- no skill/experience loss, set it to 0.
deathLosePercent = -1

-- Houses
-- NOTE: set housePriceEachSQM to -1 to disable the ingame buy house functionality
housePriceEachSQM = 1000
houseRentPeriod = "never"
houseOwnedByAccount = false
houseDoorShowPrice = true
premiumToBuyHouse = true
levelToBuyHouse = 8

-- Buy Premium TalkAction
buyPremiumEnabled = true
buyPremiumDays = 90
buyPremiumPrice = 10000
buyPremiumMaxDays = 365

-- Item Usage
timeBetweenActions = 200
timeBetweenExActions = 1000

-- Map
-- NOTE: set mapName WITHOUT .otbm at the end
mapName = "forgotten"
mapAuthor = "Komic"

-- Market
marketOfferDuration = 30 * 24 * 60 * 60
premiumToCreateMarketOffer = true
checkExpiredMarketOffersEachMinutes = 60
maxMarketOffersAtATimePerPlayer = 100

-- MySQL
mysqlHost = "127.0.0.1"
mysqlUser = "forgottenserver"
mysqlPass = ""
mysqlDatabase = "forgottenserver"
mysqlPort = 3306
mysqlSock = ""

-- Misc.
-- NOTE: classicAttackSpeed set to true makes players constantly attack at regular
-- intervals regardless of other actions such as item (potion) use. This setting
-- may cause high CPU usage with many players and potentially affect performance!
-- forceMonsterTypesOnLoad server loads all monster types on startup for debugging purposes, you can change to false if all of your monster files don't throw errors to save up memory.
-- sharedExperienceMultiplier 1.20 = 20%
allowChangeOutfit = true
freePremium = false
kickIdlePlayerAfterMinutes = 15
maxMessageBuffer = 4
emoteSpells = false
classicEquipmentSlots = false
classicAttackSpeed = false
showScriptsLogInConsole = true
showOnlineStatusInCharlist = false
yellMinimumLevel = 2
yellAlwaysAllowPremium = false
forceMonsterTypesOnLoad = true
<<<<<<< HEAD
changeSexEnabled = true
changeSexDaysCost = 3
premiumToOfflineTraining = true
diceEnabledOnDepot = true
sharedExperienceMultiplier = 1.20
deathListEnabled = true
maxDeathRecords = 5
useWormsToFishing = true
=======
cleanProtectionZones = false
>>>>>>> 3cb54059

-- Server Save
-- NOTE: serverSaveNotifyDuration in minutes
serverSaveNotifyMessage = true
serverSaveNotifyDuration = 5
serverSaveCleanMap = false
serverSaveClose = false
serverSaveShutdown = true

-- Rates
-- NOTE: rateExp is not used if you have enabled stages in data/XML/stages.xml
rateExp = 5
rateSkill = 3
rateLoot = 2
rateMagic = 3
rateSpawn = 1

-- Monsters
deSpawnRange = 2
deSpawnRadius = 50

-- Stamina
staminaSystem = true

-- Scripts
warnUnsafeScripts = true
convertUnsafeScripts = true

-- Startup
-- NOTE: defaultPriority only works on Windows and sets process
-- priority, valid values are: "normal", "above-normal", "high"
defaultPriority = "high"
startupDatabaseOptimization = false

-- Status Server Information
ownerName = ""
ownerEmail = ""
url = "https://otland.net/"
location = "Sweden"<|MERGE_RESOLUTION|>--- conflicted
+++ resolved
@@ -94,7 +94,7 @@
 yellMinimumLevel = 2
 yellAlwaysAllowPremium = false
 forceMonsterTypesOnLoad = true
-<<<<<<< HEAD
+cleanProtectionZones = false
 changeSexEnabled = true
 changeSexDaysCost = 3
 premiumToOfflineTraining = true
@@ -103,9 +103,6 @@
 deathListEnabled = true
 maxDeathRecords = 5
 useWormsToFishing = true
-=======
-cleanProtectionZones = false
->>>>>>> 3cb54059
 
 -- Server Save
 -- NOTE: serverSaveNotifyDuration in minutes
