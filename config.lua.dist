-- Combat Settings
-- NOTE: valid values for worldType are: "pvp", "no-pvp" and "pvp-enforced"
worldType = "pvp"
hotkeyAimbotEnabled = true
protectionLevel = 1
killsToRedSkull = 3
killsToBlackSkull = 6
pzLocked = 60000
removeChargesFromRunes = true
removeChargesFromPotions = true
removeWeaponAmmunition = true
removeWeaponCharges = true
timeToDecreaseFrags = 24 * 60 * 60
whiteSkullTime = 15 * 60
stairJumpExhaustion = 2000
experienceByKillingPlayers = false
expFromPlayersLevelRange = 75

-- Connection Config
-- NOTE: maxPlayers set to 0 means no limit
-- NOTE: allowWalkthrough is only applicable to players
ip = "127.0.0.1"
bindOnlyGlobalAddress = false
loginProtocolPort = 7171
gameProtocolPort = 7172
statusProtocolPort = 7171
maxPlayers = 0
motd = "Welcome to The Forgotten Server!"
onePlayerOnlinePerAccount = true
allowClones = false
allowWalkthrough = true
serverName = "Forgotten"
statusTimeout = 5000
replaceKickOnLogin = true
maxPacketsPerSecond = 25

-- Deaths
-- NOTE: Leave deathLosePercent as -1 if you want to use the default
-- death penalty formula. For the old formula, set it to 10. For
-- no skill/experience loss, set it to 0.
deathLosePercent = -1

-- Houses
-- NOTE: set housePriceEachSQM to -1 to disable the ingame buy house functionality
-- NOTE: valid values for houseRentPeriod are: "daily", "weekly", "monthly", "yearly"
-- use any other value to disable the rent system
housePriceEachSQM = 1000
houseRentPeriod = "never"
houseOwnedByAccount = false
houseDoorShowPrice = true
<<<<<<< HEAD
premiumToBuyHouse = true
levelToBuyHouse = 8

-- Buy Premium TalkAction
buyPremiumEnabled = true
buyPremiumDays = 90
buyPremiumPrice = 10000
buyPremiumMaxDays = 365
=======
onlyInvitedCanMoveHouseItems = true
>>>>>>> 0695e74f

-- Item Usage
timeBetweenActions = 200
timeBetweenExActions = 1000

-- Map
-- NOTE: set mapName WITHOUT .otbm at the end
mapName = "forgotten"
mapAuthor = "Komic"

-- Market
marketOfferDuration = 30 * 24 * 60 * 60
premiumToCreateMarketOffer = true
checkExpiredMarketOffersEachMinutes = 60
maxMarketOffersAtATimePerPlayer = 100

-- MySQL
mysqlHost = "127.0.0.1"
mysqlUser = "forgottenserver"
mysqlPass = ""
mysqlDatabase = "forgottenserver"
mysqlPort = 3306
mysqlSock = ""

-- Misc.
-- NOTE: classicAttackSpeed set to true makes players constantly attack at regular
-- intervals regardless of other actions such as item (potion) use. This setting
-- may cause high CPU usage with many players and potentially affect performance!
-- NOTE: forceMonsterTypesOnLoad loads all monster types on startup to validate them.
-- You can disable it to save some memory if you don't see any errors at startup.
allowChangeOutfit = true
freePremium = false
kickIdlePlayerAfterMinutes = 15
maxMessageBuffer = 4
emoteSpells = false
classicEquipmentSlots = false
classicAttackSpeed = false
showScriptsLogInConsole = true
showOnlineStatusInCharlist = false
yellMinimumLevel = 2
yellAlwaysAllowPremium = false
forceMonsterTypesOnLoad = true
cleanProtectionZones = false
changeSexEnabled = true
changeSexDaysCost = 3
premiumToOfflineTraining = true
deathListEnabled = true
maxDeathRecords = 5
useWormsToFishing = true

-- Server Save
-- NOTE: serverSaveNotifyDuration in minutes
serverSaveNotifyMessage = true
serverSaveNotifyDuration = 5
serverSaveCleanMap = false
serverSaveClose = false
serverSaveShutdown = true

-- Rates
-- NOTE: rateExp is not used if you have enabled stages in data/XML/stages.xml
rateExp = 5
rateSkill = 3
rateLoot = 2
rateMagic = 3
rateSpawn = 1

-- Monsters
deSpawnRange = 2
deSpawnRadius = 50

-- Stamina
staminaSystem = true

-- Scripts
warnUnsafeScripts = true
convertUnsafeScripts = true

-- Startup
-- NOTE: defaultPriority only works on Windows and sets process
-- priority, valid values are: "normal", "above-normal", "high"
defaultPriority = "high"
startupDatabaseOptimization = false

-- Status Server Information
ownerName = ""
ownerEmail = ""
url = "https://otland.net/"
location = "Sweden"<|MERGE_RESOLUTION|>--- conflicted
+++ resolved
@@ -48,7 +48,7 @@
 houseRentPeriod = "never"
 houseOwnedByAccount = false
 houseDoorShowPrice = true
-<<<<<<< HEAD
+onlyInvitedCanMoveHouseItems = true
 premiumToBuyHouse = true
 levelToBuyHouse = 8
 
@@ -57,9 +57,6 @@
 buyPremiumDays = 90
 buyPremiumPrice = 10000
 buyPremiumMaxDays = 365
-=======
-onlyInvitedCanMoveHouseItems = true
->>>>>>> 0695e74f
 
 -- Item Usage
 timeBetweenActions = 200
