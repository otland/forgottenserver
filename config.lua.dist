--- conflicted
+++ resolved
@@ -43,7 +43,7 @@
 housePriceEachSQM = 1000
 houseRentPeriod = "never"
 houseOwnedByAccount = false
-<<<<<<< HEAD
+houseDoorShowPrice = true
 premiumToBuyHouse = true
 levelToBuyHouse = 8
 
@@ -52,9 +52,6 @@
 buyPremiumDays = 90
 buyPremiumPrice = 10000
 buyPremiumMaxDays = 365
-=======
-houseDoorShowPrice = true
->>>>>>> 09befdca
 
 -- Item Usage
 timeBetweenActions = 200
