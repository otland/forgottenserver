--- conflicted
+++ resolved
@@ -231,9 +231,22 @@
 			end
 		end
 	end
-end
-
-<<<<<<< HEAD
+
+	function Game.getFormattedWorldTime()
+		local worldTime = Game.getWorldTime()
+		local hours = math.floor(worldTime / 60)
+	
+		local minutes = worldTime % 60
+		if minutes < 10 then
+			minutes = '0' .. minutes
+		end
+	
+		minutes = math.floor(minutes)
+	
+		return hours .. ':' .. minutes
+	end
+end
+
 do
 	local accountsStorage = {}
 
@@ -265,12 +278,12 @@
 		if not transaction:begin() then
 			return false
 		end
-	
+
 		local result = db.query("DELETE FROM `account_storage`")
 		if not result then
 			return false
 		end
-	
+
 		local accountsStorage = Game.getAccountsStorage()
 		for accountId, accountStorage in pairs(accountsStorage) do
 			local query = DBInsert("INSERT INTO `account_storage` (`account_id`, `key`, `value`) VALUES")
@@ -280,26 +293,12 @@
 					return false
 				end
 			end
-	
+
 			if not query:execute() then
 				return false
 			end
 		end
-	
+
 		return transaction:commit()
 	end
-=======
-function Game.getFormattedWorldTime()
-	local worldTime = Game.getWorldTime()
-	local hours = math.floor(worldTime / 60)
-
-	local minutes = worldTime % 60
-	if minutes < 10 then
-		minutes = '0' .. minutes
-	end
-
-	minutes = math.floor(minutes)
-
-	return hours .. ':' .. minutes
->>>>>>> 36b3c897
 end