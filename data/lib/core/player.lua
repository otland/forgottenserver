local foodCondition = Condition(CONDITION_REGENERATION, CONDITIONID_DEFAULT)

function Player.feed(self, food)
	local condition = self:getCondition(CONDITION_REGENERATION, CONDITIONID_DEFAULT)
	if condition then
		condition:setTicks(condition:getTicks() + (food * 1000))
	else
		local vocation = self:getVocation()
		if not vocation then
			return nil
		end

		foodCondition:setTicks(food * 1000)
		foodCondition:setParameter(CONDITION_PARAM_HEALTHGAIN, vocation:getHealthGainAmount())
		foodCondition:setParameter(CONDITION_PARAM_HEALTHTICKS, vocation:getHealthGainTicks() * 1000)
		foodCondition:setParameter(CONDITION_PARAM_MANAGAIN, vocation:getManaGainAmount())
		foodCondition:setParameter(CONDITION_PARAM_MANATICKS, vocation:getManaGainTicks() * 1000)

		self:addCondition(foodCondition)
	end
	return true
end

function Player.getClosestFreePosition(self, position, extended)
	if self:getGroup():getAccess() and self:getAccountType() >= ACCOUNT_TYPE_GOD then
		return position
	end
	return Creature.getClosestFreePosition(self, position, extended)
end

function Player.getDepotItems(self, depotId)
	return self:getDepotChest(depotId, true):getItemHoldingCount()
end

function Player.hasFlag(self, flag)
	return self:getGroup():hasFlag(flag)
end

function Player.getLossPercent(self)
	local blessings = 0
	local lossPercent = {
		[0] = 100,
		[1] = 70,
		[2] = 45,
		[3] = 25,
		[4] = 10,
		[5] = 0
	}

	for i = 1, 5 do
		if self:hasBlessing(i) then
			blessings = blessings + 1
		end
	end
	return lossPercent[blessings]
end

function Player.getPremiumTime(self)
	return math.max(0, self:getPremiumEndsAt() - os.time())
end

function Player.setPremiumTime(self, seconds)
	self:setPremiumEndsAt(os.time() + seconds)
	return true
end

function Player.addPremiumTime(self, seconds)
	self:setPremiumTime(self:getPremiumTime() + seconds)
	return true
end

function Player.removePremiumTime(self, seconds)
	local currentTime = self:getPremiumTime()
	if currentTime < seconds then
		return false
	end

	self:setPremiumTime(currentTime - seconds)
	return true
end

function Player.getPremiumDays(self)
	return math.floor(self:getPremiumTime() / 86400)
end

function Player.addPremiumDays(self, days)
	return self:addPremiumTime(days * 86400)
end

function Player.removePremiumDays(self, days)
	return self:removePremiumTime(days * 86400)
end

function Player.isPremium(self)
	return self:getPremiumTime() > 0 or configManager.getBoolean(configKeys.FREE_PREMIUM) or self:hasFlag(PlayerFlag_IsAlwaysPremium)
end

function Player.sendCancelMessage(self, message)
	if type(message) == "number" then
		message = Game.getReturnMessage(message)
	end
	return self:sendTextMessage(MESSAGE_STATUS_SMALL, message)
end

function Player.isUsingOtClient(self)
	return self:getClient().os >= CLIENTOS_OTCLIENT_LINUX
end

function Player.sendExtendedOpcode(self, opcode, buffer)
	if not self:isUsingOtClient() then
		return false
	end

	local networkMessage = NetworkMessage()
	networkMessage:addByte(0x32)
	networkMessage:addByte(opcode)
	networkMessage:addString(buffer)
	networkMessage:sendToPlayer(self)
	networkMessage:delete()
	return true
end

APPLY_SKILL_MULTIPLIER = true
local addSkillTriesFunc = Player.addSkillTries
function Player.addSkillTries(...)
	APPLY_SKILL_MULTIPLIER = false
	local ret = addSkillTriesFunc(...)
	APPLY_SKILL_MULTIPLIER = true
	return ret
end

local addManaSpentFunc = Player.addManaSpent
function Player.addManaSpent(...)
	APPLY_SKILL_MULTIPLIER = false
	local ret = addManaSpentFunc(...)
	APPLY_SKILL_MULTIPLIER = true
	return ret
end

-- Always pass the number through the isValidMoney function first before using the transferMoneyTo
function Player.transferMoneyTo(self, target, amount)
	if not target then
		return false
	end

	-- See if you can afford this transfer
	local balance = self:getBankBalance()
	if amount > balance then
		return false
	end

	-- See if player is online
	local targetPlayer = Player(target.guid)
	if targetPlayer then
		targetPlayer:setBankBalance(targetPlayer:getBankBalance() + amount)
	else
		db.query("UPDATE `players` SET `balance` = `balance` + " .. amount .. " WHERE `id` = '" .. target.guid .. "'")
	end

	self:setBankBalance(self:getBankBalance() - amount)
	return true
end

function Player.canCarryMoney(self, amount)
	-- Anyone can carry as much imaginary money as they desire
	if amount == 0 then
		return true
	end

	-- The 3 below loops will populate these local variables
	local totalWeight = 0
	local inventorySlots = 0

	local currencyItems = Game.getCurrencyItems()
	for index = #currencyItems, 1, -1 do
		local currency = currencyItems[index]
		-- Add currency coins to totalWeight and inventorySlots
		local worth = currency:getWorth()
		local currencyCoins = math.floor(amount / worth)
		if currencyCoins > 0 then
			amount = amount - (currencyCoins * worth)
			while currencyCoins > 0 do
				local count = math.min(100, currencyCoins)
				totalWeight = totalWeight + currency:getWeight(count)
				currencyCoins = currencyCoins - count
				inventorySlots = inventorySlots + 1
			end
		end
	end

	-- If player don't have enough capacity to carry this money
	if self:getFreeCapacity() < totalWeight then
		return false
	end

	-- If player don't have enough available inventory slots to carry this money
	local backpack = self:getSlotItem(CONST_SLOT_BACKPACK)
	if not backpack or backpack:getEmptySlots(true) < inventorySlots then
		return false
	end
	return true
end

function Player.withdrawMoney(self, amount)
	local balance = self:getBankBalance()
	if amount > balance or not self:addMoney(amount) then
		return false
	end

	self:setBankBalance(balance - amount)
	return true
end

function Player.depositMoney(self, amount)
	if not self:removeMoney(amount) then
		return false
	end

	self:setBankBalance(self:getBankBalance() + amount)
	return true
end

function Player.removeTotalMoney(self, amount)
	local moneyCount = self:getMoney()
	local bankCount = self:getBankBalance()
	if amount <= moneyCount then
		self:removeMoney(amount)
		return true
	elseif amount <= (moneyCount + bankCount) then
		if moneyCount ~= 0 then
			self:removeMoney(moneyCount)
			local remains = amount - moneyCount
			self:setBankBalance(bankCount - remains)
			self:sendTextMessage(MESSAGE_INFO_DESCR, ("Paid %d from inventory and %d gold from bank account. Your account balance is now %d gold."):format(moneyCount, amount - moneyCount, self:getBankBalance()))
			return true
		end

		self:setBankBalance(bankCount - amount)
		self:sendTextMessage(MESSAGE_INFO_DESCR, ("Paid %d gold from bank account. Your account balance is now %d gold."):format(amount, self:getBankBalance()))
		return true
	end
	return false
end

function Player.addLevel(self, amount, round)
	round = round or false
	local level, amount = self:getLevel(), amount or 1
	if amount > 0 then
		return self:addExperience(Game.getExperienceForLevel(level + amount) - (round and self:getExperience() or Game.getExperienceForLevel(level)))
	end
	return self:removeExperience(((round and self:getExperience() or Game.getExperienceForLevel(level)) - Game.getExperienceForLevel(level + amount)))
end

function Player.addMagicLevel(self, value)
	local currentMagLevel = self:getBaseMagicLevel()
	local sum = 0

	if value > 0 then
		while value > 0 do
			sum = sum + self:getVocation():getRequiredManaSpent(currentMagLevel + value)
			value = value - 1
		end

		return self:addManaSpent(sum - self:getManaSpent())
	end

	value = math.min(currentMagLevel, math.abs(value))
	while value > 0 do
		sum = sum + self:getVocation():getRequiredManaSpent(currentMagLevel - value + 1)
		value = value - 1
	end

	return self:removeManaSpent(sum + self:getManaSpent())
end

function Player.addSkillLevel(self, skillId, value)
	local currentSkillLevel = self:getSkillLevel(skillId)
	local sum = 0

	if value > 0 then
		while value > 0 do
			sum = sum + self:getVocation():getRequiredSkillTries(skillId, currentSkillLevel + value)
			value = value - 1
		end

		return self:addSkillTries(skillId, sum - self:getSkillTries(skillId))
	end

	value = math.min(currentSkillLevel, math.abs(value))
	while value > 0 do
		sum = sum + self:getVocation():getRequiredSkillTries(skillId, currentSkillLevel - value + 1)
		value = value - 1
	end

	return self:removeSkillTries(skillId, sum + self:getSkillTries(skillId), true)
end

function Player.addSkill(self, skillId, value, round)
	if skillId == SKILL_LEVEL then
		return self:addLevel(value, round or false)
	elseif skillId == SKILL_MAGLEVEL then
		return self:addMagicLevel(value)
	end
	return self:addSkillLevel(skillId, value)
end

function Player.getWeaponType(self)
	local weapon = self:getSlotItem(CONST_SLOT_LEFT)
	if weapon then
		return weapon:getType():getWeaponType()
	end
	return WEAPON_NONE
end

function Player.updateKillTracker(self, monster, corpse)
	local monsterType = monster:getType()
	if not monsterType then
		return false
	end

	local msg = NetworkMessage()
	msg:addByte(0xD1)
	msg:addString(monster:getName())

	local monsterOutfit = monsterType:getOutfit()
	msg:addU16(monsterOutfit.lookType or 19)
	msg:addByte(monsterOutfit.lookHead)
	msg:addByte(monsterOutfit.lookBody)
	msg:addByte(monsterOutfit.lookLegs)
	msg:addByte(monsterOutfit.lookFeet)
	msg:addByte(monsterOutfit.lookAddons)

	local corpseSize = corpse:getSize()
	msg:addByte(corpseSize)
	for index = corpseSize - 1, 0, -1 do
		msg:addItem(corpse:getItem(index))
	end

	local party = self:getParty()
	if party then
		local members = party:getMembers()
		members[#members + 1] = party:getLeader()

		for _, member in ipairs(members) do
			msg:sendToPlayer(member)
		end
	else
		msg:sendToPlayer(self)
	end

	msg:delete()
	return true
end

function Player.getTotalMoney(self)
	return self:getMoney() + self:getBankBalance()
end

function Player.addAddonToAllOutfits(self, addon)
	for sex = 0, 1 do
		local outfits = Game.getOutfits(sex)
		for outfit = 1, #outfits do
			self:addOutfitAddon(outfits[outfit].lookType, addon)
		end
	end
end

function Player.addAllMounts(self)
	local mounts = Game.getMounts()
	for mount = 1, #mounts do
		self:addMount(mounts[mount].id)
	end
end

function Player.setSpecialContainersAvailable(self, available)
	local msg = NetworkMessage()
	msg:addByte(0x2A)

	msg:addByte(0x00) -- stash
	msg:addByte(available and 0x01 or 0x00) -- market

	msg:sendToPlayer(self)
	msg:delete()
	return true
end

function Player.addBankBalance(self, amount)
	self:setBankBalance(self:getBankBalance() + amount)
end

function Player.isPromoted(self)
	local vocation = self:getVocation()
	local fromVocId = vocation:getDemotion():getId()
	return vocation:getId() ~= fromVocId
end

function Player.getMaxTrackedQuests(self)
	return configManager.getNumber(self:isPremium() and configKeys.QUEST_TRACKER_PREMIUM_LIMIT or configKeys.QUEST_TRACKER_FREE_LIMIT)
end

function Player.getQuests(self)
	local quests = {}
	for _, quest in pairs(Game.getQuests()) do
		if quest:isStarted(self) then
			quests[#quests + 1] = quest
		end
	end
	return quests
end

function Player.sendQuestLog(self)
	local msg = NetworkMessage()
	msg:addByte(0xF0)
	local quests = self:getQuests()
	msg:addU16(#quests)

	for _, quest in pairs(quests) do
		msg:addU16(quest.id)
		msg:addString(quest.name)
		msg:addByte(quest:isCompleted(self) and 0x01 or 0x00)
	end

	msg:sendToPlayer(self)
	msg:delete()
	return true
end

function Player.sendQuestLine(self, quest)
	local msg = NetworkMessage()
	msg:addByte(0xF1)
	msg:addU16(quest.id)
	local missions = quest:getMissions(self)
	msg:addByte(#missions)

	for _, mission in pairs(missions) do
		msg:addU16(mission.id)
		msg:addString(mission:getName(self))
		msg:addString(mission:getDescription(self))
	end

	msg:sendToPlayer(self)
	msg:delete()
	return true
end

function Player.getTrackedQuests(self, missionsId)
	local playerId = self:getId()
	local maxTrackedQuests = self:getMaxTrackedQuests()
	local trackedQuests = {}
	Game.getTrackedQuests()[playerId] = trackedQuests
	local quests = Game.getQuests()
	local missions = Game.getMissions()
	local trackeds = 0
	for _, missionId in pairs(missionsId) do
		local mission = missions[missionId]
		if mission and mission:isStarted(self) then
			trackedQuests[mission] = quests[mission.questId]
			trackeds = trackeds + 1
			if trackeds >= maxTrackedQuests then
				break
			end
		end
	end
	return trackedQuests, trackeds
end

function Player.sendQuestTracker(self, missionsId)
	local msg = NetworkMessage()
	msg:addByte(0xD0)
	msg:addByte(1)

	local trackedQuests, trackeds = self:getTrackedQuests(missionsId)
	msg:addByte(self:getMaxTrackedQuests() - trackeds)
	msg:addByte(trackeds)

	for mission, quest in pairs(trackedQuests or {}) do
		msg:addU16(mission.id)
		msg:addString(quest.name)
		msg:addString(mission:getName(self))
		msg:addString(mission:getDescription(self))
	end

	msg:sendToPlayer(self)
	msg:delete()
	return true
end

function Player.sendUpdateQuestTracker(self, mission)
	local msg = NetworkMessage()
	msg:addByte(0xD0)
	msg:addByte(0)

	msg:addU16(mission.id)
	msg:addString(mission:getName(self))
	msg:addString(mission:getDescription(self))

	msg:sendToPlayer(self)
	msg:delete()
	return true
end

function Player.getBestiaryKills(self, raceId)
	return math.max(0, self:getStorageValue(PlayerStorageKeys.bestiaryKillsBase + raceId))
end

function Player.setBestiaryKills(self, raceId, value)
	return self:setStorageValue(PlayerStorageKeys.bestiaryKillsBase + raceId, value)
end

function Player.addBestiaryKills(self, raceId)
	local monsterType = MonsterType(raceId)
	if not monsterType then
		return false
	end

	local kills = self:getBestiaryKills(raceId)
	local newKills = kills + 1
	local bestiaryInfo = monsterType:getBestiaryInfo()
	for _, totalKills in pairs({bestiaryInfo.prowess, bestiaryInfo.expertise, bestiaryInfo.mastery}) do
		if kills == 0 or (kills < totalKills and newKills >= totalKills) then
			self:sendTextMessage(MESSAGE_EVENT_DEFAULT, string.format("You unlocked details for the creature %s.", monsterType:getName()))
			self:sendBestiaryMilestoneReached(raceId)
			break
		end
	end
	return self:setBestiaryKills(raceId, newKills)
end

function Player.sendBestiaryMilestoneReached(self, raceId)
	local msg = NetworkMessage()
	msg:addByte(0xD9)
	msg:addU16(raceId)
	msg:sendToPlayer(self)
	msg:delete()
	return true
end

local function getStaminaBonus(staminaMinutes)
	if staminaMinutes > 2340 then
		return 150
	elseif staminaMinutes < 840 then
		return 50
	else
		return 100
	end
end

function Player.calculateLowLevelBonus(self, level)
	if level > 1 and level <= 50 then
		local expBonus = {minlevel = 2, maxlevel = 50, bonus = 1}
		local bonusPercentage = (expBonus.maxlevel - level) / (expBonus.maxlevel - expBonus.minlevel)
		return expBonus.bonus * 100 * bonusPercentage
	else
		return 0
	end
end

function Player.updateClientExpDisplay(self)
	local level = self:getLevel()

	-- Experience bonus (includes server rates)
	local expGainRate = 100 * Game.getExperienceStage(level)
	self:setClientExpDisplay(expGainRate)

	-- Stamina bonus
	local staminaMinutes = self:getStamina()
	local staminaBonus = getStaminaBonus(staminaMinutes)
	self:setClientStaminaBonusDisplay(staminaBonus)

	-- Low level bonus
	local levelBonus = self:calculateLowLevelBonus(level)
	self:setClientLowLevelBonusDisplay(levelBonus)
	return true
end

function Player.sendHighscores(self, entries, params)
	local msg = NetworkMessage()
	msg:addByte(0xB1)

	msg:addByte(params.action)

	msg:addByte(0x01)
	msg:addString(configManager.getString(configKeys.SERVER_NAME))
	msg:addString(params.world)

	msg:addByte(params.worldType)
	msg:addByte(params.battlEye)

	local vocations = Game.getUnpromotedVocations()
	msg:addByte(#vocations + 1)

	msg:addU32(0xFFFFFFFF)
	msg:addString("All vocations")

	for _, vocation in ipairs(vocations) do
		msg:addU32(vocation:getId())
		msg:addString(vocation:getName())
	end

	msg:addU32(params.vocation)

	msg:addByte(#HIGHSCORES_CATEGORIES)
	for id, category in ipairs(HIGHSCORES_CATEGORIES) do
		msg:addByte(id)
		msg:addString(category.name)
	end

	msg:addByte(params.category)

	msg:addU16(params.page)
	msg:addU16(params.totalPages)

	msg:addByte(#entries.data)
	for _, entry in pairs(entries.data) do
		msg:addU32(entry.rank)
		msg:addString(entry.name)
		msg:addString(entry.title)
		msg:addByte(entry.vocation)
		msg:addString(entry.world)
		msg:addU16(entry.level)
		msg:addByte(self:getGuid() == entry.id and 0x01 or 0x00)
		msg:addU64(entry.points)
	end

	msg:addByte(0xFF) -- unknown
	msg:addByte(0x00) -- display loyalty title column
	msg:addByte(HIGHSCORES_CATEGORIES[params.category].type or 0x00)

	msg:addU32(entries.ts)

	msg:sendToPlayer(self)
	msg:delete()
	return true
end

function Player.takeScreenshot(self, screenshotType, ignoreConfig)
	if not ignoreConfig and (screenshotType < SCREENSHOT_TYPE_FIRST or screenshotType > SCREENSHOT_TYPE_LAST) then
		return false
	end

	local msg = NetworkMessage()
	msg:addByte(0x75)
	msg:addByte(screenshotType)
	msg:sendToPlayer(self)
	msg:delete()
	return true
end

function Player.getBlessings(self)
	local blessings = 0
	for i = 1, 6 do
		if self:hasBlessing(i) then
			blessings = blessings + 1
		end
	end
	return blessings
end

local slots = {
	CONST_SLOT_RIGHT,
	CONST_SLOT_LEFT,
	CONST_SLOT_HEAD,
	CONST_SLOT_NECKLACE,
	CONST_SLOT_ARMOR,
	CONST_SLOT_LEGS,
	CONST_SLOT_FEET,
	CONST_SLOT_RING
}

function Player.getTotalArmor(self)
	local total = 0
	local item
	for i = 1, #slots do
		item = self:getSlotItem(slots[i])
		if item then
			total = total + item:getType():getArmor()
		end
	end
	return total
end

function Player.getTotalDefense(self)
	local total = 0
	local item
	for i = 1, #slots do
		item = self:getSlotItem(slots[i])
		if item then
			total = total + item:getType():getDefense()
		end
	end
	return total
end

function Player.setAccountStorageValue(self, key, value)
	return Game.setAccountStorageValue(self:getAccountId(), key, value)
end

function Player.getAccountStorageValue(self, key)
	return Game.getAccountStorageValue(self:getAccountId(), key)
end

<<<<<<< HEAD
function Player.getMaxVIPEntries(self)
	local groupMaxVipEntries = self:getGroup():getMaxVipEntries()
	if groupMaxVipEntries > 0 then
		return groupMaxVipEntries
	end
	return configManager.getBoolean(self:isPremium() and configKeys.VIP_PREMIUM_LIMIT or configKeys.VIP_FREE_LIMIT)
end

function Player.addVIP(self, name)
	if name:len() > PLAYER_NAME_LENGTH then
		return
	end

	local vipGuid
	local vipName
	local status

	-- check if the VIP is online
	local vipPlayer = Player(name)
	if vipPlayer then
		if vipPlayer:hasFlag(PlayerFlag_SpecialVIP) and not self:hasFlag(PlayerFlag_SpecialVIP) then
			self:sendTextMessage(MESSAGE_STATUS_SMALL, "You can not add this player.")
			return
		end

		vipGuid = vipPlayer:getGuid()
		vipName =  vipPlayer:getName()
		status = (not vipPlayer:isInGhostMode() or self:canSeeGhostMode(vipPlayer)) and VIPSTATUS_ONLINE or VIPSTATUS_OFFLINE
	else
		-- if not online, attempt to load by name
		local resultId = db.storeQuery("SELECT `name`, `id`, `group_id` FROM `players` WHERE `name` = " .. db.escapeString(name))
		if not resultId then
			self:sendTextMessage(MESSAGE_STATUS_SMALL, "A player with this name does not exist.")
			return
		end
		
		-- find vip group and check if exists
		local groupId = result.getNumber(resultId, "group_id")
		local group = Group(groupId)
		if not group then
			return
		end

		if group:hasFlag(PlayerFlag_SpecialVIP) and not self:hasFlag(PlayerFlag_SpecialVIP) then
			self:sendTextMessage(MESSAGE_STATUS_SMALL, "You can not add this player.")
			return
		end

		vipGuid = result.getNumber(resultId, "id")
		vipName = result.getString(resultId, "name")
		status = VIPSTATUS_OFFLINE
	end

	local playerVIP = VIP(self:getGuid())
	if not playerVIP:canAdd() then
		self:sendTextMessage(MESSAGE_STATUS_SMALL, "You cannot add more buddies.")
		return
	end

	if playerVIP:has(vipGuid) then
		self:sendTextMessage(MESSAGE_STATUS_SMALL, "This player is already in your list.")
		return
	end

	local description = ""
	local icon = 0
	local notify = false

	local accountId = self:getAccountId()
	db.asyncQuery("INSERT INTO `account_viplist` (`account_id`, `player_id`) VALUES (" .. accountId .. ", " .. vipGuid .. ")")

	playerVIP:add(vipGuid)
	self:sendVIP(vipGuid, vipName, description, icon, notify, status)
end

function Player.removeVIP(self, vipGuid)
	local accountId = self:getAccountId()
	db.asyncQuery("DELETE FROM `account_viplist` WHERE `account_id` = " .. accountId .. " AND `player_id` = " .. vipGuid)
	
	local playerVIP = VIP(self:getGuid())
	playerVIP:remove(vipGuid)
end

function Player.editVIP(self, vipGuid, description, icon, notify)
	local playerVIP = VIP(self:getGuid())
	if not playerVIP:has(vipGuid) then
		return
	end
	
	db.asyncQuery("UPDATE `account_viplist` SET `description` = " .. db.escapeString(description) ..", `icon` = " .. icon .. ", `notify` = " .. (notify and 1 or 0) .. " WHERE `account_id` = " .. accountId .. " AND `player_id` = " .. vipGuid .. "")
end

function Player.notifyVIPStatusChange(self, vipGuid, status)
	local vipPlayer = Player(vipGuid)
	if not vipPlayer then
		return
	end

	local playerVIP = VIP(self:getGuid())
	if not playerVIP:has(vipGuid) then
		return
	end

	self:sendUpdatedVIPStatus(vipGuid, status)

	if status == VIPSTATUS_ONLINE then
		self:sendTextMessage(MESSAGE_STATUS_SMALL, vipPlayer:getName() .. " has logged in.")
	elseif status == VIPSTATUS_OFFLINE then
		self:sendTextMessage(MESSAGE_STATUS_SMALL, vipPlayer:getName() .. " has logged out.")
	end
end

function Player.sendVIP(self, guid, name, description, icon, notify, status)
	local msg = NetworkMessage()
	msg:addByte(0xD2)
	msg:addU32(guid)
	msg:addString(name)
	msg:addString(description)
	msg:addU32(math.min(10, icon))
	msg:addByte(notify and 1 or 0)
	msg:addByte(status)
	msg:addByte(0x00) -- vipGroups (placeholder)
=======
function Player.sendWorldLight(self, color, level)
	local msg = NetworkMessage()
	msg:addByte(0x82)
	msg:addByte(self:getGroup():getAccess() and 0xFF or level)
	msg:addByte(color)
>>>>>>> 3877aa92
	msg:sendToPlayer(self)
	msg:delete()
	return true
end

<<<<<<< HEAD
function Player.sendUpdatedVIPStatus(self, guid, status)
	local msg = NetworkMessage()
	msg:addByte(0xD3)
	msg:addU32(guid)
	msg:addByte(status)
=======
function Player.sendWorldTime(self, time)
	local msg = NetworkMessage()
	msg:addByte(0xEF)
	msg:addByte(time / 60) -- hour
	msg:addByte(time % 60) -- min
>>>>>>> 3877aa92
	msg:sendToPlayer(self)
	msg:delete()
	return true
end<|MERGE_RESOLUTION|>--- conflicted
+++ resolved
@@ -699,7 +699,26 @@
 	return Game.getAccountStorageValue(self:getAccountId(), key)
 end
 
-<<<<<<< HEAD
+function Player.sendWorldLight(self, color, level)
+	local msg = NetworkMessage()
+	msg:addByte(0x82)
+	msg:addByte(self:getGroup():getAccess() and 0xFF or level)
+	msg:addByte(color)
+	msg:sendToPlayer(self)
+	msg:delete()
+	return true
+end
+
+function Player.sendWorldTime(self, time)
+	local msg = NetworkMessage()
+	msg:addByte(0xEF)
+	msg:addByte(time / 60) -- hour
+	msg:addByte(time % 60) -- min
+	msg:sendToPlayer(self)
+	msg:delete()
+	return true
+end
+
 function Player.getMaxVIPEntries(self)
 	local groupMaxVipEntries = self:getGroup():getMaxVipEntries()
 	if groupMaxVipEntries > 0 then
@@ -822,31 +841,16 @@
 	msg:addByte(notify and 1 or 0)
 	msg:addByte(status)
 	msg:addByte(0x00) -- vipGroups (placeholder)
-=======
-function Player.sendWorldLight(self, color, level)
-	local msg = NetworkMessage()
-	msg:addByte(0x82)
-	msg:addByte(self:getGroup():getAccess() and 0xFF or level)
-	msg:addByte(color)
->>>>>>> 3877aa92
-	msg:sendToPlayer(self)
-	msg:delete()
-	return true
-end
-
-<<<<<<< HEAD
+	msg:sendToPlayer(self)
+	msg:delete()
+	return true
+end
+
 function Player.sendUpdatedVIPStatus(self, guid, status)
 	local msg = NetworkMessage()
 	msg:addByte(0xD3)
 	msg:addU32(guid)
 	msg:addByte(status)
-=======
-function Player.sendWorldTime(self, time)
-	local msg = NetworkMessage()
-	msg:addByte(0xEF)
-	msg:addByte(time / 60) -- hour
-	msg:addByte(time % 60) -- min
->>>>>>> 3877aa92
 	msg:sendToPlayer(self)
 	msg:delete()
 	return true
