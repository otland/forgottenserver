local foodCondition = Condition(CONDITION_REGENERATION, CONDITIONID_DEFAULT)

function Player.feed(self, food)
	local condition = self:getCondition(CONDITION_REGENERATION, CONDITIONID_DEFAULT)
	if condition then
		condition:setTicks(condition:getTicks() + (food * 1000))
	else
		local vocation = self:getVocation()
		if not vocation then
			return nil
		end

		foodCondition:setTicks(food * 1000)
		foodCondition:setParameter(CONDITION_PARAM_HEALTHGAIN, vocation:getHealthGainAmount())
		foodCondition:setParameter(CONDITION_PARAM_HEALTHTICKS, vocation:getHealthGainTicks() * 1000)
		foodCondition:setParameter(CONDITION_PARAM_MANAGAIN, vocation:getManaGainAmount())
		foodCondition:setParameter(CONDITION_PARAM_MANATICKS, vocation:getManaGainTicks() * 1000)

		self:addCondition(foodCondition)
	end
	return true
end

function Player.getClosestFreePosition(self, position, extended)
	if self:getGroup():getAccess() and self:getAccountType() >= ACCOUNT_TYPE_GOD then
		return position
	end
	return Creature.getClosestFreePosition(self, position, extended)
end

function Player.getDepotItems(self, depotId)
	return self:getDepotChest(depotId, true):getItemHoldingCount()
end

function Player.hasFlag(self, flag)
	return self:getGroup():hasFlag(flag)
end

function Player.getLossPercent(self)
	local blessings = 0
	local lossPercent = {
		[0] = 100,
		[1] = 70,
		[2] = 45,
		[3] = 25,
		[4] = 10,
		[5] = 0
	}

	for i = 1, 5 do
		if self:hasBlessing(i) then
			blessings = blessings + 1
		end
	end
	return lossPercent[blessings]
end

function Player.getPremiumTime(self)
	return math.max(0, self:getPremiumEndsAt() - os.time())
end

function Player.setPremiumTime(self, seconds)
	self:setPremiumEndsAt(os.time() + seconds)
	return true
end

function Player.addPremiumTime(self, seconds)
	self:setPremiumTime(self:getPremiumTime() + seconds)
	return true
end

function Player.removePremiumTime(self, seconds)
	local currentTime = self:getPremiumTime()
	if currentTime < seconds then
		return false
	end

	self:setPremiumTime(currentTime - seconds)
	return true
end

function Player.getPremiumDays(self)
	return math.floor(self:getPremiumTime() / 86400)
end

function Player.addPremiumDays(self, days)
	return self:addPremiumTime(days * 86400)
end

function Player.removePremiumDays(self, days)
	return self:removePremiumTime(days * 86400)
end

function Player.isPremium(self)
	return self:getPremiumTime() > 0 or configManager.getBoolean(configKeys.FREE_PREMIUM) or self:hasFlag(PlayerFlag_IsAlwaysPremium)
end

function Player.sendCancelMessage(self, message)
	if type(message) == "number" then
		message = Game.getReturnMessage(message)
	end
	return self:sendTextMessage(MESSAGE_STATUS_SMALL, message)
end

function Player.isUsingOtClient(self)
	return self:getClient().os >= CLIENTOS_OTCLIENT_LINUX
end

function Player.sendExtendedOpcode(self, opcode, buffer)
	if not self:isUsingOtClient() then
		return false
	end

	local networkMessage = NetworkMessage()
	networkMessage:addByte(0x32)
	networkMessage:addByte(opcode)
	networkMessage:addString(buffer)
	networkMessage:sendToPlayer(self)
	networkMessage:delete()
	return true
end

APPLY_SKILL_MULTIPLIER = true
local addSkillTriesFunc = Player.addSkillTries
function Player.addSkillTries(...)
	APPLY_SKILL_MULTIPLIER = false
	local ret = addSkillTriesFunc(...)
	APPLY_SKILL_MULTIPLIER = true
	return ret
end

local addManaSpentFunc = Player.addManaSpent
function Player.addManaSpent(...)
	APPLY_SKILL_MULTIPLIER = false
	local ret = addManaSpentFunc(...)
	APPLY_SKILL_MULTIPLIER = true
	return ret
end

-- Always pass the number through the isValidMoney function first before using the transferMoneyTo
function Player.transferMoneyTo(self, target, amount)
	if not target then
		return false
	end

	-- See if you can afford this transfer
	local balance = self:getBankBalance()
	if amount > balance then
		return false
	end

	-- See if player is online
	local targetPlayer = Player(target.guid)
	if targetPlayer then
		targetPlayer:setBankBalance(targetPlayer:getBankBalance() + amount)
	else
		db.query("UPDATE `players` SET `balance` = `balance` + " .. amount .. " WHERE `id` = '" .. target.guid .. "'")
	end

	self:setBankBalance(self:getBankBalance() - amount)
	return true
end

function Player.canCarryMoney(self, amount)
	-- Anyone can carry as much imaginary money as they desire
	if amount == 0 then
		return true
	end

	-- The 3 below loops will populate these local variables
	local totalWeight = 0
	local inventorySlots = 0

	local currencyItems = Game.getCurrencyItems()
	for index = #currencyItems, 1, -1 do
		local currency = currencyItems[index]
		-- Add currency coins to totalWeight and inventorySlots
		local worth = currency:getWorth()
		local currencyCoins = math.floor(amount / worth)
		if currencyCoins > 0 then
			amount = amount - (currencyCoins * worth)
			while currencyCoins > 0 do
				local count = math.min(100, currencyCoins)
				totalWeight = totalWeight + currency:getWeight(count)
				currencyCoins = currencyCoins - count
				inventorySlots = inventorySlots + 1
			end
		end
	end

	-- If player don't have enough capacity to carry this money
	if self:getFreeCapacity() < totalWeight then
		return false
	end

	-- If player don't have enough available inventory slots to carry this money
	local backpack = self:getSlotItem(CONST_SLOT_BACKPACK)
	if not backpack or backpack:getEmptySlots(true) < inventorySlots then
		return false
	end
	return true
end

function Player.withdrawMoney(self, amount)
	local balance = self:getBankBalance()
	if amount > balance or not self:addMoney(amount) then
		return false
	end

	self:setBankBalance(balance - amount)
	return true
end

function Player.depositMoney(self, amount)
	if not self:removeMoney(amount) then
		return false
	end

	self:setBankBalance(self:getBankBalance() + amount)
	return true
end

function Player.removeTotalMoney(self, amount)
	local moneyCount = self:getMoney()
	local bankCount = self:getBankBalance()
	if amount <= moneyCount then
		self:removeMoney(amount)
		return true
	elseif amount <= (moneyCount + bankCount) then
		if moneyCount ~= 0 then
			self:removeMoney(moneyCount)
			local remains = amount - moneyCount
			self:setBankBalance(bankCount - remains)
			self:sendTextMessage(MESSAGE_INFO_DESCR, ("Paid %d from inventory and %d gold from bank account. Your account balance is now %d gold."):format(moneyCount, amount - moneyCount, self:getBankBalance()))
			return true
		end

		self:setBankBalance(bankCount - amount)
		self:sendTextMessage(MESSAGE_INFO_DESCR, ("Paid %d gold from bank account. Your account balance is now %d gold."):format(amount, self:getBankBalance()))
		return true
	end
	return false
end

function Player.addLevel(self, amount, round)
	round = round or false
	local level, amount = self:getLevel(), amount or 1
	if amount > 0 then
		return self:addExperience(Game.getExperienceForLevel(level + amount) - (round and self:getExperience() or Game.getExperienceForLevel(level)))
	end
	return self:removeExperience(((round and self:getExperience() or Game.getExperienceForLevel(level)) - Game.getExperienceForLevel(level + amount)))
end

function Player.addMagicLevel(self, value)
	local currentMagLevel = self:getBaseMagicLevel()
	local sum = 0

	if value > 0 then
		while value > 0 do
			sum = sum + self:getVocation():getRequiredManaSpent(currentMagLevel + value)
			value = value - 1
		end

		return self:addManaSpent(sum - self:getManaSpent())
	end

	value = math.min(currentMagLevel, math.abs(value))
	while value > 0 do
		sum = sum + self:getVocation():getRequiredManaSpent(currentMagLevel - value + 1)
		value = value - 1
	end

	return self:removeManaSpent(sum + self:getManaSpent())
end

function Player.addSkillLevel(self, skillId, value)
	local currentSkillLevel = self:getSkillLevel(skillId)
	local sum = 0

	if value > 0 then
		while value > 0 do
			sum = sum + self:getVocation():getRequiredSkillTries(skillId, currentSkillLevel + value)
			value = value - 1
		end

		return self:addSkillTries(skillId, sum - self:getSkillTries(skillId))
	end

	value = math.min(currentSkillLevel, math.abs(value))
	while value > 0 do
		sum = sum + self:getVocation():getRequiredSkillTries(skillId, currentSkillLevel - value + 1)
		value = value - 1
	end

	return self:removeSkillTries(skillId, sum + self:getSkillTries(skillId), true)
end

function Player.addSkill(self, skillId, value, round)
	if skillId == SKILL_LEVEL then
		return self:addLevel(value, round or false)
	elseif skillId == SKILL_MAGLEVEL then
		return self:addMagicLevel(value)
	end
	return self:addSkillLevel(skillId, value)
end

function Player.getWeaponType(self)
	local weapon = self:getSlotItem(CONST_SLOT_LEFT)
	if weapon then
		return weapon:getType():getWeaponType()
	end
	return WEAPON_NONE
end

function Player.updateKillTracker(self, monster, corpse)
	local monsterType = monster:getType()
	if not monsterType then
		return false
	end

	local msg = NetworkMessage()
	msg:addByte(0xD1)
	msg:addString(monster:getName())

	local monsterOutfit = monsterType:getOutfit()
	msg:addU16(monsterOutfit.lookType or 19)
	msg:addByte(monsterOutfit.lookHead)
	msg:addByte(monsterOutfit.lookBody)
	msg:addByte(monsterOutfit.lookLegs)
	msg:addByte(monsterOutfit.lookFeet)
	msg:addByte(monsterOutfit.lookAddons)

	local corpseSize = corpse:getSize()
	msg:addByte(corpseSize)
	for index = corpseSize - 1, 0, -1 do
		msg:addItem(corpse:getItem(index))
	end

	local party = self:getParty()
	if party then
		local members = party:getMembers()
		members[#members + 1] = party:getLeader()

		for _, member in ipairs(members) do
			msg:sendToPlayer(member)
		end
	else
		msg:sendToPlayer(self)
	end

	msg:delete()
	return true
end

function Player.getTotalMoney(self)
	return self:getMoney() + self:getBankBalance()
end

function Player.addAddonToAllOutfits(self, addon)
	for sex = 0, 1 do
		local outfits = Game.getOutfits(sex)
		for outfit = 1, #outfits do
			self:addOutfitAddon(outfits[outfit].lookType, addon)
		end
	end
end

function Player.addAllMounts(self)
	local mounts = Game.getMounts()
	for mount = 1, #mounts do
		self:addMount(mounts[mount].id)
	end
end

function Player.setSpecialContainersAvailable(self, available)
	local msg = NetworkMessage()
	msg:addByte(0x2A)

	msg:addByte(0x00) -- stash
	msg:addByte(available and 0x01 or 0x00) -- market

	msg:sendToPlayer(self)
	msg:delete()
	return true
end

function Player.addBankBalance(self, amount)
	self:setBankBalance(self:getBankBalance() + amount)
end

function Player.isPromoted(self)
	local vocation = self:getVocation()
	local fromVocId = vocation:getDemotion():getId()
	return vocation:getId() ~= fromVocId
end

function Player.getMaxTrackedQuests(self)
	return configManager.getNumber(self:isPremium() and configKeys.QUEST_TRACKER_PREMIUM_LIMIT or configKeys.QUEST_TRACKER_FREE_LIMIT)
end

function Player.getQuests(self)
	local quests = {}
	for _, quest in pairs(Game.getQuests()) do
		if quest:isStarted(self) then
			quests[#quests + 1] = quest
		end
	end
	return quests
end

function Player.sendQuestLog(self)
	local msg = NetworkMessage()
	msg:addByte(0xF0)
	local quests = self:getQuests()
	msg:addU16(#quests)

	for _, quest in pairs(quests) do
		msg:addU16(quest.id)
		msg:addString(quest.name)
		msg:addByte(quest:isCompleted(self))
	end

	msg:sendToPlayer(self)
	msg:delete()
	return true
end

function Player.sendQuestLine(self, quest)
	local msg = NetworkMessage()
	msg:addByte(0xF1)
	msg:addU16(quest.id)
	local missions = quest:getMissions(self)
	msg:addByte(#missions)

	for _, mission in pairs(missions) do
		msg:addU16(mission.id)
		msg:addString(mission:getName(self))
		msg:addString(mission:getDescription(self))
	end

	msg:sendToPlayer(self)
	msg:delete()
	return true
end

function Player.getTrackedQuests(self, missionsId)
	local playerId = self:getId()
	local maxTrackedQuests = self:getMaxTrackedQuests()
	local trackedQuests = {}
	Game.getTrackedQuests()[playerId] = trackedQuests
	local quests = Game.getQuests()
	local missions = Game.getMissions()
	local trackeds = 0
	for _, missionId in pairs(missionsId) do
		local mission = missions[missionId]
		if mission and mission:isStarted(self) then
			trackedQuests[mission] = quests[mission.questId]
			trackeds = trackeds + 1
			if trackeds >= maxTrackedQuests then
				break
			end
		end
	end
	return trackedQuests, trackeds
end

function Player.sendQuestTracker(self, missionsId)
	local msg = NetworkMessage()
	msg:addByte(0xD0)
	msg:addByte(1)

	local trackedQuests, trackeds = self:getTrackedQuests(missionsId)
	msg:addByte(self:getMaxTrackedQuests() - trackeds)
	msg:addByte(trackeds)

	for mission, quest in pairs(trackedQuests or {}) do
		msg:addU16(mission.id)
		msg:addString(quest.name)
		msg:addString(mission:getName(self))
		msg:addString(mission:getDescription(self))
	end

	msg:sendToPlayer(self)
	msg:delete()
	return true
end

function Player.sendUpdateQuestTracker(self, mission)
	local msg = NetworkMessage()
	msg:addByte(0xD0)
	msg:addByte(0)

	msg:addU16(mission.id)
	msg:addString(mission:getName(self))
	msg:addString(mission:getDescription(self))

	msg:sendToPlayer(self)
	msg:delete()
	return true
end

function Player.getBestiaryKills(self, raceId)
	return math.max(0, self:getStorageValue(PlayerStorageKeys.bestiaryKillsBase + raceId))
end

function Player.setBestiaryKills(self, raceId, value)
	return self:setStorageValue(PlayerStorageKeys.bestiaryKillsBase + raceId, value)
end

function Player.addBestiaryKills(self, raceId)
	local monsterType = MonsterType(raceId)
	if not monsterType then
		return false
	end

	local kills = self:getBestiaryKills(raceId)
	local newKills = kills + 1
	local bestiaryInfo = monsterType:getBestiaryInfo()
	for _, totalKills in pairs({bestiaryInfo.prowess, bestiaryInfo.expertise, bestiaryInfo.mastery}) do
		if kills == 0 or (kills < totalKills and newKills >= totalKills) then
			self:sendTextMessage(MESSAGE_EVENT_DEFAULT, string.format("You unlocked details for the creature %s.", monsterType:getName()))
			self:sendBestiaryMilestoneReached(raceId)
			break
		end
	end
	return self:setBestiaryKills(raceId, newKills)
end

function Player.sendBestiaryMilestoneReached(self, raceId)
	local msg = NetworkMessage()
	msg:addByte(0xD9)
	msg:addU16(raceId)
	msg:sendToPlayer(self)
	msg:delete()
	return true
end

function Player.updateClientExpDisplay(self)
	-- Experience bonus (includes server rates)
	local expGainRate = 100 * Game.getExperienceStage(self:getLevel())
	self:setClientExpDisplay(expGainRate)
	return true
end

function Player.sendHighscores(self, entries, params)
	local msg = NetworkMessage()
	msg:addByte(0xB1)

	msg:addByte(params.action)

	msg:addByte(0x01)
	msg:addString(configManager.getString(configKeys.SERVER_NAME))
	msg:addString(params.world)

	msg:addByte(params.worldType)
	msg:addByte(params.battlEye)

	local vocations = Game.getUnpromotedVocations()
	msg:addByte(#vocations + 1)

	msg:addU32(0xFFFFFFFF)
	msg:addString("All vocations")

	for _, vocation in ipairs(vocations) do
		msg:addU32(vocation:getId())
		msg:addString(vocation:getName())
	end

	msg:addU32(params.vocation)

	msg:addByte(#HIGHSCORES_CATEGORIES)
	for id, category in ipairs(HIGHSCORES_CATEGORIES) do
		msg:addByte(id)
		msg:addString(category.name)
	end

	msg:addByte(params.category)

	msg:addU16(params.page)
	msg:addU16(params.totalPages)

	msg:addByte(#entries.data)
	for _, entry in pairs(entries.data) do
		msg:addU32(entry.rank)
		msg:addString(entry.name)
		msg:addString(entry.title)
		msg:addByte(entry.vocation)
		msg:addString(entry.world)
		msg:addU16(entry.level)
		msg:addByte(self:getGuid() == entry.id and 0x01 or 0x00)
		msg:addU64(entry.points)
	end
<<<<<<< HEAD
=======

    msg:addByte(0xFF) -- unknown
    msg:addByte(0x00) -- display loyalty title column
    msg:addByte(HIGHSCORES_CATEGORIES[params.category].type or 0x00)
>>>>>>> 015c08b8

	msg:addByte(0xFF) -- unknown
	msg:addByte(0x00) -- display loyalty title column
	msg:addByte(HIGHSCORES_CATEGORIES[params.category].type or 0x00)

	msg:addU32(entries.ts)

	msg:sendToPlayer(self)
	msg:delete()
	return true
end<|MERGE_RESOLUTION|>--- conflicted
+++ resolved
@@ -590,13 +590,6 @@
 		msg:addByte(self:getGuid() == entry.id and 0x01 or 0x00)
 		msg:addU64(entry.points)
 	end
-<<<<<<< HEAD
-=======
-
-    msg:addByte(0xFF) -- unknown
-    msg:addByte(0x00) -- display loyalty title column
-    msg:addByte(HIGHSCORES_CATEGORIES[params.category].type or 0x00)
->>>>>>> 015c08b8
 
 	msg:addByte(0xFF) -- unknown
 	msg:addByte(0x00) -- display loyalty title column
