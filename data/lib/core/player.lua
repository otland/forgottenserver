local foodCondition = Condition(CONDITION_REGENERATION, CONDITIONID_DEFAULT)

function Player.feed(self, food)
	local condition = self:getCondition(CONDITION_REGENERATION, CONDITIONID_DEFAULT)
	if condition then
		condition:setTicks(condition:getTicks() + (food * 1000))
	else
		local vocation = self:getVocation()
		if not vocation then
			return nil
		end

		foodCondition:setTicks(food * 1000)
		foodCondition:setParameter(CONDITION_PARAM_HEALTHGAIN, vocation:getHealthGainAmount())
		foodCondition:setParameter(CONDITION_PARAM_HEALTHTICKS, vocation:getHealthGainTicks() * 1000)
		foodCondition:setParameter(CONDITION_PARAM_MANAGAIN, vocation:getManaGainAmount())
		foodCondition:setParameter(CONDITION_PARAM_MANATICKS, vocation:getManaGainTicks() * 1000)

		self:addCondition(foodCondition)
	end
	return true
end

function Player.getClosestFreePosition(self, position, extended)
	if self:getGroup():getAccess() and self:getAccountType() >= ACCOUNT_TYPE_GOD then
		return position
	end
	return Creature.getClosestFreePosition(self, position, extended)
end

function Player.getDepotItems(self, depotId)
	return self:getDepotChest(depotId, true):getItemHoldingCount()
end

function Player.hasFlag(self, flag)
	return self:getGroup():hasFlag(flag)
end

function Player.getLossPercent(self)
	local blessings = 0
	local lossPercent = {
		[0] = 100,
		[1] = 70,
		[2] = 45,
		[3] = 25,
		[4] = 10,
		[5] = 0
	}

	for i = 1, 5 do
		if self:hasBlessing(i) then
			blessings = blessings + 1
		end
	end
	return lossPercent[blessings]
end

function Player.getPremiumTime(self)
	return math.max(0, self:getPremiumEndsAt() - os.time())
end

function Player.setPremiumTime(self, seconds)
	self:setPremiumEndsAt(os.time() + seconds)
	return true
end

function Player.addPremiumTime(self, seconds)
	self:setPremiumTime(self:getPremiumTime() + seconds)
	return true
end

function Player.removePremiumTime(self, seconds)
	local currentTime = self:getPremiumTime()
	if currentTime < seconds then
		return false
	end

	self:setPremiumTime(currentTime - seconds)
	return true
end

function Player.getPremiumDays(self)
	return math.floor(self:getPremiumTime() / 86400)
end

function Player.addPremiumDays(self, days)
	return self:addPremiumTime(days * 86400)
end

function Player.removePremiumDays(self, days)
	return self:removePremiumTime(days * 86400)
end

function Player.isPremium(self)
	return self:getPremiumTime() > 0 or configManager.getBoolean(configKeys.FREE_PREMIUM) or self:hasFlag(PlayerFlag_IsAlwaysPremium)
end

function Player.sendCancelMessage(self, message)
	if type(message) == "number" then
		message = Game.getReturnMessage(message)
	end
	return self:sendTextMessage(MESSAGE_STATUS_SMALL, message)
end

function Player.isUsingOtClient(self)
	return self:getClient().os >= CLIENTOS_OTCLIENT_LINUX
end

function Player.sendExtendedOpcode(self, opcode, buffer)
	if not self:isUsingOtClient() then
		return false
	end

	local networkMessage = NetworkMessage()
	networkMessage:addByte(0x32)
	networkMessage:addByte(opcode)
	networkMessage:addString(buffer)
	networkMessage:sendToPlayer(self)
	networkMessage:delete()
	return true
end

APPLY_SKILL_MULTIPLIER = true
local addSkillTriesFunc = Player.addSkillTries
function Player.addSkillTries(...)
	APPLY_SKILL_MULTIPLIER = false
	local ret = addSkillTriesFunc(...)
	APPLY_SKILL_MULTIPLIER = true
	return ret
end

local addManaSpentFunc = Player.addManaSpent
function Player.addManaSpent(...)
	APPLY_SKILL_MULTIPLIER = false
	local ret = addManaSpentFunc(...)
	APPLY_SKILL_MULTIPLIER = true
	return ret
end

-- Always pass the number through the isValidMoney function first before using the transferMoneyTo
function Player.transferMoneyTo(self, target, amount)
	if not target then
		return false
	end

	-- See if you can afford this transfer
	local balance = self:getBankBalance()
	if amount > balance then
		return false
	end

	-- See if player is online
	local targetPlayer = Player(target.guid)
	if targetPlayer then
		targetPlayer:setBankBalance(targetPlayer:getBankBalance() + amount)
	else
		db.query("UPDATE `players` SET `balance` = `balance` + " .. amount .. " WHERE `id` = '" .. target.guid .. "'")
	end

	self:setBankBalance(self:getBankBalance() - amount)
	return true
end

function Player.canCarryMoney(self, amount)
	-- Anyone can carry as much imaginary money as they desire
	if amount == 0 then
		return true
	end

	-- The 3 below loops will populate these local variables
	local totalWeight = 0
	local inventorySlots = 0

	local currencyItems = Game.getCurrencyItems()
	for index = #currencyItems, 1, -1 do
		local currency = currencyItems[index]
		-- Add currency coins to totalWeight and inventorySlots
		local worth = currency:getWorth()
		local currencyCoins = math.floor(amount / worth)
		if currencyCoins > 0 then
			amount = amount - (currencyCoins * worth)
			while currencyCoins > 0 do
				local count = math.min(100, currencyCoins)
				totalWeight = totalWeight + currency:getWeight(count)
				currencyCoins = currencyCoins - count
				inventorySlots = inventorySlots + 1
			end
		end
	end

	-- If player don't have enough capacity to carry this money
	if self:getFreeCapacity() < totalWeight then
		return false
	end

	-- If player don't have enough available inventory slots to carry this money
	local backpack = self:getSlotItem(CONST_SLOT_BACKPACK)
	if not backpack or backpack:getEmptySlots(true) < inventorySlots then
		return false
	end
	return true
end

function Player.withdrawMoney(self, amount)
	local balance = self:getBankBalance()
	if amount > balance or not self:addMoney(amount) then
		return false
	end

	self:setBankBalance(balance - amount)
	return true
end

function Player.depositMoney(self, amount)
	if not self:removeMoney(amount) then
		return false
	end

	self:setBankBalance(self:getBankBalance() + amount)
	return true
end

function Player.removeTotalMoney(self, amount)
	local moneyCount = self:getMoney()
	local bankCount = self:getBankBalance()
	if amount <= moneyCount then
		self:removeMoney(amount)
		return true
	elseif amount <= (moneyCount + bankCount) then
		if moneyCount ~= 0 then
			self:removeMoney(moneyCount)
			local remains = amount - moneyCount
			self:setBankBalance(bankCount - remains)
			self:sendTextMessage(MESSAGE_INFO_DESCR, ("Paid %d from inventory and %d gold from bank account. Your account balance is now %d gold."):format(moneyCount, amount - moneyCount, self:getBankBalance()))
			return true
		end

		self:setBankBalance(bankCount - amount)
		self:sendTextMessage(MESSAGE_INFO_DESCR, ("Paid %d gold from bank account. Your account balance is now %d gold."):format(amount, self:getBankBalance()))
		return true
	end
	return false
end

function Player.addLevel(self, amount, round)
	round = round or false
	local level, amount = self:getLevel(), amount or 1
	if amount > 0 then
		return self:addExperience(Game.getExperienceForLevel(level + amount) - (round and self:getExperience() or Game.getExperienceForLevel(level)))
	end
	return self:removeExperience(((round and self:getExperience() or Game.getExperienceForLevel(level)) - Game.getExperienceForLevel(level + amount)))
end

function Player.addMagicLevel(self, value)
	local currentMagLevel = self:getBaseMagicLevel()
	local sum = 0

	if value > 0 then
		while value > 0 do
			sum = sum + self:getVocation():getRequiredManaSpent(currentMagLevel + value)
			value = value - 1
		end

		return self:addManaSpent(sum - self:getManaSpent())
	end

	value = math.min(currentMagLevel, math.abs(value))
	while value > 0 do
		sum = sum + self:getVocation():getRequiredManaSpent(currentMagLevel - value + 1)
		value = value - 1
	end

	return self:removeManaSpent(sum + self:getManaSpent())
end

function Player.addSkillLevel(self, skillId, value)
	local currentSkillLevel = self:getSkillLevel(skillId)
	local sum = 0

	if value > 0 then
		while value > 0 do
			sum = sum + self:getVocation():getRequiredSkillTries(skillId, currentSkillLevel + value)
			value = value - 1
		end

		return self:addSkillTries(skillId, sum - self:getSkillTries(skillId))
	end

	value = math.min(currentSkillLevel, math.abs(value))
	while value > 0 do
		sum = sum + self:getVocation():getRequiredSkillTries(skillId, currentSkillLevel - value + 1)
		value = value - 1
	end

	return self:removeSkillTries(skillId, sum + self:getSkillTries(skillId), true)
end

function Player.addSkill(self, skillId, value, round)
	if skillId == SKILL_LEVEL then
		return self:addLevel(value, round or false)
	elseif skillId == SKILL_MAGLEVEL then
		return self:addMagicLevel(value)
	end
	return self:addSkillLevel(skillId, value)
end

function Player.getWeaponType(self)
	local weapon = self:getSlotItem(CONST_SLOT_LEFT)
	if weapon then
		return weapon:getType():getWeaponType()
	end
	return WEAPON_NONE
end

function Player.updateKillTracker(self, monster, corpse)
	local monsterType = monster:getType()
	if not monsterType then
		return false
	end

	local msg = NetworkMessage()
	msg:addByte(0xD1)
	msg:addString(monster:getName())

	local monsterOutfit = monsterType:getOutfit()
	msg:addU16(monsterOutfit.lookType or 19)
	msg:addByte(monsterOutfit.lookHead)
	msg:addByte(monsterOutfit.lookBody)
	msg:addByte(monsterOutfit.lookLegs)
	msg:addByte(monsterOutfit.lookFeet)
	msg:addByte(monsterOutfit.lookAddons)

	local corpseSize = corpse:getSize()
	msg:addByte(corpseSize)
	for index = corpseSize - 1, 0, -1 do
		msg:addItem(corpse:getItem(index))
	end

	local party = self:getParty()
	if party then
		local members = party:getMembers()
		members[#members + 1] = party:getLeader()

		for _, member in ipairs(members) do
			msg:sendToPlayer(member)
		end
	else
		msg:sendToPlayer(self)
	end

	msg:delete()
	return true
end

function Player.getTotalMoney(self)
	return self:getMoney() + self:getBankBalance()
end

function Player.addAddonToAllOutfits(self, addon)
	for sex = 0, 1 do
		local outfits = Game.getOutfits(sex)
		for outfit = 1, #outfits do
			self:addOutfitAddon(outfits[outfit].lookType, addon)
		end
	end
end

function Player.addAllMounts(self)
	local mounts = Game.getMounts()
	for mount = 1, #mounts do
		self:addMount(mounts[mount].id)
	end
end

function Player.setSpecialContainersAvailable(self, available)
	local msg = NetworkMessage()
	msg:addByte(0x2A)

	msg:addByte(0x00) -- stash
	msg:addByte(available and 0x01 or 0x00) -- market

	msg:sendToPlayer(self)
	msg:delete()
	return true
end

function Player.addBankBalance(self, amount)
	self:setBankBalance(self:getBankBalance() + amount)
end

function Player.isPromoted(self)
	local vocation = self:getVocation()
	local fromVocId = vocation:getDemotion():getId()
	return vocation:getId() ~= fromVocId
end

function Player.getMaxTrackedQuests(self)
	return configManager.getNumber(self:isPremium() and configKeys.QUEST_TRACKER_PREMIUM_LIMIT or configKeys.QUEST_TRACKER_FREE_LIMIT)
end

function Player.getQuests(self)
	local quests = {}
	for _, quest in pairs(Game.getQuests()) do
		if quest:isStarted(self) then
			quests[#quests + 1] = quest
		end
	end
	return quests
end

function Player.sendQuestLog(self)
	local msg = NetworkMessage()
	msg:addByte(0xF0)
	local quests = self:getQuests()
	msg:addU16(#quests)

	for _, quest in pairs(quests) do
		msg:addU16(quest.id)
		msg:addString(quest.name)
		msg:addByte(quest:isCompleted(self) and 0x01 or 0x00)
	end

	msg:sendToPlayer(self)
	msg:delete()
	return true
end

function Player.sendQuestLine(self, quest)
	local msg = NetworkMessage()
	msg:addByte(0xF1)
	msg:addU16(quest.id)
	local missions = quest:getMissions(self)
	msg:addByte(#missions)

	for _, mission in pairs(missions) do
		msg:addU16(mission.id)
		msg:addString(mission:getName(self))
		msg:addString(mission:getDescription(self))
	end

	msg:sendToPlayer(self)
	msg:delete()
	return true
end

function Player.getTrackedQuests(self, missionsId)
	local playerId = self:getId()
	local maxTrackedQuests = self:getMaxTrackedQuests()
	local trackedQuests = {}
	Game.getTrackedQuests()[playerId] = trackedQuests
	local quests = Game.getQuests()
	local missions = Game.getMissions()
	local trackeds = 0
	for _, missionId in pairs(missionsId) do
		local mission = missions[missionId]
		if mission and mission:isStarted(self) then
			trackedQuests[mission] = quests[mission.questId]
			trackeds = trackeds + 1
			if trackeds >= maxTrackedQuests then
				break
			end
		end
	end
	return trackedQuests, trackeds
end

function Player.sendQuestTracker(self, missionsId)
	local msg = NetworkMessage()
	msg:addByte(0xD0)
	msg:addByte(1)

	local trackedQuests, trackeds = self:getTrackedQuests(missionsId)
	msg:addByte(self:getMaxTrackedQuests() - trackeds)
	msg:addByte(trackeds)

	for mission, quest in pairs(trackedQuests or {}) do
		msg:addU16(mission.id)
		msg:addString(quest.name)
		msg:addString(mission:getName(self))
		msg:addString(mission:getDescription(self))
	end

	msg:sendToPlayer(self)
	msg:delete()
	return true
end

function Player.sendUpdateQuestTracker(self, mission)
	local msg = NetworkMessage()
	msg:addByte(0xD0)
	msg:addByte(0)

	msg:addU16(mission.id)
	msg:addString(mission:getName(self))
	msg:addString(mission:getDescription(self))

	msg:sendToPlayer(self)
	msg:delete()
	return true
end

function Player.getBestiaryKills(self, raceId)
	return math.max(0, self:getStorageValue(PlayerStorageKeys.bestiaryKillsBase + raceId))
end

function Player.setBestiaryKills(self, raceId, value)
	return self:setStorageValue(PlayerStorageKeys.bestiaryKillsBase + raceId, value)
end

function Player.addBestiaryKills(self, raceId)
	local monsterType = MonsterType(raceId)
	if not monsterType then
		return false
	end

	local kills = self:getBestiaryKills(raceId)
	local newKills = kills + 1
	local bestiaryInfo = monsterType:getBestiaryInfo()
	for _, totalKills in pairs({bestiaryInfo.prowess, bestiaryInfo.expertise, bestiaryInfo.mastery}) do
		if kills == 0 or (kills < totalKills and newKills >= totalKills) then
			self:sendTextMessage(MESSAGE_EVENT_DEFAULT, string.format("You unlocked details for the creature %s.", monsterType:getName()))
			self:sendBestiaryMilestoneReached(raceId)
			break
		end
	end
	return self:setBestiaryKills(raceId, newKills)
end

function Player.sendBestiaryMilestoneReached(self, raceId)
	local msg = NetworkMessage()
	msg:addByte(0xD9)
	msg:addU16(raceId)
	msg:sendToPlayer(self)
	msg:delete()
	return true
end

local function getStaminaBonus(staminaMinutes)
	if staminaMinutes > 2340 then
		return 150
	elseif staminaMinutes < 840 then
		return 50
	else
		return 100
	end
end

function Player.calculateLowLevelBonus(self, level)
	if level > 1 and level <= 50 then
		local expBonus = {minlevel = 2, maxlevel = 50, bonus = 1}
		local bonusPercentage = (expBonus.maxlevel - level) / (expBonus.maxlevel - expBonus.minlevel)
		return expBonus.bonus * 100 * bonusPercentage
	else
		return 0
	end
end

function Player.updateClientExpDisplay(self)
	local level = self:getLevel()

	-- Experience bonus (includes server rates)
	local expGainRate = 100 * Game.getExperienceStage(level)
	self:setClientExpDisplay(expGainRate)

	-- Stamina bonus
	local staminaMinutes = self:getStamina()
	local staminaBonus = getStaminaBonus(staminaMinutes)
	self:setClientStaminaBonusDisplay(staminaBonus)

	-- Low level bonus
	local levelBonus = self:calculateLowLevelBonus(level)
	self:setClientLowLevelBonusDisplay(levelBonus)
	return true
end

function Player.sendHighscores(self, entries, params)
	local msg = NetworkMessage()
	msg:addByte(0xB1)

	msg:addByte(params.action)

	msg:addByte(0x01)
	msg:addString(configManager.getString(configKeys.SERVER_NAME))
	msg:addString(params.world)

	msg:addByte(params.worldType)
	msg:addByte(params.battlEye)

	local vocations = Game.getUnpromotedVocations()
	msg:addByte(#vocations + 1)

	msg:addU32(0xFFFFFFFF)
	msg:addString("All vocations")

	for _, vocation in ipairs(vocations) do
		msg:addU32(vocation:getId())
		msg:addString(vocation:getName())
	end

	msg:addU32(params.vocation)

	msg:addByte(#HIGHSCORES_CATEGORIES)
	for id, category in ipairs(HIGHSCORES_CATEGORIES) do
		msg:addByte(id)
		msg:addString(category.name)
	end

	msg:addByte(params.category)

	msg:addU16(params.page)
	msg:addU16(params.totalPages)

	msg:addByte(#entries.data)
	for _, entry in pairs(entries.data) do
		msg:addU32(entry.rank)
		msg:addString(entry.name)
		msg:addString(entry.title)
		msg:addByte(entry.vocation)
		msg:addString(entry.world)
		msg:addU16(entry.level)
		msg:addByte(self:getGuid() == entry.id and 0x01 or 0x00)
		msg:addU64(entry.points)
	end

	msg:addByte(0xFF) -- unknown
	msg:addByte(0x00) -- display loyalty title column
	msg:addByte(HIGHSCORES_CATEGORIES[params.category].type or 0x00)

	msg:addU32(entries.ts)

	msg:sendToPlayer(self)
	msg:delete()
	return true
end

function Player.takeScreenshot(self, screenshotType, ignoreConfig)
	if not ignoreConfig and (screenshotType < SCREENSHOT_TYPE_FIRST or screenshotType > SCREENSHOT_TYPE_LAST) then
		return false
	end

	local msg = NetworkMessage()
	msg:addByte(0x75)
	msg:addByte(screenshotType)
	msg:sendToPlayer(self)
	msg:delete()
	return true
end

function Player.getBlessings(self)
	local blessings = 0
	for i = 1, 6 do
		if self:hasBlessing(i) then
			blessings = blessings + 1
		end
	end
	return blessings
end

local slots = {
	CONST_SLOT_RIGHT,
	CONST_SLOT_LEFT,
	CONST_SLOT_HEAD,
	CONST_SLOT_NECKLACE,
	CONST_SLOT_ARMOR,
	CONST_SLOT_LEGS,
	CONST_SLOT_FEET,
	CONST_SLOT_RING
}

function Player.getTotalArmor(self)
	local total = 0
	local item
	for i = 1, #slots do
		item = self:getSlotItem(slots[i])
		if item then
			total = total + item:getType():getArmor()
		end
	end
	return total
end

function Player.getTotalDefense(self)
	local total = 0
	local item
	for i = 1, #slots do
		item = self:getSlotItem(slots[i])
		if item then
			total = total + item:getType():getDefense()
		end
	end
	return total
end

function Player.setAccountStorageValue(self, key, value)
	return Game.setAccountStorageValue(self:getAccountId(), key, value)
end

function Player.getAccountStorageValue(self, key)
	return Game.getAccountStorageValue(self:getAccountId(), key)
end

function Player.sendWorldLight(self, color, level)
	local msg = NetworkMessage()
	msg:addByte(0x82)
	msg:addByte(self:getGroup():getAccess() and 0xFF or level)
	msg:addByte(color)
	msg:sendToPlayer(self)
	msg:delete()
	return true
end

function Player.sendWorldTime(self, time)
	local msg = NetworkMessage()
	msg:addByte(0xEF)
	msg:addByte(time / 60) -- hour
	msg:addByte(time % 60) -- min
	msg:sendToPlayer(self)
	msg:delete()
	return true
end

<<<<<<< HEAD
function Player.disableLoginMusic(self)
	local msg = NetworkMessage()
	msg:addByte(0x85)
	msg:addByte(0x01)
	msg:addByte(0x00)
	msg:addByte(0x00)
	msg:sendToPlayer(self)
	msg:delete()
=======
function Player.sendHotkeyPreset(self)
	local msg = NetworkMessage()
	msg:addByte(0x9D)
	msg:addU32(self:getVocation():getClientId())
	msg:sendToPlayer(self)
>>>>>>> 70fab9ca
	return true
end<|MERGE_RESOLUTION|>--- conflicted
+++ resolved
@@ -719,7 +719,14 @@
 	return true
 end
 
-<<<<<<< HEAD
+function Player.sendHotkeyPreset(self)
+	local msg = NetworkMessage()
+	msg:addByte(0x9D)
+	msg:addU32(self:getVocation():getClientId())
+	msg:sendToPlayer(self)
+	return true
+end
+
 function Player.disableLoginMusic(self)
 	local msg = NetworkMessage()
 	msg:addByte(0x85)
@@ -728,12 +735,5 @@
 	msg:addByte(0x00)
 	msg:sendToPlayer(self)
 	msg:delete()
-=======
-function Player.sendHotkeyPreset(self)
-	local msg = NetworkMessage()
-	msg:addByte(0x9D)
-	msg:addU32(self:getVocation():getClientId())
-	msg:sendToPlayer(self)
->>>>>>> 70fab9ca
 	return true
 end