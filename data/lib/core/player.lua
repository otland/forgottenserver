--- conflicted
+++ resolved
@@ -665,7 +665,6 @@
 	return total
 end
 
-<<<<<<< HEAD
 local blessFlags = {
 	[1] = BLESS_TYPE_WISDOM_OF_SOLITUDE,
 	[2] = BLESS_TYPE_SPARK_OF_PHOENIX,
@@ -708,12 +707,12 @@
 	msg:sendToPlayer(self)
 	msg:delete()
 	return true
-=======
+end
+
 function Player.setAccountStorageValue(self, key, value)
 	return Game.setAccountStorageValue(self:getAccountId(), key, value)
 end
 
 function Player.getAccountStorageValue(self, key)
 	return Game.getAccountStorageValue(self:getAccountId(), key)
->>>>>>> 4d7d55d2
 end