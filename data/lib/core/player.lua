local foodCondition = Condition(CONDITION_REGENERATION, CONDITIONID_DEFAULT)

function Player.feed(self, food)
	local condition = self:getCondition(CONDITION_REGENERATION, CONDITIONID_DEFAULT)
	if condition then
		condition:setTicks(condition:getTicks() + (food * 1000))
	else
		local vocation = self:getVocation()
		if not vocation then
			return nil
		end

		foodCondition:setTicks(food * 1000)
		foodCondition:setParameter(CONDITION_PARAM_HEALTHGAIN, vocation:getHealthGainAmount())
		foodCondition:setParameter(CONDITION_PARAM_HEALTHTICKS, vocation:getHealthGainTicks() * 1000)
		foodCondition:setParameter(CONDITION_PARAM_MANAGAIN, vocation:getManaGainAmount())
		foodCondition:setParameter(CONDITION_PARAM_MANATICKS, vocation:getManaGainTicks() * 1000)

		self:addCondition(foodCondition)
	end
	return true
end

function Player.getClosestFreePosition(self, position, extended)
	if self:getGroup():getAccess() and self:getAccountType() >= ACCOUNT_TYPE_GOD then
		return position
	end
	return Creature.getClosestFreePosition(self, position, extended)
end

function Player.getDepotItems(self, depotId)
	return self:getDepotChest(depotId, true):getItemHoldingCount()
end

function Player.hasFlag(self, flag)
	return self:getGroup():hasFlag(flag)
end

function Player.getLossPercent(self)
	local blessings = 0
	local lossPercent = {
		[0] = 100,
		[1] = 70,
		[2] = 45,
		[3] = 25,
		[4] = 10,
		[5] = 0
	}

	for i = 1, 5 do
		if self:hasBlessing(i) then
			blessings = blessings + 1
		end
	end
	return lossPercent[blessings]
end

function Player.getPremiumTime(self)
	return math.max(0, self:getPremiumEndsAt() - os.time())
end

function Player.setPremiumTime(self, seconds)
	self:setPremiumEndsAt(os.time() + seconds)
	return true
end

function Player.addPremiumTime(self, seconds)
	self:setPremiumTime(self:getPremiumTime() + seconds)
	return true
end

function Player.removePremiumTime(self, seconds)
	local currentTime = self:getPremiumTime()
	if currentTime < seconds then
		return false
	end

	self:setPremiumTime(currentTime - seconds)
	return true
end

function Player.getPremiumDays(self)
	return math.floor(self:getPremiumTime() / 86400)
end

function Player.addPremiumDays(self, days)
	return self:addPremiumTime(days * 86400)
end

function Player.removePremiumDays(self, days)
	return self:removePremiumTime(days * 86400)
end

function Player.isPremium(self)
	return self:getPremiumTime() > 0 or configManager.getBoolean(configKeys.FREE_PREMIUM) or self:hasFlag(PlayerFlag_IsAlwaysPremium)
end

function Player.sendCancelMessage(self, message)
	if type(message) == "number" then
		message = Game.getReturnMessage(message)
	end
	return self:sendTextMessage(MESSAGE_STATUS_SMALL, message)
end

function Player.isUsingOtClient(self)
	return self:getClient().os >= CLIENTOS_OTCLIENT_LINUX
end

function Player.sendExtendedOpcode(self, opcode, buffer)
	if not self:isUsingOtClient() then
		return false
	end

	local networkMessage = NetworkMessage()
	networkMessage:addByte(0x32)
	networkMessage:addByte(opcode)
	networkMessage:addString(buffer)
	networkMessage:sendToPlayer(self)
	networkMessage:delete()
	return true
end

APPLY_SKILL_MULTIPLIER = true
local addSkillTriesFunc = Player.addSkillTries
function Player.addSkillTries(...)
	APPLY_SKILL_MULTIPLIER = false
	local ret = addSkillTriesFunc(...)
	APPLY_SKILL_MULTIPLIER = true
	return ret
end

local addManaSpentFunc = Player.addManaSpent
function Player.addManaSpent(...)
	APPLY_SKILL_MULTIPLIER = false
	local ret = addManaSpentFunc(...)
	APPLY_SKILL_MULTIPLIER = true
	return ret
end

-- Always pass the number through the isValidMoney function first before using the transferMoneyTo
function Player.transferMoneyTo(self, target, amount)
	if not target then
		return false
	end

	-- See if you can afford this transfer
	local balance = self:getBankBalance()
	if amount > balance then
		return false
	end

	-- See if player is online
	local targetPlayer = Player(target.guid)
	if targetPlayer then
		targetPlayer:setBankBalance(targetPlayer:getBankBalance() + amount)
	else
		db.query("UPDATE `players` SET `balance` = `balance` + " .. amount .. " WHERE `id` = '" .. target.guid .. "'")
	end

	self:setBankBalance(self:getBankBalance() - amount)
	return true
end

function Player.canCarryMoney(self, amount)
	-- Anyone can carry as much imaginary money as they desire
	if amount == 0 then
		return true
	end

	-- The 3 below loops will populate these local variables
	local totalWeight = 0
	local inventorySlots = 0

	local currencyItems = Game.getCurrencyItems()
	for index = #currencyItems, 1, -1 do
		local currency = currencyItems[index]
		-- Add currency coins to totalWeight and inventorySlots
		local worth = currency:getWorth()
		local currencyCoins = math.floor(amount / worth)
		if currencyCoins > 0 then
			amount = amount - (currencyCoins * worth)
			while currencyCoins > 0 do
				local count = math.min(100, currencyCoins)
				totalWeight = totalWeight + currency:getWeight(count)
				currencyCoins = currencyCoins - count
				inventorySlots = inventorySlots + 1
			end
		end
	end

	-- If player don't have enough capacity to carry this money
	if self:getFreeCapacity() < totalWeight then
		return false
	end

	-- If player don't have enough available inventory slots to carry this money
	local backpack = self:getSlotItem(CONST_SLOT_BACKPACK)
	if not backpack or backpack:getEmptySlots(true) < inventorySlots then
		return false
	end
	return true
end

function Player.withdrawMoney(self, amount)
	local balance = self:getBankBalance()
	if amount > balance or not self:addMoney(amount) then
		return false
	end

	self:setBankBalance(balance - amount)
	return true
end

function Player.depositMoney(self, amount)
	if not self:removeMoney(amount) then
		return false
	end

	self:setBankBalance(self:getBankBalance() + amount)
	return true
end

function Player.removeTotalMoney(self, amount)
	local moneyCount = self:getMoney()
	local bankCount = self:getBankBalance()
	if amount <= moneyCount then
		self:removeMoney(amount)
		return true
	elseif amount <= (moneyCount + bankCount) then
		if moneyCount ~= 0 then
			self:removeMoney(moneyCount)
			local remains = amount - moneyCount
			self:setBankBalance(bankCount - remains)
			self:sendTextMessage(MESSAGE_INFO_DESCR, ("Paid %d from inventory and %d gold from bank account. Your account balance is now %d gold."):format(moneyCount, amount - moneyCount, self:getBankBalance()))
			return true
		end

		self:setBankBalance(bankCount - amount)
		self:sendTextMessage(MESSAGE_INFO_DESCR, ("Paid %d gold from bank account. Your account balance is now %d gold."):format(amount, self:getBankBalance()))
		return true
	end
	return false
end

function Player.addLevel(self, amount, round)
	round = round or false
	local level, amount = self:getLevel(), amount or 1
	if amount > 0 then
		return self:addExperience(Game.getExperienceForLevel(level + amount) - (round and self:getExperience() or Game.getExperienceForLevel(level)))
	end
	return self:removeExperience(((round and self:getExperience() or Game.getExperienceForLevel(level)) - Game.getExperienceForLevel(level + amount)))
end

function Player.addMagicLevel(self, value)
	local currentMagLevel = self:getBaseMagicLevel()
	local sum = 0

	if value > 0 then
		while value > 0 do
			sum = sum + self:getVocation():getRequiredManaSpent(currentMagLevel + value)
			value = value - 1
		end

		return self:addManaSpent(sum - self:getManaSpent())
	end

	value = math.min(currentMagLevel, math.abs(value))
	while value > 0 do
		sum = sum + self:getVocation():getRequiredManaSpent(currentMagLevel - value + 1)
		value = value - 1
	end

	return self:removeManaSpent(sum + self:getManaSpent())
end

function Player.addSkillLevel(self, skillId, value)
	local currentSkillLevel = self:getSkillLevel(skillId)
	local sum = 0

	if value > 0 then
		while value > 0 do
			sum = sum + self:getVocation():getRequiredSkillTries(skillId, currentSkillLevel + value)
			value = value - 1
		end

		return self:addSkillTries(skillId, sum - self:getSkillTries(skillId))
	end

	value = math.min(currentSkillLevel, math.abs(value))
	while value > 0 do
		sum = sum + self:getVocation():getRequiredSkillTries(skillId, currentSkillLevel - value + 1)
		value = value - 1
	end

	return self:removeSkillTries(skillId, sum + self:getSkillTries(skillId), true)
end

function Player.addSkill(self, skillId, value, round)
	if skillId == SKILL_LEVEL then
		return self:addLevel(value, round or false)
	elseif skillId == SKILL_MAGLEVEL then
		return self:addMagicLevel(value)
	end
	return self:addSkillLevel(skillId, value)
end

function Player.getWeaponType(self)
	local weapon = self:getSlotItem(CONST_SLOT_LEFT)
	if weapon then
		return weapon:getType():getWeaponType()
	end
	return WEAPON_NONE
end

function Player.updateKillTracker(self, monster, corpse)
	local monsterType = monster:getType()
	if not monsterType then
		return false
	end

	local msg = NetworkMessage()
	msg:addByte(0xD1)
	msg:addString(monster:getName())

	local monsterOutfit = monsterType:getOutfit()
	msg:addU16(monsterOutfit.lookType or 19)
	msg:addByte(monsterOutfit.lookHead)
	msg:addByte(monsterOutfit.lookBody)
	msg:addByte(monsterOutfit.lookLegs)
	msg:addByte(monsterOutfit.lookFeet)
	msg:addByte(monsterOutfit.lookAddons)

	local corpseSize = corpse:getSize()
	msg:addByte(corpseSize)
	for index = corpseSize - 1, 0, -1 do
		msg:addItem(corpse:getItem(index))
	end

	local party = self:getParty()
	if party then
		local members = party:getMembers()
		members[#members + 1] = party:getLeader()

		for _, member in ipairs(members) do
			msg:sendToPlayer(member)
		end
	else
		msg:sendToPlayer(self)
	end

	msg:delete()
	return true
end

function Player.getTotalMoney(self)
	return self:getMoney() + self:getBankBalance()
end

function Player.addAddonToAllOutfits(self, addon)
	for sex = 0, 1 do
		local outfits = Game.getOutfits(sex)
		for outfit = 1, #outfits do
			self:addOutfitAddon(outfits[outfit].lookType, addon)
		end
	end
end

function Player.addAllMounts(self)
	local mounts = Game.getMounts()
	for mount = 1, #mounts do
		self:addMount(mounts[mount].id)
	end
end

function Player.setSpecialContainersAvailable(self, available)
	local msg = NetworkMessage()
	msg:addByte(0x2A)

	msg:addByte(0x00) -- stash
	msg:addByte(available and 0x01 or 0x00) -- market

	msg:sendToPlayer(self)
	msg:delete()
	return true
end

function Player.addBankBalance(self, amount)
	self:setBankBalance(self:getBankBalance() + amount)
end

function Player.isPromoted(self)
	local vocation = self:getVocation()
	local fromVocId = vocation:getDemotion():getId()
	return vocation:getId() ~= fromVocId
end

function Player.getMaxTrackedQuests(self)
	return configManager.getNumber(self:isPremium() and configKeys.QUEST_TRACKER_PREMIUM_LIMIT or configKeys.QUEST_TRACKER_FREE_LIMIT)
end

function Player.getQuests(self)
	local quests = {}
	for _, quest in pairs(Game.getQuests()) do
		if quest:isStarted(self) then
			quests[#quests + 1] = quest
		end
	end
	return quests
end

function Player.sendQuestLog(self)
	local msg = NetworkMessage()
	msg:addByte(0xF0)
	local quests = self:getQuests()
	msg:addU16(#quests)

	for _, quest in pairs(quests) do
		msg:addU16(quest.id)
		msg:addString(quest.name)
		msg:addByte(quest:isCompleted(self))
	end

	msg:sendToPlayer(self)
	msg:delete()
	return true
end

function Player.sendQuestLine(self, quest)
	local msg = NetworkMessage()
	msg:addByte(0xF1)
	msg:addU16(quest.id)
	local missions = quest:getMissions(self)
	msg:addByte(#missions)

	for _, mission in pairs(missions) do
		msg:addU16(mission.id)
		msg:addString(mission:getName(self))
		msg:addString(mission:getDescription(self))
	end

	msg:sendToPlayer(self)
	msg:delete()
	return true
end

function Player.getTrackedQuests(self, missionsId)
	local playerId = self:getId()
	local maxTrackedQuests = self:getMaxTrackedQuests()
	local trackedQuests = {}
	Game.getTrackedQuests()[playerId] = trackedQuests
	local quests = Game.getQuests()
	local missions = Game.getMissions()
	local trackeds = 0
	for _, missionId in pairs(missionsId) do
		local mission = missions[missionId]
		if mission and mission:isStarted(self) then
			trackedQuests[mission] = quests[mission.questId]
			trackeds = trackeds + 1
			if trackeds >= maxTrackedQuests then
				break
			end
		end
	end
	return trackedQuests, trackeds
end

function Player.sendQuestTracker(self, missionsId)
	local msg = NetworkMessage()
	msg:addByte(0xD0)
	msg:addByte(1)

	local trackedQuests, trackeds = self:getTrackedQuests(missionsId)
	msg:addByte(self:getMaxTrackedQuests() - trackeds)
	msg:addByte(trackeds)

	for mission, quest in pairs(trackedQuests or {}) do
		msg:addU16(mission.id)
		msg:addString(quest.name)
		msg:addString(mission:getName(self))
		msg:addString(mission:getDescription(self))
	end

	msg:sendToPlayer(self)
	msg:delete()
	return true
end

function Player.sendUpdateQuestTracker(self, mission)
	local msg = NetworkMessage()
	msg:addByte(0xD0)
	msg:addByte(0)

	msg:addU16(mission.id)
	msg:addString(mission:getName(self))
	msg:addString(mission:getDescription(self))

	msg:sendToPlayer(self)
	msg:delete()
	return true
end

function Player.getBestiaryKills(self, raceId)
	return math.max(0, self:getStorageValue(PlayerStorageKeys.bestiaryKillsBase + raceId))
end

function Player.setBestiaryKills(self, raceId, value)
	return self:setStorageValue(PlayerStorageKeys.bestiaryKillsBase + raceId, value)
end

function Player.addBestiaryKills(self, raceId)
	local monsterType = MonsterType(raceId)
	if not monsterType then
		return false
	end

	local kills = self:getBestiaryKills(raceId)
	local newKills = kills + 1
	local bestiaryInfo = monsterType:getBestiaryInfo()
	for _, totalKills in pairs({bestiaryInfo.prowess, bestiaryInfo.expertise, bestiaryInfo.mastery}) do
		if kills == 0 or (kills < totalKills and newKills >= totalKills) then
			self:sendTextMessage(MESSAGE_EVENT_DEFAULT, string.format("You unlocked details for the creature %s.", monsterType:getName()))
			self:sendBestiaryMilestoneReached(raceId)
			break
		end
	end
	return self:setBestiaryKills(raceId, newKills)
end

function Player.sendBestiaryMilestoneReached(self, raceId)
	local msg = NetworkMessage()
	msg:addByte(0xD9)
	msg:addU16(raceId)
	msg:sendToPlayer(self)
	msg:delete()
	return true
end

local function getStaminaBonus(staminaMinutes)
	if staminaMinutes > 2340 then
		return 150
	elseif staminaMinutes < 840 then
		return 50
	else
		return 100
	end
end

function Player.updateClientExpDisplay(self)
	-- Experience bonus (includes server rates)
	local expGainRate = 100 * Game.getExperienceStage(self:getLevel())
	self:setClientExpDisplay(expGainRate)

	-- Stamina bonus
	local staminaMinutes = self:getStamina()
	local staminaBonus = getStaminaBonus(staminaMinutes)
	self:setClientStaminaBonusDisplay(staminaBonus)
	return true
end

function Player.sendHighscores(self, entries, params)
	local msg = NetworkMessage()
	msg:addByte(0xB1)

	msg:addByte(params.action)

	msg:addByte(0x01)
	msg:addString(configManager.getString(configKeys.SERVER_NAME))
	msg:addString(params.world)

	msg:addByte(params.worldType)
	msg:addByte(params.battlEye)

	local vocations = Game.getUnpromotedVocations()
	msg:addByte(#vocations + 1)

	msg:addU32(0xFFFFFFFF)
	msg:addString("All vocations")

	for _, vocation in ipairs(vocations) do
		msg:addU32(vocation:getId())
		msg:addString(vocation:getName())
	end

	msg:addU32(params.vocation)

	msg:addByte(#HIGHSCORES_CATEGORIES)
	for id, category in ipairs(HIGHSCORES_CATEGORIES) do
		msg:addByte(id)
		msg:addString(category.name)
	end

	msg:addByte(params.category)

	msg:addU16(params.page)
	msg:addU16(params.totalPages)

	msg:addByte(#entries.data)
	for _, entry in pairs(entries.data) do
		msg:addU32(entry.rank)
		msg:addString(entry.name)
		msg:addString(entry.title)
		msg:addByte(entry.vocation)
		msg:addString(entry.world)
		msg:addU16(entry.level)
		msg:addByte(self:getGuid() == entry.id and 0x01 or 0x00)
		msg:addU64(entry.points)
	end

	msg:addByte(0xFF) -- unknown
	msg:addByte(0x00) -- display loyalty title column
	msg:addByte(HIGHSCORES_CATEGORIES[params.category].type or 0x00)

	msg:addU32(entries.ts)

	msg:sendToPlayer(self)
	msg:delete()
	return true
end

<<<<<<< HEAD
function Player.takeScreenshot(self, screenshotType, ignoreConfig)
	if not ignoreConfig and (screenshotType < SCREENSHOT_TYPE_FIRST or screenshotType > SCREENSHOT_TYPE_LAST) then
		return false
	end

	local msg = NetworkMessage()
	msg:addByte(0x75)
	msg:addByte(screenshotType)
	msg:sendToPlayer(self)
	msg:delete()
	return true
=======
function Player.getBlessings(self)
	local blessings = 0
	for i = 1, 6 do
		if self:hasBlessing(i) then
			blessings = blessings + 1
		end
	end
	return blessings
end

local slots = {
	CONST_SLOT_RIGHT,
	CONST_SLOT_LEFT,
	CONST_SLOT_HEAD,
	CONST_SLOT_NECKLACE,
	CONST_SLOT_ARMOR,
	CONST_SLOT_LEGS,
	CONST_SLOT_FEET,
	CONST_SLOT_RING
}

function Player.getTotalArmor(self)
	local total = 0
	local item
	for i = 1, #slots do
		item = self:getSlotItem(slots[i])
		if item then
			total = total + item:getType():getArmor()
		end
	end
	return total
end

function Player.getTotalDefense(self)
	local total = 0
	local item
	for i = 1, #slots do
		item = self:getSlotItem(slots[i])
		if item then
			total = total + item:getType():getDefense()
		end
	end
	return total
>>>>>>> 6ac1b940
end<|MERGE_RESOLUTION|>--- conflicted
+++ resolved
@@ -617,7 +617,6 @@
 	return true
 end
 
-<<<<<<< HEAD
 function Player.takeScreenshot(self, screenshotType, ignoreConfig)
 	if not ignoreConfig and (screenshotType < SCREENSHOT_TYPE_FIRST or screenshotType > SCREENSHOT_TYPE_LAST) then
 		return false
@@ -629,7 +628,8 @@
 	msg:sendToPlayer(self)
 	msg:delete()
 	return true
-=======
+end
+
 function Player.getBlessings(self)
 	local blessings = 0
 	for i = 1, 6 do
@@ -673,5 +673,4 @@
 		end
 	end
 	return total
->>>>>>> 6ac1b940
 end