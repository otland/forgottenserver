local foodCondition = Condition(CONDITION_REGENERATION, CONDITIONID_DEFAULT)

function Player.feed(self, food)
	local condition = self:getCondition(CONDITION_REGENERATION, CONDITIONID_DEFAULT)
	if condition then
		condition:setTicks(condition:getTicks() + (food * 1000))
	else
		local vocation = self:getVocation()
		if not vocation then
			return nil
		end

		foodCondition:setTicks(food * 1000)
		foodCondition:setParameter(CONDITION_PARAM_HEALTHGAIN, vocation:getHealthGainAmount())
		foodCondition:setParameter(CONDITION_PARAM_HEALTHTICKS, vocation:getHealthGainTicks() * 1000)
		foodCondition:setParameter(CONDITION_PARAM_MANAGAIN, vocation:getManaGainAmount())
		foodCondition:setParameter(CONDITION_PARAM_MANATICKS, vocation:getManaGainTicks() * 1000)

		self:addCondition(foodCondition)
	end
	return true
end

function Player.getClosestFreePosition(self, position, extended)
	if self:getGroup():getAccess() and self:getAccountType() >= ACCOUNT_TYPE_GOD then
		return position
	end
	return Creature.getClosestFreePosition(self, position, extended)
end

function Player.getDepotItems(self, depotId)
	return self:getDepotChest(depotId, true):getItemHoldingCount()
end

function Player.hasFlag(self, flag)
	return self:getGroup():hasFlag(flag)
end

function Player.getLossPercent(self)
	local blessings = 0
	local lossPercent = {
		[0] = 100,
		[1] = 70,
		[2] = 45,
		[3] = 25,
		[4] = 10,
		[5] = 0
	}

	for i = 1, 5 do
		if self:hasBlessing(i) then
			blessings = blessings + 1
		end
	end
	return lossPercent[blessings]
end

function Player.getPremiumTime(self)
	return math.max(0, self:getPremiumEndsAt() - os.time())
end

function Player.setPremiumTime(self, seconds)
	self:setPremiumEndsAt(os.time() + seconds)
	return true
end

function Player.addPremiumTime(self, seconds)
	self:setPremiumTime(self:getPremiumTime() + seconds)
	return true
end

function Player.removePremiumTime(self, seconds)
	local currentTime = self:getPremiumTime()
	if currentTime < seconds then
		return false
	end

	self:setPremiumTime(currentTime - seconds)
	return true
end

function Player.getPremiumDays(self)
	return math.floor(self:getPremiumTime() / 86400)
end

function Player.addPremiumDays(self, days)
	return self:addPremiumTime(days * 86400)
end

function Player.removePremiumDays(self, days)
	return self:removePremiumTime(days * 86400)
end

function Player.isPremium(self)
	return self:getPremiumTime() > 0 or configManager.getBoolean(configKeys.FREE_PREMIUM) or self:hasFlag(PlayerFlag_IsAlwaysPremium)
end

function Player.sendCancelMessage(self, message)
	if type(message) == "number" then
		message = Game.getReturnMessage(message)
	end
	return self:sendTextMessage(MESSAGE_STATUS_SMALL, message)
end

function Player.isUsingOtClient(self)
	return self:getClient().os >= CLIENTOS_OTCLIENT_LINUX
end

function Player.sendExtendedOpcode(self, opcode, buffer)
	if not self:isUsingOtClient() then
		return false
	end

	local networkMessage = NetworkMessage()
	networkMessage:addByte(0x32)
	networkMessage:addByte(opcode)
	networkMessage:addString(buffer)
	networkMessage:sendToPlayer(self)
	networkMessage:delete()
	return true
end

APPLY_SKILL_MULTIPLIER = true
local addSkillTriesFunc = Player.addSkillTries
function Player.addSkillTries(...)
	APPLY_SKILL_MULTIPLIER = false
	local ret = addSkillTriesFunc(...)
	APPLY_SKILL_MULTIPLIER = true
	return ret
end

local addManaSpentFunc = Player.addManaSpent
function Player.addManaSpent(...)
	APPLY_SKILL_MULTIPLIER = false
	local ret = addManaSpentFunc(...)
	APPLY_SKILL_MULTIPLIER = true
	return ret
end

-- Always pass the number through the isValidMoney function first before using the transferMoneyTo
function Player.transferMoneyTo(self, target, amount)
	if not target then
		return false
	end

	-- See if you can afford this transfer
	local balance = self:getBankBalance()
	if amount > balance then
		return false
	end

	-- See if player is online
	local targetPlayer = Player(target.guid)
	if targetPlayer then
		targetPlayer:setBankBalance(targetPlayer:getBankBalance() + amount)
	else
		db.query("UPDATE `players` SET `balance` = `balance` + " .. amount .. " WHERE `id` = '" .. target.guid .. "'")
	end

	self:setBankBalance(self:getBankBalance() - amount)
	return true
end

function Player.canCarryMoney(self, amount)
	-- Anyone can carry as much imaginary money as they desire
	if amount == 0 then
		return true
	end

	-- The 3 below loops will populate these local variables
	local totalWeight = 0
	local inventorySlots = 0

	local currencyItems = Game.getCurrencyItems()
	for index = #currencyItems, 1, -1 do
		local currency = currencyItems[index]
		-- Add currency coins to totalWeight and inventorySlots
		local worth = currency:getWorth()
		local currencyCoins = math.floor(amount / worth)
		if currencyCoins > 0 then
			amount = amount - (currencyCoins * worth)
			while currencyCoins > 0 do
				local count = math.min(100, currencyCoins)
				totalWeight = totalWeight + currency:getWeight(count)
				currencyCoins = currencyCoins - count
				inventorySlots = inventorySlots + 1
			end
		end
	end

	-- If player don't have enough capacity to carry this money
	if self:getFreeCapacity() < totalWeight then
		return false
	end

	-- If player don't have enough available inventory slots to carry this money
	local backpack = self:getSlotItem(CONST_SLOT_BACKPACK)
	if not backpack or backpack:getEmptySlots(true) < inventorySlots then
		return false
	end
	return true
end

function Player.withdrawMoney(self, amount)
	local balance = self:getBankBalance()
	if amount > balance or not self:addMoney(amount) then
		return false
	end

	self:setBankBalance(balance - amount)
	return true
end

function Player.depositMoney(self, amount)
	if not self:removeMoney(amount) then
		return false
	end

	self:setBankBalance(self:getBankBalance() + amount)
	return true
end

function Player.removeTotalMoney(self, amount)
	local moneyCount = self:getMoney()
	local bankCount = self:getBankBalance()
	if amount <= moneyCount then
		self:removeMoney(amount)
		return true
	elseif amount <= (moneyCount + bankCount) then
		if moneyCount ~= 0 then
			self:removeMoney(moneyCount)
			local remains = amount - moneyCount
			self:setBankBalance(bankCount - remains)
			self:sendTextMessage(MESSAGE_INFO_DESCR, ("Paid %d from inventory and %d gold from bank account. Your account balance is now %d gold."):format(moneyCount, amount - moneyCount, self:getBankBalance()))
			return true
		end

		self:setBankBalance(bankCount - amount)
		self:sendTextMessage(MESSAGE_INFO_DESCR, ("Paid %d gold from bank account. Your account balance is now %d gold."):format(amount, self:getBankBalance()))
		return true
	end
	return false
end

function Player.addLevel(self, amount, round)
	round = round or false
	local level, amount = self:getLevel(), amount or 1
	if amount > 0 then
		return self:addExperience(Game.getExperienceForLevel(level + amount) - (round and self:getExperience() or Game.getExperienceForLevel(level)))
	end
	return self:removeExperience(((round and self:getExperience() or Game.getExperienceForLevel(level)) - Game.getExperienceForLevel(level + amount)))
end

function Player.addMagicLevel(self, value)
	local currentMagLevel = self:getBaseMagicLevel()
	local sum = 0

	if value > 0 then
		while value > 0 do
			sum = sum + self:getVocation():getRequiredManaSpent(currentMagLevel + value)
			value = value - 1
		end

		return self:addManaSpent(sum - self:getManaSpent())
	end

	value = math.min(currentMagLevel, math.abs(value))
	while value > 0 do
		sum = sum + self:getVocation():getRequiredManaSpent(currentMagLevel - value + 1)
		value = value - 1
	end

	return self:removeManaSpent(sum + self:getManaSpent())
end

function Player.addSkillLevel(self, skillId, value)
	local currentSkillLevel = self:getSkillLevel(skillId)
	local sum = 0

	if value > 0 then
		while value > 0 do
			sum = sum + self:getVocation():getRequiredSkillTries(skillId, currentSkillLevel + value)
			value = value - 1
		end

		return self:addSkillTries(skillId, sum - self:getSkillTries(skillId))
	end

	value = math.min(currentSkillLevel, math.abs(value))
	while value > 0 do
		sum = sum + self:getVocation():getRequiredSkillTries(skillId, currentSkillLevel - value + 1)
		value = value - 1
	end

	return self:removeSkillTries(skillId, sum + self:getSkillTries(skillId), true)
end

function Player.addSkill(self, skillId, value, round)
	if skillId == SKILL_LEVEL then
		return self:addLevel(value, round or false)
	elseif skillId == SKILL_MAGLEVEL then
		return self:addMagicLevel(value)
	end
	return self:addSkillLevel(skillId, value)
end

function Player.getWeaponType(self)
	local weapon = self:getSlotItem(CONST_SLOT_LEFT)
	if weapon then
		return weapon:getType():getWeaponType()
	end
	return WEAPON_NONE
end

function Player.updateKillTracker(self, monster, corpse)
	local monsterType = monster:getType()
	if not monsterType then
		return false
	end

	local msg = NetworkMessage()
	msg:addByte(0xD1)
	msg:addString(monster:getName())

	local monsterOutfit = monsterType:getOutfit()
	msg:addU16(monsterOutfit.lookType or 19)
	msg:addByte(monsterOutfit.lookHead)
	msg:addByte(monsterOutfit.lookBody)
	msg:addByte(monsterOutfit.lookLegs)
	msg:addByte(monsterOutfit.lookFeet)
	msg:addByte(monsterOutfit.lookAddons)

	local corpseSize = corpse:getSize()
	msg:addByte(corpseSize)
	for index = corpseSize - 1, 0, -1 do
		msg:addItem(corpse:getItem(index))
	end

	local party = self:getParty()
	if party then
		local members = party:getMembers()
		members[#members + 1] = party:getLeader()

		for _, member in ipairs(members) do
			msg:sendToPlayer(member)
		end
	else
		msg:sendToPlayer(self)
	end

	msg:delete()
	return true
end

function Player.getTotalMoney(self)
	return self:getMoney() + self:getBankBalance()
end

function Player.addAddonToAllOutfits(self, addon)
	for sex = 0, 1 do
		local outfits = Game.getOutfits(sex)
		for outfit = 1, #outfits do
			self:addOutfitAddon(outfits[outfit].lookType, addon)
		end
	end
end

function Player.addAllMounts(self)
	local mounts = Game.getMounts()
	for mount = 1, #mounts do
		self:addMount(mounts[mount].id)
	end
end

function Player.setSpecialContainersAvailable(self, available)
	local msg = NetworkMessage()
	msg:addByte(0x2A)

	msg:addByte(0x00) -- stash
	msg:addByte(available and 0x01 or 0x00) -- market

	msg:sendToPlayer(self)
	msg:delete()
	return true
end

function Player.addBankBalance(self, amount)
	self:setBankBalance(self:getBankBalance() + amount)
end

function Player.isPromoted(self)
	local vocation = self:getVocation()
	local fromVocId = vocation:getDemotion():getId()
	return vocation:getId() ~= fromVocId
end

function Player.getMaxTrackedQuests(self)
	return configManager.getNumber(self:isPremium() and configKeys.QUEST_TRACKER_PREMIUM_LIMIT or configKeys.QUEST_TRACKER_FREE_LIMIT)
end

function Player.getQuests(self)
	local quests = {}
	for _, quest in pairs(Game.getQuests()) do
		if quest:isStarted(self) then
			quests[#quests + 1] = quest
		end
	end
	return quests
end

function Player.sendQuestLog(self)
	local msg = NetworkMessage()
	msg:addByte(0xF0)
	local quests = self:getQuests()
	msg:addU16(#quests)

	for _, quest in pairs(quests) do
		msg:addU16(quest.id)
		msg:addString(quest.name)
		msg:addByte(quest:isCompleted(self))
	end

	msg:sendToPlayer(self)
	msg:delete()
	return true
end

function Player.sendQuestLine(self, quest)
	local msg = NetworkMessage()
	msg:addByte(0xF1)
	msg:addU16(quest.id)
	local missions = quest:getMissions(self)
	msg:addByte(#missions)

	for _, mission in pairs(missions) do
		msg:addU16(mission.id)
		msg:addString(mission:getName(self))
		msg:addString(mission:getDescription(self))
	end

	msg:sendToPlayer(self)
	msg:delete()
	return true
end

function Player.getTrackedQuests(self, missionsId)
	local playerId = self:getId()
	local maxTrackedQuests = self:getMaxTrackedQuests()
	local trackedQuests = {}
	Game.getTrackedQuests()[playerId] = trackedQuests
	local quests = Game.getQuests()
	local missions = Game.getMissions()
	local trackeds = 0
	for _, missionId in pairs(missionsId) do
		local mission = missions[missionId]
		if mission and mission:isStarted(self) then
			trackedQuests[mission] = quests[mission.questId]
			trackeds = trackeds + 1
			if trackeds >= maxTrackedQuests then
				break
			end
		end
	end
	return trackedQuests, trackeds
end

function Player.sendQuestTracker(self, missionsId)
	local msg = NetworkMessage()
	msg:addByte(0xD0)
	msg:addByte(1)

	local trackedQuests, trackeds = self:getTrackedQuests(missionsId)
	msg:addByte(self:getMaxTrackedQuests() - trackeds)
	msg:addByte(trackeds)

	for mission, quest in pairs(trackedQuests or {}) do
		msg:addU16(mission.id)
		msg:addString(quest.name)
		msg:addString(mission:getName(self))
		msg:addString(mission:getDescription(self))
	end

	msg:sendToPlayer(self)
	msg:delete()
	return true
end

function Player.sendUpdateQuestTracker(self, mission)
	local msg = NetworkMessage()
	msg:addByte(0xD0)
	msg:addByte(0)

	msg:addU16(mission.id)
	msg:addString(mission:getName(self))
	msg:addString(mission:getDescription(self))

	msg:sendToPlayer(self)
	msg:delete()
	return true
end

function Player.getBestiaryKills(self, raceId)
	return math.max(0, self:getStorageValue(PlayerStorageKeys.bestiaryKillsBase + raceId))
end

function Player.setBestiaryKills(self, raceId, value)
	return self:setStorageValue(PlayerStorageKeys.bestiaryKillsBase + raceId, value)
end

function Player.addBestiaryKills(self, raceId)
	local monsterType = MonsterType(raceId)
	if not monsterType then
		return false
	end

	local kills = self:getBestiaryKills(raceId)
	local newKills = kills + 1
	local bestiaryInfo = monsterType:getBestiaryInfo()
	for _, totalKills in pairs({bestiaryInfo.prowess, bestiaryInfo.expertise, bestiaryInfo.mastery}) do
		if kills == 0 or (kills < totalKills and newKills >= totalKills) then
			self:sendTextMessage(MESSAGE_EVENT_DEFAULT, string.format("You unlocked details for the creature %s.", monsterType:getName()))
			self:sendBestiaryMilestoneReached(raceId)
			break
		end
	end
	return self:setBestiaryKills(raceId, newKills)
end

function Player.sendBestiaryMilestoneReached(self, raceId)
	local msg = NetworkMessage()
	msg:addByte(0xD9)
	msg:addU16(raceId)
	msg:sendToPlayer(self)
	msg:delete()
	return true
end

<<<<<<< HEAD
function Player.updateClientExpDisplay(self)
	-- Experience bonus (includes server rates)
	local expGainRate = 100 * Game.getExperienceStage(self:getLevel())
	self:setClientExpDisplay(expGainRate)
=======
function Player.sendHighscores(self, entries, params)
	local msg = NetworkMessage()
	msg:addByte(0xB1)

	msg:addByte(params.action)

	msg:addByte(0x01)
	msg:addString(configManager.getString(configKeys.SERVER_NAME))
	msg:addString(params.world)

	msg:addByte(params.worldType)
	msg:addByte(params.battlEye)

	local vocations = Game.getUnpromotedVocations()
	msg:addByte(#vocations + 1)

	msg:addU32(0xFFFFFFFF)
	msg:addString("All vocations")

	for _, vocation in ipairs(vocations) do
		msg:addU32(vocation:getId())
		msg:addString(vocation:getName())
	end

	msg:addU32(params.vocation)

	msg:addByte(#HIGHSCORES_CATEGORIES)
	for id, category in ipairs(HIGHSCORES_CATEGORIES) do
		msg:addByte(id)
		msg:addString(category.name)
	end

	msg:addByte(params.category)

	msg:addU16(params.page)
	msg:addU16(params.totalPages)

	msg:addByte(#entries.data)
	for _, entry in pairs(entries.data) do
		msg:addU32(entry.rank)
		msg:addString(entry.name)
		msg:addString(entry.title)
		msg:addByte(entry.vocation)
		msg:addString(entry.world)
		msg:addU16(entry.level)
		msg:addByte(self:getGuid() == entry.id and 0x01 or 0x00)
		msg:addU64(entry.points)
	end
	
    msg:addByte(0xFF) -- unknown
    msg:addByte(0x00) -- display loyalty title column
    msg:addByte(HIGHSCORES_CATEGORIES[params.category].type or 0x00)

    msg:addU32(entries.ts)

	msg:sendToPlayer(self)
	msg:delete()
>>>>>>> 1972bc89
	return true
end<|MERGE_RESOLUTION|>--- conflicted
+++ resolved
@@ -535,12 +535,13 @@
 	return true
 end
 
-<<<<<<< HEAD
 function Player.updateClientExpDisplay(self)
 	-- Experience bonus (includes server rates)
 	local expGainRate = 100 * Game.getExperienceStage(self:getLevel())
 	self:setClientExpDisplay(expGainRate)
-=======
+	return true
+end
+
 function Player.sendHighscores(self, entries, params)
 	local msg = NetworkMessage()
 	msg:addByte(0xB1)
@@ -589,7 +590,7 @@
 		msg:addByte(self:getGuid() == entry.id and 0x01 or 0x00)
 		msg:addU64(entry.points)
 	end
-	
+
     msg:addByte(0xFF) -- unknown
     msg:addByte(0x00) -- display loyalty title column
     msg:addByte(HIGHSCORES_CATEGORIES[params.category].type or 0x00)
@@ -598,6 +599,5 @@
 
 	msg:sendToPlayer(self)
 	msg:delete()
->>>>>>> 1972bc89
 	return true
 end