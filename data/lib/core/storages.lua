PlayerStorageKeys = {
	annihilatorReward = 30015,
	promotion = 30018,
	delayLargeSeaShell = 30019,
	firstRod = 30020,
	delayWallMirror = 30021,
	madSheepSummon = 30023,
	crateUsable = 30024,
	afflictedOutfit = 30026,
	afflictedPlagueMask = 30027,
	afflictedPlagueBell = 30028,
	nailCaseUseCount = 30031,
	swampDigging = 30032,
<<<<<<< HEAD
	insectoidCell = 30033,
=======
	vortexTamer = 30034,
>>>>>>> 6719bace
	achievementsBase = 300000, -- range 300000 to 301000+ reserved for achievements
	achievementsCounter = 20000, -- range 20000 to 21000+ reserved for achievement progress
}

GlobalStorageKeys = {
}<|MERGE_RESOLUTION|>--- conflicted
+++ resolved
@@ -11,11 +11,8 @@
 	afflictedPlagueBell = 30028,
 	nailCaseUseCount = 30031,
 	swampDigging = 30032,
-<<<<<<< HEAD
 	insectoidCell = 30033,
-=======
 	vortexTamer = 30034,
->>>>>>> 6719bace
 	achievementsBase = 300000, -- range 300000 to 301000+ reserved for achievements
 	achievementsCounter = 20000, -- range 20000 to 21000+ reserved for achievement progress
 }
