--- conflicted
+++ resolved
@@ -6,13 +6,10 @@
 	delayWallMirror = 30021,
 	madSheepSummon = 30023,
 	crateUsable = 30024,
-<<<<<<< HEAD
-	nailCaseUseCount = 30031,
-=======
 	afflictedOutfit = 30026,
 	afflictedPlagueMask = 30027,
 	afflictedPlagueBell = 30028,
->>>>>>> d110954b
+	nailCaseUseCount = 30031,
 }
 
 GlobalStorageKeys = {
