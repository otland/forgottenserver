PlayerStorageKeys = {
	annihilatorReward = 30015,
	promotion = 30018,
	delayLargeSeaShell = 30019,
	firstRod = 30020,
	delayWallMirror = 30021,
	madSheepSummon = 30023,
	crateUsable = 30024,
	afflictedOutfit = 30026,
	afflictedPlagueMask = 30027,
	afflictedPlagueBell = 30028,
<<<<<<< HEAD
	swampDigging = 30032,
=======
	nailCaseUseCount = 30031,
>>>>>>> 20f50a03
}

GlobalStorageKeys = {
}<|MERGE_RESOLUTION|>--- conflicted
+++ resolved
@@ -9,11 +9,8 @@
 	afflictedOutfit = 30026,
 	afflictedPlagueMask = 30027,
 	afflictedPlagueBell = 30028,
-<<<<<<< HEAD
+	nailCaseUseCount = 30031,
 	swampDigging = 30032,
-=======
-	nailCaseUseCount = 30031,
->>>>>>> 20f50a03
 }
 
 GlobalStorageKeys = {
