TRUE = true
FALSE = false

result.getDataInt = result.getNumber
result.getDataLong = result.getNumber
result.getDataString = result.getString
result.getDataStream = result.getStream

LUA_ERROR = false
LUA_NO_ERROR = true

STACKPOS_GROUND = 0
STACKPOS_FIRST_ITEM_ABOVE_GROUNDTILE = 1
STACKPOS_SECOND_ITEM_ABOVE_GROUNDTILE = 2
STACKPOS_THIRD_ITEM_ABOVE_GROUNDTILE = 3
STACKPOS_FOURTH_ITEM_ABOVE_GROUNDTILE = 4
STACKPOS_FIFTH_ITEM_ABOVE_GROUNDTILE = 5
STACKPOS_TOP_CREATURE = 253
STACKPOS_TOP_FIELD = 254
STACKPOS_TOP_MOVEABLE_ITEM_OR_CREATURE = 255

THING_TYPE_PLAYER = CREATURETYPE_PLAYER + 1
THING_TYPE_MONSTER = CREATURETYPE_MONSTER + 1
THING_TYPE_NPC = CREATURETYPE_NPC + 1

COMBAT_POISONDAMAGE = COMBAT_EARTHDAMAGE
CONDITION_EXHAUST = CONDITION_EXHAUST_WEAPON
TALKTYPE_ORANGE_1 = TALKTYPE_MONSTER_SAY
TALKTYPE_ORANGE_2 = TALKTYPE_MONSTER_YELL

NORTH = DIRECTION_NORTH
EAST = DIRECTION_EAST
SOUTH = DIRECTION_SOUTH
WEST = DIRECTION_WEST
SOUTHWEST = DIRECTION_SOUTHWEST
SOUTHEAST = DIRECTION_SOUTHEAST
NORTHWEST = DIRECTION_NORTHWEST
NORTHEAST = DIRECTION_NORTHEAST

do
	local function CreatureIndex(self, key)
		local methods = getmetatable(self)
		if key == "uid" then
			return methods.getId(self)
		elseif key == "type" then
			local creatureType = 0
			if methods.isPlayer(self) then
				creatureType = THING_TYPE_PLAYER
			elseif methods.isMonster(self) then
				creatureType = THING_TYPE_MONSTER
			elseif methods.isNpc(self) then
				creatureType = THING_TYPE_NPC
			end
			return creatureType
		elseif key == "itemid" then
			return 1
		elseif key == "actionid" then
			return 0
		end
		return methods[key]
	end
	rawgetmetatable("Player").__index = CreatureIndex
	rawgetmetatable("Monster").__index = CreatureIndex
	rawgetmetatable("Npc").__index = CreatureIndex
end

do
	local function ItemIndex(self, key)
		local methods = getmetatable(self)
		if key == "itemid" then
			return methods.getId(self)
		elseif key == "actionid" then
			return methods.getActionId(self)
		elseif key == "uid" then
			return methods.getUniqueId(self)
		elseif key == "type" then
			return methods.getSubType(self)
		end
		return methods[key]
	end
	rawgetmetatable("Item").__index = ItemIndex
	rawgetmetatable("Container").__index = ItemIndex
	rawgetmetatable("Teleport").__index = ItemIndex
end

function pushThing(thing)
	local t = {uid = 0, itemid = 0, type = 0, actionid = 0}
	if thing ~= nil then
		if thing:isItem() then
			t.uid = thing:getUniqueId()
			t.itemid = thing:getId()
			if ItemType(t.itemid):hasSubType() then
				t.type = thing:getSubType()
			end
			t.actionid = thing:getActionId()
		elseif thing:isCreature() then
			t.uid = thing:getId()
			t.itemid = 1
			if thing:isPlayer() then
				t.type = THING_TYPE_PLAYER
			elseif thing:isMonster() then
				t.type = THING_TYPE_MONSTER
			else
				t.type = THING_TYPE_NPC
			end
		end
	end
	return t
end

createCombatObject = Combat
setCombatArea = Combat.setArea
setCombatCallback = Combat.setCallback
setCombatCondition = Combat.setCondition
setCombatFormula = Combat.setFormula
setCombatParam = Combat.setParameter

createConditionObject = Condition
setConditionParam = Condition.setParameter
setConditionFormula = Condition.setFormula
addDamageCondition = Condition.addDamage
addOutfitCondition = Condition.setOutfit

function doCombat(cid, combat, var) return combat:execute(cid, var) end

function isCreature(cid) return Creature(cid) ~= nil end
function isPlayer(cid) return Player(cid) ~= nil end
function isMonster(cid) return Monster(cid) ~= nil end
function isSummon(cid) return Creature(cid):getMaster() ~= nil end
function isNpc(cid) return Npc(cid) ~= nil end
function isItem(uid) return Item(uid) ~= nil end
function isContainer(uid) return Container(uid) ~= nil end

function getCreatureName(cid) local c = Creature(cid) return c ~= nil and c:getName() or false end
function getCreatureHealth(cid) local c = Creature(cid) return c ~= nil and c:getHealth() or false end
function getCreatureMaxHealth(cid) local c = Creature(cid) return c ~= nil and c:getMaxHealth() or false end
function getCreaturePosition(cid) local c = Creature(cid) return c ~= nil and c:getPosition() or false end
function getCreatureOutfit(cid) local c = Creature(cid) return c ~= nil and c:getOutfit() or false end
function getCreatureSpeed(cid) local c = Creature(cid) return c ~= nil and c:getSpeed() or false end
function getCreatureBaseSpeed(cid) local c = Creature(cid) return c ~= nil and c:getBaseSpeed() or false end

function getCreatureTarget(cid)
	local c = Creature(cid)
	if c ~= nil then
		local target = c:getTarget()
		return target ~= nil and target:getId() or 0
	end
	return false
end

function getCreatureMaster(cid)
	local c = Creature(cid)
	if c ~= nil then
		local master = c:getMaster()
		return master ~= nil and master:getId() or c:getId()
	end
	return false
end

function getCreatureSummons(cid)
	local c = Creature(cid)
	if c == nil then
		return false
	end

	local result = {}
	for _, summon in ipairs(c:getSummons()) do
		result[#result + 1] = summon:getId()
	end
	return result
end

getCreaturePos = getCreaturePosition

function doCreatureAddHealth(cid, health) local c = Creature(cid) return c ~= nil and c:addHealth(health) or false end
function doRemoveCreature(cid) local c = Creature(cid) return c ~= nil and c:remove() or false end
function doCreatureSetLookDir(cid, direction) local c = Creature(cid) return c ~= nil and c:setDirection(direction) or false end
function doCreatureSay(cid, text, type, ...) local c = Creature(cid) return c ~= nil and c:say(text, type, ...) or false end
function doCreatureChangeOutfit(cid, outfit) local c = Creature(cid) return c ~= nil and c:setOutfit(outfit) or false end
function doSetCreatureDropLoot(cid, doDrop) local c = Creature(cid) return c ~= nil and c:setDropLoot(doDrop) or false end
function doChangeSpeed(cid, delta) local c = Creature(cid) return c ~= nil and c:changeSpeed(delta) or false end
function doAddCondition(cid, conditionId) local c = Creature(cid) return c ~= nil and c:addCondition(conditionId) or false end
function doRemoveCondition(cid, conditionType, subId) local c = Creature(cid) return c ~= nil and (c:removeCondition(conditionType, CONDITIONID_COMBAT, subId) or c:removeCondition(conditionType, CONDITIONID_DEFAULT, subId) or true) end

doSetCreatureDirection = doCreatureSetLookDir

function registerCreatureEvent(cid, name) local c = Creature(cid) return c ~= nil and c:registerEvent(name) or false end
function unregisterCreatureEvent(cid, name) local c = Creature(cid) return c ~= nil and c:unregisterEvent(name) or false end

function getPlayerByName(name) local p = Player(name) return p ~= nil and p:getId() or false end
function getIPByPlayerName(name) local p = Player(name) return p ~= nil and p:getIp() or false end
function getPlayerGUID(cid) local p = Player(cid) return p ~= nil and p:getGuid() or false end
function getPlayerIp(cid) local p = Player(cid) return p ~= nil and p:getIp() or false end
function getPlayerAccountType(cid) local p = Player(cid) return p ~= nil and p:getAccountType() or false end
function getPlayerLastLoginSaved(cid) local p = Player(cid) return p ~= nil and p:getLastLoginSaved() or false end
function getPlayerName(cid) local p = Player(cid) return p ~= nil and p:getName() or false end
function getPlayerFreeCap(cid) local p = Player(cid) return p ~= nil and (p:getFreeCapacity() / 100) or false end
function getPlayerPosition(cid) local p = Player(cid) return p ~= nil and p:getPosition() or false end
function getPlayerMagLevel(cid) local p = Player(cid) return p ~= nil and p:getMagicLevel() or false end
function getPlayerAccess(cid)
	local player = Player(cid)
	if player == nil then
		return false
	end
	return player:getGroup():getAccess() and 1 or 0
end
function getPlayerSkill(cid, skillId) local p = Player(cid) return p ~= nil and p:getSkillLevel(skillId) or false end
function getPlayerMana(cid) local p = Player(cid) return p ~= nil and p:getMana() or false end
function getPlayerMaxMana(cid) local p = Player(cid) return p ~= nil and p:getMaxMana() or false end
function getPlayerLevel(cid) local p = Player(cid) return p ~= nil and p:getLevel() or false end
function getPlayerTown(cid) local p = Player(cid) return p ~= nil and p:getTown():getId() or false end
function getPlayerVocation(cid) local p = Player(cid) return p ~= nil and p:getVocation():getId() or false end
function getPlayerSoul(cid) local p = Player(cid) return p ~= nil and p:getSoul() or false end
function getPlayerSex(cid) local p = Player(cid) return p ~= nil and p:getSex() or false end
function getPlayerStorageValue(cid, key) local p = Player(cid) return p ~= nil and p:getStorageValue(key) or false end
function getPlayerBalance(cid) local p = Player(cid) return p ~= nil and p:getBankBalance() or false end
function getPlayerMoney(cid) local p = Player(cid) return p ~= nil and p:getMoney() or false end
function getPlayerGroupId(cid) local p = Player(cid) return p ~= nil and p:getGroup():getId() or false end
function getPlayerLookDir(cid) local p = Player(cid) return p ~= nil and p:getDirection() or false end
function getPlayerLight(cid) local p = Player(cid) return p ~= nil and p:getLight() or false end
function getPlayerDepotItems(cid, depotId) local p = Player(cid) return p ~= nil and p:getDepotItems(depotId) or false end
function getPlayerSkullType(cid) local p = Player(cid) return p ~= nil and p:getSkull() or false end
function getPlayerLossPercent(cid) local p = Player(cid) return p ~= nil and p:getDeathPenalty() or false end
function getPlayerMount(cid, mountId) local p = Player(cid) return p ~= nil and p:hasMount(mountId) or false end
function getPlayerPremiumDays(cid) local p = Player(cid) return p ~= nil and p:getPremiumDays() or false end
function getPlayerBlessing(cid, blessing) local p = Player(cid) return p ~= nil and p:hasBlessing(blessing) or false end
function getPlayerParty(cid)
	local player = Player(cid)
	if player == nil then
		return false
	end

	local party = player:getParty()
	if party == nil then
		return nil
	end
	return party:getLeader():getId()
end
function getPlayerGuildId(cid)
	local player = Player(cid)
	if player == nil then
		return false
	end

	local guild = player:getGuild()
	if guild == nil then
		return false
	end
	return guild:getId()
end
function getPlayerGuildLevel(cid) local p = Player(cid) return p ~= nil and p:getGuildLevel() or false end
function getPlayerGuildName(cid)
	local player = Player(cid)
	if player == nil then
		return false
	end

	local guild = player:getGuild()
	if guild == nil then
		return false
	end
	return guild:getName()
end
function getPlayerGuildRank(cid)
	local player = Player(cid)
	if player == nil then
		return false
	end

	local guild = player:getGuild()
	if guild == nil then
		return false
	end

	local rank = guild:getRankByLevel(player:getGuildLevel())
	return rank ~= nil and rank.name or false
end
function getPlayerGuildNick(cid) local p = Player(cid) return p ~= nil and p:getGuildNick() or false end
function getPlayerMasterPos(cid) local p = Player(cid) return p ~= nil and p:getTown():getTemplePosition() or false end
function getPlayerItemCount(cid, itemId, ...) local p = Player(cid) return p ~= nil and p:getItemCount(itemId, ...) or false end
function getPlayerSlotItem(cid, slot)
	local player = Player(cid)
	if player == nil then
		return pushThing(nil)
	end
	return pushThing(player:getSlotItem(slot))
end
function getPlayerItemById(cid, deepSearch, itemId, ...)
	local player = Player(cid)
	if player == nil then
		return pushThing(nil)
	end
	return pushThing(player:getItemById(itemId, deepSearch, ...))
end
function getPlayerFood(cid)
	local player = Player(cid)
	if player == nil then
		return false
	end
	local c = player:getCondition(CONDITION_REGENERATION, CONDITIONID_DEFAULT) return c ~= nil and math.floor(c:getTicks() / 1000) or 0
end
function canPlayerLearnInstantSpell(cid, name) local p = Player(cid) return p ~= nil and p:canLearnSpell(name) or false end
function getPlayerLearnedInstantSpell(cid, name) local p = Player(cid) return p ~= nil and p:hasLearnedSpell(name) or false end
function isPlayerGhost(cid) local p = Player(cid) return p ~= nil and p:isInGhostMode() or false end
function isPlayerPzLocked(cid) local p = Player(cid) return p ~= nil and p:isPzLocked() or false end
function isPremium(cid) local p = Player(cid) return p ~= nil and p:isPremium() or false end
function getPlayersByIPAddress(ip, mask)
	if mask == nil then mask = 0xFFFFFFFF end
	local masked = bit.band(ip, mask)
	local result = {}
	for _, player in ipairs(Game.getPlayers()) do
		if bit.band(player:getIp(), mask) == masked then
			result[#result + 1] = player:getId()
		end
	end
	return result
end
function getOnlinePlayers()
	local result = {}
	for _, player in ipairs(Game.getPlayers()) do
		result[#result + 1] = player:getName()
	end
	return result
end
function getPlayersByAccountNumber(accountNumber)
	local result = {}
	for _, player in ipairs(Game.getPlayers()) do
		if player:getAccountId() == accountNumber then
			result[#result + 1] = player:getId()
		end
	end
	return result
end
function getPlayerGUIDByName(name)
	local player = Player(name)
	if player ~= nil then
		return player:getGuid()
	end

	local resultId = db.storeQuery("SELECT `id` FROM `players` WHERE `name` = " .. db.escapeString(name))
	if resultId ~= false then
		local guid = result.getDataInt(resultId, "id")
		result.free(resultId)
		return guid
	end
	return 0
end
function getAccountNumberByPlayerName(name)
	local player = Player(name)
	if player ~= nil then
		return player:getAccountId()
	end

	local resultId = db.storeQuery("SELECT `account_id` FROM `players` WHERE `name` = " .. db.escapeString(name))
	if resultId ~= false then
		local accountId = result.getDataInt(resultId, "account_id")
		result.free(resultId)
		return accountId
	end
	return 0
end

getPlayerAccountBalance = getPlayerBalance
getIpByName = getIPByPlayerName

function setPlayerStorageValue(cid, key, value) local p = Player(cid) return p ~= nil and p:setStorageValue(key, value) or false end
function doPlayerSetBalance(cid, balance) local p = Player(cid) return p ~= nil and p:setBankBalance(balance) or false end
function doPlayerAddMoney(cid, money) local p = Player(cid) return p ~= nil and p:addMoney(money) or false end
function doPlayerRemoveMoney(cid, money) local p = Player(cid) return p ~= nil and p:removeMoney(money) or false end
function doPlayerAddSoul(cid, soul) local p = Player(cid) return p ~= nil and p:addSoul(soul) or false end
function doPlayerSetVocation(cid, vocation) local p = Player(cid) return p ~= nil and p:setVocation(Vocation(vocation)) or false end
function doPlayerSetTown(cid, town) local p = Player(cid) return p ~= nil and p:setTown(Town(town)) or false end
function setPlayerGroupId(cid, groupId) local p = Player(cid) return p ~= nil and p:setGroup(Group(groupId)) or false end
function doPlayerSetSex(cid, sex) local p = Player(cid) return p ~= nil and p:setSex(sex) or false end
function doPlayerSetGuildLevel(cid, level) local p = Player(cid) return p ~= nil and p:setGuildLevel(level) or false end
function doPlayerSetGuildNick(cid, nick) local p = Player(cid) return p ~= nil and p:setGuildNick(nick) or false end
function doPlayerSetOfflineTrainingSkill(cid, skillId) local p = Player(cid) return p ~= nil and p:setOfflineTrainingSkill(skillId) or false end
function doShowTextDialog(cid, itemId, text) local p = Player(cid) return p ~= nil and p:showTextDialog(itemId, text) or false end
function doPlayerAddItemEx(cid, uid, ...) local p = Player(cid) return p ~= nil and p:addItemEx(Item(uid), ...) or false end
function doPlayerRemoveItem(cid, itemid, count, ...) local p = Player(cid) return p ~= nil and p:removeItem(itemid, count, ...) or false end
function doPlayerAddPremiumDays(cid, days) local p = Player(cid) return p ~= nil and p:addPremiumDays(days) or false end
function doPlayerRemovePremiumDays(cid, days) local p = Player(cid) return p ~= nil and p:removePremiumDays(days) or false end
function doPlayerAddBlessing(cid, blessing) local p = Player(cid) return p ~= nil and p:addBlessing(blessing) or false end
function doPlayerAddOutfit(cid, lookType, addons) local p = Player(cid) return p ~= nil and p:addOutfitAddon(lookType, addons) or false end
function doPlayerRemOutfit(cid, lookType, addons)
	local player = Player(cid)
	if player == nil then
		return false
	end
	if addons == 255 then
		return player:removeOutfit(lookType)
	else
		return player:removeOutfitAddon(lookType, addons)
	end
end
function canPlayerWearOutfit(cid, lookType, addons) local p = Player(cid) return p ~= nil and p:hasOutfit(lookType, addons) or false end
function doPlayerAddMount(cid, mountId) local p = Player(cid) return p ~= nil and p:addMount(mountId) or false end
function doPlayerRemoveMount(cid, mountId) local p = Player(cid) return p ~= nil and p:removeMount(mountId) or false end
function doPlayerSendCancel(cid, text) local p = Player(cid) return p ~= nil and p:sendCancelMessage(text) or false end
function doPlayerFeed(cid, food) local p = Player(cid) return p ~= nil and p:feed(food) or false end
function playerLearnInstantSpell(cid, name) local p = Player(cid) return p ~= nil and p:learnSpell(name) or false end
function doPlayerPopupFYI(cid, message) local p = Player(cid) return p ~= nil and p:popupFYI(message) or false end
function doSendTutorial(cid, tutorialId) local p = Player(cid) return p ~= nil and p:sendTutorial(tutorialId) or false end
function doAddMapMark(cid, pos, type, description) local p = Player(cid) return p ~= nil and p:addMapMark(pos, type, description or "") or false end
function doPlayerSendTextMessage(cid, type, text, ...) local p = Player(cid) return p ~= nil and p:sendTextMessage(type, text, ...) or false end
function doSendAnimatedText() debugPrint("Deprecated function.") return true end
function doPlayerAddExp(cid, exp, useMult, ...)
	local player = Player(cid)
	if player == nil then
		return false
	end

	if useMult then
		exp = exp * Game.getExperienceStage(player:getLevel())
	end
	return player:addExperience(exp, ...)
end
function doPlayerAddManaSpent(cid, mana) local p = Player(cid) return p ~= nil and p:addManaSpent(mana * configManager.getNumber(configKeys.RATE_MAGIC)) or false end
function doPlayerAddSkillTry(cid, skillid, n) local p = Player(cid) return p ~= nil and p:addSkillTries(skillid, n * configManager.getNumber(configKeys.RATE_SKILL)) or false end
function doPlayerAddMana(cid, mana, ...) local p = Player(cid) return p ~= nil and p:addMana(mana, ...) or false end
function doPlayerJoinParty(cid, leaderId)
	local player = Player(cid)
	if player == nil then
		return false
	end

	if player:getParty() ~= nil then
		player:sendTextMessage(MESSAGE_INFO_DESCR, "You are already in a party.")
		return true
	end

	local leader = Player(leaderId)
	if leader == nil then
		return false
	end

	local party = leader:getParty()
	if party == nil or party:getLeader() ~= leader then
		return true
	end

	for _, invitee in ipairs(party:getInvitees()) do
		if player ~= invitee then
			return true
		end
	end

	party:addMember(player)
	return true
end
function getPartyMembers(cid)
	local player = Player(cid)
	if player == nil then
		return false
	end

	local party = player:getParty()
	if party == nil then
		return false
	end

	local result = {party:getLeader():getId()}
	for _, member in ipairs(party:getMembers()) do
		result[#result + 1] = member:getId()
	end
	return result
end

doPlayerSendDefaultCancel = doPlayerSendCancel

function getMonsterTargetList(cid)
	local monster = Monster(cid)
	if monster == nil then
		return false
	end

	local result = {}
	for _, creature in ipairs(monster:getTargetList()) do
		if monster:isTarget(creature) then
			result[#result + 1] = creature:getId()
		end
	end
	return result
end
function getMonsterFriendList(cid)
	local monster = Monster(cid)
	if monster == nil then
		return false
	end

	local z = monster:getPosition().z

	local result = {}
	for _, creature in ipairs(monster:getFriendList()) do
		if not creature:isRemoved() and creature:getPosition().z == z then
			result[#result + 1] = creature:getId()
		end
	end
	return result
end
function doSetMonsterTarget(cid, target)
	local monster = Monster(cid)
	if monster == nil then
		return false
	end

	if monster:getMaster() ~= nil then
		return true
	end

	local target = Creature(cid)
	if target == nil then
		return false
	end

	monster:selectTarget(target)
	return true
end
function doMonsterChangeTarget(cid)
	local monster = Monster(cid)
	if monster == nil then
		return false
	end

	if monster:getMaster() ~= nil then
		return true
	end

	monster:searchTarget(1)
	return true
end
function doCreateNpc(name, pos, ...)
	local npc = Game.createNpc(name, pos, ...) return npc ~= nil and npc:setMasterPos(pos) or false
end
function doSummonCreature(name, pos, ...)
	local m = Game.createMonster(name, pos, ...) return m ~= nil and m:getId() or false
end
function doConvinceCreature(cid, target)
	local creature = Creature(cid)
	if creature == nil then
		return false
	end

	local targetCreature = Creature(target)
	if targetCreature == nil then
		return false
	end

	targetCreature:setMaster(creature)
	return true
end

function getTownId(townName) local t = Town(townName) return t ~= nil and t:getId() or false end
function getTownName(townId) local t = Town(townId) return t ~= nil and t:getName() or false end
function getTownTemplePosition(townId) local t = Town(townId) return t ~= nil and t:getTemplePosition() or false end

function doSetItemActionId(uid, actionId) local i = Item(uid) return i ~= nil and i:setActionId(actionId) or false end
function doTransformItem(uid, newItemId, ...) local i = Item(uid) return i ~= nil and i:transform(newItemId, ...) or false end
function doChangeTypeItem(uid, newType) local i = Item(uid) return i ~= nil and i:transform(i:getId(), newType) or false end
function doRemoveItem(uid, ...) local i = Item(uid) return i ~= nil and i:remove(...) or false end

function getContainerSize(uid) local c = Container(uid) return c ~= nil and c:getSize() or false end
function getContainerCap(uid) local c = Container(uid) return c ~= nil and c:getCapacity() or false end
function getContainerItem(uid, slot)
	local container = Container(uid)
	if container == nil then
		return pushThing(nil)
	end
	return pushThing(container:getItem(slot))
end

function doAddContainerItemEx(uid, virtualId)
	local container = Container(uid)
	if container == nil then
		return false
	end

	local res = container:addItemEx(Item(virtualId))
	if res == nil then
		return false
	end
	return res
end

function doSendMagicEffect(pos, magicEffect, ...) return Position(pos):sendMagicEffect(magicEffect, ...) end
function doSendDistanceShoot(fromPos, toPos, distanceEffect, ...) return Position(fromPos):sendDistanceEffect(toPos, distanceEffect, ...) end
function isSightClear(fromPos, toPos, floorCheck) return Position(fromPos):isSightClear(toPos, floorCheck) end

function getPromotedVocation(vocationId)
	local vocation = Vocation(vocationId)
	if vocation == nil then
		return 0
	end

	local promotedVocation = vocation:getPromotion()
	if promotedVocation == nil then
		return 0
	end
	return promotedVocation:getId()
end

function getGuildId(guildName)
	local resultId = db.storeQuery("SELECT `id` FROM `guilds` WHERE `name` = " .. db.escapeString(guildName))
	if resultId == false then
		return false
	end

	local guildId = result.getDataInt(resultId, "id")
	result.free(resultId)
	return guildId
end

function getHouseName(houseId) local h = House(houseId) return h ~= nil and h:getName() or false end
function getHouseOwner(houseId) local h = House(houseId) return h ~= nil and h:getOwnerGuid() or false end
function getHouseEntry(houseId) local h = House(houseId) return h ~= nil and h:getExitPosition() or false end
function getHouseTown(houseId) local h = House(houseId) if h == nil then return false end local t = h:getTown() return t ~= nil and t:getId() or false end
function getHouseTilesSize(houseId) local h = House(houseId) return h ~= nil and h:getTileCount() or false end

function isItemStackable(itemId) return ItemType(itemId):isStackable() end
function isItemRune(itemId) return ItemType(itemId):isRune() end
function isItemDoor(itemId) return ItemType(itemId):isDoor() end
function isItemContainer(itemId) return ItemType(itemId):isContainer() end
function isItemFluidContainer(itemId) return ItemType(itemId):isFluidContainer() end
function isItemMovable(itemId) return ItemType(itemId):isMovable() end
function isCorpse(uid) local i = Item(uid) return i ~= nil and ItemType(i:getId()):isCorpse() or false end

isItemMoveable = isItemMovable
isMoveable = isMovable

function getItemName(itemId) return ItemType(itemId):getName() end
function getItemWeight(itemId, ...) return ItemType(itemId):getWeight(...) / 100 end
function getItemDescriptions(itemId)
	local itemType = ItemType(itemId)
	return {
		name = itemType:getName(),
		plural = itemType:getPluralName(),
		article = itemType:getArticle(),
		description = itemType:getDescription()
	}
end
function getItemIdByName(name)
	local id = ItemType(name):getId()
	if id == 0 then
		return false
	end
	return id
end
function getItemWeightByUID(uid, ...)
	local item = Item(uid)
	if item == nil then
		return false
	end

	local itemType = ItemType(item:getId())
	return itemType:isStackable() and (itemType:getWeight(item:getCount(), ...) / 100) or (itemType:getWeight(1, ...) / 100)
end
function getItemRWInfo(uid)
	local item = Item(uid)
	if item == nil then
		return false
	end

	local rwFlags = 0
	local itemType = ItemType(item:getId())
	if itemType:isReadable() then
		rwFlags = bit.bor(rwFlags, 1)
	end

	if itemType:isWritable() then
		rwFlags = bit.bor(rwFlags, 2)
	end
	return rwFlags
end
function getContainerCapById(itemId) return ItemType(itemId):getCapacity() end
function getFluidSourceType(itemId) local it = ItemType(itemId) return it.id ~= 0 and it:getFluidSource() or false end
function hasProperty(uid, prop)
	local item = Item(uid)
	if item == nil then
		return false
	end

	local parent = item:getParent()
	if parent:isTile() and item == parent:getGround() then
		return parent:hasProperty(prop)
	else
		return item:hasProperty(prop)
	end
end

function doSetItemText(uid, text)
	local item = Item(uid)
	if item == nil then
		return false
	end

	if text ~= "" then
		item:setAttribute(ITEM_ATTRIBUTE_TEXT, text)
	else
		item:removeAttribute(ITEM_ATTRIBUTE_TEXT)
	end
	return true
end
function doSetItemSpecialDescription(uid, desc)
	local item = Item(uid)
	if item == nil then
		return false
	end

	if desc ~= "" then
		item:setAttribute(ITEM_ATTRIBUTE_DESCRIPTION, desc)
	else
		item:removeAttribute(ITEM_ATTRIBUTE_DESCRIPTION)
	end
	return true
end
function doDecayItem(uid) local i = Item(uid) return i ~= nil and i:decay() or false end

function setHouseOwner(id, guid) local h = House(id) return h ~= nil and h:setOwnerGuid(guid) or false end
function getHouseRent(id) local h = House(id) return h ~= nil and h:getRent() or nil end
function getHouseAccessList(id, listId) local h = House(id) return h ~= nil and h:getAccessList(listId) or nil end
function setHouseAccessList(id, listId, listText) local h = House(id) return h ~= nil and h:setAccessList(listId, listText) or false end

function getHouseByPlayerGUID(playerGUID)
	for _, house in ipairs(Game.getHouses()) do
		if house:getOwnerGuid() == playerGUID then
			return house:getId()
		end
	end
	return nil
end

function getTileHouseInfo(pos)
	local t = Tile(pos)
	if t == nil then
		return false
	end
	local h = t:getHouse()
	return h ~= nil and h:getId() or false
end

function getTilePzInfo(position)
	local t = Tile(position)
	if t == nil then
		return false
	end
	return t:hasFlag(TILESTATE_PROTECTIONZONE)
end

function getTileInfo(position)
	local t = Tile(position)
	if t == nil then
		return false
	end

	local ret = pushThing(t:getGround())
	ret.protection = t:hasFlag(TILESTATE_PROTECTIONZONE)
	ret.nopz = ret.protection
	ret.nologout = t:hasFlag(TILESTATE_NOLOGOUT)
	ret.refresh = t:hasFlag(TILESTATE_REFRESH)
	ret.house = t:getHouse() ~= nil
	ret.bed = t:hasFlag(TILESTATE_BED)
	ret.depot = t:hasFlag(TILESTATE_DEPOT)

	ret.things = t:getThingCount()
	ret.creatures = t:getCreatureCount()
	ret.items = t:getItemCount()
	ret.topItems = t:getTopItemCount()
	ret.downItems = t:getDownItemCount()
	return ret
end

function getTileItemByType(position, itemType)
	local t = Tile(position)
	if t == nil then
		return pushThing(nil)
	end
	return pushThing(t:getItemByType(itemType))
end

function getTileItemById(position, itemId, ...)
	local t = Tile(position)
	if t == nil then
		return pushThing(nil)
	end
	return pushThing(t:getItemById(itemId, ...))
end

function getTileThingByPos(position)
	local t = Tile(position)
	if t == nil then
		if position.stackpos == -1 then
			return -1
		end
		return pushThing(nil)
	end

	if position.stackpos == -1 then
		return t:getThingCount()
	end
	return pushThing(t:getThing(position.stackpos))
end

function getTileThingByTopOrder(position, topOrder)
	local t = Tile(position)
	if t == nil then
		return pushThing(nil)
	end
	return pushThing(t:getItemByTopOrder(topOrder))
end

function getTopCreature(position)
	local t = Tile(position)
	if t == nil then
		return pushThing(nil)
	end
	return pushThing(t:getTopCreature())
end

function queryTileAddThing(thing, position, ...) local t = Tile(position) return t ~= nil and t:queryAdd(thing, ...) or false end

function doTeleportThing(uid, dest, pushMovement)
	if type(uid) == "userdata" then
		if uid:isCreature() then
			return uid:teleportTo(dest, pushMovement or false)
		else
			return uid:moveTo(dest)
		end
	else
		if uid >= 0x10000000 then
			local creature = Creature(uid)
			if creature ~= nil then
				return creature:teleportTo(dest, pushMovement or false)
			end
		else
			local item = Item(uid)
			if item ~= nil then
				return item:moveTo(dest)
			end
		end
	end
	return false
end

function getThingPos(uid)
	local thing
	if type(uid) ~= "userdata" then
		if uid >= 0x10000000 then
			thing = Creature(uid)
		else
			thing = Item(uid)
		end
	else
		thing = uid
	end

	if thing == nil then
		return false
	end

	local stackpos = 0
	local tile = thing:getTile()
	if tile ~= nil then
		stackpos = tile:getThingIndex(thing)
	end

	local position = thing:getPosition()
	position.stackpos = stackpos
	return position
end

function getThingfromPos(pos)
	local tile = Tile(pos)
	if tile == nil then
		return pushThing(nil)
	end

	local thing
	local stackpos = pos.stackpos or 0
	if stackpos == STACKPOS_TOP_MOVEABLE_ITEM_OR_CREATURE then
		thing = tile:getTopCreature()
		if thing == nil then
			local item = tile:getTopDownItem()
			if item ~= nil and item:getType():isMovable() then
				thing = item
			end
		end
	elseif stackpos == STACKPOS_TOP_FIELD then
		thing = tile:getFieldItem()
	elseif stackpos == STACKPOS_TOP_CREATURE then
		thing = tile:getTopCreature()
	else
		thing = tile:getThing(stackpos)
	end
	return pushThing(thing)
end

function doRelocate(fromPos, toPos)
	if fromPos == toPos then
		return false
	end

	local fromTile = Tile(fromPos)
	if fromTile == nil then
		return false
	end

	if Tile(toPos) == nil then
		return false
	end

	for i = fromTile:getThingCount() - 1, 0, -1 do
		local thing = fromTile:getThing(i)
		if thing ~= nil then
			if thing:isItem() then
				if ItemType(thing:getId()):isMovable() then
					thing:moveTo(toPos)
				end
			elseif thing:isCreature() then
				thing:teleportTo(toPos)
			end
		end
	end
	return true
end

function getThing(uid)
	return uid >= 0x10000000 and pushThing(Creature(uid)) or pushThing(Item(uid))
end

function getConfigInfo(info)
	if type(info) ~= "string" then
		return nil
	end
	dofile('config.lua')
	return _G[info]
end

function getWorldCreatures(type)
	if type == 0 then
		return Game.getPlayerCount()
	elseif type == 1 then
		return Game.getMonsterCount()
	elseif type == 2 then
		return Game.getNpcCount()
	end
	return Game.getPlayerCount() + Game.getMonsterCount() + Game.getNpcCount()
end

saveData = saveServer

function getGlobalStorageValue(key)
	return Game.getStorageValue(key) or -1
end

function setGlobalStorageValue(key, value)
	Game.setStorageValue(key, value)
	return true
end

getWorldType = Game.getWorldType

numberToVariant = Variant
stringToVariant = Variant
positionToVariant = Variant

function targetPositionToVariant(position)
	local variant = Variant(position)
	variant.type = VARIANT_TARGETPOSITION
	return variant
end

variantToNumber = Variant.getNumber
variantToString = Variant.getString
variantToPosition = Variant.getPosition

function doCreateTeleport(itemId, destination, position)
	local item = Game.createItem(itemId, 1, position)
	if not item:isTeleport() then
		item:remove()
		return false
	end
	item:setDestination(destination)
	return item:getUniqueId()
end

function getSpectators(centerPos, rangex, rangey, multifloor, onlyPlayers)
	local result = Game.getSpectators(centerPos, multifloor, onlyPlayers or false, rangex, rangex, rangey, rangey)
	if #result == 0 then
		return nil
	end

	for index, spectator in ipairs(result) do
		result[index] = spectator:getId()
	end
	return result
end

function broadcastMessage(message, messageType)
	Game.broadcastMessage(message, messageType)
	print("> Broadcasted message: \"" .. message .. "\".")
end

function Guild.addMember(self, player)
	return player:setGuild(guild)
end
function Guild.removeMember(self, player)
	return player:getGuild() == self and player:setGuild(nil)
end

<<<<<<< HEAD
function doTileAddItemEx(pos, uid, flags)
	local tile = Tile(pos)
	if not tile then
		return false
	end


	local item = Item(uid)
	if item then
		return tile:addItemEx(item, flags)
	end
	return false
=======
function getPlayerInstantSpellCount(cid) local p = Player(cid) return p ~= nil and p:getInstantSpellCount() end
function getPlayerInstantSpellInfo(cid, spellId)
	local player = Player(cid)
	if not player then
		return false
	end

	local spell = Spell(spellId)
	if not spell or not player:canCast(spell) then
		return false
	end

	return spell
end

function doSetItemOutfit(cid, item, time) local c = Creature(cid) return c ~= nil and c:setItemOutfit(item, time) end
function doSetMonsterOutfit(cid, name, time) local c = Creature(cid) return c ~= nil and c:setMonsterOutfit(name, time) end
function doSetCreatureOutfit(cid, outfit, time)
	local creature = Creature(cid)
	if not creature then
		return false
	end

	local condition = Condition(CONDITION_OUTFIT)
	condition:setOutfit({
		lookTypeEx = itemType:getId()
	})
	condition:setTicks(time)
	creature:addCondition(condition)

	return true
>>>>>>> fb68a014
end<|MERGE_RESOLUTION|>--- conflicted
+++ resolved
@@ -1007,20 +1007,6 @@
 	return player:getGuild() == self and player:setGuild(nil)
 end
 
-<<<<<<< HEAD
-function doTileAddItemEx(pos, uid, flags)
-	local tile = Tile(pos)
-	if not tile then
-		return false
-	end
-
-
-	local item = Item(uid)
-	if item then
-		return tile:addItemEx(item, flags)
-	end
-	return false
-=======
 function getPlayerInstantSpellCount(cid) local p = Player(cid) return p ~= nil and p:getInstantSpellCount() end
 function getPlayerInstantSpellInfo(cid, spellId)
 	local player = Player(cid)
@@ -1052,5 +1038,18 @@
 	creature:addCondition(condition)
 
 	return true
->>>>>>> fb68a014
+end
+
+function doTileAddItemEx(pos, uid, flags)
+	local tile = Tile(pos)
+	if not tile then
+		return false
+	end
+
+
+	local item = Item(uid)
+	if item then
+		return tile:addItemEx(item, flags)
+	end
+	return false
 end