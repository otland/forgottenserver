--- conflicted
+++ resolved
@@ -231,7 +231,17 @@
 end
 
 do
-<<<<<<< HEAD
+	local function SpellNewIndex(self, key, value)
+		if key == "onCastSpell" then
+			self:onCastSpell(value)
+			return
+		end
+		rawset(self, key, value)
+	end
+	rawgetmetatable("Spell").__newindex = SpellNewIndex
+end
+
+do
 	local function MonsterTypeNewIndex(self, key, value)
 		if key == "onThink" then
 			self:eventType(MONSTERS_EVENT_THINK)
@@ -252,20 +262,11 @@
 		elseif key == "onSay" then
 			self:eventType(MONSTERS_EVENT_SAY)
 			self:onSay(value)
-=======
-	local function SpellNewIndex(self, key, value)
-		if key == "onCastSpell" then
-			self:onCastSpell(value)
->>>>>>> 6c8e85b9
 			return
 		end
 		rawset(self, key, value)
 	end
-<<<<<<< HEAD
 	rawgetmetatable("MonsterType").__newindex = MonsterTypeNewIndex
-=======
-	rawgetmetatable("Spell").__newindex = SpellNewIndex
->>>>>>> 6c8e85b9
 end
 
 function pushThing(thing)
