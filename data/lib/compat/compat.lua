TRUE = true
FALSE = false

result.getDataInt = result.getNumber
result.getDataLong = result.getNumber
result.getDataString = result.getString
result.getDataStream = result.getStream

LUA_ERROR = false
LUA_NO_ERROR = true

STACKPOS_GROUND = 0
STACKPOS_FIRST_ITEM_ABOVE_GROUNDTILE = 1
STACKPOS_SECOND_ITEM_ABOVE_GROUNDTILE = 2
STACKPOS_THIRD_ITEM_ABOVE_GROUNDTILE = 3
STACKPOS_FOURTH_ITEM_ABOVE_GROUNDTILE = 4
STACKPOS_FIFTH_ITEM_ABOVE_GROUNDTILE = 5
STACKPOS_TOP_CREATURE = 253
STACKPOS_TOP_FIELD = 254
STACKPOS_TOP_MOVEABLE_ITEM_OR_CREATURE = 255

THING_TYPE_PLAYER = CREATURETYPE_PLAYER + 1
THING_TYPE_MONSTER = CREATURETYPE_MONSTER + 1
THING_TYPE_NPC = CREATURETYPE_NPC + 1

COMBAT_POISONDAMAGE = COMBAT_EARTHDAMAGE
CONDITION_EXHAUST = CONDITION_EXHAUST_WEAPON
TALKTYPE_ORANGE_1 = TALKTYPE_MONSTER_SAY
TALKTYPE_ORANGE_2 = TALKTYPE_MONSTER_YELL

NORTH = DIRECTION_NORTH
EAST = DIRECTION_EAST
SOUTH = DIRECTION_SOUTH
WEST = DIRECTION_WEST
SOUTHWEST = DIRECTION_SOUTHWEST
SOUTHEAST = DIRECTION_SOUTHEAST
NORTHWEST = DIRECTION_NORTHWEST
NORTHEAST = DIRECTION_NORTHEAST

do
	local function CreatureIndex(self, key)
		local methods = getmetatable(self)
		if key == "uid" then
			return methods.getId(self)
		elseif key == "type" then
			local creatureType = 0
			if methods.isPlayer(self) then
				creatureType = THING_TYPE_PLAYER
			elseif methods.isMonster(self) then
				creatureType = THING_TYPE_MONSTER
			elseif methods.isNpc(self) then
				creatureType = THING_TYPE_NPC
			end
			return creatureType
		elseif key == "itemid" then
			return 1
		elseif key == "actionid" then
			return 0
		end
		return methods[key]
	end
	rawgetmetatable("Player").__index = CreatureIndex
	rawgetmetatable("Monster").__index = CreatureIndex
	rawgetmetatable("Npc").__index = CreatureIndex
end

do
	local function ItemIndex(self, key)
		local methods = getmetatable(self)
		if key == "itemid" then
			return methods.getId(self)
		elseif key == "actionid" then
			return methods.getActionId(self)
		elseif key == "uid" then
			return methods.getUniqueId(self)
		elseif key == "type" then
			return methods.getSubType(self)
		end
		return methods[key]
	end
	rawgetmetatable("Item").__index = ItemIndex
	rawgetmetatable("Container").__index = ItemIndex
	rawgetmetatable("Teleport").__index = ItemIndex
end

function pushThing(thing)
	local t = {uid = 0, itemid = 0, type = 0, actionid = 0}
	if thing ~= nil then
		if thing:isItem() then
			t.uid = thing:getUniqueId()
			t.itemid = thing:getId()
			if ItemType(t.itemid):hasSubType() then
				t.type = thing:getSubType()
			end
			t.actionid = thing:getActionId()
		elseif thing:isCreature() then
			t.uid = thing:getId()
			t.itemid = 1
			if thing:isPlayer() then
				t.type = THING_TYPE_PLAYER
			elseif thing:isMonster() then
				t.type = THING_TYPE_MONSTER
			else
				t.type = THING_TYPE_NPC
			end
		end
	end
	return t
end

createCombatObject = Combat
setCombatArea = Combat.setArea
setCombatCallback = Combat.setCallback
setCombatCondition = Combat.setCondition
setCombatFormula = Combat.setFormula
setCombatParam = Combat.setParameter

createConditionObject = Condition
setConditionParam = Condition.setParameter
setConditionFormula = Condition.setFormula
addDamageCondition = Condition.addDamage
addOutfitCondition = Condition.setOutfit

function doCombat(cid, combat, var) return combat:execute(cid, var) end

function isCreature(cid) return Creature(cid) ~= nil end
function isPlayer(cid) return Player(cid) ~= nil end
function isMonster(cid) return Monster(cid) ~= nil end
function isSummon(cid) return Creature(cid):getMaster() ~= nil end
function isNpc(cid) return Npc(cid) ~= nil end
function isItem(uid) return Item(uid) ~= nil end
function isContainer(uid) return Container(uid) ~= nil end

function getCreatureName(cid) local c = Creature(cid) return c ~= nil and c:getName() or false end
function getCreatureHealth(cid) local c = Creature(cid) return c ~= nil and c:getHealth() or false end
function getCreatureMaxHealth(cid) local c = Creature(cid) return c ~= nil and c:getMaxHealth() or false end
function getCreaturePosition(cid) local c = Creature(cid) return c ~= nil and c:getPosition() or false end
function getCreatureOutfit(cid) local c = Creature(cid) return c ~= nil and c:getOutfit() or false end
function getCreatureSpeed(cid) local c = Creature(cid) return c ~= nil and c:getSpeed() or false end
function getCreatureBaseSpeed(cid) local c = Creature(cid) return c ~= nil and c:getBaseSpeed() or false end

function getCreatureTarget(cid)
	local c = Creature(cid)
	if c ~= nil then
		local target = c:getTarget()
		return target ~= nil and target:getId() or 0
	end
	return false
end

function getCreatureMaster(cid)
	local c = Creature(cid)
	if c ~= nil then
		local master = c:getMaster()
		return master ~= nil and master:getId() or c:getId()
	end
	return false
end

function getCreatureSummons(cid)
	local c = Creature(cid)
	if c == nil then
		return false
	end

	local result = {}
	for _, summon in ipairs(c:getSummons()) do
		result[#result + 1] = summon:getId()
	end
	return result
end

getCreaturePos = getCreaturePosition

function doCreatureAddHealth(cid, health) local c = Creature(cid) return c ~= nil and c:addHealth(health) or false end
function doRemoveCreature(cid) local c = Creature(cid) return c ~= nil and c:remove() or false end
function doCreatureSetLookDir(cid, direction) local c = Creature(cid) return c ~= nil and c:setDirection(direction) or false end
function doCreatureSay(cid, text, type, ...) local c = Creature(cid) return c ~= nil and c:say(text, type, ...) or false end
function doCreatureChangeOutfit(cid, outfit) local c = Creature(cid) return c ~= nil and c:setOutfit(outfit) or false end
function doSetCreatureDropLoot(cid, doDrop) local c = Creature(cid) return c ~= nil and c:setDropLoot(doDrop) or false end
function doChangeSpeed(cid, delta) local c = Creature(cid) return c ~= nil and c:changeSpeed(delta) or false end
function doAddCondition(cid, conditionId) local c = Creature(cid) return c ~= nil and c:addCondition(conditionId) or false end
function doRemoveCondition(cid, conditionType, subId) local c = Creature(cid) return c ~= nil and (c:removeCondition(conditionType, CONDITIONID_COMBAT, subId) or c:removeCondition(conditionType, CONDITIONID_DEFAULT, subId) or true) end

doSetCreatureDirection = doCreatureSetLookDir

function registerCreatureEvent(cid, name) local c = Creature(cid) return c ~= nil and c:registerEvent(name) or false end
function unregisterCreatureEvent(cid, name) local c = Creature(cid) return c ~= nil and c:unregisterEvent(name) or false end

function getPlayerByName(name) local p = Player(name) return p ~= nil and p:getId() or false end
function getIPByPlayerName(name) local p = Player(name) return p ~= nil and p:getIp() or false end
function getPlayerGUID(cid) local p = Player(cid) return p ~= nil and p:getGuid() or false end
function getPlayerIp(cid) local p = Player(cid) return p ~= nil and p:getIp() or false end
function getPlayerAccountType(cid) local p = Player(cid) return p ~= nil and p:getAccountType() or false end
function getPlayerLastLoginSaved(cid) local p = Player(cid) return p ~= nil and p:getLastLoginSaved() or false end
function getPlayerName(cid) local p = Player(cid) return p ~= nil and p:getName() or false end
function getPlayerFreeCap(cid) local p = Player(cid) return p ~= nil and (p:getFreeCapacity() / 100) or false end
function getPlayerPosition(cid) local p = Player(cid) return p ~= nil and p:getPosition() or false end
function getPlayerMagLevel(cid) local p = Player(cid) return p ~= nil and p:getMagicLevel() or false end
function getPlayerAccess(cid)
	local player = Player(cid)
	if player == nil then
		return false
	end
	return player:getGroup():getAccess() and 1 or 0
end
function getPlayerSkill(cid, skillId) local p = Player(cid) return p ~= nil and p:getSkillLevel(skillId) or false end
function getPlayerMana(cid) local p = Player(cid) return p ~= nil and p:getMana() or false end
function getPlayerMaxMana(cid) local p = Player(cid) return p ~= nil and p:getMaxMana() or false end
function getPlayerLevel(cid) local p = Player(cid) return p ~= nil and p:getLevel() or false end
function getPlayerTown(cid) local p = Player(cid) return p ~= nil and p:getTown():getId() or false end
function getPlayerVocation(cid) local p = Player(cid) return p ~= nil and p:getVocation():getId() or false end
function getPlayerSoul(cid) local p = Player(cid) return p ~= nil and p:getSoul() or false end
function getPlayerSex(cid) local p = Player(cid) return p ~= nil and p:getSex() or false end
function getPlayerStorageValue(cid, key) local p = Player(cid) return p ~= nil and p:getStorageValue(key) or false end
function getPlayerBalance(cid) local p = Player(cid) return p ~= nil and p:getBankBalance() or false end
function getPlayerMoney(cid) local p = Player(cid) return p ~= nil and p:getMoney() or false end
function getPlayerGroupId(cid) local p = Player(cid) return p ~= nil and p:getGroup():getId() or false end
function getPlayerLookDir(cid) local p = Player(cid) return p ~= nil and p:getDirection() or false end
function getPlayerLight(cid) local p = Player(cid) return p ~= nil and p:getLight() or false end
function getPlayerDepotItems(cid, depotId) local p = Player(cid) return p ~= nil and p:getDepotItems(depotId) or false end
function getPlayerSkullType(cid) local p = Player(cid) return p ~= nil and p:getSkull() or false end
function getPlayerLossPercent(cid) local p = Player(cid) return p ~= nil and p:getDeathPenalty() or false end
function getPlayerMount(cid, mountId) local p = Player(cid) return p ~= nil and p:hasMount(mountId) or false end
function getPlayerPremiumDays(cid) local p = Player(cid) return p ~= nil and p:getPremiumDays() or false end
function getPlayerBlessing(cid, blessing) local p = Player(cid) return p ~= nil and p:hasBlessing(blessing) or false end
function getPlayerParty(cid)
	local player = Player(cid)
	if player == nil then
		return false
	end

	local party = player:getParty()
	if party == nil then
		return nil
	end
	return party:getLeader():getId()
end
function getPlayerGuildId(cid)
	local player = Player(cid)
	if player == nil then
		return false
	end

	local guild = player:getGuild()
	if guild == nil then
		return false
	end
	return guild:getId()
end
function getPlayerGuildLevel(cid) local p = Player(cid) return p ~= nil and p:getGuildLevel() or false end
function getPlayerGuildName(cid)
	local player = Player(cid)
	if player == nil then
		return false
	end

	local guild = player:getGuild()
	if guild == nil then
		return false
	end
	return guild:getName()
end
function getPlayerGuildRank(cid)
	local player = Player(cid)
	if player == nil then
		return false
	end

	local guild = player:getGuild()
	if guild == nil then
		return false
	end

	local rank = guild:getRankByLevel(player:getGuildLevel())
	return rank ~= nil and rank.name or false
end
function getPlayerGuildNick(cid) local p = Player(cid) return p ~= nil and p:getGuildNick() or false end
function getPlayerMasterPos(cid) local p = Player(cid) return p ~= nil and p:getTown():getTemplePosition() or false end
function getPlayerItemCount(cid, itemId, ...) local p = Player(cid) return p ~= nil and p:getItemCount(itemId, ...) or false end
function getPlayerSlotItem(cid, slot)
	local player = Player(cid)
	if player == nil then
		return pushThing(nil)
	end
	return pushThing(player:getSlotItem(slot))
end
function getPlayerItemById(cid, deepSearch, itemId, ...)
	local player = Player(cid)
	if player == nil then
		return pushThing(nil)
	end
	return pushThing(player:getItemById(itemId, deepSearch, ...))
end
function getPlayerFood(cid)
	local player = Player(cid)
	if player == nil then
		return false
	end
	local c = player:getCondition(CONDITION_REGENERATION, CONDITIONID_DEFAULT) return c ~= nil and math.floor(c:getTicks() / 1000) or 0
end
function canPlayerLearnInstantSpell(cid, name) local p = Player(cid) return p ~= nil and p:canLearnSpell(name) or false end
function getPlayerLearnedInstantSpell(cid, name) local p = Player(cid) return p ~= nil and p:hasLearnedSpell(name) or false end
function isPlayerGhost(cid) local p = Player(cid) return p ~= nil and p:isInGhostMode() or false end
function isPlayerPzLocked(cid) local p = Player(cid) return p ~= nil and p:isPzLocked() or false end
function isPremium(cid) local p = Player(cid) return p ~= nil and p:isPremium() or false end
function getPlayersByIPAddress(ip, mask)
	if mask == nil then mask = 0xFFFFFFFF end
	local masked = bit.band(ip, mask)
	local result = {}
	for _, player in ipairs(Game.getPlayers()) do
		if bit.band(player:getIp(), mask) == masked then
			result[#result + 1] = player:getId()
		end
	end
	return result
end
function getOnlinePlayers()
	local result = {}
	for _, player in ipairs(Game.getPlayers()) do
		result[#result + 1] = player:getName()
	end
	return result
end
function getPlayersByAccountNumber(accountNumber)
	local result = {}
	for _, player in ipairs(Game.getPlayers()) do
		if player:getAccountId() == accountNumber then
			result[#result + 1] = player:getId()
		end
	end
	return result
end
function getPlayerGUIDByName(name)
	local player = Player(name)
	if player ~= nil then
		return player:getGuid()
	end

	local resultId = db.storeQuery("SELECT `id` FROM `players` WHERE `name` = " .. db.escapeString(name))
	if resultId ~= false then
		local guid = result.getDataInt(resultId, "id")
		result.free(resultId)
		return guid
	end
	return 0
end
function getAccountNumberByPlayerName(name)
	local player = Player(name)
	if player ~= nil then
		return player:getAccountId()
	end

	local resultId = db.storeQuery("SELECT `account_id` FROM `players` WHERE `name` = " .. db.escapeString(name))
	if resultId ~= false then
		local accountId = result.getDataInt(resultId, "account_id")
		result.free(resultId)
		return accountId
	end
	return 0
end

getPlayerAccountBalance = getPlayerBalance
getIpByName = getIPByPlayerName

function setPlayerStorageValue(cid, key, value) local p = Player(cid) return p ~= nil and p:setStorageValue(key, value) or false end
function doPlayerSetBalance(cid, balance) local p = Player(cid) return p ~= nil and p:setBankBalance(balance) or false end
function doPlayerAddMoney(cid, money) local p = Player(cid) return p ~= nil and p:addMoney(money) or false end
function doPlayerRemoveMoney(cid, money) local p = Player(cid) return p ~= nil and p:removeMoney(money) or false end
function doPlayerAddSoul(cid, soul) local p = Player(cid) return p ~= nil and p:addSoul(soul) or false end
function doPlayerSetVocation(cid, vocation) local p = Player(cid) return p ~= nil and p:setVocation(Vocation(vocation)) or false end
function doPlayerSetTown(cid, town) local p = Player(cid) return p ~= nil and p:setTown(Town(town)) or false end
function setPlayerGroupId(cid, groupId) local p = Player(cid) return p ~= nil and p:setGroup(Group(groupId)) or false end
function doPlayerSetSex(cid, sex) local p = Player(cid) return p ~= nil and p:setSex(sex) or false end
function doPlayerSetGuildLevel(cid, level) local p = Player(cid) return p ~= nil and p:setGuildLevel(level) or false end
function doPlayerSetGuildNick(cid, nick) local p = Player(cid) return p ~= nil and p:setGuildNick(nick) or false end
function doPlayerSetOfflineTrainingSkill(cid, skillId) local p = Player(cid) return p ~= nil and p:setOfflineTrainingSkill(skillId) or false end
function doShowTextDialog(cid, itemId, text) local p = Player(cid) return p ~= nil and p:showTextDialog(itemId, text) or false end
function doPlayerAddItemEx(cid, uid, ...) local p = Player(cid) return p ~= nil and p:addItemEx(Item(uid), ...) or false end
function doPlayerRemoveItem(cid, itemid, count, ...) local p = Player(cid) return p ~= nil and p:removeItem(itemid, count, ...) or false end
function doPlayerAddPremiumDays(cid, days) local p = Player(cid) return p ~= nil and p:addPremiumDays(days) or false end
function doPlayerRemovePremiumDays(cid, days) local p = Player(cid) return p ~= nil and p:removePremiumDays(days) or false end
function doPlayerAddBlessing(cid, blessing) local p = Player(cid) return p ~= nil and p:addBlessing(blessing) or false end
function doPlayerAddOutfit(cid, lookType, addons) local p = Player(cid) return p ~= nil and p:addOutfitAddon(lookType, addons) or false end
function doPlayerRemOutfit(cid, lookType, addons)
	local player = Player(cid)
	if player == nil then
		return false
	end
	if addons == 255 then
		return player:removeOutfit(lookType)
	else
		return player:removeOutfitAddon(lookType, addons)
	end
end
function canPlayerWearOutfit(cid, lookType, addons) local p = Player(cid) return p ~= nil and p:hasOutfit(lookType, addons) or false end
function doPlayerAddMount(cid, mountId) local p = Player(cid) return p ~= nil and p:addMount(mountId) or false end
function doPlayerRemoveMount(cid, mountId) local p = Player(cid) return p ~= nil and p:removeMount(mountId) or false end
function doPlayerSendCancel(cid, text) local p = Player(cid) return p ~= nil and p:sendCancelMessage(text) or false end
function doPlayerFeed(cid, food) local p = Player(cid) return p ~= nil and p:feed(food) or false end
function playerLearnInstantSpell(cid, name) local p = Player(cid) return p ~= nil and p:learnSpell(name) or false end
function doPlayerPopupFYI(cid, message) local p = Player(cid) return p ~= nil and p:popupFYI(message) or false end
function doSendTutorial(cid, tutorialId) local p = Player(cid) return p ~= nil and p:sendTutorial(tutorialId) or false end
function doAddMapMark(cid, pos, type, description) local p = Player(cid) return p ~= nil and p:addMapMark(pos, type, description or "") or false end
function doPlayerSendTextMessage(cid, type, text, ...) local p = Player(cid) return p ~= nil and p:sendTextMessage(type, text, ...) or false end
function doSendAnimatedText() debugPrint("Deprecated function.") return true end
function doPlayerAddExp(cid, exp, useMult, ...)
	local player = Player(cid)
	if player == nil then
		return false
	end

	if useMult then
		exp = exp * Game.getExperienceStage(player:getLevel())
	end
	return player:addExperience(exp, ...)
end
function doPlayerAddManaSpent(cid, mana) local p = Player(cid) return p ~= nil and p:addManaSpent(mana * configManager.getNumber(configKeys.RATE_MAGIC)) or false end
function doPlayerAddSkillTry(cid, skillid, n) local p = Player(cid) return p ~= nil and p:addSkillTries(skillid, n * configManager.getNumber(configKeys.RATE_SKILL)) or false end
function doPlayerAddMana(cid, mana, ...) local p = Player(cid) return p ~= nil and p:addMana(mana, ...) or false end
function doPlayerJoinParty(cid, leaderId)
	local player = Player(cid)
	if player == nil then
		return false
	end

	if player:getParty() ~= nil then
		player:sendTextMessage(MESSAGE_INFO_DESCR, "You are already in a party.")
		return true
	end

	local leader = Player(leaderId)
	if leader == nil then
		return false
	end

	local party = leader:getParty()
	if party == nil or party:getLeader() ~= leader then
		return true
	end

	for _, invitee in ipairs(party:getInvitees()) do
		if player ~= invitee then
			return true
		end
	end

	party:addMember(player)
	return true
end
function getPartyMembers(cid)
	local player = Player(cid)
	if player == nil then
		return false
	end

	local party = player:getParty()
	if party == nil then
		return false
	end

	local result = {party:getLeader():getId()}
	for _, member in ipairs(party:getMembers()) do
		result[#result + 1] = member:getId()
	end
	return result
end

doPlayerSendDefaultCancel = doPlayerSendCancel

function getMonsterTargetList(cid)
	local monster = Monster(cid)
	if monster == nil then
		return false
	end

	local result = {}
	for _, creature in ipairs(monster:getTargetList()) do
		if monster:isTarget(creature) then
			result[#result + 1] = creature:getId()
		end
	end
	return result
end
function getMonsterFriendList(cid)
	local monster = Monster(cid)
	if monster == nil then
		return false
	end

	local z = monster:getPosition().z

	local result = {}
	for _, creature in ipairs(monster:getFriendList()) do
		if not creature:isRemoved() and creature:getPosition().z == z then
			result[#result + 1] = creature:getId()
		end
	end
	return result
end
function doSetMonsterTarget(cid, target)
	local monster = Monster(cid)
	if monster == nil then
		return false
	end

	if monster:getMaster() ~= nil then
		return true
	end

	local target = Creature(cid)
	if target == nil then
		return false
	end

	monster:selectTarget(target)
	return true
end
function doMonsterChangeTarget(cid)
	local monster = Monster(cid)
	if monster == nil then
		return false
	end

	if monster:getMaster() ~= nil then
		return true
	end

	monster:searchTarget(1)
	return true
end
function doCreateNpc(name, pos, ...)
	local npc = Game.createNpc(name, pos, ...) return npc ~= nil and npc:setMasterPos(pos) or false
end
function doSummonCreature(name, pos, ...)
	local m = Game.createMonster(name, pos, ...) return m ~= nil and m:getId() or false
end
function doConvinceCreature(cid, target)
	local creature = Creature(cid)
	if creature == nil then
		return false
	end

	local targetCreature = Creature(target)
	if targetCreature == nil then
		return false
	end

	targetCreature:setMaster(creature)
	return true
end

function getTownId(townName) local t = Town(townName) return t ~= nil and t:getId() or false end
function getTownName(townId) local t = Town(townId) return t ~= nil and t:getName() or false end
function getTownTemplePosition(townId) local t = Town(townId) return t ~= nil and t:getTemplePosition() or false end

function doSetItemActionId(uid, actionId) local i = Item(uid) return i ~= nil and i:setActionId(actionId) or false end
function doTransformItem(uid, newItemId, ...) local i = Item(uid) return i ~= nil and i:transform(newItemId, ...) or false end
function doChangeTypeItem(uid, newType) local i = Item(uid) return i ~= nil and i:transform(i:getId(), newType) or false end
function doRemoveItem(uid, ...) local i = Item(uid) return i ~= nil and i:remove(...) or false end

function getContainerSize(uid) local c = Container(uid) return c ~= nil and c:getSize() or false end
function getContainerCap(uid) local c = Container(uid) return c ~= nil and c:getCapacity() or false end
function getContainerItem(uid, slot)
	local container = Container(uid)
	if container == nil then
		return pushThing(nil)
	end
	return pushThing(container:getItem(slot))
end

function doAddContainerItemEx(uid, virtualId)
	local container = Container(uid)
	if container == nil then
		return false
	end

	local res = container:addItemEx(Item(virtualId))
	if res == nil then
		return false
	end
	return res
end

function doSendMagicEffect(pos, magicEffect, ...) return Position(pos):sendMagicEffect(magicEffect, ...) end
function doSendDistanceShoot(fromPos, toPos, distanceEffect, ...) return Position(fromPos):sendDistanceEffect(toPos, distanceEffect, ...) end
function isSightClear(fromPos, toPos, floorCheck) return Position(fromPos):isSightClear(toPos, floorCheck) end

function getPromotedVocation(vocationId)
	local vocation = Vocation(vocationId)
	if vocation == nil then
		return 0
	end

	local promotedVocation = vocation:getPromotion()
	if promotedVocation == nil then
		return 0
	end
	return promotedVocation:getId()
end

function getGuildId(guildName)
	local resultId = db.storeQuery("SELECT `id` FROM `guilds` WHERE `name` = " .. db.escapeString(guildName))
	if resultId == false then
		return false
	end

	local guildId = result.getDataInt(resultId, "id")
	result.free(resultId)
	return guildId
end

function getHouseName(houseId) local h = House(houseId) return h ~= nil and h:getName() or false end
function getHouseOwner(houseId) local h = House(houseId) return h ~= nil and h:getOwnerGuid() or false end
function getHouseEntry(houseId) local h = House(houseId) return h ~= nil and h:getExitPosition() or false end
function getHouseTown(houseId) local h = House(houseId) if h == nil then return false end local t = h:getTown() return t ~= nil and t:getId() or false end
function getHouseTilesSize(houseId) local h = House(houseId) return h ~= nil and h:getTileCount() or false end

function isItemStackable(itemId) return ItemType(itemId):isStackable() end
function isItemRune(itemId) return ItemType(itemId):isRune() end
function isItemDoor(itemId) return ItemType(itemId):isDoor() end
function isItemContainer(itemId) return ItemType(itemId):isContainer() end
function isItemFluidContainer(itemId) return ItemType(itemId):isFluidContainer() end
function isItemMovable(itemId) return ItemType(itemId):isMovable() end
function isCorpse(uid) local i = Item(uid) return i ~= nil and ItemType(i:getId()):isCorpse() or false end

isItemMoveable = isItemMovable
isMoveable = isMovable

function getItemName(itemId) return ItemType(itemId):getName() end
function getItemWeight(itemId, ...) return ItemType(itemId):getWeight(...) / 100 end
function getItemDescriptions(itemId)
	local itemType = ItemType(itemId)
	return {
		name = itemType:getName(),
		plural = itemType:getPluralName(),
		article = itemType:getArticle(),
		description = itemType:getDescription()
	}
end
function getItemIdByName(name)
	local id = ItemType(name):getId()
	if id == 0 then
		return false
	end
	return id
end
function getItemWeightByUID(uid, ...)
	local item = Item(uid)
	if item == nil then
		return false
	end

	local itemType = ItemType(item:getId())
	return itemType:isStackable() and (itemType:getWeight(item:getCount(), ...) / 100) or (itemType:getWeight(1, ...) / 100)
end
function getItemRWInfo(uid)
	local item = Item(uid)
	if item == nil then
		return false
	end

	local rwFlags = 0
	local itemType = ItemType(item:getId())
	if itemType:isReadable() then
		rwFlags = bit.bor(rwFlags, 1)
	end

	if itemType:isWritable() then
		rwFlags = bit.bor(rwFlags, 2)
	end
	return rwFlags
end
function getContainerCapById(itemId) return ItemType(itemId):getCapacity() end
function getFluidSourceType(itemId) local it = ItemType(itemId) return it.id ~= 0 and it:getFluidSource() or false end
function hasProperty(uid, prop)
	local item = Item(uid)
	if item == nil then
		return false
	end

	local parent = item:getParent()
	if parent:isTile() and item == parent:getGround() then
		return parent:hasProperty(prop)
	else
		return item:hasProperty(prop)
	end
end

function doSetItemText(uid, text)
	local item = Item(uid)
	if item == nil then
		return false
	end

	if text ~= "" then
		item:setAttribute(ITEM_ATTRIBUTE_TEXT, text)
	else
		item:removeAttribute(ITEM_ATTRIBUTE_TEXT)
	end
	return true
end
function doSetItemSpecialDescription(uid, desc)
	local item = Item(uid)
	if item == nil then
		return false
	end

	if desc ~= "" then
		item:setAttribute(ITEM_ATTRIBUTE_DESCRIPTION, desc)
	else
		item:removeAttribute(ITEM_ATTRIBUTE_DESCRIPTION)
	end
	return true
end
function doDecayItem(uid) local i = Item(uid) return i ~= nil and i:decay() or false end

function setHouseOwner(id, guid) local h = House(id) return h ~= nil and h:setOwnerGuid(guid) or false end
function getHouseRent(id) local h = House(id) return h ~= nil and h:getRent() or nil end
function getHouseAccessList(id, listId) local h = House(id) return h ~= nil and h:getAccessList(listId) or nil end
function setHouseAccessList(id, listId, listText) local h = House(id) return h ~= nil and h:setAccessList(listId, listText) or false end

function getHouseByPlayerGUID(playerGUID)
	for _, house in ipairs(Game.getHouses()) do
		if house:getOwnerGuid() == playerGUID then
			return house:getId()
		end
	end
	return nil
end

function getTileHouseInfo(pos)
	local t = Tile(pos)
	if t == nil then
		return false
	end
	local h = t:getHouse()
	return h ~= nil and h:getId() or false
end

function getTilePzInfo(position)
	local t = Tile(position)
	if t == nil then
		return false
	end
	return t:hasFlag(TILESTATE_PROTECTIONZONE)
end

function getTileInfo(position)
	local t = Tile(position)
	if t == nil then
		return false
	end

	local ret = pushThing(t:getGround())
	ret.protection = t:hasFlag(TILESTATE_PROTECTIONZONE)
	ret.nopz = ret.protection
	ret.nologout = t:hasFlag(TILESTATE_NOLOGOUT)
	ret.refresh = t:hasFlag(TILESTATE_REFRESH)
	ret.house = t:getHouse() ~= nil
	ret.bed = t:hasFlag(TILESTATE_BED)
	ret.depot = t:hasFlag(TILESTATE_DEPOT)

	ret.things = t:getThingCount()
	ret.creatures = t:getCreatureCount()
	ret.items = t:getItemCount()
	ret.topItems = t:getTopItemCount()
	ret.downItems = t:getDownItemCount()
	return ret
end

function getTileItemByType(position, itemType)
	local t = Tile(position)
	if t == nil then
		return pushThing(nil)
	end
	return pushThing(t:getItemByType(itemType))
end

function getTileItemById(position, itemId, ...)
	local t = Tile(position)
	if t == nil then
		return pushThing(nil)
	end
	return pushThing(t:getItemById(itemId, ...))
end

function getTileThingByPos(position)
	local t = Tile(position)
	if t == nil then
		if position.stackpos == -1 then
			return -1
		end
		return pushThing(nil)
	end

	if position.stackpos == -1 then
		return t:getThingCount()
	end
	return pushThing(t:getThing(position.stackpos))
end

function getTileThingByTopOrder(position, topOrder)
	local t = Tile(position)
	if t == nil then
		return pushThing(nil)
	end
	return pushThing(t:getItemByTopOrder(topOrder))
end

function getTopCreature(position)
	local t = Tile(position)
	if t == nil then
		return pushThing(nil)
	end
	return pushThing(t:getTopCreature())
end

function queryTileAddThing(thing, position, ...) local t = Tile(position) return t ~= nil and t:queryAdd(thing, ...) or false end

function doTeleportThing(uid, dest, pushMovement)
	if type(uid) == "userdata" then
		if uid:isCreature() then
			return uid:teleportTo(dest, pushMovement or false)
		else
			return uid:moveTo(dest)
		end
	else
		if uid >= 0x10000000 then
			local creature = Creature(uid)
			if creature ~= nil then
				return creature:teleportTo(dest, pushMovement or false)
			end
		else
			local item = Item(uid)
			if item ~= nil then
				return item:moveTo(dest)
			end
		end
	end
	return false
end

function getThingPos(uid)
	local thing
	if type(uid) ~= "userdata" then
		if uid >= 0x10000000 then
			thing = Creature(uid)
		else
			thing = Item(uid)
		end
	else
		thing = uid
	end

	if thing == nil then
		return false
	end

	local stackpos = 0
	local tile = thing:getTile()
	if tile ~= nil then
		stackpos = tile:getThingIndex(thing)
	end

	local position = thing:getPosition()
	position.stackpos = stackpos
	return position
end

function getThingfromPos(pos)
	local tile = Tile(pos)
	if tile == nil then
		return pushThing(nil)
	end

	local thing
	local stackpos = pos.stackpos or 0
	if stackpos == STACKPOS_TOP_MOVEABLE_ITEM_OR_CREATURE then
		thing = tile:getTopCreature()
		if thing == nil then
			local item = tile:getTopDownItem()
			if item ~= nil and item:getType():isMovable() then
				thing = item
			end
		end
	elseif stackpos == STACKPOS_TOP_FIELD then
		thing = tile:getFieldItem()
	elseif stackpos == STACKPOS_TOP_CREATURE then
		thing = tile:getTopCreature()
	else
		thing = tile:getThing(stackpos)
	end
	return pushThing(thing)
end

function doRelocate(fromPos, toPos)
	if fromPos == toPos then
		return false
	end

	local fromTile = Tile(fromPos)
	if fromTile == nil then
		return false
	end

	if Tile(toPos) == nil then
		return false
	end

	for i = fromTile:getThingCount() - 1, 0, -1 do
		local thing = fromTile:getThing(i)
		if thing ~= nil then
			if thing:isItem() then
				if ItemType(thing:getId()):isMovable() then
					thing:moveTo(toPos)
				end
			elseif thing:isCreature() then
				thing:teleportTo(toPos)
			end
		end
	end
	return true
end

function getThing(uid)
	return uid >= 0x10000000 and pushThing(Creature(uid)) or pushThing(Item(uid))
end

function getConfigInfo(info)
	if type(info) ~= "string" then
		return nil
	end
	dofile('config.lua')
	return _G[info]
end

function getWorldCreatures(type)
	if type == 0 then
		return Game.getPlayerCount()
	elseif type == 1 then
		return Game.getMonsterCount()
	elseif type == 2 then
		return Game.getNpcCount()
	end
	return Game.getPlayerCount() + Game.getMonsterCount() + Game.getNpcCount()
end

saveData = saveServer

function getGlobalStorageValue(key)
	return Game.getStorageValue(key) or -1
end

function setGlobalStorageValue(key, value)
	Game.setStorageValue(key, value)
	return true
end

getWorldType = Game.getWorldType

numberToVariant = Variant
stringToVariant = Variant
positionToVariant = Variant

function targetPositionToVariant(position)
	local variant = Variant(position)
	variant.type = VARIANT_TARGETPOSITION
	return variant
end

variantToNumber = Variant.getNumber
variantToString = Variant.getString
variantToPosition = Variant.getPosition

function doCreateTeleport(itemId, destination, position)
	local item = Game.createItem(itemId, 1, position)
	if not item:isTeleport() then
		item:remove()
		return false
	end
	item:setDestination(destination)
	return item:getUniqueId()
end

function getSpectators(centerPos, rangex, rangey, multifloor, onlyPlayers)
	local result = Game.getSpectators(centerPos, multifloor, onlyPlayers or false, rangex, rangex, rangey, rangey)
	if #result == 0 then
		return nil
	end

	for index, spectator in ipairs(result) do
		result[index] = spectator:getId()
	end
	return result
end

function broadcastMessage(message, messageType)
	Game.broadcastMessage(message, messageType)
	print("> Broadcasted message: \"" .. message .. "\".")
end

function Guild.addMember(self, player)
	return player:setGuild(guild)
end
function Guild.removeMember(self, player)
	return player:getGuild() == self and player:setGuild(nil)
end

<<<<<<< HEAD
function getPlayerInstantSpellCount(cid) local p = Player(cid) return p ~= nil and p:getInstantSpellCount() end
function getPlayerInstantSpellInfo(cid, spellId)
	local player = Player(cid)
	if not player then
		return false
	end

	local spell = Spell(spellId)
	if spell == nil or not player:canCast(spell) then
		return false
	end

	return {
		["name"] = spell:getName(),
		["words"] = spell:getWords(),
		["level"] = spell:getLevel(),
		["mlevel"] = spell:getMagicLevel(),
		["mana"] = spell:getManaCost(player),
		["manapercent"] = spell:getManaPercent()
	}
=======
function doSetItemOutfit(cid, item, time) local c = Creature(cid) return c ~= nil and c:setItemOutfit(item, time) end
function doSetMonsterOutfit(cid, name, time) local c = Creature(cid) return c ~= nil and c:setMonsterOutfit(name, time) end
function doSetCreatureOutfit(cid, outfit, time)
	local creature = Creature(cid)
	if not creature then
		return false
	end

	local condition = Condition(CONDITION_OUTFIT)
	condition:setOutfit({
		lookTypeEx = itemType:getId()
	})
	condition:setTicks(time)
	creature:addCondition(condition)

	return true
>>>>>>> aea033e6
end<|MERGE_RESOLUTION|>--- conflicted
+++ resolved
@@ -1007,7 +1007,6 @@
 	return player:getGuild() == self and player:setGuild(nil)
 end
 
-<<<<<<< HEAD
 function getPlayerInstantSpellCount(cid) local p = Player(cid) return p ~= nil and p:getInstantSpellCount() end
 function getPlayerInstantSpellInfo(cid, spellId)
 	local player = Player(cid)
@@ -1028,7 +1027,8 @@
 		["mana"] = spell:getManaCost(player),
 		["manapercent"] = spell:getManaPercent()
 	}
-=======
+end
+
 function doSetItemOutfit(cid, item, time) local c = Creature(cid) return c ~= nil and c:setItemOutfit(item, time) end
 function doSetMonsterOutfit(cid, name, time) local c = Creature(cid) return c ~= nil and c:setMonsterOutfit(name, time) end
 function doSetCreatureOutfit(cid, outfit, time)
@@ -1045,5 +1045,4 @@
 	creature:addCondition(condition)
 
 	return true
->>>>>>> aea033e6
 end