TRUE = true
FALSE = false

result.getDataInt = result.getNumber
result.getDataLong = result.getNumber
result.getDataString = result.getString
result.getDataStream = result.getStream

LUA_ERROR = false
LUA_NO_ERROR = true

STACKPOS_GROUND = 0
STACKPOS_FIRST_ITEM_ABOVE_GROUNDTILE = 1
STACKPOS_SECOND_ITEM_ABOVE_GROUNDTILE = 2
STACKPOS_THIRD_ITEM_ABOVE_GROUNDTILE = 3
STACKPOS_FOURTH_ITEM_ABOVE_GROUNDTILE = 4
STACKPOS_FIFTH_ITEM_ABOVE_GROUNDTILE = 5
STACKPOS_TOP_CREATURE = 253
STACKPOS_TOP_FIELD = 254
STACKPOS_TOP_MOVEABLE_ITEM_OR_CREATURE = 255

THING_TYPE_PLAYER = CREATURETYPE_PLAYER + 1
THING_TYPE_MONSTER = CREATURETYPE_MONSTER + 1
THING_TYPE_NPC = CREATURETYPE_NPC + 1

COMBAT_POISONDAMAGE = COMBAT_EARTHDAMAGE
CONDITION_EXHAUST = CONDITION_EXHAUST_WEAPON
TALKTYPE_ORANGE_1 = TALKTYPE_MONSTER_SAY
TALKTYPE_ORANGE_2 = TALKTYPE_MONSTER_YELL

NORTH = DIRECTION_NORTH
EAST = DIRECTION_EAST
SOUTH = DIRECTION_SOUTH
WEST = DIRECTION_WEST
SOUTHWEST = DIRECTION_SOUTHWEST
SOUTHEAST = DIRECTION_SOUTHEAST
NORTHWEST = DIRECTION_NORTHWEST
NORTHEAST = DIRECTION_NORTHEAST

do
	local function CreatureIndex(self, key)
		local methods = getmetatable(self)
		if key == "uid" then
			return methods.getId(self)
		elseif key == "type" then
			local creatureType = 0
			if methods.isPlayer(self) then
				creatureType = THING_TYPE_PLAYER
			elseif methods.isMonster(self) then
				creatureType = THING_TYPE_MONSTER
			elseif methods.isNpc(self) then
				creatureType = THING_TYPE_NPC
			end
			return creatureType
		elseif key == "itemid" then
			return 1
		elseif key == "actionid" then
			return 0
		end
		return methods[key]
	end
	rawgetmetatable("Player").__index = CreatureIndex
	rawgetmetatable("Monster").__index = CreatureIndex
	rawgetmetatable("Npc").__index = CreatureIndex
end

do
	local function ItemIndex(self, key)
		local methods = getmetatable(self)
		if key == "itemid" then
			return methods.getId(self)
		elseif key == "actionid" then
			return methods.getActionId(self)
		elseif key == "uid" then
			return methods.getUniqueId(self)
		elseif key == "type" then
			return methods.getSubType(self)
		end
		return methods[key]
	end
	rawgetmetatable("Item").__index = ItemIndex
	rawgetmetatable("Container").__index = ItemIndex
	rawgetmetatable("Teleport").__index = ItemIndex
end

do
	local function ActionNewIndex(self, key, value)
		if key == "onUse" then
			self:onUse(value)
			return
		end
		rawset(self, key, value)
	end
	rawgetmetatable("Action").__newindex = ActionNewIndex
end

do
	local function TalkActionNewIndex(self, key, value)
		if key == "onSay" then
			self:onSay(value)
			return
		end
		rawset(self, key, value)
	end
	rawgetmetatable("TalkAction").__newindex = TalkActionNewIndex
end

do
	local function CreatureEventNewIndex(self, key, value)
		if key == "onLogin" then
			self:type("login")
			self:onLogin(value)
			return
		elseif key == "onLogout" then
			self:type("logout")
			self:onLogout(value)
			return
		elseif key == "onThink" then
			self:type("think")
			self:onThink(value)
			return
		elseif key == "onPrepareDeath" then
			self:type("preparedeath")
			self:onPrepareDeath(value)
			return
		elseif key == "onDeath" then
			self:type("death")
			self:onDeath(value)
			return
		elseif key == "onKill" then
			self:type("kill")
			self:onKill(value)
			return
		elseif key == "onAdvance" then
			self:type("advance")
			self:onAdvance(value)
			return
		elseif key == "onModalWindow" then
			self:type("modalwindow")
			self:onModalWindow(value)
			return
		elseif key == "onTextEdit" then
			self:type("textedit")
			self:onTextEdit(value)
			return
		elseif key == "onHealthChange" then
			self:type("healthchange")
			self:onHealthChange(value)
			return
		elseif key == "onManaChange" then
			self:type("manachange")
			self:onManaChange(value)
			return
		elseif key == "onExtendedOpcode" then
			self:type("extendedopcode")
			self:onExtendedOpcode(value)
			return
		end
		rawset(self, key, value)
	end
	rawgetmetatable("CreatureEvent").__newindex = CreatureEventNewIndex
end

do
	local function MoveEventNewIndex(self, key, value)
		if key == "onEquip" then
			self:type("equip")
			self:onEquip(value)
			return
		elseif key == "onDeEquip" then
			self:type("deequip")
			self:onDeEquip(value)
			return
		elseif key == "onAddItem" then
			self:type("additem")
			self:onAddItem(value)
			return
		elseif key == "onRemoveItem" then
			self:type("removeitem")
			self:onRemoveItem(value)
			return
		elseif key == "onStepIn" then
			self:type("stepin")
			self:onStepIn(value)
			return
		elseif key == "onStepOut" then
			self:type("stepout")
			self:onStepOut(value)
			return
		end
		rawset(self, key, value)
	end
	rawgetmetatable("MoveEvent").__newindex = MoveEventNewIndex
end

do
	local function GlobalEventNewIndex(self, key, value)
		if key == "onThink" then
			self:onThink(value)
			return
		elseif key == "onTime" then
			self:onTime(value)
			return
		elseif key == "onStartup" then
			self:type("startup")
			self:onStartup(value)
			return
		elseif key == "onShutdown" then
			self:type("shutdown")
			self:onShutdown(value)
			return
		elseif key == "onRecord" then
			self:type("record")
			self:onRecord(value)
			return
		end
		rawset(self, key, value)
	end
	rawgetmetatable("GlobalEvent").__newindex = GlobalEventNewIndex
end

do
	local function WeaponNewIndex(self, key, value)
		if key == "onUseWeapon" then
			self:onUseWeapon(value)
			return
		end
		rawset(self, key, value)
	end
	rawgetmetatable("Weapon").__newindex = WeaponNewIndex
end

do
	local function SpellNewIndex(self, key, value)
		if key == "onCastSpell" then
			self:onCastSpell(value)
			return
		end
		rawset(self, key, value)
	end
	rawgetmetatable("Spell").__newindex = SpellNewIndex
end

do
	local function MonsterTypeNewIndex(self, key, value)
		if key == "onThink" then
			self:eventType(MONSTERS_EVENT_THINK)
			self:onThink(value)
			return
		elseif key == "onAppear" then
			self:eventType(MONSTERS_EVENT_APPEAR)
			self:onAppear(value)
			return
		elseif key == "onDisappear" then
			self:eventType(MONSTERS_EVENT_DISAPPEAR)
			self:onDisappear(value)
			return
		elseif key == "onMove" then
			self:eventType(MONSTERS_EVENT_MOVE)
			self:onMove(value)
			return
		elseif key == "onSay" then
			self:eventType(MONSTERS_EVENT_SAY)
			self:onSay(value)
			return
		end
		rawset(self, key, value)
	end
	rawgetmetatable("MonsterType").__newindex = MonsterTypeNewIndex
end

function pushThing(thing)
	local t = {uid = 0, itemid = 0, type = 0, actionid = 0}
	if thing then
		if thing:isItem() then
			t.uid = thing:getUniqueId()
			t.itemid = thing:getId()
			if ItemType(t.itemid):hasSubType() then
				t.type = thing:getSubType()
			end
			t.actionid = thing:getActionId()
		elseif thing:isCreature() then
			t.uid = thing:getId()
			t.itemid = 1
			if thing:isPlayer() then
				t.type = THING_TYPE_PLAYER
			elseif thing:isMonster() then
				t.type = THING_TYPE_MONSTER
			else
				t.type = THING_TYPE_NPC
			end
		end
	end
	return t
end

createCombatObject = Combat
addCombatCondition = Combat.addCondition
setCombatArea = Combat.setArea
setCombatCallback = Combat.setCallback
setCombatFormula = Combat.setFormula
setCombatParam = Combat.setParameter

Combat.setCondition = function(...)
	print("[Warning] Function Combat.setCondition was renamed to Combat.addCondition and will be removed in the future")
	Combat.addCondition(...)
end

setCombatCondition = function(...)
	print("[Warning] Function setCombatCondition was renamed to addCombatCondition and will be removed in the future")
	Combat.addCondition(...)
end

function doTargetCombatHealth(...) return doTargetCombat(...) end
function doAreaCombatHealth(...) return doAreaCombat(...) end
doCombatAreaHealth = doAreaCombatHealth
function doTargetCombatMana(cid, target, min, max, effect) return doTargetCombat(cid, target, COMBAT_MANADRAIN, min, max, effect) end
doCombatAreaMana = doTargetCombatMana
function doAreaCombatMana(cid, pos, area, min, max, effect) return doAreaCombat(cid, COMBAT_MANADRAIN, pos, area, min, max, effect) end

createConditionObject = Condition
setConditionParam = Condition.setParameter
setConditionFormula = Condition.setFormula
addDamageCondition = Condition.addDamage
addOutfitCondition = Condition.setOutfit

function doCombat(cid, combat, var) return combat:execute(cid, var) end

function isCreature(cid) return Creature(cid) end
function isPlayer(cid) return Player(cid) end
function isMonster(cid) return Monster(cid) end
function isSummon(cid) return Creature(cid):getMaster() end
function isNpc(cid) return Npc(cid) end
function isItem(uid) return Item(uid) end
function isContainer(uid) return Container(uid) end

function getCreatureName(cid) local c = Creature(cid) return c and c:getName() or false end
function getCreatureStorage(uid, key) local c = Creature(uid) return c and c:getStorageValue(key) or false end
function getCreatureHealth(cid) local c = Creature(cid) return c and c:getHealth() or false end
function getCreatureMaxHealth(cid) local c = Creature(cid) return c and c:getMaxHealth() or false end
function getCreatureMana(cid) local c = Creature(cid) return c and c:getMana() or false end
function getCreatureMaxMana(cid) local c = Creature(cid) return c and c:getMaxMana() or false end
function getCreaturePosition(cid) local c = Creature(cid) return c and c:getPosition() or false end
function getCreatureOutfit(cid) local c = Creature(cid) return c and c:getOutfit() or false end
function getCreatureSpeed(cid) local c = Creature(cid) return c and c:getSpeed() or false end
function getCreatureBaseSpeed(cid) local c = Creature(cid) return c and c:getBaseSpeed() or false end
function getCreatureLookDirection(cid) local c = Creature(cid) return c and c:getDirection() or false end
function getCreatureHideHealth(cid) local c = Creature(cid) return c and c:isHealthHidden() or false end
function getCreatureSkullType(cid) local c = Creature(cid) return c and c:getSkull() or false end

function getCreatureTarget(cid)
	local c = Creature(cid)
	if c then
		local target = c:getTarget()
		return target and target:getId() or 0
	end
	return false
end

function getCreatureMaster(cid)
	local c = Creature(cid)
	if c then
		local master = c:getMaster()
		return master and master:getId() or c:getId()
	end
	return false
end

function getCreatureSummons(cid)
	local c = Creature(cid)
	if c == nil then
		return false
	end

	local result = {}
	for _, summon in ipairs(c:getSummons()) do
		result[#result + 1] = summon:getId()
	end
	return result
end

getCreaturePos = getCreaturePosition

function doCreatureAddHealth(cid, health) local c = Creature(cid) return c and c:addHealth(health) or false end
function doCreatureAddMana(cid, mana) local c = Creature(cid) return c and c:addMana(mana) or false end
function doRemoveCreature(cid) local c = Creature(cid) return c and c:remove() or false end
function doCreatureSetStorage(uid, key, value) local c = Creature(uid) return c and c:setStorageValue(key, value) or false end
function doCreatureSetLookDir(cid, direction) local c = Creature(cid) return c and c:setDirection(direction) or false end
function doCreatureSetSkullType(cid, skull) local c = Creature(cid) return c and c:setSkull(skull) or false end
function setCreatureMaxHealth(cid, health) local c = Creature(cid) return c and c:setMaxHealth(health) or false end
function setCreatureMaxMana(cid, mana) local c = Creature(cid) return c and c:setMaxMana(mana) or false end
function doCreatureSetHideHealth(cid, hide) local c = Creature(cid) return c and c:setHiddenHealth(hide) or false end
function doCreatureSay(cid, text, type, ...) local c = Creature(cid) return c and c:say(text, type, ...) or false end
function doCreatureChangeOutfit(cid, outfit) local c = Creature(cid) return c and c:setOutfit(outfit) or false end
function doSetCreatureDropLoot(cid, doDrop) local c = Creature(cid) return c and c:setDropLoot(doDrop) or false end
doCreatureSetDropLoot = doSetCreatureDropLoot
function doChangeSpeed(cid, delta) local c = Creature(cid) return c and c:changeSpeed(delta) or false end
function doAddCondition(cid, conditionId) local c = Creature(cid) return c and c:addCondition(conditionId) or false end
function doRemoveCondition(cid, conditionType, subId) local c = Creature(cid) return c and (c:removeCondition(conditionType, CONDITIONID_COMBAT, subId) or c:removeCondition(conditionType, CONDITIONID_DEFAULT, subId) or true) end
function getCreatureCondition(cid, type, subId) local c = Creature(cid) return c and c:hasCondition(type, subId) or false end

doCreatureSetLookDirection = doCreatureSetLookDir
doSetCreatureDirection = doCreatureSetLookDir

function registerCreatureEvent(cid, name) local c = Creature(cid) return c and c:registerEvent(name) or false end
function unregisterCreatureEvent(cid, name) local c = Creature(cid) return c and c:unregisterEvent(name) or false end

function getPlayerByName(name) local p = Player(name) return p and p:getId() or false end
function getIPByPlayerName(name) local p = Player(name) return p and p:getIp() or false end
function getPlayerGUID(cid) local p = Player(cid) return p and p:getGuid() or false end
function getPlayerNameDescription(cid, distance) local p = Player(cid) return p and p:getDescription(distance) or false end
function getPlayerSpecialDescription() debugPrint("Deprecated function, use Player:onLook event instead.") return true end
function getPlayerAccountId(cid) local p = Player(cid) return p and p:getAccountId() or false end
getPlayerAccount = getPlayerAccountId
function getPlayerIp(cid) local p = Player(cid) return p and p:getIp() or false end
function getPlayerAccountType(cid) local p = Player(cid) return p and p:getAccountType() or false end
function getPlayerLastLoginSaved(cid) local p = Player(cid) return p and p:getLastLoginSaved() or false end
getPlayerLastLogin = getPlayerLastLoginSaved
function getPlayerName(cid) local p = Player(cid) return p and p:getName() or false end
getPlayerNameDescription = getPlayerName
function getPlayerFreeCap(cid) local p = Player(cid) return p and (p:getFreeCapacity() / 100) or false end
function getPlayerPosition(cid) local p = Player(cid) return p and p:getPosition() or false end
function getPlayerMagLevel(cid) local p = Player(cid) return p and p:getMagicLevel() or false end
function getPlayerSpentMana(cid) local p = Player(cid) return p and p:getManaSpent() or false end
function getPlayerRequiredMana(cid, magicLevel) local p = Player(cid) return p and p:getVocation():getRequiredManaSpent(magicLevel) or false end
function getPlayerRequiredSkillTries(cid, skillId) local p = Player(cid) return p and p:getVocation():getRequiredSkillTries(skillId) or false end
function getPlayerAccess(cid)
	local player = Player(cid)
	if player == nil then
		return false
	end
	return player:getGroup():getAccess() and 1 or 0
end
function getPlayerSkill(cid, skillId) local p = Player(cid) return p and p:getSkillLevel(skillId) or false end
getPlayerSkillLevel = getPlayerSkill
function getPlayerSkillTries(cid, skillId) local p = Player(cid) return p and p:getSkillTries(skillId) or false end
function getPlayerMana(cid) local p = Player(cid) return p and p:getMana() or false end
function getPlayerMaxMana(cid) local p = Player(cid) return p and p:getMaxMana() or false end
function getPlayerLevel(cid) local p = Player(cid) return p and p:getLevel() or false end
function getPlayerExperience(cid) local p = Player(cid) return p and p:getExperience() or false end
function getPlayerTown(cid) local p = Player(cid) return p and p:getTown():getId() or false end
function getPlayerVocation(cid) local p = Player(cid) return p and p:getVocation():getId() or false end
function getPlayerSoul(cid) local p = Player(cid) return p and p:getSoul() or false end
function getPlayerSex(cid) local p = Player(cid) return p and p:getSex() or false end
function getPlayerStorageValue(cid, key) local p = Player(cid) return p and p:getStorageValue(key) or false end
function getPlayerBalance(cid) local p = Player(cid) return p and p:getBankBalance() or false end
function getPlayerMoney(cid) local p = Player(cid) return p and p:getMoney() or false end
function getPlayerGroupId(cid) local p = Player(cid) return p and p:getGroup():getId() or false end
function getPlayerLookDir(cid) local p = Player(cid) return p and p:getDirection() or false end
function getPlayerLight(cid) local p = Player(cid) return p and p:getLight() or false end
function getPlayerDepotItems(cid, depotId) local p = Player(cid) return p and p:getDepotItems(depotId) or false end
function getPlayerStamina(cid) local p = Player(cid) return p and p:getStamina() or false end
function getPlayerSkullType(cid) local p = Player(cid) return p and p:getSkull() or false end
function getPlayerLossPercent(cid) local p = Player(cid) return p and p:getDeathPenalty() or false end
function getPlayerMount(cid, mountId) local p = Player(cid) return p and p:hasMount(mountId) or false end
function getPlayerPremiumDays(cid) local p = Player(cid) return p and p:getPremiumDays() or false end
function getPlayerBlessing(cid, blessing) local p = Player(cid) return p and p:hasBlessing(blessing) or false end
function getPlayerFlagValue(cid, flag) local p = Player(cid) return p ~= nil and p:hasFlag(flag) or false end
function getPlayerCustomFlagValue() debugPrint("Deprecated function, use player:hasFlag(flag) instead.") return true end

function getPlayerParty(cid)
	local player = Player(cid)
	if player == nil then
		return false
	end

	local party = player:getParty()
	if party == nil then
		return nil
	end
	return party:getLeader():getId()
end
function getPlayerGuildId(cid)
	local player = Player(cid)
	if player == nil then
		return false
	end

	local guild = player:getGuild()
	if guild == nil then
		return false
	end
	return guild:getId()
end
function getPlayerGuildLevel(cid) local p = Player(cid) return p and p:getGuildLevel() or false end
function getPlayerGuildName(cid)
	local player = Player(cid)
	if player == nil then
		return false
	end

	local guild = player:getGuild()
	if guild == nil then
		return false
	end
	return guild:getName()
end
function getPlayerGuildRank(cid)
	local player = Player(cid)
	if player == nil then
		return false
	end

	local guild = player:getGuild()
	if guild == nil then
		return false
	end

	local rank = guild:getRankByLevel(player:getGuildLevel())
	return rank and rank.name or false
end
function getPlayerGuildRankId(cid) local p = Player(cid) return p and p:getGuildLevel() or false end
function getPlayerGuildNick(cid) local p = Player(cid) return p and p:getGuildNick() or false end
function getPlayerMasterPos(cid) local p = Player(cid) return p and p:getTown():getTemplePosition() or false end
function getPlayerItemCount(cid, itemId, ...) local p = Player(cid) return p and p:getItemCount(itemId, ...) or false end
function getPlayerWeapon(cid) local p = Player(cid) return p and p:getWeaponType() or false end
function getPlayerSlotItem(cid, slot)
	local player = Player(cid)
	if player == nil then
		return pushThing(nil)
	end
	return pushThing(player:getSlotItem(slot))
end
function getPlayerItemById(cid, deepSearch, itemId, ...)
	local player = Player(cid)
	if player == nil then
		return pushThing(nil)
	end
	return pushThing(player:getItemById(itemId, deepSearch, ...))
end
function getPlayerFood(cid)
	local player = Player(cid)
	if player == nil then
		return false
	end
	local c = player:getCondition(CONDITION_REGENERATION, CONDITIONID_DEFAULT) return c and math.floor(c:getTicks() / 1000) or 0
end
function canPlayerLearnInstantSpell(cid, name) local p = Player(cid) return p and p:canLearnSpell(name) or false end
function getPlayerLearnedInstantSpell(cid, name) local p = Player(cid) return p and p:hasLearnedSpell(name) or false end
function isPlayerGhost(cid) local p = Player(cid) return p and p:isInGhostMode() or false end
function isPlayerPzLocked(cid) local p = Player(cid) return p and p:isPzLocked() or false end
function isPremium(cid) local p = Player(cid) return p and p:isPremium() or false end
function getPlayersByIPAddress(ip, mask)
	if mask == nil then mask = 0xFFFFFFFF end
	local masked = bit.band(ip, mask)
	local result = {}
	for _, player in ipairs(Game.getPlayers()) do
		if bit.band(player:getIp(), mask) == masked then
			result[#result + 1] = player:getId()
		end
	end
	return result
end
getPlayersByIp = getPlayersByIPAddress
function getOnlinePlayers()
	local result = {}
	for _, player in ipairs(Game.getPlayers()) do
		result[#result + 1] = player:getName()
	end
	return result
end
getPlayersOnline = getOnlinePlayers
function getPlayersByAccountNumber(accountNumber)
	local result = {}
	for _, player in ipairs(Game.getPlayers()) do
		if player:getAccountId() == accountNumber then
			result[#result + 1] = player:getId()
		end
	end
	return result
end
function getPlayerGUIDByName(name)
	local player = Player(name)
	if player then
		return player:getGuid()
	end

	local resultId = db.storeQuery("SELECT `id` FROM `players` WHERE `name` = " .. db.escapeString(name))
	if resultId ~= false then
		local guid = result.getNumber(resultId, "id")
		result.free(resultId)
		return guid
	end
	return 0
end
function getAccountNumberByPlayerName(name)
	local player = Player(name)
	if player then
		return player:getAccountId()
	end

	local resultId = db.storeQuery("SELECT `account_id` FROM `players` WHERE `name` = " .. db.escapeString(name))
	if resultId ~= false then
		local accountId = result.getNumber(resultId, "account_id")
		result.free(resultId)
		return accountId
	end
	return 0
end

getPlayerAccountBalance = getPlayerBalance
getIpByName = getIPByPlayerName

function setPlayerStorageValue(cid, key, value) local p = Player(cid) return p and p:setStorageValue(key, value) or false end
function doPlayerSetNameDescription() debugPrint("Deprecated function, use Player:onLook event instead.") return true end
function doPlayerSetMaxCapacity(cid, cap) local p = Player(cid) return p and p:setCapacity(cap) or false end
function doPlayerSetSpecialDescription() debugPrint("Deprecated function, use Player:onLook event instead.") return true end
function doPlayerSetBalance(cid, balance) local p = Player(cid) return p and p:setBankBalance(balance) or false end
function doPlayerSetPromotionLevel(cid, level) local p = Player(cid) return p and p:setVocation(p:getVocation():getPromotion()) or false end
function doPlayerAddMoney(cid, money) local p = Player(cid) return p and p:addMoney(money) or false end
function doPlayerRemoveMoney(cid, money) local p = Player(cid) return p and p:removeMoney(money) or false end
function doPlayerTransferMoneyTo(cid, target, money)
	if not isValidMoney(money) then
		return false
	end
	local p = Player(cid)
	return p and p:transferMoneyTo(target, money) or false
end
function doPlayerSave(cid) local p = Player(cid) return p and p:save() or false end
function doPlayerAddSoul(cid, soul) local p = Player(cid) return p and p:addSoul(soul) or false end
function doPlayerSetVocation(cid, vocation) local p = Player(cid) return p and p:setVocation(Vocation(vocation)) or false end
function doPlayerSetTown(cid, town) local p = Player(cid) return p and p:setTown(Town(town)) or false end
function setPlayerGroupId(cid, groupId) local p = Player(cid) return p and p:setGroup(Group(groupId)) or false end
doPlayerSetGroupId = setPlayerGroupId
function doPlayerSetSex(cid, sex) local p = Player(cid) return p and p:setSex(sex) or false end
function doPlayerSetGuildLevel(cid, level) local p = Player(cid) return p and p:setGuildLevel(level) or false end
function doPlayerSetGuildNick(cid, nick) local p = Player(cid) return p and p:setGuildNick(nick) or false end
function doPlayerSetOfflineTrainingSkill(cid, skillId) local p = Player(cid) return p and p:setOfflineTrainingSkill(skillId) or false end
function doShowTextDialog(cid, itemId, text) local p = Player(cid) return p and p:showTextDialog(itemId, text) or false end
function doPlayerAddItemEx(cid, uid, ...) local p = Player(cid) return p and p:addItemEx(Item(uid), ...) or false end
function doPlayerRemoveItem(cid, itemid, count, ...) local p = Player(cid) return p and p:removeItem(itemid, count, ...) or false end
function doPlayerAddPremiumDays(cid, days) local p = Player(cid) return p and p:addPremiumDays(days) or false end
function doPlayerRemovePremiumDays(cid, days) local p = Player(cid) return p and p:removePremiumDays(days) or false end
function doPlayerSetStamina(cid, minutes) local p = Player(cid) return p and p:setStamina(minutes) or false end
function doPlayerAddBlessing(cid, blessing) local p = Player(cid) return p and p:addBlessing(blessing) or false end
function doPlayerAddOutfit(cid, lookType, addons) local p = Player(cid) return p and p:addOutfitAddon(lookType, addons) or false end
function doPlayerRemOutfit(cid, lookType, addons)
	local player = Player(cid)
	if player == nil then
		return false
	end
	if addons == 255 then
		return player:removeOutfit(lookType)
	else
		return player:removeOutfitAddon(lookType, addons)
	end
end
doPlayerRemoveOutfit = doPlayerRemOutfit
function canPlayerWearOutfit(cid, lookType, addons) local p = Player(cid) return p and p:hasOutfit(lookType, addons) or false end
function doPlayerAddMount(cid, mountId) local p = Player(cid) return p and p:addMount(mountId) or false end
function doPlayerRemoveMount(cid, mountId) local p = Player(cid) return p and p:removeMount(mountId) or false end
function doPlayerSendOutfitWindow(cid) local p = Player(cid) return p and p:sendOutfitWindow() or false end
function doPlayerSendCancel(cid, text) local p = Player(cid) return p and p:sendCancelMessage(text) or false end
function doPlayerFeed(cid, food) local p = Player(cid) return p and p:feed(food) or false end
function playerLearnInstantSpell(cid, name) local p = Player(cid) return p and p:learnSpell(name) or false end
doPlayerLearnInstantSpell = playerLearnInstantSpell
function doPlayerUnlearnInstantSpell(cid, name) local p = Player(cid) return p and p:forgetSpell(name) or false end
function doPlayerPopupFYI(cid, message) local p = Player(cid) return p and p:popupFYI(message) or false end
function doSendTutorial(cid, tutorialId) local p = Player(cid) return p and p:sendTutorial(tutorialId) or false end
doPlayerSendTutorial = doSendTutorial
function doAddMapMark(cid, pos, type, description) local p = Player(cid) return p and p:addMapMark(pos, type, description or "") or false end
doPlayerAddMapMark = doAddMapMark
function doPlayerSendTextMessage(cid, type, text, ...) local p = Player(cid) return p and p:sendTextMessage(type, text, ...) or false end
function doSendAnimatedText() debugPrint("Deprecated function.") return true end
function getPlayerAccountManager() debugPrint("Deprecated function.") return true end
function doPlayerSetExperienceRate() debugPrint("Deprecated function, use Player:onGainExperience event instead.") return true end
function doPlayerSetSkillLevel(cid, skill, value, ...) local p = Player(cid) return p and p:addSkill(skillId, value, round) end
function doPlayerSetMagicLevel(cid, value) local p = Player(cid) return p and p:addMagicLevel(value) end
function doPlayerAddLevel(cid, amount, round) local p = Player(cid) return p and p:addLevel(amount, round) end
function doPlayerAddExp(cid, exp, useMult, ...)
	local player = Player(cid)
	if player == nil then
		return false
	end

	if useMult then
		exp = exp * Game.getExperienceStage(player:getLevel())
	end
	return player:addExperience(exp, ...)
end
doPlayerAddExperience = doPlayerAddExp
function doPlayerAddManaSpent(cid, mana) local p = Player(cid) return p and p:addManaSpent(mana) or false end
doPlayerAddSpentMana = doPlayerAddManaSpent
function doPlayerAddSkillTry(cid, skillid, n) local p = Player(cid) return p and p:addSkillTries(skillid, n) or false end
function doPlayerAddMana(cid, mana, ...) local p = Player(cid) return p and p:addMana(mana, ...) or false end
function doPlayerJoinParty(cid, leaderId)
	local player = Player(cid)
	if player == nil then
		return false
	end

	if player:getParty() then
		player:sendTextMessage(MESSAGE_INFO_DESCR, "You are already in a party.")
		return true
	end

	local leader = Player(leaderId)
	if leader == nil then
		return false
	end

	local party = leader:getParty()
	if party == nil or party:getLeader() ~= leader then
		return true
	end

	for _, invitee in ipairs(party:getInvitees()) do
		if player ~= invitee then
			return true
		end
	end

	party:addMember(player)
	return true
end
function getPartyMembers(cid)
	local player = Player(cid)
	if player == nil then
		return false
	end

	local party = player:getParty()
	if party == nil then
		return false
	end

	local result = {party:getLeader():getId()}
	for _, member in ipairs(party:getMembers()) do
		result[#result + 1] = member:getId()
	end
	return result
end

doPlayerSendDefaultCancel = doPlayerSendCancel

function getMonsterTargetList(cid)
	local monster = Monster(cid)
	if monster == nil then
		return false
	end

	local result = {}
	for _, creature in ipairs(monster:getTargetList()) do
		if monster:isTarget(creature) then
			result[#result + 1] = creature:getId()
		end
	end
	return result
end
function getMonsterFriendList(cid)
	local monster = Monster(cid)
	if monster == nil then
		return false
	end

	local z = monster:getPosition().z

	local result = {}
	for _, creature in ipairs(monster:getFriendList()) do
		if not creature:isRemoved() and creature:getPosition().z == z then
			result[#result + 1] = creature:getId()
		end
	end
	return result
end
function doSetMonsterTarget(cid, target)
	local monster = Monster(cid)
	if monster == nil then
		return false
	end

	if monster:getMaster() then
		return true
	end

	local target = Creature(cid)
	if target == nil then
		return false
	end

	monster:selectTarget(target)
	return true
end
doMonsterSetTarget = doSetMonsterTarget
function doMonsterChangeTarget(cid)
	local monster = Monster(cid)
	if monster == nil then
		return false
	end

	if monster:getMaster() then
		return true
	end

	monster:searchTarget(1)
	return true
end
function doCreateNpc(name, pos, ...)
	local npc = Game.createNpc(name, pos, ...) return npc and npc:setMasterPos(pos) or false
end
function doSummonCreature(name, pos, ...)
	local m = Game.createMonster(name, pos, ...) return m and m:getId() or false
end
doCreateMonster = doSummonCreature
function doConvinceCreature(cid, target)
	local creature = Creature(cid)
	if creature == nil then
		return false
	end

	local targetCreature = Creature(target)
	if targetCreature == nil then
		return false
	end

	creature:addSummon(targetCreature)
	return true
end
function doSummonMonster(cid, name)
	local player = Player(cid)
	local position = player:getPosition()
	local monster = Game.createMonster(name, position)
	if monster then
		player:addSummon(monster)
		monster:getPosition():sendMagicEffect(CONST_ME_TELEPORT)
	else
		player:sendCancelMessage("There is not enough room.")
		position:sendMagicEffect(CONST_ME_POFF)
	end
	return true
end

function getTownId(townName) local t = Town(townName) return t and t:getId() or false end
function getTownName(townId) local t = Town(townId) return t and t:getName() or false end
function getTownTemplePosition(townId) local t = Town(townId) return t and t:getTemplePosition() or false end

function doSetItemActionId(uid, actionId) local i = Item(uid) return i and i:setActionId(actionId) or false end
function doTransformItem(uid, newItemId, ...) local i = Item(uid) return i and i:transform(newItemId, ...) or false end
function doChangeTypeItem(uid, newType) local i = Item(uid) return i and i:transform(i:getId(), newType) or false end
function doRemoveItem(uid, ...) local i = Item(uid) return i and i:remove(...) or false end

function getContainerSize(uid) local c = Container(uid) return c and c:getSize() or false end
function getContainerCap(uid) local c = Container(uid) return c and c:getCapacity() or false end
function getContainerItem(uid, slot)
	local container = Container(uid)
	if container == nil then
		return pushThing(nil)
	end
	return pushThing(container:getItem(slot))
end

function doAddContainerItemEx(uid, virtualId)
	local container = Container(uid)
	if container == nil then
		return false
	end

	local res = container:addItemEx(Item(virtualId))
	if res == nil then
		return false
	end
	return res
end

function doSendMagicEffect(pos, magicEffect, ...) return Position(pos):sendMagicEffect(magicEffect, ...) end
function doSendDistanceShoot(fromPos, toPos, distanceEffect, ...) return Position(fromPos):sendDistanceEffect(toPos, distanceEffect, ...) end
function isSightClear(fromPos, toPos, floorCheck) return Position(fromPos):isSightClear(toPos, floorCheck) end

function getPromotedVocation(vocationId)
	local vocation = Vocation(vocationId)
	if vocation == nil then
		return 0
	end

	local promotedVocation = vocation:getPromotion()
	if promotedVocation == nil then
		return 0
	end
	return promotedVocation:getId()
end
getPlayerPromotionLevel = getPromotedVocation

function getGuildId(guildName)
	local resultId = db.storeQuery("SELECT `id` FROM `guilds` WHERE `name` = " .. db.escapeString(guildName))
	if resultId == false then
		return false
	end

	local guildId = result.getNumber(resultId, "id")
	result.free(resultId)
	return guildId
end

function getHouseName(houseId) local h = House(houseId) return h and h:getName() or false end
function getHouseOwner(houseId) local h = House(houseId) return h and h:getOwnerGuid() or false end
function getHouseEntry(houseId) local h = House(houseId) return h and h:getExitPosition() or false end
function getHouseTown(houseId) local h = House(houseId) if h == nil then return false end local t = h:getTown() return t and t:getId() or false end
function getHouseTilesSize(houseId) local h = House(houseId) return h and h:getTileCount() or false end

function isItemStackable(itemId) return ItemType(itemId):isStackable() end
function isItemRune(itemId) return ItemType(itemId):isRune() end
function isItemDoor(itemId) return ItemType(itemId):isDoor() end
function isItemContainer(itemId) return ItemType(itemId):isContainer() end
function isItemFluidContainer(itemId) return ItemType(itemId):isFluidContainer() end
function isItemMovable(itemId) return ItemType(itemId):isMovable() end
function isCorpse(uid) local i = Item(uid) return i and ItemType(i:getId()):isCorpse() or false end

isItemMoveable = isItemMovable
isMoveable = isMovable

function getItemName(itemId) return ItemType(itemId):getName() end
getItemNameById = getItemName
function getItemWeight(itemId, ...) return ItemType(itemId):getWeight(...) / 100 end
function getItemDescriptions(itemId)
	local itemType = ItemType(itemId)
	return {
		name = itemType:getName(),
		plural = itemType:getPluralName(),
		article = itemType:getArticle(),
		description = itemType:getDescription()
	}
end
function getItemIdByName(name)
	local id = ItemType(name):getId()
	if id == 0 then
		return false
	end
	return id
end
function getItemWeightByUID(uid, ...)
	local item = Item(uid)
	if item == nil then
		return false
	end

	local itemType = ItemType(item:getId())
	return itemType:isStackable() and (itemType:getWeight(item:getCount(), ...) / 100) or (itemType:getWeight(1, ...) / 100)
end
function getItemRWInfo(uid)
	local item = Item(uid)
	if item == nil then
		return false
	end

	local rwFlags = 0
	local itemType = ItemType(item:getId())
	if itemType:isReadable() then
		rwFlags = bit.bor(rwFlags, 1)
	end

	if itemType:isWritable() then
		rwFlags = bit.bor(rwFlags, 2)
	end
	return rwFlags
end
function getContainerCapById(itemId) return ItemType(itemId):getCapacity() end
function getFluidSourceType(itemId) local it = ItemType(itemId) return it.id ~= 0 and it:getFluidSource() or false end
function hasProperty(uid, prop)
	local item = Item(uid)
	if item == nil then
		return false
	end

	local parent = item:getParent()
	if parent:isTile() and item == parent:getGround() then
		return parent:hasProperty(prop)
	else
		return item:hasProperty(prop)
	end
end

function doSetItemText(uid, text)
	local item = Item(uid)
	if item == nil then
		return false
	end

	if text ~= "" then
		item:setAttribute(ITEM_ATTRIBUTE_TEXT, text)
	else
		item:removeAttribute(ITEM_ATTRIBUTE_TEXT)
	end
	return true
end
function doSetItemSpecialDescription(uid, desc)
	local item = Item(uid)
	if item == nil then
		return false
	end

	if desc ~= "" then
		item:setAttribute(ITEM_ATTRIBUTE_DESCRIPTION, desc)
	else
		item:removeAttribute(ITEM_ATTRIBUTE_DESCRIPTION)
	end
	return true
end
function doDecayItem(uid) local i = Item(uid) return i and i:decay() or false end

function setHouseOwner(id, guid) local h = House(id) return h and h:setOwnerGuid(guid) or false end
function getHouseRent(id) local h = House(id) return h and h:getRent() or nil end
function getHouseAccessList(id, listId) local h = House(id) return h and h:getAccessList(listId) or nil end
function setHouseAccessList(id, listId, listText) local h = House(id) return h and h:setAccessList(listId, listText) or false end

function getHouseByPlayerGUID(playerGUID)
	for _, house in ipairs(Game.getHouses()) do
		if house:getOwnerGuid() == playerGUID then
			return house:getId()
		end
	end
	return nil
end

function getTileHouseInfo(pos)
	local t = Tile(pos)
	if t == nil then
		return false
	end
	local h = t:getHouse()
	return h and h:getId() or false
end

function getTilePzInfo(position)
	local t = Tile(position)
	if t == nil then
		return false
	end
	return t:hasFlag(TILESTATE_PROTECTIONZONE)
end

function getTileInfo(position)
	local t = Tile(position)
	if t == nil then
		return false
	end

	local ret = pushThing(t:getGround())
	ret.protection = t:hasFlag(TILESTATE_PROTECTIONZONE)
	ret.nopz = ret.protection
	ret.nologout = t:hasFlag(TILESTATE_NOLOGOUT)
	ret.refresh = t:hasFlag(TILESTATE_REFRESH)
	ret.house = t:getHouse() ~= nil
	ret.bed = t:hasFlag(TILESTATE_BED)
	ret.depot = t:hasFlag(TILESTATE_DEPOT)

	ret.things = t:getThingCount()
	ret.creatures = t:getCreatureCount()
	ret.items = t:getItemCount()
	ret.topItems = t:getTopItemCount()
	ret.downItems = t:getDownItemCount()
	return ret
end

function getTileItemByType(position, itemType)
	local t = Tile(position)
	if t == nil then
		return pushThing(nil)
	end
	return pushThing(t:getItemByType(itemType))
end

function getTileItemById(position, itemId, ...)
	local t = Tile(position)
	if t == nil then
		return pushThing(nil)
	end
	return pushThing(t:getItemById(itemId, ...))
end

function getTileThingByPos(position)
	local t = Tile(position)
	if t == nil then
		if position.stackpos == -1 then
			return -1
		end
		return pushThing(nil)
	end

	if position.stackpos == -1 then
		return t:getThingCount()
	end
	return pushThing(t:getThing(position.stackpos))
end

function getTileThingByTopOrder(position, topOrder)
	local t = Tile(position)
	if t == nil then
		return pushThing(nil)
	end
	return pushThing(t:getItemByTopOrder(topOrder))
end

function getTopCreature(position)
	local t = Tile(position)
	if t == nil then
		return pushThing(nil)
	end
	return pushThing(t:getTopCreature())
end

function queryTileAddThing(thing, position, ...) local t = Tile(position) return t and t:queryAdd(thing, ...) or false end

function doTeleportThing(uid, dest, pushMovement)
	if type(uid) == "userdata" then
		if uid:isCreature() then
			return uid:teleportTo(dest, pushMovement or false)
		else
			return uid:moveTo(dest)
		end
	else
		if uid >= 0x10000000 then
			local creature = Creature(uid)
			if creature then
				return creature:teleportTo(dest, pushMovement or false)
			end
		else
			local item = Item(uid)
			if item then
				return item:moveTo(dest)
			end
		end
	end
	return false
end

function getThingPos(uid)
	local thing
	if type(uid) ~= "userdata" then
		if uid >= 0x10000000 then
			thing = Creature(uid)
		else
			thing = Item(uid)
		end
	else
		thing = uid
	end

	if thing == nil then
		return false
	end

	local stackpos = 0
	local tile = thing:getTile()
	if tile then
		stackpos = tile:getThingIndex(thing)
	end

	local position = thing:getPosition()
	position.stackpos = stackpos
	return position
end
getThingPosition = getThingPos

function getThingfromPos(pos)
	local tile = Tile(pos)
	if tile == nil then
		return pushThing(nil)
	end

	local thing
	local stackpos = pos.stackpos or 0
	if stackpos == STACKPOS_TOP_MOVEABLE_ITEM_OR_CREATURE then
		thing = tile:getTopCreature()
		if thing == nil then
			local item = tile:getTopDownItem()
			if item and item:getType():isMovable() then
				thing = item
			end
		end
	elseif stackpos == STACKPOS_TOP_FIELD then
		thing = tile:getFieldItem()
	elseif stackpos == STACKPOS_TOP_CREATURE then
		thing = tile:getTopCreature()
	else
		thing = tile:getThing(stackpos)
	end
	return pushThing(thing)
end

function doRelocate(fromPos, toPos)
	if fromPos == toPos then
		return false
	end

	local fromTile = Tile(fromPos)
	if fromTile == nil then
		return false
	end

	if Tile(toPos) == nil then
		return false
	end

	for i = fromTile:getThingCount() - 1, 0, -1 do
		local thing = fromTile:getThing(i)
		if thing then
			if thing:isItem() then
				if ItemType(thing:getId()):isMovable() then
					thing:moveTo(toPos)
				end
			elseif thing:isCreature() then
				thing:teleportTo(toPos)
			end
		end
	end
	return true
end

function getThing(uid)
	return uid >= 0x10000000 and pushThing(Creature(uid)) or pushThing(Item(uid))
end

function getConfigInfo(info)
	if type(info) ~= "string" then
		return nil
	end
	dofile('config.lua')
	return _G[info]
end

function getWorldCreatures(type)
	if type == 0 then
		return Game.getPlayerCount()
	elseif type == 1 then
		return Game.getMonsterCount()
	elseif type == 2 then
		return Game.getNpcCount()
	end
	return Game.getPlayerCount() + Game.getMonsterCount() + Game.getNpcCount()
end

saveData = saveServer

function getGlobalStorageValue(key)
	return Game.getStorageValue(key) or -1
end
getStorage = getGlobalStorageValue
function setGlobalStorageValue(key, value)
	Game.setStorageValue(key, value)
	return true
end
doSetStorage = setGlobalStorageValue
getWorldType = Game.getWorldType

function setWorldType(type)
	return Game.setWorldType(type)
end

function getGameState()
	return Game.getGameState()
end

function doSetGameState(state)
	return Game.setGameState(state)
end

function doExecuteRaid(raidName)
	return Game.startRaid(raidName)
end

numberToVariant = Variant
stringToVariant = Variant
positionToVariant = Variant

function targetPositionToVariant(position)
	local variant = Variant(position)
	variant.type = VARIANT_TARGETPOSITION
	return variant
end

variantToNumber = Variant.getNumber
variantToString = Variant.getString
variantToPosition = Variant.getPosition

function doCreateTeleport(itemId, destination, position)
	local item = Game.createItem(itemId, 1, position)
	if not item:isTeleport() then
		item:remove()
		return false
	end
	item:setDestination(destination)
	return item:getUniqueId()
end

function getSpectators(centerPos, rangex, rangey, multifloor, onlyPlayers)
	local result = Game.getSpectators(centerPos, multifloor, onlyPlayers or false, rangex, rangex, rangey, rangey)
	if #result == 0 then
		return nil
	end

	for index, spectator in ipairs(result) do
		result[index] = spectator:getId()
	end
	return result
end

function broadcastMessage(message, messageType)
	Game.broadcastMessage(message, messageType)
	print("> Broadcasted message: \"" .. message .. "\".")
end

function Guild.addMember(self, player)
	return player:setGuild(guild)
end
function Guild.removeMember(self, player)
	return player:getGuild() == self and player:setGuild(nil)
end

function getPlayerInstantSpellCount(cid) local p = Player(cid) return p and #p:getInstantSpells() end
function getPlayerInstantSpellInfo(cid, spellId)
	local player = Player(cid)
	if not player then
		return false
	end

	local spell = Spell(spellId)
	if not spell or not player:canCast(spell) then
		return false
	end

	return spell
end

function doSetItemOutfit(cid, item, time) local c = Creature(cid) return c and c:setItemOutfit(item, time) end
function doSetMonsterOutfit(cid, name, time) local c = Creature(cid) return c and c:setMonsterOutfit(name, time) end
function doSetCreatureOutfit(cid, outfit, time)
	local creature = Creature(cid)
	if not creature then
		return false
	end

	local condition = Condition(CONDITION_OUTFIT)
	condition:setOutfit({
		lookTypeEx = itemType:getId()
	})
	condition:setTicks(time)
	creature:addCondition(condition)

	return true
end

function doTileAddItemEx(pos, uid, flags)
	local tile = Tile(pos)
	if not tile then
		return false
	end

	local item = Item(uid)
	if item then
		return tile:addItemEx(item, flags)
	end

	return false
end

function isInArray(array, value) return table.contains(array, value) end

function doCreateItem(itemid, count, pos)
	local tile = Tile(pos)
	if not tile then
		return false
	end

	local item = Game.createItem(itemid, count, pos)
	if item then
		return item:getUniqueId()
	end
	return false
end

function doCreateItemEx(itemid, count)
	local item = Game.createItem(itemid, count)
	if item then
		return item:getUniqueId()
	end
	return false
end

function doMoveCreature(cid, direction) local c = Creature(cid) return c ~= nil and c:move(direction) end

function createFunctions(class)
	local exclude = {[2] = {"is"}, [3] = {"get", "set", "add", "can"}, [4] = {"need"}}
	local temp = {}
	for name, func in pairs(class) do
		local add = true
		for strLen, strTable in pairs(exclude) do
			if table.contains(strTable, name:sub(1, strLen)) then
				add = false
			end
		end
		if add then
			local str = name:sub(1, 1):upper() .. name:sub(2)
			local getFunc = function(self) return func(self) end
			local setFunc = function(self, ...) return func(self, ...) end
			local get = "get" .. str
			local set = "set" .. str
			if not (rawget(class, get) and rawget(class, set)) then
				table.insert(temp, {set, setFunc, get, getFunc})
			end
		end
	end
	for _, func in ipairs(temp) do
		rawset(class, func[1], func[2])
		rawset(class, func[3], func[4])
	end
end

function doPlayerTakeItem(cid, itemid, count)
	return Player(cid):removeItem(itemid, count)
end

function isNumber(str)
	return tonumber(str) ~= nil
end

function doSetCreatureLight(cid, lightLevel, lightColor, time)
	local creature = Creature(cid)
	if not creature then
		return false
	end

	local condition = Condition(CONDITION_LIGHT)
	condition:setParameter(CONDITION_PARAM_LIGHT_LEVEL, lightLevel)
	condition:setParameter(CONDITION_PARAM_LIGHT_COLOR, lightColor)
	condition:setTicks(time)
	creature:addCondition(condition)
	return true
end

<<<<<<< HEAD
function doPlayerSendChannelMessage(cid, author, message, SpeakClasses, channel)
	return Player(cid):sendChannelMessage(author, message, SpeakClasses, channel)
end
=======
-- this is a fix for lua52 or higher which has the function renamed to table.unpack, while luajit still uses unpack
if unpack == nil then unpack = table.unpack end
>>>>>>> 1f1c490f
<|MERGE_RESOLUTION|>--- conflicted
+++ resolved
@@ -1427,11 +1427,9 @@
 	return true
 end
 
-<<<<<<< HEAD
 function doPlayerSendChannelMessage(cid, author, message, SpeakClasses, channel)
 	return Player(cid):sendChannelMessage(author, message, SpeakClasses, channel)
 end
-=======
+
 -- this is a fix for lua52 or higher which has the function renamed to table.unpack, while luajit still uses unpack
-if unpack == nil then unpack = table.unpack end
->>>>>>> 1f1c490f
+if unpack == nil then unpack = table.unpack end