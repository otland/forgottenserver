TRUE = true
FALSE = false

result.getDataInt = result.getNumber
result.getDataLong = result.getNumber
result.getDataString = result.getString
result.getDataStream = result.getStream

LUA_ERROR = false
LUA_NO_ERROR = true

STACKPOS_GROUND = 0
STACKPOS_FIRST_ITEM_ABOVE_GROUNDTILE = 1
STACKPOS_SECOND_ITEM_ABOVE_GROUNDTILE = 2
STACKPOS_THIRD_ITEM_ABOVE_GROUNDTILE = 3
STACKPOS_FOURTH_ITEM_ABOVE_GROUNDTILE = 4
STACKPOS_FIFTH_ITEM_ABOVE_GROUNDTILE = 5
STACKPOS_TOP_CREATURE = 253
STACKPOS_TOP_FIELD = 254
STACKPOS_TOP_MOVEABLE_ITEM_OR_CREATURE = 255

THING_TYPE_PLAYER = CREATURETYPE_PLAYER + 1
THING_TYPE_MONSTER = CREATURETYPE_MONSTER + 1
THING_TYPE_NPC = CREATURETYPE_NPC + 1

COMBAT_POISONDAMAGE = COMBAT_EARTHDAMAGE
CONDITION_EXHAUST = CONDITION_EXHAUST_WEAPON
TALKTYPE_ORANGE_1 = TALKTYPE_MONSTER_SAY
TALKTYPE_ORANGE_2 = TALKTYPE_MONSTER_YELL

NORTH = DIRECTION_NORTH
EAST = DIRECTION_EAST
SOUTH = DIRECTION_SOUTH
WEST = DIRECTION_WEST
SOUTHWEST = DIRECTION_SOUTHWEST
SOUTHEAST = DIRECTION_SOUTHEAST
NORTHWEST = DIRECTION_NORTHWEST
NORTHEAST = DIRECTION_NORTHEAST

do
	local function CreatureIndex(self, key)
		local methods = getmetatable(self)
		if key == "uid" then
			return methods.getId(self)
		elseif key == "type" then
			local creatureType = 0
			if methods.isPlayer(self) then
				creatureType = THING_TYPE_PLAYER
			elseif methods.isMonster(self) then
				creatureType = THING_TYPE_MONSTER
			elseif methods.isNpc(self) then
				creatureType = THING_TYPE_NPC
			end
			return creatureType
		elseif key == "itemid" then
			return 1
		elseif key == "actionid" then
			return 0
		end
		return methods[key]
	end
	rawgetmetatable("Player").__index = CreatureIndex
	rawgetmetatable("Monster").__index = CreatureIndex
	rawgetmetatable("Npc").__index = CreatureIndex
end

do
	local function ItemIndex(self, key)
		local methods = getmetatable(self)
		if key == "itemid" then
			return methods.getId(self)
		elseif key == "actionid" then
			return methods.getActionId(self)
		elseif key == "uid" then
			return methods.getUniqueId(self)
		elseif key == "type" then
			return methods.getSubType(self)
		end
		return methods[key]
	end
	rawgetmetatable("Item").__index = ItemIndex
	rawgetmetatable("Container").__index = ItemIndex
	rawgetmetatable("Teleport").__index = ItemIndex
end

do
	local function ActionNewIndex(self, key, value)
		if key == "onUse" then
			self:onUse(value)
			return
		end
		rawset(self, key, value)
	end
	rawgetmetatable("Action").__newindex = ActionNewIndex
end

do
	local function TalkActionNewIndex(self, key, value)
		if key == "onSay" then
			self:onSay(value)
			return
		end
		rawset(self, key, value)
	end
	rawgetmetatable("TalkAction").__newindex = TalkActionNewIndex
end

do
	local function CreatureEventNewIndex(self, key, value)
		if key == "onLogin" then
			self:type("login")
			self:onLogin(value)
			return
		elseif key == "onLogout" then
			self:type("logout")
			self:onLogout(value)
			return
		elseif key == "onThink" then
			self:type("think")
			self:onThink(value)
			return
		elseif key == "onPrepareDeath" then
			self:type("preparedeath")
			self:onPrepareDeath(value)
			return
		elseif key == "onDeath" then
			self:type("death")
			self:onDeath(value)
			return
		elseif key == "onKill" then
			self:type("kill")
			self:onKill(value)
			return
		elseif key == "onAdvance" then
			self:type("advance")
			self:onAdvance(value)
			return
		elseif key == "onModalWindow" then
			self:type("modalwindow")
			self:onModalWindow(value)
			return
		elseif key == "onTextEdit" then
			self:type("textedit")
			self:onTextEdit(value)
			return
		elseif key == "onHealthChange" then
			self:type("healthchange")
			self:onHealthChange(value)
			return
		elseif key == "onManaChange" then
			self:type("manachange")
			self:onManaChange(value)
			return
		elseif key == "onExtendedOpcode" then
			self:type("extendedopcode")
			self:onExtendedOpcode(value)
			return
		end
		rawset(self, key, value)
	end
	rawgetmetatable("CreatureEvent").__newindex = CreatureEventNewIndex
end

do
	local function MoveEventNewIndex(self, key, value)
		if key == "onEquip" then
			self:type("equip")
			self:onEquip(value)
			return
		elseif key == "onDeEquip" then
			self:type("deequip")
			self:onDeEquip(value)
			return
		elseif key == "onAddItem" then
			self:type("additem")
			self:onAddItem(value)
			return
		elseif key == "onRemoveItem" then
			self:type("removeitem")
			self:onRemoveItem(value)
			return
		elseif key == "onStepIn" then
			self:type("stepin")
			self:onStepIn(value)
			return
		elseif key == "onStepOut" then
			self:type("stepout")
			self:onStepOut(value)
			return
		end
		rawset(self, key, value)
	end
	rawgetmetatable("MoveEvent").__newindex = MoveEventNewIndex
end

do
	local function GlobalEventNewIndex(self, key, value)
		if key == "onThink" then
			self:onThink(value)
			return
		elseif key == "onTime" then
			self:onTime(value)
			return
		elseif key == "onStartup" then
			self:type("startup")
			self:onStartup(value)
			return
		elseif key == "onShutdown" then
			self:type("shutdown")
			self:onShutdown(value)
			return
		elseif key == "onRecord" then
			self:type("record")
			self:onRecord(value)
			return
		end
		rawset(self, key, value)
	end
	rawgetmetatable("GlobalEvent").__newindex = GlobalEventNewIndex
end

do
	local function WeaponNewIndex(self, key, value)
		if key == "onUseWeapon" then
			self:onUseWeapon(value)
			return
		end
		rawset(self, key, value)
	end
	rawgetmetatable("Weapon").__newindex = WeaponNewIndex
end

do
	local function SpellNewIndex(self, key, value)
		if key == "onCastSpell" then
			self:onCastSpell(value)
			return
		end
		rawset(self, key, value)
	end
	rawgetmetatable("Spell").__newindex = SpellNewIndex
end

do
	local function MonsterTypeNewIndex(self, key, value)
		if key == "onThink" then
			self:eventType(MONSTERS_EVENT_THINK)
			self:onThink(value)
			return
		elseif key == "onAppear" then
			self:eventType(MONSTERS_EVENT_APPEAR)
			self:onAppear(value)
			return
		elseif key == "onDisappear" then
			self:eventType(MONSTERS_EVENT_DISAPPEAR)
			self:onDisappear(value)
			return
		elseif key == "onMove" then
			self:eventType(MONSTERS_EVENT_MOVE)
			self:onMove(value)
			return
		elseif key == "onSay" then
			self:eventType(MONSTERS_EVENT_SAY)
			self:onSay(value)
			return
		end
		rawset(self, key, value)
	end
	rawgetmetatable("MonsterType").__newindex = MonsterTypeNewIndex
end

function pushThing(thing)
	local t = {uid = 0, itemid = 0, type = 0, actionid = 0}
	if thing then
		if thing:isItem() then
			t.uid = thing:getUniqueId()
			t.itemid = thing:getId()
			if ItemType(t.itemid):hasSubType() then
				t.type = thing:getSubType()
			end
			t.actionid = thing:getActionId()
		elseif thing:isCreature() then
			t.uid = thing:getId()
			t.itemid = 1
			if thing:isPlayer() then
				t.type = THING_TYPE_PLAYER
			elseif thing:isMonster() then
				t.type = THING_TYPE_MONSTER
			else
				t.type = THING_TYPE_NPC
			end
		end
	end
	return t
end

createCombatObject = Combat
addCombatCondition = Combat.addCondition
setCombatArea = Combat.setArea
setCombatCallback = Combat.setCallback
setCombatFormula = Combat.setFormula
setCombatParam = Combat.setParameter

Combat.setCondition = function(...)
	print("[Warning] Function Combat.setCondition was renamed to Combat.addCondition and will be removed in the future")
	Combat.addCondition(...)
end

setCombatCondition = function(...)
	print("[Warning] Function setCombatCondition was renamed to addCombatCondition and will be removed in the future")
	Combat.addCondition(...)
end

function doTargetCombatHealth(...) return doTargetCombat(...) end
function doAreaCombatHealth(...) return doAreaCombat(...) end
doCombatAreaHealth = doAreaCombatHealth
function doTargetCombatMana(cid, target, min, max, effect) return doTargetCombat(cid, target, COMBAT_MANADRAIN, min, max, effect) end
doCombatAreaMana = doTargetCombatMana
function doAreaCombatMana(cid, pos, area, min, max, effect) return doAreaCombat(cid, COMBAT_MANADRAIN, pos, area, min, max, effect) end

createConditionObject = Condition
setConditionParam = Condition.setParameter
setConditionFormula = Condition.setFormula
addDamageCondition = Condition.addDamage
addOutfitCondition = Condition.setOutfit

function doCombat(cid, combat, var) return combat:execute(cid, var) end

function isCreature(cid) return Creature(cid) end
function isPlayer(cid) return Player(cid) end
function isMonster(cid) return Monster(cid) end
function isSummon(cid) local c = Creature(cid) return c and c:getMaster() end
function isNpc(cid) return Npc(cid) end
function isItem(uid) return Item(uid) end
function isContainer(uid) return Container(uid) end

function getCreatureName(cid) local c = Creature(cid) return c and c:getName() or false end
function getCreatureStorage(uid, key) local c = Creature(uid) return c and c:getStorageValue(key) or false end
function getCreatureHealth(cid) local c = Creature(cid) return c and c:getHealth() or false end
function getCreatureMaxHealth(cid) local c = Creature(cid) return c and c:getMaxHealth() or false end
function getCreatureMana(cid) local c = Creature(cid) return c and c:getMana() or false end
function getCreatureMaxMana(cid) local c = Creature(cid) return c and c:getMaxMana() or false end
function getCreaturePosition(cid) local c = Creature(cid) return c and c:getPosition() or false end
function getCreatureOutfit(cid) local c = Creature(cid) return c and c:getOutfit() or false end
function getCreatureSpeed(cid) local c = Creature(cid) return c and c:getSpeed() or false end
function getCreatureBaseSpeed(cid) local c = Creature(cid) return c and c:getBaseSpeed() or false end
function getCreatureLookDirection(cid) local c = Creature(cid) return c and c:getDirection() or false end
function getCreatureHideHealth(cid) local c = Creature(cid) return c and c:isHealthHidden() or false end
function getCreatureSkullType(cid) local c = Creature(cid) return c and c:getSkull() or false end
function getCreatureNoMove(cid) local c = Creature(cid) return c and c:isMovementBlocked() or false end

function getCreatureTarget(cid)
	local c = Creature(cid)
	if c then
		local target = c:getTarget()
		return target and target:getId() or 0
	end
	return false
end

function getCreatureMaster(cid)
	local c = Creature(cid)
	if c then
		local master = c:getMaster()
		return master and master:getId() or c:getId()
	end
	return false
end

function getCreatureSummons(cid)
	local c = Creature(cid)
	if c == nil then
		return false
	end

	local result = {}
	for _, summon in ipairs(c:getSummons()) do
		result[#result + 1] = summon:getId()
	end
	return result
end

getCreaturePos = getCreaturePosition

function doCreatureAddHealth(cid, health) local c = Creature(cid) return c and c:addHealth(health) or false end
function doCreatureAddMana(cid, mana) local c = Creature(cid) return c and c:addMana(mana) or false end
function doRemoveCreature(cid) local c = Creature(cid) return c and c:remove() or false end
function doCreatureSetStorage(uid, key, value) local c = Creature(uid) return c and c:setStorageValue(key, value) or false end
function doCreatureSetLookDir(cid, direction) local c = Creature(cid) return c and c:setDirection(direction) or false end
function doCreatureSetSkullType(cid, skull) local c = Creature(cid) return c and c:setSkull(skull) or false end
function setCreatureMaxHealth(cid, health) local c = Creature(cid) return c and c:setMaxHealth(health) or false end
function setCreatureMaxMana(cid, mana) local c = Creature(cid) return c and c:setMaxMana(mana) or false end
function doCreatureSetHideHealth(cid, hide) local c = Creature(cid) return c and c:setHiddenHealth(hide) or false end
function doCreatureSetNoMove(cid, block) local c = Creature(cid) return c and c:setMovementBlocked(block) or false end
function doCreatureSay(cid, text, type, ...) local c = Creature(cid) return c and c:say(text, type, ...) or false end
function doCreatureChangeOutfit(cid, outfit) local c = Creature(cid) return c and c:setOutfit(outfit) or false end
function doSetCreatureDropLoot(cid, doDrop) local c = Creature(cid) return c and c:setDropLoot(doDrop) or false end
doCreatureSetDropLoot = doSetCreatureDropLoot
function doChangeSpeed(cid, delta) local c = Creature(cid) return c and c:changeSpeed(delta) or false end
function doAddCondition(cid, conditionId) local c = Creature(cid) return c and c:addCondition(conditionId) or false end
function doRemoveCondition(cid, conditionType, subId) local c = Creature(cid) return c and (c:removeCondition(conditionType, CONDITIONID_COMBAT, subId) or c:removeCondition(conditionType, CONDITIONID_DEFAULT, subId) or true) end
function getCreatureCondition(cid, type, subId) local c = Creature(cid) return c and c:hasCondition(type, subId) or false end

doCreatureSetLookDirection = doCreatureSetLookDir
doSetCreatureDirection = doCreatureSetLookDir

function registerCreatureEvent(cid, name) local c = Creature(cid) return c and c:registerEvent(name) or false end
function unregisterCreatureEvent(cid, name) local c = Creature(cid) return c and c:unregisterEvent(name) or false end

function getPlayerByName(name) local p = Player(name) return p and p:getId() or false end
function getIPByPlayerName(name) local p = Player(name) return p and p:getIp() or false end
function getPlayerGUID(cid) local p = Player(cid) return p and p:getGuid() or false end
function getPlayerNameDescription(cid, distance) local p = Player(cid) return p and p:getDescription(distance) or false end
function getPlayerSpecialDescription() debugPrint("Deprecated function, use Player:onLook event instead.") return true end
function getPlayerAccountId(cid) local p = Player(cid) return p and p:getAccountId() or false end
getPlayerAccount = getPlayerAccountId
function getPlayerIp(cid) local p = Player(cid) return p and p:getIp() or false end
function getPlayerAccountType(cid) local p = Player(cid) return p and p:getAccountType() or false end
function getPlayerLastLoginSaved(cid) local p = Player(cid) return p and p:getLastLoginSaved() or false end
getPlayerLastLogin = getPlayerLastLoginSaved
function getPlayerName(cid) local p = Player(cid) return p and p:getName() or false end
getPlayerNameDescription = getPlayerName
function getPlayerFreeCap(cid) local p = Player(cid) return p and (p:getFreeCapacity() / 100) or false end
function getPlayerPosition(cid) local p = Player(cid) return p and p:getPosition() or false end
function getPlayerMagLevel(cid) local p = Player(cid) return p and p:getMagicLevel() or false end
function getPlayerSpentMana(cid) local p = Player(cid) return p and p:getManaSpent() or false end
function getPlayerRequiredMana(cid, magicLevel) local p = Player(cid) return p and p:getVocation():getRequiredManaSpent(magicLevel) or false end
function getPlayerRequiredSkillTries(cid, skillId) local p = Player(cid) return p and p:getVocation():getRequiredSkillTries(skillId) or false end
function getPlayerAccess(cid)
	local player = Player(cid)
	if player == nil then
		return false
	end
	return player:getGroup():getAccess() and 1 or 0
end
function getPlayerSkill(cid, skillId) local p = Player(cid) return p and p:getSkillLevel(skillId) or false end
getPlayerSkillLevel = getPlayerSkill
function getPlayerSkillTries(cid, skillId) local p = Player(cid) return p and p:getSkillTries(skillId) or false end
function getPlayerMana(cid) local p = Player(cid) return p and p:getMana() or false end
function getPlayerMaxMana(cid) local p = Player(cid) return p and p:getMaxMana() or false end
function getPlayerLevel(cid) local p = Player(cid) return p and p:getLevel() or false end
function getPlayerExperience(cid) local p = Player(cid) return p and p:getExperience() or false end
function getPlayerTown(cid) local p = Player(cid) return p and p:getTown():getId() or false end
function getPlayerVocation(cid) local p = Player(cid) return p and p:getVocation():getId() or false end
function getPlayerSoul(cid) local p = Player(cid) return p and p:getSoul() or false end
function getPlayerSex(cid) local p = Player(cid) return p and p:getSex() or false end
function getPlayerStorageValue(cid, key) local p = Player(cid) return p and p:getStorageValue(key) or false end
function getPlayerBalance(cid) local p = Player(cid) return p and p:getBankBalance() or false end
function getPlayerMoney(cid) local p = Player(cid) return p and p:getMoney() or false end
function getPlayerGroupId(cid) local p = Player(cid) return p and p:getGroup():getId() or false end
function getPlayerLookDir(cid) local p = Player(cid) return p and p:getDirection() or false end
function getPlayerLight(cid) local p = Player(cid) return p and p:getLight() or false end
function getPlayerDepotItems(cid, depotId) local p = Player(cid) return p and p:getDepotItems(depotId) or false end
function getPlayerStamina(cid) local p = Player(cid) return p and p:getStamina() or false end
function getPlayerSkullType(cid) local p = Player(cid) return p and p:getSkull() or false end
function getPlayerLossPercent(cid) local p = Player(cid) return p and p:getDeathPenalty() or false end
function getPlayerMount(cid, mountId) local p = Player(cid) return p and p:hasMount(mountId) or false end
function getPlayerPremiumDays(cid) local p = Player(cid) return p and p:getPremiumDays() or false end
function getPlayerBlessing(cid, blessing) local p = Player(cid) return p and p:hasBlessing(blessing) or false end
function getPlayerFlagValue(cid, flag) local p = Player(cid) return p ~= nil and p:hasFlag(flag) or false end
function getPlayerCustomFlagValue() debugPrint("Deprecated function, use player:hasFlag(flag) instead.") return true end

function getPlayerParty(cid)
	local player = Player(cid)
	if player == nil then
		return false
	end

	local party = player:getParty()
	if party == nil then
		return nil
	end
	return party:getLeader():getId()
end
function getPlayerGuildId(cid)
	local player = Player(cid)
	if player == nil then
		return false
	end

	local guild = player:getGuild()
	if guild == nil then
		return false
	end
	return guild:getId()
end
function getPlayerGuildLevel(cid) local p = Player(cid) return p and p:getGuildLevel() or false end
function getPlayerGuildName(cid)
	local player = Player(cid)
	if player == nil then
		return false
	end

	local guild = player:getGuild()
	if guild == nil then
		return false
	end
	return guild:getName()
end
function getPlayerGuildRank(cid)
	local player = Player(cid)
	if player == nil then
		return false
	end

	local guild = player:getGuild()
	if guild == nil then
		return false
	end

	local rank = guild:getRankByLevel(player:getGuildLevel())
	return rank and rank.name or false
end
function getPlayerGuildRankId(cid) local p = Player(cid) return p and p:getGuildLevel() or false end
function getPlayerGuildNick(cid) local p = Player(cid) return p and p:getGuildNick() or false end
function getPlayerMasterPos(cid) local p = Player(cid) return p and p:getTown():getTemplePosition() or false end
function getPlayerItemCount(cid, itemId, ...) local p = Player(cid) return p and p:getItemCount(itemId, ...) or false end
function getPlayerWeapon(cid) local p = Player(cid) return p and p:getWeaponType() or false end
function getPlayerSlotItem(cid, slot)
	local player = Player(cid)
	if player == nil then
		return pushThing(nil)
	end
	return pushThing(player:getSlotItem(slot))
end
function getPlayerItemById(cid, deepSearch, itemId, ...)
	local player = Player(cid)
	if player == nil then
		return pushThing(nil)
	end
	return pushThing(player:getItemById(itemId, deepSearch, ...))
end
function getPlayerFood(cid)
	local player = Player(cid)
	if player == nil then
		return false
	end
	local c = player:getCondition(CONDITION_REGENERATION, CONDITIONID_DEFAULT) return c and math.floor(c:getTicks() / 1000) or 0
end
function canPlayerLearnInstantSpell(cid, name) local p = Player(cid) return p and p:canLearnSpell(name) or false end
function getPlayerLearnedInstantSpell(cid, name) local p = Player(cid) return p and p:hasLearnedSpell(name) or false end
function isPlayerGhost(cid) local p = Player(cid) return p and p:isInGhostMode() or false end
function isPlayerPzLocked(cid) local p = Player(cid) return p and p:isPzLocked() or false end
function isPremium(cid) local p = Player(cid) return p and p:isPremium() or false end
function getPlayersByIPAddress(ip, mask)
	if mask == nil then mask = 0xFFFFFFFF end
	local masked = bit.band(ip, mask)
	local result = {}
	for _, player in ipairs(Game.getPlayers()) do
		if bit.band(player:getIp(), mask) == masked then
			result[#result + 1] = player:getId()
		end
	end
	return result
end
getPlayersByIp = getPlayersByIPAddress
function getOnlinePlayers()
	local result = {}
	for _, player in ipairs(Game.getPlayers()) do
		result[#result + 1] = player:getName()
	end
	return result
end
getPlayersOnline = getOnlinePlayers
function getPlayersByAccountNumber(accountNumber)
	local result = {}
	for _, player in ipairs(Game.getPlayers()) do
		if player:getAccountId() == accountNumber then
			result[#result + 1] = player:getId()
		end
	end
	return result
end
function getPlayerGUIDByName(name)
	local player = Player(name)
	if player then
		return player:getGuid()
	end

	local resultId = db.storeQuery("SELECT `id` FROM `players` WHERE `name` = " .. db.escapeString(name))
	if resultId ~= false then
		local guid = result.getNumber(resultId, "id")
		result.free(resultId)
		return guid
	end
	return 0
end
function getAccountNumberByPlayerName(name)
	local player = Player(name)
	if player then
		return player:getAccountId()
	end

	local resultId = db.storeQuery("SELECT `account_id` FROM `players` WHERE `name` = " .. db.escapeString(name))
	if resultId ~= false then
		local accountId = result.getNumber(resultId, "account_id")
		result.free(resultId)
		return accountId
	end
	return 0
end

getPlayerAccountBalance = getPlayerBalance
getIpByName = getIPByPlayerName

function setPlayerStorageValue(cid, key, value) local p = Player(cid) return p and p:setStorageValue(key, value) or false end
function doPlayerSetNameDescription() debugPrint("Deprecated function, use Player:onLook event instead.") return true end
function doPlayerSendChannelMessage(cid, author, message, SpeakClasses, channel) local p = Player(cid) return p and p:sendChannelMessage(author, message, SpeakClasses, channel) or false end
function doPlayerSetMaxCapacity(cid, cap) local p = Player(cid) return p and p:setCapacity(cap) or false end
function doPlayerSetSpecialDescription() debugPrint("Deprecated function, use Player:onLook event instead.") return true end
function doPlayerSetBalance(cid, balance) local p = Player(cid) return p and p:setBankBalance(balance) or false end
function doPlayerSetPromotionLevel(cid, level) local p = Player(cid) return p and p:setVocation(p:getVocation():getPromotion()) or false end
function doPlayerAddMoney(cid, money) local p = Player(cid) return p and p:addMoney(money) or false end
function doPlayerRemoveMoney(cid, money) local p = Player(cid) return p and p:removeMoney(money) or false end
function doPlayerTakeItem(cid, itemid, count) local p = Player(cid) return p and p:removeItem(itemid, count) or false end
function doPlayerTransferMoneyTo(cid, target, money)
	if not isValidMoney(money) then
		return false
	end
	local p = Player(cid)
	return p and p:transferMoneyTo(target, money) or false
end
function doPlayerSave(cid) local p = Player(cid) return p and p:save() or false end
function doPlayerAddSoul(cid, soul) local p = Player(cid) return p and p:addSoul(soul) or false end
function doPlayerSetVocation(cid, vocation) local p = Player(cid) return p and p:setVocation(Vocation(vocation)) or false end
function doPlayerSetTown(cid, town) local p = Player(cid) return p and p:setTown(Town(town)) or false end
function setPlayerGroupId(cid, groupId) local p = Player(cid) return p and p:setGroup(Group(groupId)) or false end
doPlayerSetGroupId = setPlayerGroupId
function doPlayerSetSex(cid, sex) local p = Player(cid) return p and p:setSex(sex) or false end
function doPlayerSetGuildLevel(cid, level) local p = Player(cid) return p and p:setGuildLevel(level) or false end
function doPlayerSetGuildNick(cid, nick) local p = Player(cid) return p and p:setGuildNick(nick) or false end
function doPlayerSetOfflineTrainingSkill(cid, skillId) local p = Player(cid) return p and p:setOfflineTrainingSkill(skillId) or false end
function doShowTextDialog(cid, itemId, text) local p = Player(cid) return p and p:showTextDialog(itemId, text) or false end
function doPlayerAddItemEx(cid, uid, ...) local p = Player(cid) return p and p:addItemEx(Item(uid), ...) or false end
function doPlayerRemoveItem(cid, itemid, count, ...) local p = Player(cid) return p and p:removeItem(itemid, count, ...) or false end
function doPlayerAddPremiumDays(cid, days) local p = Player(cid) return p and p:addPremiumDays(days) or false end
function doPlayerRemovePremiumDays(cid, days) local p = Player(cid) return p and p:removePremiumDays(days) or false end
function doPlayerSetStamina(cid, minutes) local p = Player(cid) return p and p:setStamina(minutes) or false end
function doPlayerAddBlessing(cid, blessing) local p = Player(cid) return p and p:addBlessing(blessing) or false end
function doPlayerAddOutfit(cid, lookType, addons) local p = Player(cid) return p and p:addOutfitAddon(lookType, addons) or false end
function doPlayerRemOutfit(cid, lookType, addons)
	local player = Player(cid)
	if player == nil then
		return false
	end
	if addons == 255 then
		return player:removeOutfit(lookType)
	else
		return player:removeOutfitAddon(lookType, addons)
	end
end
doPlayerRemoveOutfit = doPlayerRemOutfit
function canPlayerWearOutfit(cid, lookType, addons) local p = Player(cid) return p and p:hasOutfit(lookType, addons) or false end
function doPlayerAddMount(cid, mountId) local p = Player(cid) return p and p:addMount(mountId) or false end
function doPlayerRemoveMount(cid, mountId) local p = Player(cid) return p and p:removeMount(mountId) or false end
function doPlayerSendOutfitWindow(cid) local p = Player(cid) return p and p:sendOutfitWindow() or false end
function doPlayerSendCancel(cid, text) local p = Player(cid) return p and p:sendCancelMessage(text) or false end
function doPlayerFeed(cid, food) local p = Player(cid) return p and p:feed(food) or false end
function playerLearnInstantSpell(cid, name) local p = Player(cid) return p and p:learnSpell(name) or false end
doPlayerLearnInstantSpell = playerLearnInstantSpell
function doPlayerUnlearnInstantSpell(cid, name) local p = Player(cid) return p and p:forgetSpell(name) or false end
function doPlayerPopupFYI(cid, message) local p = Player(cid) return p and p:popupFYI(message) or false end
function doSendTutorial(cid, tutorialId) local p = Player(cid) return p and p:sendTutorial(tutorialId) or false end
doPlayerSendTutorial = doSendTutorial
function doAddMapMark(cid, pos, type, description) local p = Player(cid) return p and p:addMapMark(pos, type, description or "") or false end
doPlayerAddMapMark = doAddMapMark
function doPlayerSendTextMessage(cid, type, text, ...) local p = Player(cid) return p and p:sendTextMessage(type, text, ...) or false end
function doSendAnimatedText() debugPrint("Deprecated function.") return true end
function getPlayerAccountManager() debugPrint("Deprecated function.") return true end
function doPlayerSetExperienceRate() debugPrint("Deprecated function, use Player:onGainExperience event instead.") return true end
function doPlayerSetSkillLevel(cid, skill, value, ...) local p = Player(cid) return p and p:addSkill(skillId, value, round) end
function doPlayerSetMagicLevel(cid, value) local p = Player(cid) return p and p:addMagicLevel(value) end
function doPlayerAddLevel(cid, amount, round) local p = Player(cid) return p and p:addLevel(amount, round) end
function doPlayerAddExp(cid, exp, useMult, ...)
	local player = Player(cid)
	if player == nil then
		return false
	end

	if useMult then
		exp = exp * Game.getExperienceStage(player:getLevel())
	end
	return player:addExperience(exp, ...)
end
doPlayerAddExperience = doPlayerAddExp
function doPlayerAddManaSpent(cid, mana) local p = Player(cid) return p and p:addManaSpent(mana) or false end
doPlayerAddSpentMana = doPlayerAddManaSpent
function doPlayerAddSkillTry(cid, skillid, n) local p = Player(cid) return p and p:addSkillTries(skillid, n) or false end
function doPlayerAddMana(cid, mana, ...) local p = Player(cid) return p and p:addMana(mana, ...) or false end
function doPlayerJoinParty(cid, leaderId)
	local player = Player(cid)
	if player == nil then
		return false
	end

	if player:getParty() then
		player:sendTextMessage(MESSAGE_INFO_DESCR, "You are already in a party.")
		return true
	end

	local leader = Player(leaderId)
	if leader == nil then
		return false
	end

	local party = leader:getParty()
	if party == nil or party:getLeader() ~= leader then
		return true
	end

	for _, invitee in ipairs(party:getInvitees()) do
		if player ~= invitee then
			return true
		end
	end

	party:addMember(player)
	return true
end
function getPartyMembers(cid)
	local player = Player(cid)
	if player == nil then
		return false
	end

	local party = player:getParty()
	if party == nil then
		return false
	end

	local result = {party:getLeader():getId()}
	for _, member in ipairs(party:getMembers()) do
		result[#result + 1] = member:getId()
	end
	return result
end

doPlayerSendDefaultCancel = doPlayerSendCancel

function getMonsterTargetList(cid)
	local monster = Monster(cid)
	if monster == nil then
		return false
	end

	local result = {}
	for _, creature in ipairs(monster:getTargetList()) do
		if monster:isTarget(creature) then
			result[#result + 1] = creature:getId()
		end
	end
	return result
end
function getMonsterFriendList(cid)
	local monster = Monster(cid)
	if monster == nil then
		return false
	end

	local z = monster:getPosition().z

	local result = {}
	for _, creature in ipairs(monster:getFriendList()) do
		if not creature:isRemoved() and creature:getPosition().z == z then
			result[#result + 1] = creature:getId()
		end
	end
	return result
end
function doSetMonsterTarget(cid, target)
	local monster = Monster(cid)
	if monster == nil then
		return false
	end

	if monster:getMaster() then
		return true
	end

	local target = Creature(cid)
	if target == nil then
		return false
	end

	monster:selectTarget(target)
	return true
end
doMonsterSetTarget = doSetMonsterTarget
function doMonsterChangeTarget(cid)
	local monster = Monster(cid)
	if monster == nil then
		return false
	end

	if monster:getMaster() then
		return true
	end

	monster:searchTarget(1)
	return true
end
function doCreateNpc(name, pos, ...)
	local npc = Game.createNpc(name, pos, ...) return npc and npc:setMasterPos(pos) or false
end
function doSummonCreature(name, pos, ...)
	local m = Game.createMonster(name, pos, ...) return m and m:getId() or false
end
doCreateMonster = doSummonCreature
function doConvinceCreature(cid, target)
	local creature = Creature(cid)
	if creature == nil then
		return false
	end

	local targetCreature = Creature(target)
	if targetCreature == nil then
		return false
	end

	creature:addSummon(targetCreature)
	return true
end
function doSummonMonster(cid, name)
	local player = Player(cid)
	local position = player:getPosition()
	local monster = Game.createMonster(name, position)
	if monster then
		player:addSummon(monster)
		monster:getPosition():sendMagicEffect(CONST_ME_TELEPORT)
	else
		player:sendCancelMessage("There is not enough room.")
		position:sendMagicEffect(CONST_ME_POFF)
	end
	return true
end

function getTownId(townName) local t = Town(townName) return t and t:getId() or false end
function getTownName(townId) local t = Town(townId) return t and t:getName() or false end
function getTownTemplePosition(townId) local t = Town(townId) return t and t:getTemplePosition() or false end

function doSetItemActionId(uid, actionId) local i = Item(uid) return i and i:setActionId(actionId) or false end
function doTransformItem(uid, newItemId, ...) local i = Item(uid) return i and i:transform(newItemId, ...) or false end
function doChangeTypeItem(uid, newType) local i = Item(uid) return i and i:transform(i:getId(), newType) or false end
function doRemoveItem(uid, ...) local i = Item(uid) return i and i:remove(...) or false end

function getContainerSize(uid) local c = Container(uid) return c and c:getSize() or false end
function getContainerCap(uid) local c = Container(uid) return c and c:getCapacity() or false end
function getContainerItem(uid, slot)
	local container = Container(uid)
	if container == nil then
		return pushThing(nil)
	end
	return pushThing(container:getItem(slot))
end

function doAddContainerItemEx(uid, virtualId)
	local container = Container(uid)
	if container == nil then
		return false
	end

	local res = container:addItemEx(Item(virtualId))
	if res == nil then
		return false
	end
	return res
end

function doSendMagicEffect(pos, magicEffect, ...) return Position(pos):sendMagicEffect(magicEffect, ...) end
function doSendDistanceShoot(fromPos, toPos, distanceEffect, ...) return Position(fromPos):sendDistanceEffect(toPos, distanceEffect, ...) end
function isSightClear(fromPos, toPos, floorCheck) return Position(fromPos):isSightClear(toPos, floorCheck) end

function getPromotedVocation(vocationId)
	local vocation = Vocation(vocationId)
	if vocation == nil then
		return 0
	end

	local promotedVocation = vocation:getPromotion()
	if promotedVocation == nil then
		return 0
	end
	return promotedVocation:getId()
end
getPlayerPromotionLevel = getPromotedVocation

function getGuildId(guildName)
	local resultId = db.storeQuery("SELECT `id` FROM `guilds` WHERE `name` = " .. db.escapeString(guildName))
	if resultId == false then
		return false
	end

	local guildId = result.getNumber(resultId, "id")
	result.free(resultId)
	return guildId
end

function getHouseName(houseId) local h = House(houseId) return h and h:getName() or false end
function getHouseOwner(houseId) local h = House(houseId) return h and h:getOwnerGuid() or false end
function getHouseEntry(houseId) local h = House(houseId) return h and h:getExitPosition() or false end
function getHouseTown(houseId) local h = House(houseId) if h == nil then return false end local t = h:getTown() return t and t:getId() or false end
function getHouseTilesSize(houseId) local h = House(houseId) return h and h:getTileCount() or false end

function isItemStackable(itemId) return ItemType(itemId):isStackable() end
function isItemRune(itemId) return ItemType(itemId):isRune() end
function isItemDoor(itemId) return ItemType(itemId):isDoor() end
function isItemContainer(itemId) return ItemType(itemId):isContainer() end
function isItemFluidContainer(itemId) return ItemType(itemId):isFluidContainer() end
function isItemMovable(itemId) return ItemType(itemId):isMovable() end
function isCorpse(uid) local i = Item(uid) return i and ItemType(i:getId()):isCorpse() or false end

isItemMoveable = isItemMovable
isMoveable = isMovable

function getItemName(itemId) return ItemType(itemId):getName() end
getItemNameById = getItemName
function getItemWeight(itemId, ...) return ItemType(itemId):getWeight(...) / 100 end
function getItemDescriptions(itemId)
	local itemType = ItemType(itemId)
	return {
		name = itemType:getName(),
		plural = itemType:getPluralName(),
		article = itemType:getArticle(),
		description = itemType:getDescription()
	}
end
function getItemIdByName(name)
	local id = ItemType(name):getId()
	if id == 0 then
		return false
	end
	return id
end
function getItemWeightByUID(uid, ...)
	local item = Item(uid)
	if item == nil then
		return false
	end

	local itemType = ItemType(item:getId())
	return itemType:isStackable() and (itemType:getWeight(item:getCount(), ...) / 100) or (itemType:getWeight(1, ...) / 100)
end
function getItemRWInfo(uid)
	local item = Item(uid)
	if item == nil then
		return false
	end

	local rwFlags = 0
	local itemType = ItemType(item:getId())
	if itemType:isReadable() then
		rwFlags = bit.bor(rwFlags, 1)
	end

	if itemType:isWritable() then
		rwFlags = bit.bor(rwFlags, 2)
	end
	return rwFlags
end
function getContainerCapById(itemId) return ItemType(itemId):getCapacity() end
function getFluidSourceType(itemId) local it = ItemType(itemId) return it.id ~= 0 and it:getFluidSource() or false end
function hasProperty(uid, prop)
	local item = Item(uid)
	if item == nil then
		return false
	end

	local parent = item:getParent()
	if parent:isTile() and item == parent:getGround() then
		return parent:hasProperty(prop)
	else
		return item:hasProperty(prop)
	end
end

function doSetItemText(uid, text)
	local item = Item(uid)
	if item == nil then
		return false
	end

	if text ~= "" then
		item:setAttribute(ITEM_ATTRIBUTE_TEXT, text)
	else
		item:removeAttribute(ITEM_ATTRIBUTE_TEXT)
	end
	return true
end
function doSetItemSpecialDescription(uid, desc)
	local item = Item(uid)
	if item == nil then
		return false
	end

	if desc ~= "" then
		item:setAttribute(ITEM_ATTRIBUTE_DESCRIPTION, desc)
	else
		item:removeAttribute(ITEM_ATTRIBUTE_DESCRIPTION)
	end
	return true
end
function doDecayItem(uid) local i = Item(uid) return i and i:decay() or false end

function setHouseOwner(id, guid) local h = House(id) return h and h:setOwnerGuid(guid) or false end
function getHouseRent(id) local h = House(id) return h and h:getRent() or nil end
function getHouseAccessList(id, listId) local h = House(id) return h and h:getAccessList(listId) or nil end
function setHouseAccessList(id, listId, listText) local h = House(id) return h and h:setAccessList(listId, listText) or false end

function getHouseByPlayerGUID(playerGUID)
	for _, house in ipairs(Game.getHouses()) do
		if house:getOwnerGuid() == playerGUID then
			return house:getId()
		end
	end
	return nil
end

function getTileHouseInfo(pos)
	local t = Tile(pos)
	if t == nil then
		return false
	end
	local h = t:getHouse()
	return h and h:getId() or false
end

function getTilePzInfo(position)
	local t = Tile(position)
	if t == nil then
		return false
	end
	return t:hasFlag(TILESTATE_PROTECTIONZONE)
end

function getTileInfo(position)
	local t = Tile(position)
	if t == nil then
		return false
	end

	local ret = pushThing(t:getGround())
	ret.protection = t:hasFlag(TILESTATE_PROTECTIONZONE)
	ret.nopz = ret.protection
	ret.nologout = t:hasFlag(TILESTATE_NOLOGOUT)
	ret.refresh = t:hasFlag(TILESTATE_REFRESH)
	ret.house = t:getHouse() ~= nil
	ret.bed = t:hasFlag(TILESTATE_BED)
	ret.depot = t:hasFlag(TILESTATE_DEPOT)

	ret.things = t:getThingCount()
	ret.creatures = t:getCreatureCount()
	ret.items = t:getItemCount()
	ret.topItems = t:getTopItemCount()
	ret.downItems = t:getDownItemCount()
	return ret
end

function getTileItemByType(position, itemType)
	local t = Tile(position)
	if t == nil then
		return pushThing(nil)
	end
	return pushThing(t:getItemByType(itemType))
end

function getTileItemById(position, itemId, ...)
	local t = Tile(position)
	if t == nil then
		return pushThing(nil)
	end
	return pushThing(t:getItemById(itemId, ...))
end

function getTileThingByPos(position)
	local t = Tile(position)
	if t == nil then
		if position.stackpos == -1 then
			return -1
		end
		return pushThing(nil)
	end

	if position.stackpos == -1 then
		return t:getThingCount()
	end
	return pushThing(t:getThing(position.stackpos))
end

function getTileThingByTopOrder(position, topOrder)
	local t = Tile(position)
	if t == nil then
		return pushThing(nil)
	end
	return pushThing(t:getItemByTopOrder(topOrder))
end

function getTopCreature(position)
	local t = Tile(position)
	if t == nil then
		return pushThing(nil)
	end
	return pushThing(t:getTopCreature())
end

function queryTileAddThing(thing, position, ...) local t = Tile(position) return t and t:queryAdd(thing, ...) or false end

function doTeleportThing(uid, dest, pushMovement)
	if type(uid) == "userdata" then
		if uid:isCreature() then
			return uid:teleportTo(dest, pushMovement or false)
		else
			return uid:moveTo(dest)
		end
	else
		if uid >= 0x10000000 then
			local creature = Creature(uid)
			if creature then
				return creature:teleportTo(dest, pushMovement or false)
			end
		else
			local item = Item(uid)
			if item then
				return item:moveTo(dest)
			end
		end
	end
	return false
end

function getThingPos(uid)
	local thing
	if type(uid) ~= "userdata" then
		if uid >= 0x10000000 then
			thing = Creature(uid)
		else
			thing = Item(uid)
		end
	else
		thing = uid
	end

	if thing == nil then
		return false
	end

	local stackpos = 0
	local tile = thing:getTile()
	if tile then
		stackpos = tile:getThingIndex(thing)
	end

	local position = thing:getPosition()
	position.stackpos = stackpos
	return position
end
getThingPosition = getThingPos

function getThingfromPos(pos)
	local tile = Tile(pos)
	if tile == nil then
		return pushThing(nil)
	end

	local thing
	local stackpos = pos.stackpos or 0
	if stackpos == STACKPOS_TOP_MOVEABLE_ITEM_OR_CREATURE then
		thing = tile:getTopCreature()
		if thing == nil then
			local item = tile:getTopDownItem()
			if item and item:getType():isMovable() then
				thing = item
			end
		end
	elseif stackpos == STACKPOS_TOP_FIELD then
		thing = tile:getFieldItem()
	elseif stackpos == STACKPOS_TOP_CREATURE then
		thing = tile:getTopCreature()
	else
		thing = tile:getThing(stackpos)
	end
	return pushThing(thing)
end

function doRelocate(fromPos, toPos)
	if fromPos == toPos then
		return false
	end

	local fromTile = Tile(fromPos)
	if fromTile == nil then
		return false
	end

	if Tile(toPos) == nil then
		return false
	end

	for i = fromTile:getThingCount() - 1, 0, -1 do
		local thing = fromTile:getThing(i)
		if thing then
			if thing:isItem() then
				if ItemType(thing:getId()):isMovable() then
					thing:moveTo(toPos)
				end
			elseif thing:isCreature() then
				thing:teleportTo(toPos)
			end
		end
	end
	return true
end

function getThing(uid)
	return uid >= 0x10000000 and pushThing(Creature(uid)) or pushThing(Item(uid))
end

function getConfigInfo(info)
	if type(info) ~= "string" then
		return nil
	end
	dofile('config.lua')
	return _G[info]
end

function getWorldCreatures(type)
	if type == 0 then
		return Game.getPlayerCount()
	elseif type == 1 then
		return Game.getMonsterCount()
	elseif type == 2 then
		return Game.getNpcCount()
	end
	return Game.getPlayerCount() + Game.getMonsterCount() + Game.getNpcCount()
end

saveData = saveServer

function getGlobalStorageValue(key)
	return Game.getStorageValue(key) or -1
end
getStorage = getGlobalStorageValue
function setGlobalStorageValue(key, value)
	Game.setStorageValue(key, value)
	return true
end
doSetStorage = setGlobalStorageValue
getWorldType = Game.getWorldType

function setWorldType(type)
	return Game.setWorldType(type)
end

function getGameState()
	return Game.getGameState()
end

function doSetGameState(state)
	return Game.setGameState(state)
end

function doExecuteRaid(raidName)
	return Game.startRaid(raidName)
end

numberToVariant = Variant
stringToVariant = Variant
positionToVariant = Variant

function targetPositionToVariant(position)
	local variant = Variant(position)
	variant.type = VARIANT_TARGETPOSITION
	return variant
end

variantToNumber = Variant.getNumber
variantToString = Variant.getString
variantToPosition = Variant.getPosition

function doCreateTeleport(itemId, destination, position)
	local item = Game.createItem(itemId, 1, position)
	if not item:isTeleport() then
		item:remove()
		return false
	end
	item:setDestination(destination)
	return item:getUniqueId()
end

function getSpectators(centerPos, rangex, rangey, multifloor, onlyPlayers)
	local result = Game.getSpectators(centerPos, multifloor, onlyPlayers or false, rangex, rangex, rangey, rangey)
	if #result == 0 then
		return nil
	end

	for index, spectator in ipairs(result) do
		result[index] = spectator:getId()
	end
	return result
end

function broadcastMessage(message, messageType)
	Game.broadcastMessage(message, messageType)
	print("> Broadcasted message: \"" .. message .. "\".")
end

function Guild.addMember(self, player)
	return player:setGuild(guild)
end
function Guild.removeMember(self, player)
	return player:getGuild() == self and player:setGuild(nil)
end

function getPlayerInstantSpellCount(cid) local p = Player(cid) return p and #p:getInstantSpells() end
function getPlayerInstantSpellInfo(cid, spellId)
	local player = Player(cid)
	if not player then
		return false
	end

	local spell = Spell(spellId)
	if not spell or not player:canCast(spell) then
		return false
	end

	return spell
end

function doSetItemOutfit(cid, item, time) local c = Creature(cid) return c and c:setItemOutfit(item, time) end
function doSetMonsterOutfit(cid, name, time) local c = Creature(cid) return c and c:setMonsterOutfit(name, time) end
function doSetCreatureOutfit(cid, outfit, time)
	local creature = Creature(cid)
	if not creature then
		return false
	end

	local condition = Condition(CONDITION_OUTFIT)
	condition:setOutfit({
		lookTypeEx = itemType:getId()
	})
	condition:setTicks(time)
	creature:addCondition(condition)

	return true
end

function doTileAddItemEx(pos, uid, flags)
	local tile = Tile(pos)
	if not tile then
		return false
	end

	local item = Item(uid)
	if item then
		return tile:addItemEx(item, flags)
	end

	return false
end

function isInArray(array, value) return table.contains(array, value) end

function doCreateItem(itemid, count, pos)
	local tile = Tile(pos)
	if not tile then
		return false
	end

	local item = Game.createItem(itemid, count, pos)
	if item then
		return item:getUniqueId()
	end
	return false
end

function doCreateItemEx(itemid, count)
	local item = Game.createItem(itemid, count)
	if item then
		return item:getUniqueId()
	end
	return false
end

function doMoveCreature(cid, direction) local c = Creature(cid) return c ~= nil and c:move(direction) end

function createFunctions(class)
	local exclude = {[2] = {"is"}, [3] = {"get", "set", "add", "can"}, [4] = {"need"}}
	local temp = {}
	for name, func in pairs(class) do
		local add = true
		for strLen, strTable in pairs(exclude) do
			if table.contains(strTable, name:sub(1, strLen)) then
				add = false
			end
		end
		if add then
			local str = name:sub(1, 1):upper() .. name:sub(2)
			local getFunc = function(self) return func(self) end
			local setFunc = function(self, ...) return func(self, ...) end
			local get = "get" .. str
			local set = "set" .. str
			if not (rawget(class, get) and rawget(class, set)) then
				table.insert(temp, {set, setFunc, get, getFunc})
			end
		end
	end
	for _, func in ipairs(temp) do
		rawset(class, func[1], func[2])
		rawset(class, func[3], func[4])
	end
end

<<<<<<< HEAD
function doPlayerTakeItem(cid, itemid, count)
	return Player(cid):removeItem(itemid, count)
end

do
	local combats = {
		[COMBAT_PHYSICALDAMAGE] = 'physical',
		[COMBAT_ENERGYDAMAGE] = 'energy',
		[COMBAT_EARTHDAMAGE] = 'earth',
		[COMBAT_FIREDAMAGE] = 'fire',
		[COMBAT_UNDEFINEDDAMAGE] = 'undefined',
		[COMBAT_LIFEDRAIN] = 'lifedrain',
		[COMBAT_MANADRAIN] = 'manadrain',
		[COMBAT_HEALING] = 'healing',
		[COMBAT_DROWNDAMAGE] = 'drown',
		[COMBAT_ICEDAMAGE] = 'ice',
		[COMBAT_HOLYDAMAGE] = 'holy',
		[COMBAT_DEATHDAMAGE] = 'death'
	}

	function getCombatName(combat)
		return combats[combat]
	end
end

do
	local skills = {
		[SKILL_FIST] = 'fist fighting',
		[SKILL_CLUB] = 'club fighting',
		[SKILL_SWORD] = 'sword fighting',
		[SKILL_AXE] = 'axe fighting',
		[SKILL_DISTANCE] = 'distance fighting',
		[SKILL_SHIELD] = 'shielding',
		[SKILL_FISHING] = 'fishing',
		[SKILL_MAGLEVEL] = 'magic level',
		[SKILL_LEVEL] = 'level'
	}

	function getSkillName(skill)
		return skills[skill] or 'unknown'
	end
end

do
	local specialSkills = {
		[SPECIALSKILL_CRITICALHITCHANCE] = 'critical hit chance',
		[SPECIALSKILL_CRITICALHITAMOUNT] = 'critical extra damage',
		[SPECIALSKILL_LIFELEECHCHANCE] = 'hitpoints leech chance',
		[SPECIALSKILL_LIFELEECHAMOUNT] = 'hitpoints leech amount',
		[SPECIALSKILL_MANALEECHCHANCE] = 'manapoints leech chance',
		[SPECIALSKILL_MANALEECHAMOUNT] = 'manapoints leech amount'
	}

	function getSpecialSkillName(specialSkill)
		return specialSkills[specialSkill] or 'unknown'
	end
end

function indexToCombatType(idx)
	return bit.lshift(1, idx)
end

function showpos(v)
	return v > 0 and '+' or '-'
end
=======
function isNumber(str)
	return tonumber(str) ~= nil
end

function doSetCreatureLight(cid, lightLevel, lightColor, time)
	local creature = Creature(cid)
	if not creature then
		return false
	end

	local condition = Condition(CONDITION_LIGHT)
	condition:setParameter(CONDITION_PARAM_LIGHT_LEVEL, lightLevel)
	condition:setParameter(CONDITION_PARAM_LIGHT_COLOR, lightColor)
	condition:setTicks(time)
	creature:addCondition(condition)
	return true
end

-- this is a fix for lua52 or higher which has the function renamed to table.unpack, while luajit still uses unpack
if unpack == nil then unpack = table.unpack end
>>>>>>> 7c0d29d9
<|MERGE_RESOLUTION|>--- conflicted
+++ resolved
@@ -1382,6 +1382,20 @@
 
 function doMoveCreature(cid, direction) local c = Creature(cid) return c ~= nil and c:move(direction) end
 
+function doSetCreatureLight(cid, lightLevel, lightColor, time)
+	local creature = Creature(cid)
+	if not creature then
+		return false
+	end
+
+	local condition = Condition(CONDITION_LIGHT)
+	condition:setParameter(CONDITION_PARAM_LIGHT_LEVEL, lightLevel)
+	condition:setParameter(CONDITION_PARAM_LIGHT_COLOR, lightColor)
+	condition:setTicks(time)
+	creature:addCondition(condition)
+	return true
+end
+
 function createFunctions(class)
 	local exclude = {[2] = {"is"}, [3] = {"get", "set", "add", "can"}, [4] = {"need"}}
 	local temp = {}
@@ -1409,9 +1423,8 @@
 	end
 end
 
-<<<<<<< HEAD
-function doPlayerTakeItem(cid, itemid, count)
-	return Player(cid):removeItem(itemid, count)
+function isNumber(str)
+	return tonumber(str) ~= nil
 end
 
 do
@@ -1475,25 +1488,6 @@
 function showpos(v)
 	return v > 0 and '+' or '-'
 end
-=======
-function isNumber(str)
-	return tonumber(str) ~= nil
-end
-
-function doSetCreatureLight(cid, lightLevel, lightColor, time)
-	local creature = Creature(cid)
-	if not creature then
-		return false
-	end
-
-	local condition = Condition(CONDITION_LIGHT)
-	condition:setParameter(CONDITION_PARAM_LIGHT_LEVEL, lightLevel)
-	condition:setParameter(CONDITION_PARAM_LIGHT_COLOR, lightColor)
-	condition:setTicks(time)
-	creature:addCondition(condition)
-	return true
-end
 
 -- this is a fix for lua52 or higher which has the function renamed to table.unpack, while luajit still uses unpack
-if unpack == nil then unpack = table.unpack end
->>>>>>> 7c0d29d9
+if unpack == nil then unpack = table.unpack end