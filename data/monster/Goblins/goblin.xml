<?xml version="1.0" encoding="ISO-8859-1"?>
<monster name="Goblin" nameDescription="a goblin" race="blood" experience="25" speed="120" manacost="290">
	<health now="50" max="50" />
	<look type="61" corpse="6002" />
	<targetchange interval="5000" chance="0" />
	<flags>
		<flag summonable="1" />
		<flag attackable="1" />
		<flag hostile="1" />
		<flag illusionable="1" />
		<flag convinceable="1" />
		<flag pushable="1" />
		<flag canpushitems="0" />
		<flag canpushcreatures="0" />
		<flag targetdistance="1" />
		<flag staticattack="90" />
		<flag runonhealth="35" />
		<flag canwalkonenergy="0" />
		<flag canwalkonfire="0" />
		<flag canwalkonpoison="0" />
	</flags>
	<attacks>
		<attack name="melee" interval="2000" min="0" max="-10" />
		<attack name="physical" interval="2000" chance="10" range="7" min="0" max="-25">
			<attribute key="shootEffect" value="smallstone" />
		</attack>
	</attacks>
	<defenses armor="6" defense="6" />
	<elements>
		<element energyPercent="20" />
		<element holyPercent="20" />
		<element earthPercent="-10" />
		<element deathPercent="-10" />
	</elements>
	<voices interval="5000" chance="10">
		<voice sentence="Me have him!" />
		<voice sentence="Zig Zag! Gobo attack!" />
		<voice sentence="Help! Goblinkiller!" />
		<voice sentence="Bugga! Bugga!" />
		<voice sentence="Me green, me mean!" />
	</voices>
	<loot>
		<item name="gold coin" countmax="9" chance="50320" />
<<<<<<< HEAD
		<item name="small stone" chance="15290" />
		<item id="2667" chance="12750" /><!-- fish -->
=======
		<item name="small stone" countmax="3" chance="15290" />
		<item id="2667" chance="13750" /><!-- fish -->
>>>>>>> 07718ab8
		<item name="small axe" chance="9700" />
		<item name="short sword" chance="8870" />
		<item name="bone club" chance="4900" />
		<item name="leather armor" chance="2510" />
		<item name="leather helmet" chance="1940" />
		<item name="dagger" chance="1800" />
		<item id="2230" chance="1130" /><!-- bone -->
		<item name="mouldy cheese" chance="1000" />
		<item name="goblin ear" chance="940" />
	</loot>
</monster><|MERGE_RESOLUTION|>--- conflicted
+++ resolved
@@ -41,13 +41,8 @@
 	</voices>
 	<loot>
 		<item name="gold coin" countmax="9" chance="50320" />
-<<<<<<< HEAD
 		<item name="small stone" chance="15290" />
 		<item id="2667" chance="12750" /><!-- fish -->
-=======
-		<item name="small stone" countmax="3" chance="15290" />
-		<item id="2667" chance="13750" /><!-- fish -->
->>>>>>> 07718ab8
 		<item name="small axe" chance="9700" />
 		<item name="short sword" chance="8870" />
 		<item name="bone club" chance="4900" />
