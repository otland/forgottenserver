--- conflicted
+++ resolved
@@ -48,13 +48,8 @@
 		<item id="2671" name="ham" countmax="8" chance="50000" />
 		<item name="soul orb" chance="5555" />
 		<item name="demonic essence" chance="7200" />
-<<<<<<< HEAD
 		<item id="6558" name="flask of demonic blood" chance="8888" />
-		<item id="6570" countmax="4" chance="5538" /><!-- blue surprise bag -->
-=======
-		<item name="flask of demonic blood" chance="8888" />
-		<item id="6570" chance="5538" countmax="4" /><!-- blue surprise bag -->
->>>>>>> 73a1ebac
-		<item id="6571" chance="1538" /><!-- red surprise bag -->
+		<item id="6570" name="blue surprise bag" countmax="4" chance="5538" />
+		<item id="6571" name="red surprise bag" chance="1538" />
 	</loot>
 </monster>