<?xml version="1.0" encoding="UTF-8"?>
<monsters>
	<!-- Amazons -->
	<monster name="Amazon" file="Amazons/amazon.xml" />
	<monster name="Valkyrie" file="Amazons/valkyrie.xml" />

	<!-- Annelids -->
	<monster name="Carrion Worm" file="Annelids/carrion_worm.xml" />
	<monster name="Drillworm" file="Annelids/drillworm.xml" />
	<monster name="Rotworm" file="Annelids/rotworm.xml" />
	<monster name="Rift Worm" file="Annelids/rift_worm.xml" />

	<!-- Apes -->
	<monster name="Kongra" file="Apes/kongra.xml" />
	<monster name="Merlkin" file="Apes/merlkin.xml" />
	<monster name="Sibang" file="Apes/sibang.xml" />
	<monster name="Yeti" file="Apes/yeti.xml" />

	<!-- Arachnids -->
	<monster name="Crystal Spider" file="Arachnids/crystal_spider.xml" />
	<monster name="Giant Spider" file="Arachnids/giant_spider.xml" />
	<monster name="Giant Spider Wyda" file="Arachnids/giant_spider_wyda.xml" />
	<monster name="Poison Spider" file="Arachnids/poison_spider.xml" />
	<monster name="Sacred Spider" file="Arachnids/sacred_spider.xml" />
	<monster name="Sandstone Scorpion" file="Arachnids/sandstone_scorpion.xml" />
	<monster name="Scorpion" file="Arachnids/scorpion.xml" />
	<monster name="Spider" file="Arachnids/spider.xml" />
	<monster name="Tarantula" file="Arachnids/tarantula.xml" />
	<monster name="Wailing Widow" file="Arachnids/wailing_widow.xml" />

	<!-- Arena -->
	<!-- Greenhorn -->
	<monster name="Achad" file="Arena/greenhorn/achad.xml" />
	<monster name="Axeitus Headbanger" file="Arena/greenhorn/axeitus_headbanger.xml" />
	<monster name="Bloodpaw" file="Arena/greenhorn/bloodpaw.xml" />
	<monster name="Bovinus" file="Arena/greenhorn/bovinus.xml" />
	<monster name="Colerian The Barbarian" file="Arena/greenhorn/colerian_the_barbarian.xml" />
	<monster name="Cursed Gladiator" file="Arena/greenhorn/cursed_gladiator.xml" />
	<monster name="Frostfur" file="Arena/greenhorn/frostfur.xml" />
	<monster name="Orcus the Cruel" file="Arena/greenhorn/orcus_the_cruel.xml" />
	<monster name="Rocky" file="Arena/greenhorn/rocky.xml" />
	<monster name="The Hairy One" file="Arena/greenhorn/the_hairy_one.xml" />

	<!-- Scrapper -->
	<monster name="Avalanche" file="Arena/scrapper/avalanche.xml" />
	<monster name="Drasilla" file="Arena/scrapper/drasilla.xml" />
	<monster name="Grimgor Guteater" file="Arena/scrapper/grimgor_guteater.xml" />
	<monster name="Kreebosh the Exile" file="Arena/scrapper/kreebosh_the_exile.xml" />
	<monster name="Slim" file="Arena/scrapper/slim.xml" />
	<monster name="Spirit of Earth" file="Arena/scrapper/spirit_of_earth.xml" />
	<monster name="Spirit of Fire" file="Arena/scrapper/spirit_of_fire.xml" />
	<monster name="Spirit of Water" file="Arena/scrapper/spirit_of_water.xml" />
	<monster name="The Dark Dancer" file="Arena/scrapper/the_dark_dancer.xml" />
	<monster name="The Hag" file="Arena/scrapper/the_hag.xml" />

	<!-- Warlord -->
	<monster name="Darakan the Executioner" file="Arena/warlord/darakan_the_executioner.xml" />
	<monster name="Deathbringer" file="Arena/warlord/deathbringer.xml" />
	<monster name="Fallen Mooh'tah Master Ghar" file="Arena/warlord/fallen_mooh'tah_master_ghar.xml" />
	<monster name="Gnorre Chyllson" file="Arena/warlord/gnorre_chyllson.xml" />
	<monster name="Norgle Glacierbeard" file="Arena/warlord/norgle_glacierbeard.xml" />
	<monster name="Svoren the Mad" file="Arena/warlord/svoren_the_mad.xml" />
	<monster name="The Masked Marauder" file="Arena/warlord/the_masked_marauder.xml" />
	<monster name="The Obliverator" file="Arena/warlord/the_obliverator.xml" />
	<monster name="The Pit Lord" file="Arena/warlord/the_pit_lord.xml" />
	<monster name="Webster" file="Arena/warlord/webster.xml" />

	<!-- Barbarians -->
	<monster name="Barbarian Bloodwalker" file="Barbarians/barbarian_bloodwalker.xml" />
	<monster name="Barbarian Brutetamer" file="Barbarians/barbarian_brutetamer.xml" />
	<monster name="Barbarian Headsplitter" file="Barbarians/barbarian_headsplitter.xml" />
	<monster name="Barbarian Skullhunter" file="Barbarians/barbarian_skullhunter.xml" />

	<!-- Bats -->
	<monster name="Bat" file="Bats/bat.xml" />
	<monster name="Mutated Bat" file="Bats/mutated_bat.xml" />
	<monster name="Nightfiend" file="Bats/nightfiend.xml" />
	<monster name="Vicious Manbat" file="Bats/vicious_manbat.xml" />

	<!-- Bears -->
	<monster name="Bear" file="Bears/bear.xml" />
	<monster name="Panda" file="Bears/panda.xml" />
	<monster name="Polar Bear" file="Bears/polar_bear.xml" />
	<monster name="Undead Cavebear" file="Bears/undead_cavebear.xml" />

	<!-- Bio-Elementals -->
	<monster name="Bog Raider" file="Bio-Elementals/bog_raider.xml" />
	<monster name="Carniphila" file="Bio-Elementals/carniphila.xml" />
	<monster name="Defiler" file="Bio-Elementals/defiler.xml" />
	<monster name="Haunted Treeling" file="Bio-Elementals/haunted_treeling.xml" />
	<monster name="Hideous Fungus" file="Bio-Elementals/hideous_fungus.xml" />
	<monster name="Humongous Fungus" file="Bio-Elementals/humongous_fungus.xml" />
	<monster name="Humorless Fungus" file="Bio-Elementals/humorless_fungus.xml" />
	<monster name="Leaf Golem" file="Bio-Elementals/leaf_golem.xml" />
	<monster name="Mechanical Fighter" file="Bio-Elementals/mechanical_fighter.xml" />
	<monster name="Slime" file="Bio-Elementals/slime.xml" />
	<monster name="Son of Verminor" file="Bio-Elementals/son_of_verminor.xml" />
	<monster name="Spit Nettle" file="Bio-Elementals/spit_nettle.xml" />
	<monster name="Strange Slime" file="Bio-Elementals/strange_slime.xml" />
	<monster name="Swampling" file="Bio-Elementals/swampling.xml" />
	<monster name="Wilting Leaf Golem" file="Bio-Elementals/wilting_leaf_golem.xml" />

	<!-- Birds -->
	<monster name="Berserker Chicken" file="Birds/berserker_chicken.xml" />
	<monster name="Chicken" file="Birds/chicken.xml" />
	<monster name="Demon Parrot" file="Birds/demon_parrot.xml" />
	<monster name="Dire Penguin" file="Birds/dire_penguin.xml" />
	<monster name="Flamingo" file="Birds/flamingo.xml" />
	<monster name="Marsh Stalker" file="Birds/marsh_stalker.xml" />
	<monster name="Parrot" file="Birds/parrot.xml" />
	<monster name="Penguin" file="Birds/penguin.xml" />
	<monster name="Pigeon" file="Birds/pigeon.xml" />
	<monster name="Seagull" file="Birds/seagull.xml" />
	<monster name="Terror Bird" file="Birds/terror_bird.xml" />

	<!-- Blobs -->
	<monster name="Acid Blob" file="Blobs/acid_blob.xml" />
	<monster name="Death Blob" file="Blobs/death_blob.xml" />
	<monster name="Floor Blob" file="Blobs/floor_blob.xml" />
	<monster name="Mercury Blob" file="Blobs/mercury_blob.xml" />

	<!-- Bonelords -->
	<monster name="Bonelord" file="Bonelords/bonelord.xml" />
	<monster name="Braindeath" file="Bonelords/braindeath.xml" />
	<monster name="Elder Beholder" file="Bonelords/elder_bonelord.xml" />
	<monster name="Gazer" file="Bonelords/gazer.xml" />
	<monster name="Beholder" file="Bonelords/bonelord.xml" />
	<monster name="Elder Bonelord" file="Bonelords/elder_bonelord.xml" />
	<monster name="Eye of the Seven" file="Bonelords/eye_of_the_seven.xml" />

	<!-- Bosses -->
	<monster name="Abyssador" file="Bosses/abyssador.xml" />
	<monster name="Annihilon" file="Bosses/annihilon.xml" />
	<monster name="Apocalypse" file="Bosses/apocalypse.xml" />
	<monster name="Apprentice Sheng" file="Bosses/apprentice_sheng.xml" />
	<monster name="Arachir the Ancient One" file="Bosses/arachir_the_ancient_one.xml" />
	<monster name="Armenius" file="Bosses/armenius.xml" />
	<monster name="Azerus" file="Bosses/azerus.xml" />
	<monster name="Barbaria" file="Bosses/barbaria.xml" />
	<monster name="Baron Brute" file="Bosses/baron_brute.xml" />
	<monster name="Battlemaster Zunzu" file="Bosses/battlemaster_zunzu.xml" />
	<monster name="Bazir" file="Bosses/bazir.xml" />
	<monster name="Big Boss Trolliver" file="Bosses/big_boss_trolliver.xml" />
	<monster name="Bones" file="Bosses/bones.xml" />
	<monster name="Boogey" file="Bosses/boogey.xml" />
	<monster name="Brutus Bloodbeard" file="Bosses/brutus_bloodbeard.xml" />
	<monster name="Chizzoron the Distorter" file="Bosses/chizzoron_the_distorter.xml" />
	<monster name="Coldheart" file="Bosses/coldheart.xml" />
	<monster name="Countess Sorrow" file="Bosses/countess_sorrow.xml" />
	<monster name="Deadeye Devious" file="Bosses/deadeye_devious.xml" />
	<monster name="Deathbine" file="Bosses/deathbine.xml" />
	<monster name="Deathstrike" file="Bosses/deathstrike.xml" />
	<monster name="Demodras" file="Bosses/demodras.xml" />
	<monster name="Dharalion" file="Bosses/dharalion.xml" />
	<monster name="Diblis the Fair" file="Bosses/diblis_the_fair.xml" />
	<monster name="Dirtbeard" file="Bosses/dirtbeard.xml" />
	<monster name="Diseased Bill" file="Bosses/diseased_bill.xml" />
	<monster name="Diseased Dan" file="Bosses/diseased_dan.xml" />
	<monster name="Diseased Fred" file="Bosses/diseased_fred.xml" />
	<monster name="Doomhowl" file="Bosses/doomhowl.xml" />
	<monster name="Dracola" file="Bosses/dracola.xml" />
	<monster name="Dreadwing" file="Bosses/dreadwing.xml" />
	<monster name="Energized Raging Mage" file="Bosses/energized_raging_mage.xml" />
	<monster name="Esmeralda" file="Bosses/esmeralda.xml" />
	<monster name="Evil Mastermind" file="Bosses/evil_mastermind.xml" />
	<monster name="Fatality" file="Bosses/fatality.xml" />
	<monster name="Fernfang" file="Bosses/fernfang.xml" />
	<monster name="Ferumbras" file="Bosses/ferumbras.xml" />
	<monster name="Fleshslicer" file="Bosses/fleshslicer.xml" />
	<monster name="Fluffy" file="Bosses/fluffy.xml" />
	<monster name="Foreman Kneebiter" file="Bosses/foreman_kneebiter.xml" />
	<monster name="Freegoiz" file="Bosses/freegoiz.xml" />
	<monster name="Fury of the Emperor" file="Bosses/fury_of_the_emperor.xml" />
	<monster name="Gaz'haragoth" file="Bosses/gaz'haragoth.xml" />
	<monster name="General Murius" file="Bosses/general_murius.xml" />
	<monster name="Ghazbaran" file="Bosses/ghazbaran.xml" />
	<monster name="Glitterscale" file="Bosses/glitterscale.xml" />
	<monster name="Gnomevil" file="Bosses/gnomevil.xml" />
	<monster name="Golgordan" file="Bosses/golgordan.xml" />
	<monster name="Grand Mother Foulscale" file="Bosses/grand_mother_foulscale.xml" />
	<monster name="Groam" file="Bosses/groam.xml" />
	<monster name="Grorlam" file="Bosses/grorlam.xml" />
	<monster name="Hairman the Huge" file="Bosses/hairman_the_huge.xml" />
	<monster name="Haunter" file="Bosses/haunter.xml" />
	<monster name="Hellgorak" file="Bosses/hellgorak.xml" />
	<monster name="Heoni" file="Bosses/heoni.xml" />
	<monster name="Hide" file="Bosses/hide.xml" />
	<monster name="Horestis" file="Bosses/horestis.xml" />
	<monster name="Incineron" file="Bosses/incineron.xml" />
	<monster name="Infernatil" file="Bosses/infernatil.xml" />
	<monster name="Inky" file="Bosses/inky.xml" />
	<monster name="Jaul" file="Bosses/jaul.xml" />
	<monster name="Koshei The Deathless" file="Bosses/koshei_the_deathless.xml" />
	<monster name="Kraknaknork's Demon" file="Bosses/kraknaknork's_demon.xml" />
	<monster name="Kraknaknork" file="Bosses/kraknaknork.xml" />
	<monster name="Latrivan" file="Bosses/latrivan.xml" />
	<monster name="Lethal Lissy" file="Bosses/lethal_lissy.xml" />
	<monster name="Leviathan" file="Bosses/leviathan.xml" />
	<monster name="Lizard Abomination" file="Bosses/lizard_abomination.xml" />
	<monster name="Lord of the Elements" file="Bosses/lord_of_the_elements.xml" />
	<monster name="Mad Mage" file="Bosses/mad_mage.xml" />
	<monster name="Mad Technomancer" file="Bosses/mad_technomancer.xml" />
	<monster name="Madareth" file="Bosses/madareth.xml" />
	<monster name="Man In The Cave" file="Bosses/man_in_the_cave.xml" />
	<monster name="Massacre" file="Bosses/massacre.xml" />
	<monster name="Mawhawk" file="Bosses/mawhawk.xml" />
	<monster name="Menace" file="Bosses/menace.xml" />
	<monster name="Mephiles" file="Bosses/mephiles.xml" />
	<monster name="Minishabaal" file="Bosses/minishabaal.xml" />
	<monster name="Monstor" file="Bosses/monstor.xml" />
	<monster name="Morgaroth" file="Bosses/morgaroth.xml" />
	<monster name="Morik the Gladiator" file="Bosses/morik_the_gladiator.xml" />
	<monster name="Mr. Punish" file="Bosses/mr._punish.xml" />
	<monster name="Munster" file="Bosses/munster.xml" />
	<monster name="Necropharus" file="Bosses/necropharus.xml" />
	<monster name="Obujos" file="Bosses/obujos.xml" />
	<monster name="Orshabaal" file="Bosses/orshabaal.xml" />
	<monster name="Pythius The Rotten" file="Bosses/pythius_the_rotten.xml" />
	<monster name="Raging Mage" file="Bosses/raging_mage.xml" />
	<monster name="Rocko" file="Bosses/rocko.xml" />
	<monster name="Ron the Ripper" file="Bosses/ron_the_ripper.xml" />
	<monster name="Rottie the Rotworm" file="Bosses/rottie_the_rotworm.xml" />
	<monster name="Rotworm Queen" file="Bosses/rotworm_queen.xml" />
	<monster name="Scorn of the Emperor" file="Bosses/scorn_of_the_emperor.xml" />
	<monster name="Shardhead" file="Bosses/shardhead.xml" />
	<monster name="Sharptooth" file="Bosses/sharptooth.xml" />
	<monster name="Sir Valorcrest" file="Bosses/sir_valorcrest.xml" />
	<monster name="Snake God Essence" file="Bosses/snake_god_essence.xml" />
	<monster name="Snake Thing" file="Bosses/snake_thing.xml" />
	<monster name="Spider Queen" file="Bosses/spider_queen.xml" />
	<monster name="Spite of the Emperor" file="Bosses/spite_of_the_emperor.xml" />
	<monster name="Splasher" file="Bosses/splasher.xml" />
	<monster name="Stonecracker" file="Bosses/stonecracker.xml" />
	<monster name="Tanjis" file="Bosses/tanjis.xml" />
	<monster name="Terofar" file="Bosses/terofar.xml" />
	<monster name="The Abomination" file="Bosses/the_abomination.xml" />
	<monster name="The Axeorcist" file="Bosses/the_axeorcist.xml" />
	<monster name="The Blightfather" file="Bosses/the_blightfather.xml" />
	<monster name="The Bloodtusk" file="Bosses/the_bloodtusk.xml" />
	<monster name="The Bloodweb" file="Bosses/the_bloodweb.xml" />
	<monster name="The Collector" file="Bosses/the_collector.xml" />
	<monster name="The Count" file="Bosses/the_count.xml" />
	<monster name="The Dreadorian" file="Bosses/the_dreadorian.xml" />
	<monster name="The Evil Eye" file="Bosses/the_evil_eye.xml" />
	<monster name="The Frog Prince" file="Bosses/the_frog_prince.xml" />
	<monster name="The Handmaiden" file="Bosses/the_handmaiden.xml" />
	<monster name="The Horned Fox" file="Bosses/the_horned_fox.xml" />
	<monster name="The Imperor" file="Bosses/the_imperor.xml" />
	<monster name="The Many" file="Bosses/the_many.xml" />
	<monster name="The Noxious Spawn" file="Bosses/the_noxious_spawn.xml" />
	<monster name="The Old Widow" file="Bosses/the_old_widow.xml" />
	<monster name="The Pale Count" file="Bosses/the_pale_count.xml" />
	<monster name="The Plasmother" file="Bosses/the_plasmother.xml" />
	<monster name="The Snapper" file="Bosses/the_snapper.xml" />
	<monster name="Thul" file="Bosses/thul.xml" />
	<monster name="Tiquandas Revenge" file="Bosses/tiquandas_revenge.xml" />
	<monster name="Tirecz" file="Bosses/tirecz.xml" />
	<monster name="Tremorak" file="Bosses/tremorak.xml" />
	<monster name="Ungreez" file="Bosses/ungreez.xml" />
	<monster name="Ushuriel" file="Bosses/ushuriel.xml" />
	<monster name="Verminor" file="Bosses/verminor.xml" />
	<monster name="Versperoth" file="Bosses/versperoth.xml" />
	<monster name="Warlord Ruzad" file="Bosses/warlord_ruzad.xml" />
	<monster name="Wrath of the Emperor" file="Bosses/wrath_of_the_emperor.xml" />
	<monster name="Xenia" file="Bosses/xenia.xml" />
	<monster name="Yaga The Crone" file="Bosses/yaga_the_crone.xml" />
	<monster name="Yakchal" file="Bosses/yakchal.xml" />
	<monster name="Zavarash" file="Bosses/zavarash.xml" />
	<monster name="Zevelon Duskbringer" file="Bosses/zevelon_duskbringer.xml" />
	<monster name="Zomba" file="Bosses/zomba.xml" />
	<monster name="Zoralurk" file="Bosses/zoralurk.xml" />
	<monster name="Zugurosh" file="Bosses/zugurosh.xml" />
	<monster name="Zulazza the Corruptor" file="Bosses/zulazza_the_corruptor.xml" />

	<!-- Canines -->
	<monster name="Crystal Wolf" file="Canines/crystal_wolf.xml" />
	<monster name="Dog" file="Canines/dog.xml" />
	<monster name="Hot Dog" file="Canines/hot_dog.xml" />
	<monster name="Husky" file="Canines/husky.xml" />
	<monster name="Poodle" file="Canines/poodle.xml" />
	<monster name="Starving Wolf" file="Canines/starving_wolf.xml" />
	<monster name="Thornfire Wolf" file="Canines/thornfire_wolf.xml" />
	<monster name="War wolf" file="Canines/war_wolf.xml" />
	<monster name="Werewolf" file="Canines/werewolf.xml" />
	<monster name="Wild Dog" file="Canines/wild_dog.xml" />
	<monster name="Winter wolf" file="Canines/winter_wolf.xml" />
	<monster name="Wolf" file="Canines/wolf.xml" />
	<monster name="Gnarlhound" file="Canines/gnarlhound.xml" />

	<!-- Chakoyas -->
	<monster name="Chakoya Toolshaper" file="Chakoyas/chakoya_toolshaper.xml" />
	<monster name="Chakoya Tribewarden" file="Chakoyas/chakoya_tribewarden.xml" />
	<monster name="Chakoya Windcaller" file="Chakoyas/chakoya_windcaller.xml" />

	<!-- Cnidarians -->
	<monster name="Jellyfish" file="Cnidarians/jellyfish.xml" />

	<!-- Corym -->
	<monster name="Corym Charlatan" file="Corym/corym_charlatan.xml" />
	<monster name="Corym Skirmisher" file="Corym/corym_skirmisher.xml" />
	<monster name="Corym Vanguard" file="Corym/corym_vanguard.xml" />
	<monster name="Little Corym Charlatan" file="Corym/little_corym_charlatan.xml" />

	<!-- Crustaceans -->
	<monster name="Blood Crab" file="Crustaceans/blood_crab.xml" />
	<monster name="Blood Crab Underwater" file="Crustaceans/blood_crab_underwater.xml" />
	<monster name="Crab" file="Crustaceans/crab.xml" />
	<monster name="Crustacea Gigantica" file="Crustaceans/crustacea_gigantica.xml" />

	<!-- Cryo-Elementals -->
	<monster name="Ice Golem" file="Cryo-Elementals/ice_golem.xml" />

	<!-- Deeplings -->
	<monster name="Deepling Brawler" file="Deeplings/deepling_brawler.xml" />
	<monster name="Deepling Elite" file="Deeplings/deepling_elite.xml" />
	<monster name="Deepling Guard" file="Deeplings/deepling_guard.xml" />
	<monster name="Deepling Master Librarian" file="Deeplings/deepling_master_librarian.xml" />
	<monster name="Deepling Scout" file="Deeplings/deepling_scout.xml" />
	<monster name="Deepling Spellsinger" file="Deeplings/deepling_spellsinger.xml" />
	<monster name="Deepling Tyrant" file="Deeplings/deepling_tyrant.xml" />
	<monster name="Deepling Warrior" file="Deeplings/deepling_warrior.xml" />
	<monster name="Deepling worker" file="Deeplings/deepling_worker.xml" />

	<!-- Demons -->
	<monster name="Askarak Demon" file="Demons/askarak_demon.xml" />
	<monster name="Askarak Lord" file="Demons/askarak_lord.xml" />
	<monster name="Askarak Prince" file="Demons/askarak_prince.xml" />
	<monster name="Dark Torturer" file="Demons/dark_torturer.xml" />
	<monster name="Demon" file="Demons/demon.xml" />
	<monster name="Destroyer" file="Demons/destroyer.xml" />
	<monster name="Diabolic Imp" file="Demons/diabolic_imp.xml" />
	<monster name="Fire Devil" file="Demons/fire_devil.xml" />
	<monster name="Gozzler" file="Demons/gozzler.xml" />
	<monster name="Grave Guard" file="Demons/grave_guard.xml" />
	<monster name="Gravedigger" file="Demons/gravedigger.xml" />
	<monster name="Hand of Cursed Fate" file="Demons/hand_of_cursed_fate.xml" />
	<monster name="Hellhound" file="Demons/hellhound.xml" />
	<monster name="Hellspawn" file="Demons/hellspawn.xml" />
	<monster name="Juggernaut" file="Demons/juggernaut.xml" />
	<monster name="Nightmare Scion" file="Demons/nightmare_scion.xml" />
	<monster name="Nightmare" file="Demons/nightmare.xml" />
	<monster name="Nightstalker" file="Demons/nightstalker.xml" />
	<monster name="Plaguesmith" file="Demons/plaguesmith.xml" />
	<monster name="Rift Brood" file="Demons/rift_brood.xml" />
	<monster name="Rift Scythe" file="Demons/rift_scythe.xml" />
	<monster name="Shaburak Demon" file="Demons/shaburak_demon.xml" />
	<monster name="Shaburak Lord" file="Demons/shaburak_lord.xml" />
	<monster name="Shaburak Prince" file="Demons/shaburak_prince.xml" />
	<monster name="Yielothax" file="Demons/yielothax.xml" />

	<!-- Djinn -->
	<monster name="Blue Djinn" file="Djinn/blue_djinn.xml" />
	<monster name="Efreet" file="Djinn/efreet.xml" />
	<monster name="Green Djinn" file="Djinn/green_djinn.xml" />
	<monster name="Marid" file="Djinn/marid.xml" />

	<!-- Dragons -->
	<monster name="Dragon Lord" file="Dragons/dragon_lord.xml" />
	<monster name="Dragon Lord Hatchling" file="Dragons/dragon_lord_hatchling.xml" />
	<monster name="Dragon" file="Dragons/dragon.xml" />
	<monster name="Dragonling" file="Dragons/dragonling.xml" />
	<monster name="Dragon Hatchling" file="Dragons/dragon_hatchling.xml" />
	<monster name="Elder Wyrm" file="Dragons/elder_wyrm.xml" />
	<monster name="Frost Dragon" file="Dragons/frost_dragon.xml" />
	<monster name="Frost Dragon Hatchling" file="Dragons/frost_dragon_hatchling.xml" />
	<monster name="Undead Dragon" file="Dragons/undead_dragon.xml" />
	<monster name="Wyrm" file="Dragons/wyrm.xml" />
	<monster name="Ghastly Dragon" file="Dragons/ghastly_dragon.xml" />
	<monster name="Draptor" file="Dragons/draptor.xml" />

	<!-- Dreamhaunters -->
	<monster name="Bad Dream" file="Dreamhaunters/bad_dream.xml" />
	<monster name="Choking Fear" file="Dreamhaunters/choking_fear.xml" />
	<monster name="Demon Outcast" file="Dreamhaunters/demon_outcast.xml" />
	<monster name="Feversleep" file="Dreamhaunters/feversleep.xml" />
	<monster name="Frazzlemaw" file="Dreamhaunters/frazzlemaw.xml" />
	<monster name="Guzzlemaw" file="Dreamhaunters/guzzlemaw.xml" />
	<monster name="Minion of Gaz'haragoth" file="Dreamhaunters/minion_of_gaz'haragoth.xml" />
	<monster name="Nightmare of Gaz'haragoth" file="Dreamhaunters/nightmare_of_gaz'haragoth.xml" />
	<monster name="Retching Horror" file="Dreamhaunters/retching_horror.xml" />
	<monster name="Shiversleep" file="Dreamhaunters/shiversleep.xml" />
	<monster name="Shock Head" file="Dreamhaunters/shock_head.xml" />
	<monster name="Sight of Surrender" file="Dreamhaunters/sight_of_surrender.xml" />
	<monster name="Silencer" file="Dreamhaunters/silencer.xml" />
	<monster name="Terrorsleep" file="Dreamhaunters/terrorsleep.xml" />

	<!-- Dwarves -->
	<monster name="Dwarf Geomancer" file="Dwarves/dwarf_geomancer.xml" />
	<monster name="Dwarf Guard" file="Dwarves/dwarf_guard.xml" />
	<monster name="Dwarf Miner" file="Dwarves/dwarf_miner.xml" />
	<monster name="Dwarf Soldier" file="Dwarves/dwarf_soldier.xml" />
	<monster name="Dwarf" file="Dwarves/dwarf.xml" />
	<monster name="Enslaved Dwarf" file="Dwarves/enslaved_dwarf.xml" />
	<monster name="Lost Basher" file="Dwarves/lost_basher.xml" />
	<monster name="Lost Berserker" file="Dwarves/lost_berserker.xml" />
	<monster name="Lost Husher" file="Dwarves/lost_husher.xml" />
	<monster name="Lost Thrower" file="Dwarves/lost_thrower.xml" />

	<!-- Dworcs -->
	<monster name="Dworc Fleshhunter" file="Dworcs/dworc_fleshhunter.xml" />
	<monster name="Dworc Venomsniper" file="Dworcs/dworc_venomsniper.xml" />
	<monster name="Dworc Voodoomaster" file="Dworcs/dworc_voodoomaster.xml" />

	<!-- Event_Creatures -->
	<monster name="Bane Bringer" file="Event_Creatures/bane_bringer.xml" />
	<monster name="Essence of Darkness" file="Event_Creatures/essence_of_darkness.xml" />
	<monster name="Grynch Clan Goblin" file="Event_Creatures/grynch_clan_goblin.xml" />
	<monster name="Hacker" file="Event_Creatures/hacker.xml" />
	<monster name="Herald of Gloom" file="Event_Creatures/herald_of_gloom.xml" />
	<monster name="Midnight Spawn" file="Event_Creatures/midnight_spawn.xml" />
	<monster name="Primitive" file="Event_Creatures/primitive.xml" />
	<monster name="Shadow Hound" file="Event_Creatures/shadow_hound.xml" />
	<monster name="Spectral Scum" file="Event_Creatures/spectral_scum.xml" />
	<monster name="The Halloween Hare" file="Event_Creatures/the_halloween_hare.xml" />
	<monster name="Undead Minion" file="Event_Creatures/undead_minion.xml" />

	<!-- Elves -->
	<monster name="Elf" file="Elves/elf.xml" />
	<monster name="Elf Arcanist" file="Elves/elf_arcanist.xml" />
	<monster name="Elf Scout" file="Elves/elf_scout.xml" />
	<monster name="Firestarter" file="Elves/firestarter.xml" />

	<!-- Electro-Elementals -->
	<monster name="Charged Energy Elemental" file="Electro-Elementals/charged_energy_elemental.xml" />
	<monster name="Energy Elemental" file="Electro-Elementals/energy_elemental.xml" />
	<monster name="Massive Energy Elemental" file="Electro-Elementals/massive_energy_elemental.xml" />
	<monster name="Overcharged Energy Element" file="Electro-Elementals/overcharged_energy_element.xml" />

	<!-- Elemental_Lords -->
	<monster name="Earth Overlord" file="Elemental_Lords/earth_overlord.xml" />
	<monster name="Energy Overlord" file="Elemental_Lords/energy_overlord.xml" />
	<monster name="Fire Overlord" file="Elemental_Lords/fire_overlord.xml" />
	<monster name="Ice Overlord" file="Elemental_Lords/ice_overlord.xml" />

	<!-- Felines -->
	<monster name="Cat" file="Felines/cat.xml" />
	<monster name="Lion" file="Felines/lion.xml" />
	<monster name="Tiger" file="Felines/tiger.xml" />
	<monster name="Midnight Panther" file="Felines/midnight_panther.xml" />

	<!-- Fish -->
	<monster name="Fish" file="Fish/fish.xml" />
	<monster name="Manta Ray" file="Fish/manta_ray.xml" />
	<monster name="Northern Pike" file="Fish/northern_pike.xml" />
	<monster name="Shark" file="Fish/shark.xml" />

	<!-- Frogs -->
	<monster name="Azure Frog" file="Frogs/azure_frog.xml" />
	<monster name="Bog Frog" file="Frogs/bog_frog.xml" />
	<monster name="Infernal Frog" file="Frogs/infernal_frog.xml" />
	<monster name="Coral Frog" file="Frogs/coral_frog.xml" />
	<monster name="Crimson Frog" file="Frogs/crimson_frog.xml" />
	<monster name="Deathspawn" file="Frogs/deathspawn.xml" />
	<monster name="Filth Toad" file="Frogs/filth_toad.xml" />
	<monster name="Green Frog" file="Frogs/green_frog.xml" />
	<monster name="Orchid Frog" file="Frogs/orchid_frog.xml" />
	<monster name="Toad" file="Frogs/toad.xml" />

	<!-- Glires -->
	<monster name="Cave Rat" file="Glires/cave_rat.xml" />
	<monster name="Rabbit" file="Glires/rabbit.xml" />
	<monster name="Rat" file="Glires/rat.xml" />
	<monster name="Silver Rabbit" file="Glires/silver_rabbit.xml" />
	<monster name="Squirrel" file="Glires/squirrel.xml" />
	<monster name="Killer Rabbit" file="Glires/killer_rabbit.xml" />

	<!-- Geo-Elementals -->
	<monster name="Armadile" file="Geo-Elementals/armadile.xml" />
	<monster name="Clay Guardian" file="Geo-Elementals/clay_guardian.xml" />
	<monster name="Cliff Strider" file="Geo-Elementals/cliff_strider.xml" />
	<monster name="Crystalcrusher" file="Geo-Elementals/crystalcrusher.xml" />
	<monster name="Damaged Crystal Golem" file="Geo-Elementals/damaged_crystal_golem.xml" />
	<monster name="Damaged Worker Golem" file="Geo-Elementals/damaged_worker_golem.xml" />
	<monster name="Diamond Servant" file="Geo-Elementals/diamond_servant.xml" />
	<monster name="Earth Elemental" file="Geo-Elementals/earth_elemental.xml" />
	<monster name="Enraged Crystal Golem" file="Geo-Elementals/enraged_crystal_golem.xml" />
	<monster name="Eternal Guardian" file="Geo-Elementals/eternal_guardian.xml" />
	<monster name="Forest Fury" file="Geo-Elementals/forest_fury.xml" />
	<monster name="Gargoyle" file="Geo-Elementals/gargoyle.xml" />
	<monster name="Golden Servant" file="Geo-Elementals/golden_servant.xml" />
	<monster name="Iron Servant" file="Geo-Elementals/iron_servant.xml" />
	<monster name="Ironblight" file="Geo-Elementals/ironblight.xml" />
	<monster name="Jagged Earth Elemental" file="Geo-Elementals/jagged_earth_elemental.xml" />
	<monster name="Massive Earth Elemental" file="Geo-Elementals/massive_earth_elemental.xml" />
	<monster name="Medusa" file="Geo-Elementals/medusa.xml" />
	<monster name="Muddy Earth Elemental" file="Geo-Elementals/muddy_earth_elemental.xml" />
	<monster name="Stone Devourer" file="Geo-Elementals/stone_devourer.xml" />
	<monster name="Stone Golem" file="Geo-Elementals/stone_golem.xml" />
	<monster name="Vulcongra" file="Geo-Elementals/vulcongra.xml" />
	<monster name="War Golem" file="Geo-Elementals/war_golem.xml" />
	<monster name="Worker Golem" file="Geo-Elementals/worker_golem.xml" />

	<!-- Ghosts -->
	<monster name="Ghost" file="Ghosts/ghost.xml" />
	<monster name="Phantasm Summon" file="Ghosts/phantasm_summon.xml" />
	<monster name="Souleater" file="Ghosts/souleater.xml" />
	<monster name="Phantasm" file="Ghosts/phantasm.xml" />
	<monster name="Spectre" file="Ghosts/spectre.xml" />
	<monster name="Tarnished Spirit" file="Ghosts/tarnished_spirit.xml" />
	<monster name="Tormented Ghost" file="Ghosts/tormented_ghost.xml" />
	<monster name="White Shade" file="Ghosts/white_shade.xml" />
	<monster name="Wisp" file="Ghosts/wisp.xml" />

	<!-- Giants -->
	<monster name="Behemoth" file="Giants/behemoth.xml" />
	<monster name="Cyclops" file="Giants/cyclops.xml" />
	<monster name="Cyclops Drone" file="Giants/cyclops_drone.xml" />
	<monster name="Cyclops Smith" file="Giants/cyclops_smith.xml" />
	<monster name="Frost Giant" file="Giants/frost_giant.xml" />
	<monster name="Frost Giantess" file="Giants/frost_giantess.xml" />

	<!-- Goblins -->
	<monster name="Goblin" file="Goblins/goblin.xml" />
	<monster name="Goblin Assassin" file="Goblins/goblin_assassin.xml" />
	<monster name="Goblin Leader" file="Goblins/goblin_leader.xml" />
	<monster name="Goblin Scavenger" file="Goblins/goblin_scavenger.xml" />

	<!-- Hyaenids -->
	<monster name="Ghoulish Hyaena" file="Hyaenids/ghoulish_hyaena.xml" />
	<monster name="Hyaena" file="Hyaenids/hyaena.xml" />

	<!-- Hydro-Elementals -->
	<monster name="Massive Water Elemental" file="Hydro-Elementals/massive_water_elemental.xml" />
	<monster name="Roaring Water Elemental" file="Hydro-Elementals/roaring_water_elemental.xml" />
	<monster name="Slick Water Elemental" file="Hydro-Elementals/slick_water_elemental.xml" />
	<monster name="Water Elemental" file="Hydro-Elementals/water_elemental.xml" />

	<!-- Insects -->
	<monster name="Ancient Scarab" file="Insects/ancient_scarab.xml" />
	<monster name="Blue Butterfly" file="Insects/blue_butterfly.xml" />
	<monster name="Brimstone Bug" file="Insects/brimstone_bug.xml" />
	<monster name="Bug" file="Insects/bug.xml" />
	<monster name="Cockroach" file="Insects/cockroach.xml" />
	<monster name="Emerald Damselfly" file="Insects/emerald_damselfly.xml" />
	<monster name="Hive Overseer" file="Insects/hive_overseer.xml" />
	<monster name="Insect Swarm" file="Insects/insect_swarm.xml" />
	<monster name="Insectoid Scout" file="Insects/insectoid_scout.xml" />
	<monster name="Insectoid Worker" file="Insects/insectoid_worker.xml" />
	<monster name="Kollos" file="Insects/kollos.xml" />
	<monster name="Lady Bug" file="Insects/ladybug.xml" />
	<monster name="Lancer Beetle" file="Insects/lancer_beetle.xml" />
	<monster name="Larva" file="Insects/larva.xml" />
	<monster name="Lesser Swarmer" file="Insects/lesser_swarmer.xml" />
	<monster name="Parasite" file="Insects/parasite.xml" />
	<monster name="Purple Butterfly" file="Insects/purple_butterfly.xml" />
	<monster name="Red Butterfly" file="Insects/red_butterfly.xml" />
	<monster name="Sandcrawler" file="Insects/sandcrawler.xml" />
	<monster name="Scarab" file="Insects/scarab.xml" />
	<monster name="Spidris Elite" file="Insects/spidris_elite.xml" />
	<monster name="Spidris" file="Insects/spidris.xml" />
	<monster name="Spitter" file="Insects/spitter.xml" />
	<monster name="Swarmer Hatchling" file="Insects/swarmer_hatchling.xml" />
	<monster name="Swarmer" file="Insects/swarmer.xml" />
	<monster name="Terramite" file="Insects/terramite.xml" />
	<monster name="Wasp" file="Insects/wasp.xml" />
	<monster name="Waspoid" file="Insects/waspoid.xml" />
	<monster name="Yellow Butterfly" file="Insects/yellow_butterfly.xml" />

	<!-- Lizards -->
	<monster name="Draken Abomination" file="Lizards/draken_abomination.xml" />
	<monster name="Draken Elite" file="Lizards/draken_elite.xml" />
	<monster name="Draken Spellweaver" file="Lizards/draken_spellweaver.xml" />
	<monster name="Draken Warmaster" file="Lizards/draken_warmaster.xml" />
	<monster name="Lizard Chosen" file="Lizards/lizard_chosen.xml" />
	<monster name="Lizard Dragon Priest" file="Lizards/lizard_dragon_priest.xml" />
	<monster name="Lizard High Guard" file="Lizards/lizard_high_guard.xml" />
	<monster name="Lizard Legionnaire" file="Lizards/lizard_legionnaire.xml" />
	<monster name="Lizard Magistratus" file="Lizards/lizard_magistratus.xml" />
	<monster name="Lizard Noble" file="Lizards/lizard_noble.xml" />
	<monster name="Lizard Sentinel" file="Lizards/lizard_sentinel.xml" />
	<monster name="Lizard Snakecharmer" file="Lizards/lizard_snakecharmer.xml" />
	<monster name="Lizard Templar" file="Lizards/lizard_templar.xml" />
	<monster name="Lizard Zaogun" file="Lizards/lizard_zaogun.xml" />
	<monster name="Wyvern" file="Lizards/wyvern.xml" />

	<!-- Minotaurs -->
	<monster name="Minotaur Archer" file="Minotaurs/minotaur_archer.xml" />
	<monster name="Minotaur Guard" file="Minotaurs/minotaur_guard.xml" />
	<monster name="Minotaur Mage" file="Minotaurs/minotaur_mage.xml" />
	<monster name="Minotaur" file="Minotaurs/minotaur.xml" />

	<!-- Misc -->
	<!-- Misc Mammals -->
<<<<<<< HEAD
	<monster name="Badger" file="Misc/Misc Mammals/badger.xml" />
	<monster name="Ghoulish Hyaena" file="Misc/Misc Mammals/ghoulish_hyaena.xml" />
	<monster name="Hyaena" file="Misc/Misc Mammals/hyaena.xml" />
	<monster name="Skunk" file="Misc/Misc Mammals/skunk.xml" />
=======
	<monster name="Bat" file="Misc/Misc Mammals/bat.xml" />
>>>>>>> f3c57315
	<monster name="Water Buffalo" file="Misc/Misc Mammals/water_buffalo.xml" />

	<!-- Misc Mounts -->
	<monster name="Donkey" file="Misc/Misc Mounts/donkey.xml" />
	<monster name="Modified Gnarlhound" file="Misc/Misc Mounts/modified_gnarlhound.xml" />

	<!-- Misc Reptiles -->
	<monster name="Crocodile" file="Misc/Misc Reptiles/crocodile.xml" />
	<monster name="Hydra" file="Misc/Misc Reptiles/hydra.xml" />
	<monster name="Killer Caiman" file="Misc/Misc Reptiles/killer_caiman.xml" />
	<monster name="Thornback Tortoise" file="Misc/Misc Reptiles/thornback_tortoise.xml" />
	<monster name="Tortoise" file="Misc/Misc Reptiles/tortoise.xml" />

	<!-- Mollusks -->
	<monster name="Calamary" file="Mollusks/calamary.xml" />
	<monster name="Slug" file="Mollusks/slug.xml" />

	<!-- Monks -->
	<monster name="Dark Monk" file="Monks/dark_monk.xml" />
	<monster name="Monk" file="Monks/monk.xml" />

	<!-- Mustelids -->
	<monster name="Badger" file="Mustelids/badger.xml" />
	<monster name="Skunk" file="Mustelids/skunk.xml" />

	<!-- Mutated -->
	<monster name="Mutated Human" file="Mutated/mutated_human.xml" />
	<monster name="Mutated Rat" file="Mutated/mutated_rat.xml" />
	<monster name="Mutated Tiger" file="Mutated/mutated_tiger.xml" />

	<!-- Myriapods -->
	<monster name="Centipede" file="Myriapods/centipede.xml" />
	<monster name="Crawler" file="Myriapods/crawler.xml" />
	<monster name="Wiggler" file="Myriapods/wiggler.xml" />

	<!-- Necromancers -->
	<monster name="Blood Hand" file="Necromancers/blood_hand.xml" />
	<monster name="Blood Priest" file="Necromancers/blood_priest.xml" />
	<monster name="Necromancer" file="Necromancers/necromancer.xml" />
	<monster name="Necromancer Servant" file="Necromancers/necromancer_servant.xml" />
	<monster name="Priestess" file="Necromancers/priestess.xml" />
	<monster name="Shadow Pupil" file="Necromancers/shadow_pupil.xml" />

	<!-- Orcs -->
	<monster name="Furious Orc Berserker" file="Orcs/furious_orc_berserker.xml" />
	<monster name="Orc Berserker" file="Orcs/orc_berserker.xml" />
	<monster name="Orc Leader" file="Orcs/orc_leader.xml" />
	<monster name="Orc Rider" file="Orcs/orc_rider.xml" />
	<monster name="Orc Shaman" file="Orcs/orc_shaman.xml" />
	<monster name="Orc Spearman" file="Orcs/orc_spearman.xml" />
	<monster name="Orc Warlord" file="Orcs/orc_warlord.xml" />
	<monster name="Orc Warrior" file="Orcs/orc_warrior.xml" />
	<monster name="Orc" file="Orcs/orc.xml" />
	<monster name="Orc Marauder" file="Orcs/orc_marauder.xml" />
	<monster name="Rorc" file="Orcs/rorc.xml" />

	<!-- Outlaws -->
	<monster name="Adventurer" file="Outlaws/adventurer.xml" />
	<monster name="Angry Adventurer" file="Outlaws/angry_adventurer.xml" />
	<monster name="Assassin" file="Outlaws/assassin.xml" />
	<monster name="Bandit" file="Outlaws/bandit.xml" />
	<monster name="Black Knight" file="Outlaws/black_knight.xml" />
	<monster name="Crazed Beggar" file="Outlaws/crazed_beggar.xml" />
	<monster name="Gang Member" file="Outlaws/gang_member.xml" />
	<monster name="Gladiator" file="Outlaws/gladiator.xml" />
	<monster name="Grave Robber" file="Outlaws/grave_robber.xml" />
	<monster name="Hero" file="Outlaws/hero.xml" />
	<monster name="Hunter" file="Outlaws/hunter.xml" />
	<monster name="Nomad" file="Outlaws/nomad.xml" />
	<monster name="Poacher" file="Outlaws/poacher.xml" />
	<monster name="Smuggler" file="Outlaws/smuggler.xml" />
	<monster name="Stalker" file="Outlaws/stalker.xml" />
	<monster name="Wild Warrior" file="Outlaws/wild_warrior.xml" />
	<monster name="Feverish Citizen" file="Outlaws/feverish_citizen.xml" />
	<monster name="Crypt Defiler" file="Outlaws/crypt_defiler.xml" />

	<!-- Pharaohs -->
	<monster name="Ashmunrah" file="Pharaohs/ashmunrah.xml" />
	<monster name="Dipthrah" file="Pharaohs/dipthrah.xml" />
	<monster name="Mahrdis" file="Pharaohs/mahrdis.xml" />
	<monster name="Morguthis" file="Pharaohs/morguthis.xml" />
	<monster name="Omruc" file="Pharaohs/omruc.xml" />
	<monster name="Rahemos" file="Pharaohs/rahemos.xml" />
	<monster name="Thalas" file="Pharaohs/thalas.xml" />
	<monster name="Vashresamun" file="Pharaohs/vashresamun.xml" />

	<!-- Pirates -->
	<monster name="Pirate Buccaneer" file="Pirates/pirate_buccaneer.xml" />
	<monster name="Pirate Corsair" file="Pirates/pirate_corsair.xml" />
	<monster name="Pirate Cutthroat" file="Pirates/pirate_cutthroat.xml" />
	<monster name="Pirate Ghost" file="Pirates/pirate_ghost.xml" />
	<monster name="Pirate Marauder" file="Pirates/pirate_marauder.xml" />
	<monster name="Pirate Skeleton" file="Pirates/pirate_skeleton.xml" />

	<!-- Pyro-Elementals -->
	<monster name="Blazing Fire Elemental" file="Pyro-Elementals/blazing_fire_elemental.xml" />
	<monster name="Blistering Fire Elemental" file="Pyro-Elementals/blistering_fire_elemental.xml" />
	<monster name="Fire Elemental" file="Pyro-Elementals/fire_elemental.xml" />
	<monster name="Hellfire Fighter" file="Pyro-Elementals/hellfire_fighter.xml" />
	<monster name="Infected Weeper" file="Pyro-Elementals/infected_weeper.xml" />
	<monster name="Lava Golem" file="Pyro-Elementals/lava_golem.xml" />
	<monster name="Magma Crawler" file="Pyro-Elementals/magma_crawler.xml" />
	<monster name="Massive Fire Elemental" file="Pyro-Elementals/massive_fire_elemental.xml" />
	<monster name="Orewalker" file="Pyro-Elementals/orewalker.xml" />
	<monster name="Weeper" file="Pyro-Elementals/weeper.xml" />

	<!-- Quaras -->
	<monster name="Quara Constrictor" file="Quaras/quara_constrictor.xml" />
	<monster name="Quara Constrictor Scout" file="Quaras/quara_constrictor_scout.xml" />
	<monster name="Quara Hydromancer" file="Quaras/quara_hydromancer.xml" />
	<monster name="Quara Hydromancer Scout" file="Quaras/quara_hydromancer_scout.xml" />
	<monster name="Quara Mantassin" file="Quaras/quara_mantassin.xml" />
	<monster name="Quara Mantassin Scout" file="Quaras/quara_mantassin_scout.xml" />
	<monster name="Quara Pincher" file="Quaras/quara_pincher.xml" />
	<monster name="Quara Pincher Scout" file="Quaras/quara_pincher_scout.xml" />
	<monster name="Quara Predator" file="Quaras/quara_predator.xml" />
	<monster name="Quara Predator Scout" file="Quaras/quara_predator_scout.xml" />

	<!-- Salamanders -->
	<monster name="Salamander" file="Salamanders/salamander.xml" />

	<!-- Serpents -->
	<monster name="Cobra" file="Serpents/cobra.xml" />
	<monster name="Sea Serpent" file="Serpents/sea_serpent.xml" />
	<monster name="Serpent Spawn" file="Serpents/serpent_spawn.xml" />
	<monster name="Snake" file="Serpents/snake.xml" />
	<monster name="Young Sea Serpent" file="Serpents/young_sea_serpent.xml" />

	<!-- Shapeshifters -->
	<monster name="Demon (Goblin)" file="Shapeshifters/demon_(goblin).xml" />
	<monster name="Mimic" file="Shapeshifters/mimic.xml" />

	<!-- Skeletons -->
	<monster name="Betrayed Wraith" file="Skeletons/betrayed_wraith.xml" />
	<monster name="Bonebeast" file="Skeletons/bonebeast.xml" />
	<monster name="Bone Beast" file="Skeletons/bonebeast.xml" />
	<monster name="Demon Skeleton" file="Skeletons/demon_skeleton.xml" />
	<monster name="Dreadbeast" file="Skeletons/dreadbeast.xml" />
	<monster name="Honour Guard" file="Skeletons/honour_guard.xml" />
	<monster name="Lost Soul" file="Skeletons/lost_soul.xml" />
	<monster name="Party Skeleton" file="Skeletons/party_skeleton.xml" />
	<monster name="Skeleton" file="Skeletons/skeleton.xml" />
	<monster name="Skeleton Warrior" file="Skeletons/skeleton_warrior.xml" />
	<monster name="Undead Gladiator" file="Skeletons/undead_gladiator.xml" />
	<monster name="Undead Mine Worker" file="Skeletons/undead_mine_worker.xml" />

	<!-- Sorcerers -->
	<monster name="Dark Apprentice" file="Sorcerers/dark_apprentice.xml" />
	<monster name="Dark Magician" file="Sorcerers/dark_magician.xml" />
	<monster name="Fury" file="Sorcerers/fury.xml" />
	<monster name="Ice Witch" file="Sorcerers/ice_witch.xml" />
	<monster name="Incredibly Old Witch" file="Sorcerers/incredibly_old_witch.xml" />
	<monster name="Infernalist" file="Sorcerers/infernalist.xml" />
	<monster name="Mad Scientist" file="Sorcerers/mad_scientist.xml" />
	<monster name="Warlock" file="Sorcerers/warlock.xml" />
	<monster name="Witch" file="Sorcerers/witch.xml" />
	<monster name="Yalahari" file="Sorcerers/yalahari.xml" />

	<!-- Traps -->
	<monster name="Deathslicer" file="Traps/deathslicer.xml" />
	<monster name="Flamethrower" file="Traps/flamethrower.xml" />
	<monster name="Hive Pore" file="Traps/hive_pore.xml" />
	<monster name="Lavahole" file="Traps/lavahole.xml" />
	<monster name="Magic Pillar" file="Traps/magic_pillar.xml" />
	<monster name="Magicthrower" file="Traps/magicthrower.xml" />
	<monster name="Plaguethrower" file="Traps/plaguethrower.xml" />
	<monster name="Shredderthrower" file="Traps/shredderthrower.xml" />

	<!-- Trolls -->
	<monster name="Frost Troll" file="Trolls/frost_troll.xml" />
	<monster name="Furious Troll" file="Trolls/furious_troll.xml" />
	<monster name="Island Troll" file="Trolls/island_troll.xml" />
	<monster name="Swamp Troll" file="Trolls/swamp_troll.xml" />
	<monster name="Troll" file="Trolls/troll.xml" />
	<monster name="Troll Champion" file="Trolls/troll_champion.xml" />
	<monster name="Troll Guard" file="Trolls/troll_guard.xml" />
	<monster name="Troll Legionnaire" file="Trolls/troll_legionnaire.xml" />
	<monster name="Young Troll" file="Trolls/young_troll.xml" />

	<!-- Undead_Humanoids -->
	<monster name="Banshee" file="Undead_Humanoids/banshee.xml" />
	<monster name="Blightwalker" file="Undead_Humanoids/blightwalker.xml" />
	<monster name="Crypt Shambler" file="Undead_Humanoids/crypt_shambler.xml" />
	<monster name="Death Priest" file="Undead_Humanoids/death_priest.xml" />
	<monster name="Elder Mummy" file="Undead_Humanoids/elder_mummy.xml" />
	<monster name="Ghoul" file="Undead_Humanoids/ghoul.xml" />
	<monster name="Grim Reaper" file="Undead_Humanoids/grim_reaper.xml" />
	<monster name="Lich" file="Undead_Humanoids/lich.xml" />
	<monster name="Mummy" file="Undead_Humanoids/mummy.xml" />
	<monster name="Zombie" file="Undead_Humanoids/zombie.xml" />
	<monster name="Undead Prospector" file="Undead_Humanoids/undead_prospector.xml" />
	<monster name="Tomb Servant" file="Undead_Humanoids/tomb_servant.xml" />

	<!-- Ungulates -->
	<monster name="Black Sheep" file="Ungulates/black_sheep.xml" />
	<monster name="Boar" file="Ungulates/boar.xml" />
	<monster name="Deer" file="Ungulates/deer.xml" />
	<monster name="Desperate White Deer" file="Ungulates/desperate_white_deer.xml" />
	<monster name="Doom Deer" file="Ungulates/doom_deer.xml" />
	<monster name="Dromedary" file="Ungulates/dromedary.xml" />
	<monster name="Elephant" file="Ungulates/elephant.xml" />
	<monster name="Enraged White Deer" file="Ungulates/enraged_white_deer.xml" />
	<monster name="Evil Sheep Lord" file="Ungulates/evil_sheep_lord.xml" />
	<monster name="Evil Sheep" file="Ungulates/evil_sheep.xml" />
	<monster name="Horse" file="Ungulates/horse.xml" />
	<monster name="Horse1" file="Ungulates/horse(brown).xml" />
	<monster name="Horse2" file="Ungulates/horse(fire).xml" />
	<monster name="Horse3" file="Ungulates/horse(grey).xml" />
	<monster name="Mad Sheep" file="Ungulates/mad_sheep.xml" />
	<monster name="Mammoth" file="Ungulates/mammoth.xml" />
	<monster name="Mushroom Sniffer" file="Ungulates/mushroom_sniffer.xml" />
	<monster name="Pig" file="Ungulates/pig.xml" />
	<monster name="Sheep" file="Ungulates/sheep.xml" />
	<monster name="Stampor" file="Ungulates/stampor.xml" />
	<monster name="Terrified Elephant" file="Ungulates/terrified_elephant.xml" />
	<monster name="Vampire Pig" file="Ungulates/vampire_pig.xml" />
	<monster name="White Deer" file="Ungulates/white_deer.xml" />

	<!-- Vampires -->
	<monster name="Vampire" file="Vampires/vampire.xml" />
	<monster name="Vampire Bride" file="Vampires/vampire_bride.xml" />
	<monster name="Vampire Viscount" file="Vampires/vampire_viscount.xml" />

	<!-- Voodoo_Cultists -->
	<monster name="Acolyte of the Cult" file="Voodoo_Cultists/acolyte_of_the_cult.xml" />
	<monster name="Adept of the Cult" file="Voodoo_Cultists/adept_of_the_cult.xml" />
	<monster name="Enlightened of the Cult" file="Voodoo_Cultists/enlightened_of_the_cult.xml" />
	<monster name="Novice of the Cult" file="Voodoo_Cultists/novice_of_the_cult.xml" />

	<!-- Wild_Magics -->
	<monster name="Wild Fire Magic" file="Wild_Magics/wild_fire_magic.xml" />
	<monster name="Wild Fury Magic" file="Wild_Magics/wild_fury_magic.xml" />
	<monster name="Wild Nature Magic" file="Wild_Magics/wild_nature_magic.xml" />
	<monster name="Wild Water Magic" file="Wild_Magics/wild_water_magic.xml" />
</monsters><|MERGE_RESOLUTION|>--- conflicted
+++ resolved
@@ -581,14 +581,11 @@
 
 	<!-- Misc -->
 	<!-- Misc Mammals -->
-<<<<<<< HEAD
+
 	<monster name="Badger" file="Misc/Misc Mammals/badger.xml" />
 	<monster name="Ghoulish Hyaena" file="Misc/Misc Mammals/ghoulish_hyaena.xml" />
 	<monster name="Hyaena" file="Misc/Misc Mammals/hyaena.xml" />
 	<monster name="Skunk" file="Misc/Misc Mammals/skunk.xml" />
-=======
-	<monster name="Bat" file="Misc/Misc Mammals/bat.xml" />
->>>>>>> f3c57315
 	<monster name="Water Buffalo" file="Misc/Misc Mammals/water_buffalo.xml" />
 
 	<!-- Misc Mounts -->
