<<<<<<< HEAD
function onDeath(player, corpse, killer, mostDamageKiller, unjustified, mostDamageUnjustified)
=======
local deathListEnabled = true
local maxDeathRecords = 5

function onDeath(player, corpse, killer, mostDamageKiller, lastHitUnjustified, mostDamageUnjustified)
>>>>>>> 09befdca
	local playerId = player:getId()
	if nextUseStaminaTime[playerId] then
		nextUseStaminaTime[playerId] = nil
	end

	player:sendTextMessage(MESSAGE_EVENT_ADVANCE, "You are dead.")
	if not deathListEnabled then
		return
	end

	local byPlayer = 0
	local killerName
	if killer then
		if killer:isPlayer() then
			byPlayer = 1
		else
			local master = killer:getMaster()
			if master and master ~= killer and master:isPlayer() then
				killer = master
				byPlayer = 1
			end
		end
		killerName = killer:getName()
	else
		killerName = "field item"
	end

	local byPlayerMostDamage = 0
	local mostDamageKillerName
	if mostDamageKiller then
		if mostDamageKiller:isPlayer() then
			byPlayerMostDamage = 1
		else
			local master = mostDamageKiller:getMaster()
			if master and master ~= mostDamageKiller and master:isPlayer() then
				mostDamageKiller = master
				byPlayerMostDamage = 1
			end
		end
		mostDamageName = mostDamageKiller:getName()
	else
		mostDamageName = "field item"
	end

	local playerGuid = player:getGuid()
	db.query("INSERT INTO `player_deaths` (`player_id`, `time`, `level`, `killed_by`, `is_player`, `mostdamage_by`, `mostdamage_is_player`, `unjustified`, `mostdamage_unjustified`) VALUES (" .. playerGuid .. ", " .. os.time() .. ", " .. player:getLevel() .. ", " .. db.escapeString(killerName) .. ", " .. byPlayer .. ", " .. db.escapeString(mostDamageName) .. ", " .. byPlayerMostDamage .. ", " .. (unjustified and 1 or 0) .. ", " .. (mostDamageUnjustified and 1 or 0) .. ")")
	local resultId = db.storeQuery("SELECT `player_id` FROM `player_deaths` WHERE `player_id` = " .. playerGuid)

	local deathRecords = 0
	local tmpResultId = resultId
	while tmpResultId ~= false do
		tmpResultId = result.next(resultId)
		deathRecords = deathRecords + 1
	end

	if resultId ~= false then
		result.free(resultId)
	end

	local limit = deathRecords - maxDeathRecords
	if limit > 0 then
		db.asyncQuery("DELETE FROM `player_deaths` WHERE `player_id` = " .. playerGuid .. " ORDER BY `time` LIMIT " .. limit)
	end

	if byPlayer == 1 then
		local targetGuild = player:getGuild()
		targetGuild = targetGuild and targetGuild:getId() or 0
		if targetGuild ~= 0 then
			local killerGuild = killer:getGuild()
			killerGuild = killerGuild and killerGuild:getId() or 0
			if killerGuild ~= 0 and targetGuild ~= killerGuild and isInWar(playerId, killer:getId()) then
				local warId = false
				resultId = db.storeQuery("SELECT `id` FROM `guild_wars` WHERE `status` = 1 AND ((`guild1` = " .. killerGuild .. " AND `guild2` = " .. targetGuild .. ") OR (`guild1` = " .. targetGuild .. " AND `guild2` = " .. killerGuild .. "))")
				if resultId ~= false then
					warId = result.getNumber(resultId, "id")
					result.free(resultId)
				end

				if warId ~= false then
					db.asyncQuery("INSERT INTO `guildwar_kills` (`killer`, `target`, `killerguild`, `targetguild`, `time`, `warid`) VALUES (" .. db.escapeString(killerName) .. ", " .. db.escapeString(player:getName()) .. ", " .. killerGuild .. ", " .. targetGuild .. ", " .. os.time() .. ", " .. warId .. ")")
				end
			end
		end
	end
end<|MERGE_RESOLUTION|>--- conflicted
+++ resolved
@@ -1,11 +1,4 @@
-<<<<<<< HEAD
-function onDeath(player, corpse, killer, mostDamageKiller, unjustified, mostDamageUnjustified)
-=======
-local deathListEnabled = true
-local maxDeathRecords = 5
-
 function onDeath(player, corpse, killer, mostDamageKiller, lastHitUnjustified, mostDamageUnjustified)
->>>>>>> 09befdca
 	local playerId = player:getId()
 	if nextUseStaminaTime[playerId] then
 		nextUseStaminaTime[playerId] = nil
