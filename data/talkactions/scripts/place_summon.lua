function onSay(player, words, param)
	if not player:getGroup():getAccess() then
		return true
	end

	if player:getAccountType() < ACCOUNT_TYPE_GOD then
		return false
	end

	local position = player:getPosition()
	local monster = Game.createMonster(param, position)
<<<<<<< HEAD
	if monster then
		monster:setMaster(player)
=======
	if monster ~= nil then
		player:addSummon(monster)
>>>>>>> 6d48a7e3
		position:sendMagicEffect(CONST_ME_MAGIC_RED)
	else
		player:sendCancelMessage("There is not enough room.")
		position:sendMagicEffect(CONST_ME_POFF)
	end
	return false
end<|MERGE_RESOLUTION|>--- conflicted
+++ resolved
@@ -9,13 +9,8 @@
 
 	local position = player:getPosition()
 	local monster = Game.createMonster(param, position)
-<<<<<<< HEAD
 	if monster then
-		monster:setMaster(player)
-=======
-	if monster ~= nil then
 		player:addSummon(monster)
->>>>>>> 6d48a7e3
 		position:sendMagicEffect(CONST_ME_MAGIC_RED)
 	else
 		player:sendCancelMessage("There is not enough room.")
