--- conflicted
+++ resolved
@@ -102,7 +102,6 @@
 	return true
 end
 function getCount(string)
-<<<<<<< HEAD
 	local b, e = string:find("%d+")
 	if not b then
 		return -1
@@ -112,17 +111,6 @@
 		print("Warning: Casting value to 32bit to prevent crash\n" .. debug.traceback())
 	end
 	return b and e and math.min(2 ^ 32 - 1, count) or -1
-=======
-    local b, e = string:find("%d+")
-    if not b then
-        return -1
-    end
-    local count = tonumber(string:sub(b, e))
-    if count > 2 ^ 32 - 1 then
-        print("Warning: Casting value to 32bit to prevent crash\n" .. debug.traceback())
-    end
-    return b and e and math.min(2 ^ 32 - 1, count) or -1
->>>>>>> 3d7c2fe2
 end
 
 
@@ -131,7 +119,6 @@
 end
 
 function getMoneyCount(string)
-<<<<<<< HEAD
 	local b, e = string:find("%d+")
 	if not b then
 		return -1
@@ -145,21 +132,6 @@
 		return money
 	end
 	return -1
-=======
-    local b, e = string:find("%d+")
-    if not b then
-        return -1
-    end
-    local count = tonumber(string:sub(b, e))
-    if count > 2 ^ 32 - 1 then
-        print("Warning: Casting value to 32bit to prevent crash\n" .. debug.traceback())
-    end
-    local money = b and e and math.min(2 ^ 32 - 1, count) or -1
-    if isValidMoney(money) then
-        return money
-    end
-    return -1
->>>>>>> 3d7c2fe2
 end
 
 function getMoneyWeight(money)
