--- conflicted
+++ resolved
@@ -104,31 +104,6 @@
 	return b and e and tonumber(string:sub(b, e)) or -1
 end
 
-<<<<<<< HEAD
-function Player.removeTotalMoney(self, amount)
-	local moneyCount = self:getMoney()
-	local bankCount = self:getBankBalance()
-	if amount <= moneyCount then
-		self:removeMoney(amount)
-		return true
-	elseif amount <= (moneyCount + bankCount) then
-		if moneyCount ~= 0 then
-			self:removeMoney(moneyCount)
-			local remains = amount - moneyCount
-			self:setBankBalance(bankCount - remains)
-			self:sendTextMessage(MESSAGE_INFO_DESCR, ("Paid %d from inventory and %d gold from bank account. Your account balance is now %d gold."):format(moneyCount, amount - moneyCount, self:getBankBalance()))
-			return true
-		else
-			self:setBankBalance(bankCount - amount)
-			self:sendTextMessage(MESSAGE_INFO_DESCR, ("Paid %d gold from bank account. Your account balance is now %d gold."):format(amount, self:getBankBalance()))
-			return true
-		end
-	end
-	return false
-end
-
-=======
->>>>>>> bceeb9d3
 function Player.getTotalMoney(self)
 	return self:getMoney() + self:getBankBalance()
 end
