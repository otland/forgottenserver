--- conflicted
+++ resolved
@@ -24,11 +24,10 @@
 	return true
 end
 
-<<<<<<< HEAD
 local function sendCombatStats(self, msg)
 	for skillId = SPECIALSKILL_CRITICALHITCHANCE, SPECIALSKILL_MANALEECHAMOUNT do
 		msg:addU16(self:getSpecialSkill(skillId))
-		msg:addU16(0)
+		msg:addU16(0) -- base special skill
 	end
 
 	-- fatal, dodge, momentum
@@ -47,14 +46,14 @@
 	end
 
 	msg:addU16(0) -- damage reflection (flat, one value for all combat types)
-	msg:addByte(self:getBlessings()) -- blessings used
+	msg:addByte(self:getBlessings())
 	msg:addByte(8) -- blessings count
 
 	-- weapon
 	msg:addU16(0) -- base max damage
-	msg:addByte(CLIENT_COMBAT_PHYSICAL) -- base element type
+	msg:addByte(0) -- base element type
 	msg:addByte(0) -- percent damage conversion
-	msg:addByte(CLIENT_COMBAT_PHYSICAL) -- conversion element type
+	msg:addByte(0) -- conversion element type
 
 	msg:addU16(0) -- armor
 	msg:addU16(0) -- defense
@@ -71,7 +70,11 @@
 	-- item clientId
 	-- u16 duration
 
-=======
+	msg:sendToPlayer(self)
+	msg:delete()
+	return true
+end
+
 local function sendAchievements(self, msg)
 	local achievementIds = self:getAchievements()
 	msg:addU16(self:getAchievementPoints())
@@ -92,18 +95,14 @@
 		end
 	end
 
->>>>>>> 5ca0f757
 	msg:sendToPlayer(self)
 	msg:delete()
 	return true
 end
 
 local BASIC_INFO = 0x00
-<<<<<<< HEAD
 local COMBAT_STATS = 0x02
-=======
 local ACHIEVEMENTS = 0x05
->>>>>>> 5ca0f757
 
 --[[
 	local GENERAL_STATS = 0x01
@@ -119,23 +118,13 @@
 
 local handlers = {
 	[BASIC_INFO] = sendBasicInfo,
-<<<<<<< HEAD
 	[COMBAT_STATS] = sendCombatStats,
+	[ACHIEVEMENTS] = sendAchievements,
 
 	--[[
 		[GENERAL_STATS] = sendGeneralStats,
 		[RECENT_DEATHS] = sendRecentDeaths,
 		[RECENT_PVP_KILLS] = sendRecentPvpKills,
-		[ACHIEVEMENTS] = sendAchievements,
-=======
-	[ACHIEVEMENTS] = sendAchievements,
-
-	--[[
-		[GENERAL_STATS] = sendGeneralStats,
-		[COMBAT_STATS] = sendCombatStats,
-		[RECENT_DEATHS] = sendRecentDeaths,
-		[RECENT_PVP_KILLS] = sendRecentPvpKills,
->>>>>>> 5ca0f757
 		[ITEM_SUMMARY] = sendItemSummary,
 		[APPEARANCES] = sendAppearances,
 		[STORE] = sendStore,
