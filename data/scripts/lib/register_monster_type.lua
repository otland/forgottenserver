registerMonsterType = {}
setmetatable(registerMonsterType,
{
	__call =
	function(self, mtype, mask)
		for _,parse in pairs(self) do
			parse(mtype, mask)
		end
	end
})

MonsterType.register = function(self, mask)
	return registerMonsterType(self, mask)
end

registerMonsterType.description = function(mtype, mask)
	if mask.description then
		mtype:nameDescription(mask.description)
	end
end
registerMonsterType.experience = function(mtype, mask)
	if mask.experience then
		mtype:experience(mask.experience)
	end
end
registerMonsterType.skull = function(mtype, mask)
	if mask.skull then
		mtype:skull(mask.skull)
	end
end
registerMonsterType.outfit = function(mtype, mask)
	if mask.outfit then
		mtype:outfit(mask.outfit)
	end
end
registerMonsterType.maxHealth = function(mtype, mask)
	if mask.maxHealth then
		mtype:maxHealth(mask.maxHealth)
	end
end
registerMonsterType.health = function(mtype, mask)
	if mask.health then
		mtype:health(mask.health)
	end
end
registerMonsterType.runHealth = function(mtype, mask)
	if mask.runHealth then
		mtype:runHealth(mask.runHealth)
	end
end
registerMonsterType.maxSummons = function(mtype, mask)
	if mask.maxSummons then
		mtype:maxSummons(mask.maxSummons)
	end
end
registerMonsterType.race = function(mtype, mask)
	if mask.race then
		mtype:race(mask.race)
	end
end
registerMonsterType.manaCost = function(mtype, mask)
	if mask.manaCost then
		mtype:manaCost(mask.manaCost)
	end
end
registerMonsterType.speed = function(mtype, mask)
	if mask.speed then
		mtype:baseSpeed(mask.speed)
	end
end
registerMonsterType.corpse = function(mtype, mask)
	if mask.corpse then
		mtype:corpseId(mask.corpse)
	end
end
registerMonsterType.flags = function(mtype, mask)
	if mask.flags then
		if mask.flags.attackable ~= nil then
			mtype:isAttackable(mask.flags.attackable)
		end
		if mask.flags.healthHidden ~= nil then
			mtype:isHealthHidden(mask.flags.healthHidden)
		end
<<<<<<< HEAD
		if mask.flags.blockable ~= nil then
			mtype:isBlockable(mask.flags.blockable)
=======
		if mask.flags.boss ~= nil then
			mtype:isBoss(mask.flags.boss)
>>>>>>> 3612ae8f
		end
		if mask.flags.convinceable ~= nil then
			mtype:isConvinceable(mask.flags.convinceable)
		end
		if mask.flags.illusionable ~= nil then
			mtype:isIllusionable(mask.flags.illusionable)
		end
		if mask.flags.hostile ~= nil then
			mtype:isHostile(mask.flags.hostile)
		end
		if mask.flags.pushable ~= nil then
			mtype:isPushable(mask.flags.pushable)
		end
		if mask.flags.canPushItems ~= nil then
			mtype:canPushItems(mask.flags.canPushItems)
		end
		if mask.flags.canPushCreatures ~= nil then
			mtype:canPushCreatures(mask.flags.canPushCreatures)
		end
		if mask.flags.targetDistance then
			mtype:targetDistance(mask.flags.targetDistance)
		end
		if mask.flags.staticAttackChance then
			mtype:staticAttackChance(mask.flags.staticAttackChance)
		end
	end
end
registerMonsterType.light = function(mtype, mask)
	if mask.light then
		if mask.light.color then
			local color = mask.light.color
		end
		if mask.light.level then
			mtype:light(color, mask.light.level)
		end
	end
end
registerMonsterType.changeTarget = function(mtype, mask)
	if mask.changeTarget then
		if mask.changeTarget.chance then
			mtype:changeTargetChance(mask.changeTarget.chance)
		end
		if mask.changeTarget.interval then
			mtype:changeTargetSpeed(mask.changeTarget.interval)
		end
	end
end
registerMonsterType.voices = function(mtype, mask)
	if type(mask.voices) == "table" then
		local interval, chance
		if mask.voices.interval then
			interval = mask.voices.interval
		end
		if mask.voices.chance then
			chance = mask.voices.chance
		end
		for k, v in pairs(mask.voices) do
			if type(v) == "table" then
				mtype:addVoice(v.text, interval, chance, v.yell)
			end
		end
	end
end
registerMonsterType.summons = function(mtype, mask)
	if type(mask.summons) == "table" then
		for k, v in pairs(mask.summons) do
			mtype:addSummon(v.name, v.interval, v.chance)
		end
	end
end
registerMonsterType.events = function(mtype, mask)
	if type(mask.events) == "table" then
		for k, v in pairs(mask.events) do
			mtype:registerEvent(v)
		end
	end
end
registerMonsterType.loot = function(mtype, mask)
	if type(mask.loot) == "table" then
		local lootError = false
		for _, loot in pairs(mask.loot) do
			local parent = Loot()
			if not parent:setId(loot.id) then
				lootError = true
			end
			if loot.chance then
				parent:setChance(loot.chance)
			end
			if loot.maxCount then
				parent:setMaxCount(loot.maxCount)
			end
			if loot.aid or loot.actionId then
				parent:setActionId(loot.aid or loot.actionId)
			end
			if loot.subType or loot.charges then
				parent:setSubType(loot.subType or loot.charges)
			end
			if loot.text or loot.description then
				parent:setDescription(loot.text or loot.description)
			end
			if loot.child then
				for _, children in pairs(loot.child) do
					local child = Loot()
					if not child:setId(children.id) then
						lootError = true
					end
					if children.chance then
						child:setChance(children.chance)
					end
					if children.maxCount then
						child:setMaxCount(children.maxCount)
					end
					if children.aid or children.actionId then
						child:setActionId(children.aid or children.actionId)
					end
					if children.subType or children.charges then
						child:setSubType(children.subType or children.charges)
					end
					if children.text or children.description then
						child:setDescription(children.text or children.description)
					end
					parent:addChildLoot(child)
				end
			end
			mtype:addLoot(parent)
		end
		if lootError then
			print("[Warning - end] Monster: \"".. mtype:name() .. "\" loot could not correctly be load.")
		end
	end
end
registerMonsterType.elements = function(mtype, mask)
	if type(mask.elements) == "table" then
		for _, element in pairs(mask.elements) do
			if element.type and element.percent then
				mtype:addElement(element.type, element.percent)
			end
		end
	end
end
registerMonsterType.immunities = function(mtype, mask)
	if type(mask.immunities) == "table" then
		for _, immunity in pairs(mask.immunities) do
			if immunity.type and immunity.combat then
				mtype:combatImmunities(immunity.type)
			end
			if immunity.type and immunity.condition then
				mtype:conditionImmunities(immunity.type)
			end
		end
	end
end
registerMonsterType.attacks = function(mtype, mask)
	if type(mask.attacks) == "table" then
		for _, attack in pairs(mask.attacks) do
			local spell = MonsterSpell()
			if attack.name then
				if attack.name == "melee" then
					spell:setType("melee")
					if attack.attack and attack.skill then
						spell:setAttackValue(attack.attack, attack.skill)
					end
					if attack.interval then
						spell:setInterval(attack.interval)
					end
					if attack.effect then
						spell:setCombatEffect(attack.effect)
					end
					if attack.condition then
						if attack.condition.type then
							spell:setConditionType(attack.condition.type)
						end
						local startDamnage = 0
						if attack.condition.startDamage then
							startDamage = attack.condition.startDamage
						end
						if attack.condition.minDamage and attack.condition.maxDamage then
							spell:setConditionDamage(attack.condition.minDamage, attack.condition.maxDamage, startDamage)
						end
						if attack.condition.duration then
							spell:setConditionDuration(attack.condition.duration)
						end
						if attack.condition.interval then
							spell:setConditionTickInterval(attack.condition.interval)
						end
					end
				else
					spell:setType(attack.name)
					if attack.type then
						if attack.name == "combat" then
							spell:setCombatType(attack.type)
						else
							spell:setConditionType(attack.type)
						end
					end
					if attack.interval then
						spell:setInterval(attack.interval)
					end
					if attack.chance then
						spell:setChance(attack.chance)
					end
					if attack.range then
						spell:setRange(attack.range)
					end
					if attack.duration then
						spell:setConditionDuration(attack.duration)
					end
					if attack.speed then
						if type(attack.speed) ~= "table" then
							spell:setConditionSpeedChange(attack.speed)
						end
					end
					if attack.speed.min and attack.speed.max then
						spell:setConditionSpeedChange(attack.speed.min, attack.speed.max)
					end
					if attack.target then
						spell:setNeedTarget(attack.target)
					end
					if attack.length then
						spell:setCombatLength(attack.length)
					end
					if attack.spread then
						spell:setCombatSpread(attack.spread)
					end
					if attack.radius then
						spell:setCombatRadius(attack.radius)
					end
					if attack.minDamage and attack.maxDamage then
						if attack.name == "combat" then
							spell:setCombatValue(attack.minDamage, attack.maxDamage)
						else
							local startDamage = 0
							if attack.startDamage then
								startDamage = attack.startDamage
							end
							spell:setConditionDamage(attack.minDamage, attack.maxDamage, startDamage)
						end
					end
					if attack.effect then
						spell:setCombatEffect(attack.effect)
					end
					if attack.shootEffect then
						spell:setCombatShootEffect(attack.shootEffect)
					end
				end
			elseif attack.script then
				spell:setScriptName(attack.script)
				if attack.interval then
					spell:setInterval(attack.interval)
				end
				if attack.chance then
					spell:setChance(attack.chance)
				end
				if attack.minDamage and attack.maxDamage then
					spell:setCombatValue(attack.minDamage, attack.maxDamage)
				end
				if attack.target then
					spell:setNeedTarget(attack.target)
				end
			end
			mtype:addAttack(spell)
		end
	end
end
registerMonsterType.defenses = function(mtype, mask)
	if type(mask.defenses) == "table" then
		if mask.defenses.defense then
			mtype:defense(mask.defenses.defense)
		end
		if mask.defenses.armor then
			mtype:armor(mask.defenses.armor)
		end
		for _, defense in pairs(mask.defenses) do
			if type(defense) == "table" then
				local spell = MonsterSpell()
				if defense.name then
					if defense.name == "melee" then
						spell:setType("melee")
						if defense.attack and defense.skill then
							spell:setAttackValue(defense.attack, defense.skill)
						end
						if defense.interval then
							spell:setInterval(defense.interval)
						end
						if defense.effect then
							spell:setCombatEffect(defense.effect)
						end
						if defense.condition then
							if defense.condition.type then
								spell:setConditionType(defense.condition.type)
							end
							local startDamnage = 0
							if defense.condition.startDamage then
								startDamage = defense.condition.startDamage
							end
							if defense.condition.minDamage and defense.condition.maxDamage then
								spell:setConditionDamage(defense.condition.minDamage, defense.condition.maxDamage, startDamage)
							end
							if defense.condition.duration then
								spell:setConditionDuration(defense.condition.duration)
							end
							if defense.condition.interval then
								spell:setConditionTickInterval(defense.condition.interval)
							end
						end
					else
						spell:setType(defense.name)
						if defense.type then
							if defense.name == "combat" then
								spell:setCombatType(defense.type)
							else
								spell:setConditionType(defense.type)
							end
						end
						if defense.interval then
							spell:setInterval(defense.interval)
						end
						if defense.chance then
							spell:setChance(defense.chance)
						end
						if defense.range then
							spell:setRange(defense.range)
						end
						if defense.duration then
							spell:setConditionDuration(defense.duration)
						end
						if defense.speed then
							if type(defense.speed) ~= "table" then
								spell:setConditionSpeedChange(defense.speed)
							end
						end
						if defense.speed.min and defense.speed.max then
							spell:setConditionSpeedChange(defense.speed.min, defense.speed.max)
						end
						if defense.target then
							spell:setNeedTarget(defense.target)
						end
						if defense.length then
							spell:setCombatLength(defense.length)
						end
						if defense.spread then
							spell:setCombatSpread(defense.spread)
						end
						if defense.radius then
							spell:setCombatRadius(defense.radius)
						end
						if defense.minDamage and defense.maxDamage then
							if defense.name == "combat" then
								spell:setCombatValue(defense.minDamage, defense.maxDamage)
							else
								local startDamage = 0
								if defense.startDamage then
									startDamage = defense.startDamage
								end
								spell:setConditionDamage(defense.minDamage, defense.maxDamage, startDamage)
							end
						end
						if defense.effect then
							spell:setCombatEffect(defense.effect)
						end
						if defense.shootEffect then
							spell:setCombatShootEffect(defense.shootEffect)
						end
					end
				elseif defense.script then
					spell:setScriptName(defense.script)
					if defense.interval then
						spell:setInterval(defense.interval)
					end
					if defense.chance then
						spell:setChance(defense.chance)
					end
					if defense.minDamage and defense.maxDamage then
						spell:setCombatValue(defense.minDamage, defense.maxDamage)
					end
					if defense.target then
						spell:setNeedTarget(defense.target)
					end
				end
				mtype:addDefense(spell)
			end
		end
	end
end<|MERGE_RESOLUTION|>--- conflicted
+++ resolved
@@ -81,13 +81,11 @@
 		if mask.flags.healthHidden ~= nil then
 			mtype:isHealthHidden(mask.flags.healthHidden)
 		end
-<<<<<<< HEAD
 		if mask.flags.blockable ~= nil then
 			mtype:isBlockable(mask.flags.blockable)
-=======
+		end
 		if mask.flags.boss ~= nil then
 			mtype:isBoss(mask.flags.boss)
->>>>>>> 3612ae8f
 		end
 		if mask.flags.convinceable ~= nil then
 			mtype:isConvinceable(mask.flags.convinceable)
