--- conflicted
+++ resolved
@@ -125,17 +125,8 @@
 		local args, events = table.pack(...), #eventTable
 		for k, ev in pairs(eventTable) do
 			ret = {ev[1](unpack(args))}
-<<<<<<< HEAD
 			if k == events or (ret[1] and (not ret[1] or table.contains({EVENT_CALLBACK_ONAREACOMBAT, EVENT_CALLBACK_ONTARGETCOMBAT}, type) and ret[1] ~= RETURNVALUE_NOERROR)) then
 				return unpack(ret)
-			end
-
-			for k, v in pairs(auxargs[type] or {}) do
-				args[k] = ret[v]
-=======
-			if k == events or (ret[1] ~= nil and (ret[1] == false or table.contains({EVENT_CALLBACK_ONAREACOMBAT, EVENT_CALLBACK_ONTARGETCOMBAT}, type) and ret[1] ~= RETURNVALUE_NOERROR)) then
-				return unpack(ret)
->>>>>>> 809090df
 			end
 			for k, v in pairs(auxargs[type] or {}) do args[k] = ret[v] end
 		end
