--- conflicted
+++ resolved
@@ -359,8 +359,6 @@
 			{sound = "GRRRRRRRRR", text = "The noble lion majestically rejects your amulet."}
 		},
 		success = {sound = "Grrr", text = "The noble lion will now accompany you as a friend and ally."}
-<<<<<<< HEAD
-=======
 	},
 	[26194] = { -- vibrant egg
 		name = "sparkion",
@@ -369,7 +367,6 @@
 		achievement = "Vortex Tamer",
 		chance = 100,
 		success = {text = "You receive the permission to ride a sparkion."}
->>>>>>> b27a9ce6
 	}
 }
 
