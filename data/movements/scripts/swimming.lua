local condition = Condition(CONDITION_OUTFIT)
condition:setOutfit({lookType = 267})
condition:setTicks(-1)

<<<<<<< HEAD
function onStepIn(creature, item, toPosition, fromPosition)
=======
local conditions = {
	CONDITION_POISON, CONDITION_FIRE, CONDITION_ENERGY,
	CONDITION_PARALYZE, CONDITION_DRUNK, CONDITION_DROWN,
	CONDITION_FREEZING, CONDITION_DAZZLED, CONDITION_CURSED,
	CONDITION_BLEEDING
}

function onStepIn(creature, item, position, fromPosition)
>>>>>>> 52f135f8
	if not creature:isPlayer() then
		return false
	end
	for i = 1, #conditions do
		creature:removeCondition(conditions[i])
	end
	creature:addAchievementProgress("Waverider", 100000)
	creature:addCondition(condition)
	return true
end

function onStepOut(creature, item, toPosition, fromPosition)
	if not creature:isPlayer() then
		return false
	end

	creature:removeCondition(CONDITION_OUTFIT)
	return true
end<|MERGE_RESOLUTION|>--- conflicted
+++ resolved
@@ -2,9 +2,6 @@
 condition:setOutfit({lookType = 267})
 condition:setTicks(-1)
 
-<<<<<<< HEAD
-function onStepIn(creature, item, toPosition, fromPosition)
-=======
 local conditions = {
 	CONDITION_POISON, CONDITION_FIRE, CONDITION_ENERGY,
 	CONDITION_PARALYZE, CONDITION_DRUNK, CONDITION_DROWN,
@@ -12,8 +9,7 @@
 	CONDITION_BLEEDING
 }
 
-function onStepIn(creature, item, position, fromPosition)
->>>>>>> 52f135f8
+function onStepIn(creature, item, toPosition, fromPosition)
 	if not creature:isPlayer() then
 		return false
 	end
