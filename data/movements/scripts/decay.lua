--- conflicted
+++ resolved
@@ -1,12 +1,8 @@
-<<<<<<< HEAD
 function onStepIn(creature, item, toPosition, fromPosition)
-=======
-function onStepIn(creature, item, position, fromPosition)
 	if not creature:isPlayer() or creature:isInGhostMode() then
 		return true
 	end
 
->>>>>>> 52f135f8
 	item:transform(item.itemid + 1)
 	item:decay()
 	return true
