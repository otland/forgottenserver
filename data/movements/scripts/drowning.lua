local condition = Condition(CONDITION_DROWN)
condition:setParameter(CONDITION_PARAM_PERIODICDAMAGE, -20)
condition:setParameter(CONDITION_PARAM_TICKS, -1)
condition:setParameter(CONDITION_PARAM_TICKINTERVAL, 2000)

function onStepIn(creature, item, toPosition, fromPosition)
	if creature:isPlayer() then
<<<<<<< HEAD
		if math.random(1, 10) == 1 then
			toPosition:sendMagicEffect(CONST_ME_BUBBLES)
		end
=======
>>>>>>> 52f135f8
		creature:addCondition(condition)
		creature:addAchievementProgress("Deep Sea Diver", 1000000)
	end
	return true
end

<<<<<<< HEAD
function onStepOut(creature, item, toPosition, fromPosition)
	if not creature:isPlayer() then
=======
function onStepOut(creature, item, position, fromPosition)
	if creature:isPlayer() then
>>>>>>> 52f135f8
		creature:removeCondition(CONDITION_DROWN)
	end
	return true
end<|MERGE_RESOLUTION|>--- conflicted
+++ resolved
@@ -5,25 +5,14 @@
 
 function onStepIn(creature, item, toPosition, fromPosition)
 	if creature:isPlayer() then
-<<<<<<< HEAD
-		if math.random(1, 10) == 1 then
-			toPosition:sendMagicEffect(CONST_ME_BUBBLES)
-		end
-=======
->>>>>>> 52f135f8
 		creature:addCondition(condition)
 		creature:addAchievementProgress("Deep Sea Diver", 1000000)
 	end
 	return true
 end
 
-<<<<<<< HEAD
 function onStepOut(creature, item, toPosition, fromPosition)
-	if not creature:isPlayer() then
-=======
-function onStepOut(creature, item, position, fromPosition)
 	if creature:isPlayer() then
->>>>>>> 52f135f8
 		creature:removeCondition(CONDITION_DROWN)
 	end
 	return true
