<<<<<<< HEAD
function onStepOut(creature, item, toPosition, fromPosition)
	if creature:isPlayer() and creature:isInGhostMode() then
=======
function onStepOut(creature, item, position, fromPosition)
	if not creature:isPlayer() or creature:isInGhostMode() then
>>>>>>> 52f135f8
		return true
	end

	if item:getId() == 670 then
		item:transform(6594)
	else
		item:transform(item.itemid + 15)
	end
	creature:addAchievementProgress("Snowbunny", 10000)
	item:decay()
	return true
end<|MERGE_RESOLUTION|>--- conflicted
+++ resolved
@@ -1,10 +1,5 @@
-<<<<<<< HEAD
 function onStepOut(creature, item, toPosition, fromPosition)
-	if creature:isPlayer() and creature:isInGhostMode() then
-=======
-function onStepOut(creature, item, position, fromPosition)
 	if not creature:isPlayer() or creature:isInGhostMode() then
->>>>>>> 52f135f8
 		return true
 	end
 
