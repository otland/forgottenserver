<?xml version="1.0" encoding="UTF-8"?>
<groups>
	<group id="1" name="player" access="0" maxdepotitems="0" maxvipentries="0" />
	<group id="2" name="tutor" access="0" maxdepotitems="0" maxvipentries="0">
		<flags>
			<flag talkorangehelpchannel="1" />
			<flag cannotbemuted="1" />
		</flags>
	</group>
	<group id="3" name="senior tutor" access="0" maxdepotitems="0" maxvipentries="0">
		<flags>
			<flag talkorangehelpchannel="1" />
			<flag cantalkredprivate="1" />
			<flag cantalkredchannel="1" />
			<flag cannotbemuted="1" />
		</flags>
	</group>
	<group id="4" name="gamemaster" access="1" maxdepotitems="0" maxvipentries="200">
		<flags>
			<flag cannotusecombat="1" />
			<flag cannotattackplayer="1" />
			<flag cannotattackmonster="1" />
			<flag cannotbeattacked="1" />
			<flag canconvinceall="0" />
			<flag cansummonall="0" />
			<flag canillusionall="1" />
			<flag cansenseinvisibility="1" />
			<flag ignoredbymonsters="1" />
			<flag notgaininfight="1" />
			<flag hasinfinitemana="0" />
			<flag hasinfinitesoul="0" />
			<flag hasnoexhaustion="1" />
			<flag cannotusespells="1" />
			<flag cannotpickupitem="1" />
			<flag canalwayslogin="1" />
			<flag canbroadcast="1" />
			<flag canedithouses="0" />
			<flag cannotbebanned="1" />
			<flag cannotbepushed="1" />
			<flag hasinfinitecapacity="1" />
			<flag canpushallcreatures="1" />
			<flag cantalkredprivate="1" />
			<flag cantalkredchannel="1" />
			<flag talkorangehelpchannel="1" />
			<flag notgainexperience="1" />
			<flag notgainmana="1" />
			<flag notgainhealth="1" />
			<flag notgainskill="1" />
			<flag setmaxspeed="1" />
			<flag specialvip="1" />
			<flag notgenerateloot="1" />
			<flag ignoreprotectionzone="1" />
			<flag ignorespellcheck="1" />
			<flag ignoreweaponcheck="1" />
			<flag cannotbemuted="1" />
			<flag isalwayspremium="1" />
<<<<<<< HEAD
			<flag ignoresendprivatecheck="1" />
=======
			<flag ignoreyellcheck="1" />
>>>>>>> 4a49e317
		</flags>
	</group>
	<group id="5" name="community manager" access="1" maxdepotitems="0" maxvipentries="200">
		<flags>
			<flag cannotusecombat="0" />
			<flag cannotattackplayer="1" />
			<flag cannotattackmonster="0" />
			<flag cannotbeattacked="1" />
			<flag canconvinceall="1" />
			<flag cansummonall="1" />
			<flag canillusionall="1" />
			<flag cansenseinvisibility="1" />
			<flag ignoredbymonsters="1" />
			<flag notgaininfight="1" />
			<flag hasinfinitemana="1" />
			<flag hasinfinitesoul="1" />
			<flag hasnoexhaustion="1" />
			<flag cannotusespells="0" />
			<flag cannotpickupitem="0" />
			<flag canalwayslogin="1" />
			<flag canbroadcast="1" />
			<flag canedithouses="0" />
			<flag cannotbebanned="1" />
			<flag cannotbepushed="1" />
			<flag hasinfinitecapacity="1" />
			<flag canpushallcreatures="1" />
			<flag cantalkredprivate="1" />
			<flag cantalkredchannel="1" />
			<flag talkorangehelpchannel="1" />
			<flag notgainexperience="1" />
			<flag notgainmana="1" />
			<flag notgainhealth="1" />
			<flag notgainskill="1" />
			<flag setmaxspeed="1" />
			<flag specialvip="1" />
			<flag notgenerateloot="1" />
			<flag ignoreprotectionzone="1" />
			<flag ignorespellcheck="1" />
			<flag ignoreweaponcheck="1" />
			<flag cannotbemuted="1" />
			<flag isalwayspremium="1" />
<<<<<<< HEAD
			<flag ignoresendprivatecheck="1" />
=======
			<flag ignoreyellcheck="1" />
>>>>>>> 4a49e317
		</flags>
	</group>
	<group id="6" name="god" access="1" maxdepotitems="0" maxvipentries="200">
		<flags>
			<flag cannotusecombat="0" />
			<flag cannotattackplayer="1" />
			<flag cannotattackmonster="0" />
			<flag cannotbeattacked="1" />
			<flag canconvinceall="1" />
			<flag cansummonall="1" />
			<flag canillusionall="1" />
			<flag cansenseinvisibility="1" />
			<flag ignoredbymonsters="1" />
			<flag notgaininfight="1" />
			<flag hasinfinitemana="1" />
			<flag hasinfinitesoul="1" />
			<flag hasnoexhaustion="1" />
			<flag cannotusespells="0" />
			<flag cannotpickupitem="0" />
			<flag canalwayslogin="1" />
			<flag canbroadcast="1" />
			<flag canedithouses="1" />
			<flag cannotbebanned="1" />
			<flag cannotbepushed="1" />
			<flag hasinfinitecapacity="1" />
			<flag canpushallcreatures="1" />
			<flag cantalkredprivate="1" />
			<flag cantalkredchannel="1" />
			<flag talkorangehelpchannel="1" />
			<flag notgainexperience="1" />
			<flag notgainmana="1" />
			<flag notgainhealth="1" />
			<flag notgainskill="1" />
			<flag setmaxspeed="1" />
			<flag specialvip="1" />
			<flag notgenerateloot="0" />
			<flag ignoreprotectionzone="1" />
			<flag ignorespellcheck="1" />
			<flag ignoreweaponcheck="1" />
			<flag cannotbemuted="1" />
			<flag isalwayspremium="1" />
<<<<<<< HEAD
			<flag ignoresendprivatecheck="1" />
=======
			<flag ignoreyellcheck="1" />
>>>>>>> 4a49e317
		</flags>
	</group>
</groups><|MERGE_RESOLUTION|>--- conflicted
+++ resolved
@@ -54,11 +54,8 @@
 			<flag ignoreweaponcheck="1" />
 			<flag cannotbemuted="1" />
 			<flag isalwayspremium="1" />
-<<<<<<< HEAD
-			<flag ignoresendprivatecheck="1" />
-=======
 			<flag ignoreyellcheck="1" />
->>>>>>> 4a49e317
+      <flag ignoresendprivatecheck="1" />
 		</flags>
 	</group>
 	<group id="5" name="community manager" access="1" maxdepotitems="0" maxvipentries="200">
@@ -100,11 +97,8 @@
 			<flag ignoreweaponcheck="1" />
 			<flag cannotbemuted="1" />
 			<flag isalwayspremium="1" />
-<<<<<<< HEAD
-			<flag ignoresendprivatecheck="1" />
-=======
 			<flag ignoreyellcheck="1" />
->>>>>>> 4a49e317
+      <flag ignoresendprivatecheck="1" />
 		</flags>
 	</group>
 	<group id="6" name="god" access="1" maxdepotitems="0" maxvipentries="200">
@@ -146,11 +140,8 @@
 			<flag ignoreweaponcheck="1" />
 			<flag cannotbemuted="1" />
 			<flag isalwayspremium="1" />
-<<<<<<< HEAD
-			<flag ignoresendprivatecheck="1" />
-=======
 			<flag ignoreyellcheck="1" />
->>>>>>> 4a49e317
+      <flag ignoresendprivatecheck="1" />
 		</flags>
 	</group>
 </groups>