-- Rarity Animations
local rare_popup = true
local rare_effect = true
local rare_effect_id = CONST_ME_STUN

-- Custom special item drops
local jewelDrops = false -- turned off by default
local jewelChance = 2 -- 2%
local jewelCorpse = {
    [5995] = { -- Demon
        2493, -- Demon Helmet
        2494, -- Demon Armor
        2495, -- Demon Legs
        2400, -- Magic Sword
        2431, -- SCA
        2421, -- Thunder Hammer
        16112,-- Spellbook of Arcana
        8852, -- The Devileye
        8905,  -- Rainbow Shield
        2131  -- Star Amulet
    },
    [5999] = { -- Behemoth
        2503,  -- Dwarven Armor
        2504,  -- Dwarven Legs
        2502   -- Dwarven Helmet
    },
    [6332] = { -- Hellhound
        15406, -- Ornate Chest
        15414, -- Ornate Mace
        15412, -- Ornate Legs
        15644, -- Ornate Crossbow
        15407, -- Depth Lorica
        8905,  -- Rainbow Shield
        22424, -- Master Umbral Spellbook
        12644, -- Shield of Corruption
        12649, -- Blade of Corruption
        7390,  -- Justice Seeker
        7435   -- Impaler
    },
    [8955] = { -- Grim Reaper
        9778,  -- Yalahari Mask
        9776,  -- Yalahari Armor
        7429,  -- Blessed Sceptre
        14327, -- Bronze Ring
        12645  -- Elite Draken Helmet
    },
    [5984] = { -- Dragon Lord
        11118, -- Dragon Scale Boots
        2506,  -- Dragon Scale Helmet
        8886,  -- Molten Plate
    },
    [19963] = {-- Lost Basher
        2503,  -- Dwarven Armor
        2504,  -- Dwarven Legs
        2502,  -- Dwarven Helmet
    },
    [19998] = {-- Lost Thrower
        2503,  -- Dwarven Armor
        2504,  -- Dwarven Legs
        2502,  -- Dwarven Helmet
    },
    [17408] = {-- Enslaved Dwarf
        2503,  -- Dwarven Armor
        2504,  -- Dwarven Legs
        2502,  -- Dwarven Helmet
    },
    [17416] = {-- Lost Berserker
        2503,  -- Dwarven Armor
        2504,  -- Dwarven Legs
        2502,  -- Dwarven Helmet
    },
    [6320] = { -- Destroyer
        2503,  -- Dwarven Armor
        2504,  -- Dwarven Legs
        2502,  -- Dwarven Helmet
        7455,  -- Mythril Axe
        7390,  -- Justice Seeker
        8888   -- MAA
    },
    [6324] = { -- Hellfire Fighter
        18409, -- Wand of Everblazing
        8925,  -- Solar Axe
        7417,  -- Runed Sword
        8927,  -- Dark Trinity Mace
        8905,  -- Rainbow Shield
        12647, -- Snakegod's Wristguard
        8881   -- Fireborn
    },
    [6336] = { -- Juggernaut
        2522,  -- Great Shield
        21693, -- Horn
        8882,  -- Earthborn
        8930,  -- Emerald Sword
        8929,  -- Stomper
        8932,  -- The Calamity
        7405,  -- Havoc
        2415   -- Great Axe
    },
    [10524] = { -- Medusa
        8869,   -- Greenwood Coat
        2537,   -- Amazon Shield
        5803    -- Arbalest
    },
    [8951] = { -- Bog Raider
        21706, -- Goo Shell
        23528  -- Glooth Cape
    },
    [6532] = { -- Defiler
        21706  -- Goo Shell
    },
    [6061] = { -- Serpent Spawn
        12642, -- Royal Draken Mail
        12643, -- Royal Scale Robe
        8851   -- Royal Crossbow
    },
    [6012] = { -- Elf Scout
        2505   -- Elven Mail
    },
    [6011] = { -- Elf Arcanist
        2505   -- Elven Mail
    },
    [6028] = { -- Lich
        7429,  -- Blessed Sceptre
        7730   -- Blue Legs

    },
    [15354] = { -- Kollos
        8883,   -- Windborn
        16111,  -- Thorn Spitter
        15413   -- Ornate Shield
    },
    [15296] = { -- Spidris
        11374,  -- Beetle Necklace
        16111   -- Thorn Spitter
    },
    [20455] = { -- Necromancer
        6433,   -- Necromancer Shield
        7429    -- Blessed Sceptre
    },
    [9923] = { -- Hellspawn
        12607, -- Elite Draken Mail
        7390,  -- Justice Seeker
        21693, -- Horn
        7433   -- Ravenwing
    },
    [6328] = { -- Dark Torturer
        12607, -- Elite Draken Mail
        12644, -- Shield of Corruption
        12649, -- Blade of Corruption
        8924,  -- Hellforged Axe
        8927,  -- Dark Trinity Mace
        21693, -- Horn
        7453,  -- Executioner
        6391,  -- Nightmare Shield
        2415   -- Great Axe
    },
    [6048] = { -- Hydra
        2424,  -- Silver Mace
        14327, -- Bronze Ring
        11305, -- Drakinata
        7411,  -- Ornamented Axe
        7384,  -- Mystic Blade
        2508   -- Native Armor
    },
    [20527] = { -- Warlock
        2542,   -- Tempest Shield
        7410,   -- Queen's Sceptre
        2662    -- Magician Hat
    },
    [20415] = { -- Hero
        8885,   -- Divine Plate
        11302,  -- Zaoan Helmet
        7384,   -- Mystic Blade
        2424,   -- Silver Mace
        14327,  -- Bronze Ring
        2508    -- Native Armor
    }
}

function Monster:onDropLoot(corpse)
	if configManager.getNumber(configKeys.RATE_LOOT) == 0 then
		return
	end

	local player = Player(corpse:getCorpseOwner())
	local mType = self:getType()
	if not player or player:getStamina() > 840 then
		local monsterLoot = mType:getLoot()
		for i = 1, #monsterLoot do
			local item = corpse:createLootItem(monsterLoot[i])
			if not item then
				print('[Warning] DropLoot:', 'Could not add loot item to corpse.')
			end
		end

		-- Apply rarity chance to corpse contents and apply animation
		if rollRarity(corpse) > 0 then -- If a rare item was rolled, play animation
				if rare_popup then
					local spectators = Game.getSpectators(corpse:getPosition(), false, true, 7, 7, 5, 5)
					for i = 1, #spectators do
						spectators[i]:say(rare_text, TALKTYPE_MONSTER_SAY, false, spectators[i], corpse:getPosition())
					end
				end
			if rare_effect then
				corpse:getPosition():sendMagicEffect(rare_effect_id)
			end
		end
		
		if jewelDrops then
			if jewelCorpse[corpse:getId()] then
				if math.random(1,100) <= jewelChance then
					local jewelCase = corpse:addItem(6104, 1)
					if jewelCase then
						local jewelItem = jewelCase:addItem(jewelCorpse[corpse:getId()][math.random(1,#jewelCorpse[corpse:getId()])], 1)
						if rollCheck(jewelItem) then
							rollRarity(jewelItem, true) -- Force roll a rarity
						end
					end
				end
			end
		end
		
		if player then
			local text = ("Loot of %s: %s"):format(mType:getNameDescription(), corpse:getContentDescription())
			local party = player:getParty()
			if party then
				party:broadcastPartyLoot(text)
			else
				player:sendTextMessage(MESSAGE_LOOT, text)
			end
		end
	else
		local text = ("Loot of %s: nothing (due to low stamina)"):format(mType:getNameDescription())
		local party = player:getParty()
		if party then
			party:broadcastPartyLoot(text)
		else
			player:sendTextMessage(MESSAGE_LOOT, text)
		end
	end
end

function Monster:onSpawn(position, startup, artificial)
<<<<<<< HEAD
    self:registerEvent("rollHealth")
    self:registerEvent("rollMana")
   return true
=======
	return true
>>>>>>> 4931bfff
end<|MERGE_RESOLUTION|>--- conflicted
+++ resolved
@@ -205,7 +205,7 @@
 				corpse:getPosition():sendMagicEffect(rare_effect_id)
 			end
 		end
-		
+
 		if jewelDrops then
 			if jewelCorpse[corpse:getId()] then
 				if math.random(1,100) <= jewelChance then
@@ -219,7 +219,7 @@
 				end
 			end
 		end
-		
+
 		if player then
 			local text = ("Loot of %s: %s"):format(mType:getNameDescription(), corpse:getContentDescription())
 			local party = player:getParty()
@@ -241,11 +241,7 @@
 end
 
 function Monster:onSpawn(position, startup, artificial)
-<<<<<<< HEAD
     self:registerEvent("rollHealth")
     self:registerEvent("rollMana")
    return true
-=======
-	return true
->>>>>>> 4931bfff
 end