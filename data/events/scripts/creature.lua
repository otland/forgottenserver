--- conflicted
+++ resolved
@@ -35,16 +35,16 @@
 	end
 end
 
-<<<<<<< HEAD
 function Creature:onChangeZone(fromZone, toZone)
 	local onChangeZone = EventCallback.onChangeZone
 	if onChangeZone then
 		onChangeZone(self, fromZone, toZone)
-=======
+	end
+end
+
 function Creature:onUpdateStorage(key, value, oldValue, isSpawn)
 	local onUpdateStorage = EventCallback.onUpdateStorage
 	if onUpdateStorage then
 		onUpdateStorage(self, key, value, oldValue, isSpawn)
->>>>>>> a9049040
 	end
 end