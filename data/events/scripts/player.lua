--- conflicted
+++ resolved
@@ -288,7 +288,6 @@
 	return tries * configManager.getNumber(configKeys.RATE_SKILL)
 end
 
-<<<<<<< HEAD
 function Player:onWrapItem(item, position)
 	local topCylinder = item:getTopParent()
 	if not topCylinder then
@@ -322,7 +321,7 @@
 	if item then
 		item:setAttribute("wrapid", oldId)
 	end
-=======
+end
+
 function Player:onInventoryUpdate(item, slot, equip)
->>>>>>> 960a3f5b
 end