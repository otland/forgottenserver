--- conflicted
+++ resolved
@@ -277,10 +277,6 @@
 	return tries * configManager.getNumber(configKeys.RATE_SKILL)
 end
 
-<<<<<<< HEAD
-function Player:onInventoryUpdate(item, slot, equip)
-    itemAttributes(self, item, slot, equip)
-=======
 function Player:onWrapItem(item, position)
 	local topCylinder = item:getTopParent()
 	if not topCylinder then
@@ -308,5 +304,8 @@
 	if item then
 		item:setAttribute("wrapid", oldId)
 	end
->>>>>>> 4931bfff
+end
+
+function Player:onInventoryUpdate(item, slot, equip)
+    itemAttributes(self, item, slot, equip)
 end