<?xml version="1.0" encoding="UTF-8"?>
<events>
	<!-- Creature methods -->
	<event class="Creature" method="onChangeOutfit" enabled="0" />
	<event class="Creature" method="onAreaCombat" enabled="0" />
	<event class="Creature" method="onTargetCombat" enabled="0" />
	<event class="Creature" method="onHear" enabled="0" />
<<<<<<< HEAD
	<event class="Creature" method="onChangeZone" enabled="0" />
=======
	<event class="Creature" method="onUpdateStorage" enabled="1" />
>>>>>>> a9049040

	<!-- Party methods -->
	<event class="Party" method="onJoin" enabled="0" />
	<event class="Party" method="onLeave" enabled="0" />
	<event class="Party" method="onDisband" enabled="0" />
	<event class="Party" method="onShareExperience" enabled="1" />
	<event class="Party" method="onInvite" enabled="0" />
	<event class="Party" method="onRevokeInvitation" enabled="0" />
	<event class="Party" method="onPassLeadership" enabled="0" />

	<!-- Player methods -->
	<event class="Player" method="onBrowseField" enabled="0" />
	<event class="Player" method="onLook" enabled="1" />
	<event class="Player" method="onLookInBattleList" enabled="1" />
	<event class="Player" method="onLookInTrade" enabled="1" />
	<event class="Player" method="onLookInShop" enabled="1" />
	<event class="Player" method="onLookInMarket" enabled="1" />
	<event class="Player" method="onMoveItem" enabled="1" />
	<event class="Player" method="onItemMoved" enabled="0" />
	<event class="Player" method="onMoveCreature" enabled="0" />
	<event class="Player" method="onReportBug" enabled="1" />
	<event class="Player" method="onReportRuleViolation" enabled="1" />
	<event class="Player" method="onRotateItem" enabled="1" />
	<event class="Player" method="onTurn" enabled="0" />
	<event class="Player" method="onTradeRequest" enabled="0" />
	<event class="Player" method="onTradeAccept" enabled="0" />
	<event class="Player" method="onTradeCompleted" enabled="0" />
	<event class="Player" method="onPodiumRequest" enabled="1" />
	<event class="Player" method="onPodiumEdit" enabled="1" />
	<event class="Player" method="onGainExperience" enabled="1" />
	<event class="Player" method="onLoseExperience" enabled="0" />
	<event class="Player" method="onGainSkillTries" enabled="1" />
	<event class="Player" method="onWrapItem" enabled="1" />
	<event class="Player" method="onInventoryUpdate" enabled="1" />
	<event class="Player" method="onNetworkMessage" enabled="1" />

	<!-- Monster methods -->
	<event class="Monster" method="onDropLoot" enabled="1" />
	<event class="Monster" method="onSpawn" enabled="0" />
</events><|MERGE_RESOLUTION|>--- conflicted
+++ resolved
@@ -5,11 +5,8 @@
 	<event class="Creature" method="onAreaCombat" enabled="0" />
 	<event class="Creature" method="onTargetCombat" enabled="0" />
 	<event class="Creature" method="onHear" enabled="0" />
-<<<<<<< HEAD
 	<event class="Creature" method="onChangeZone" enabled="0" />
-=======
 	<event class="Creature" method="onUpdateStorage" enabled="1" />
->>>>>>> a9049040
 
 	<!-- Party methods -->
 	<event class="Party" method="onJoin" enabled="0" />
