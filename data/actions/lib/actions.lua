--- conflicted
+++ resolved
@@ -172,12 +172,8 @@
 
 		toPosition.z = toPosition.z + 1
 		tile:relocateTo(toPosition)
-<<<<<<< HEAD
 		player:addAchievementProgress("The Undertaker", 500)
-	elseif groundId == 231 then
-=======
 	elseif table.contains(sandIds, groundId) then
->>>>>>> 4931bfff
 		local randomValue = math.random(1, 100)
 		if target.actionid == 100 and randomValue <= 20 then
 			ground:transform(489)
