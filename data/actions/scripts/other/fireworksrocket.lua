function onUse(player, item, fromPosition, target, toPosition, isHotkey)
	if fromPosition.x ~= CONTAINER_POSITION then
		fromPosition:sendMagicEffect(math.random(CONST_ME_FIREWORK_YELLOW, CONST_ME_FIREWORK_BLUE))
	else
		local position = player:getPosition()
		position:sendMagicEffect(CONST_ME_FIREAREA)
		player:say("Ouch! Rather place it on the ground next time.", TALKTYPE_MONSTER_SAY)
<<<<<<< HEAD
		player:addHealth(-10)
		player:addAchievementProgress("Rocket in Pocket", 3)
=======
		doTargetCombat(0, player, COMBAT_PHYSICALDAMAGE, -10, -10, CONST_ME_EXPLOSIONAREA)
>>>>>>> 7b7d4fb7
	end
	player:addAchievementProgress("Fireworks in the Sky", 250)
	item:remove()
	return true
end<|MERGE_RESOLUTION|>--- conflicted
+++ resolved
@@ -5,12 +5,7 @@
 		local position = player:getPosition()
 		position:sendMagicEffect(CONST_ME_FIREAREA)
 		player:say("Ouch! Rather place it on the ground next time.", TALKTYPE_MONSTER_SAY)
-<<<<<<< HEAD
-		player:addHealth(-10)
-		player:addAchievementProgress("Rocket in Pocket", 3)
-=======
 		doTargetCombat(0, player, COMBAT_PHYSICALDAMAGE, -10, -10, CONST_ME_EXPLOSIONAREA)
->>>>>>> 7b7d4fb7
 	end
 	player:addAchievementProgress("Fireworks in the Sky", 250)
 	item:remove()
