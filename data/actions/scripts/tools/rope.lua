<<<<<<< HEAD
local holeId = {
	294, 369, 370, 383, 392, 408, 409, 410, 427, 428, 429, 430, 462, 469, 470, 482,
	484, 485, 489, 924, 1369, 3135, 3136, 4835, 4837, 7933, 7938, 8170, 8249, 8250,
	8251, 8252, 8254, 8255, 8256, 8276, 8277, 8279, 8281, 8284, 8285, 8286, 8323,
	8567, 8585, 8595, 8596, 8972, 9606, 9625, 13190, 14461, 19519, 21536, 23713,
	26020
}

=======
>>>>>>> 16ffbcab
function onUse(player, item, fromPosition, target, toPosition, isHotkey)
	return onUseRope(player, item, fromPosition, target, toPosition, isHotkey)
end<|MERGE_RESOLUTION|>--- conflicted
+++ resolved
@@ -1,14 +1,3 @@
-<<<<<<< HEAD
-local holeId = {
-	294, 369, 370, 383, 392, 408, 409, 410, 427, 428, 429, 430, 462, 469, 470, 482,
-	484, 485, 489, 924, 1369, 3135, 3136, 4835, 4837, 7933, 7938, 8170, 8249, 8250,
-	8251, 8252, 8254, 8255, 8256, 8276, 8277, 8279, 8281, 8284, 8285, 8286, 8323,
-	8567, 8585, 8595, 8596, 8972, 9606, 9625, 13190, 14461, 19519, 21536, 23713,
-	26020
-}
-
-=======
->>>>>>> 16ffbcab
 function onUse(player, item, fromPosition, target, toPosition, isHotkey)
 	return onUseRope(player, item, fromPosition, target, toPosition, isHotkey)
 end