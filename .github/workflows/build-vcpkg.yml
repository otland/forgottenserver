name: Build with vcpkg

on:
  push:
    branches:
      - master
      - v*

    paths:
      - .github/workflows/build-vcpkg.yml
      - cmake/**
      - src/**
      - CMakeLists.txt
      - CMakePresets.json
      - vcpkg.json

  pull_request:
    paths:
      - .github/workflows/build-vcpkg.yml
      - cmake/**
      - src/**
      - CMakeLists.txt
      - CMakePresets.json
      - vcpkg.json

jobs:
  build-vcpkg:
    name: ${{ matrix.os }}-${{ matrix.buildtype }}-luajit=${{ matrix.luajit }}
    runs-on: ${{ matrix.os }}-latest
    strategy:
      matrix:
        os: [ubuntu, macos, windows]
        buildtype: [Debug, Release]
        luajit: [on, off]

    env:
      VCPKG_BUILD_TYPE: release

    steps:
      - uses: actions/checkout@v4

<<<<<<< HEAD
      - run: echo CXX=g++-15 >> $GITHUB_ENV
        if: ${{ matrix.os == 'macos' }}

      - run: echo CXX=g++-14 >> $GITHUB_ENV
        if: ${{ matrix.os == 'ubuntu' }}
=======
      - run: echo CXX=g++-14 >> $GITHUB_ENV
        if: ${{ matrix.os == 'macos' || matrix.os == 'ubuntu' }}
>>>>>>> 7c58885e

      - name: Initialize CodeQL
        uses: github/codeql-action/init@v3
        with:
          languages: cpp
          # For more details on CodeQL's query packs, refer to: https://docs.github.com/en/code-security/code-scanning/automatically-scanning-your-code-for-vulnerabilities-and-errors/configuring-code-scanning#using-queries-in-ql-packs
          queries: +security-extended,security-and-quality
          config: |
            paths-ignore:
              - 'vcpkg/**'
        if: ${{ matrix.os == 'ubuntu' && matrix.buildtype == 'Debug' }}

      - name: Get latest CMake
        # Using 'latest' branch, the latest CMake is installed.
        uses: lukka/get-cmake@latest

      - name: Run vcpkg
        uses: lukka/run-vcpkg@v11

      - name: Build with CMake
        uses: lukka/run-cmake@v10
        with:
          buildPreset: vcpkg
          buildPresetAdditionalArgs: "['--config', '${{ matrix.buildtype }}']"
          configurePreset: vcpkg
          configurePresetAdditionalArgs: "['-DUSE_LUAJIT=${{ matrix.luajit }}']"

      - name: Perform CodeQL Analysis
        uses: github/codeql-action/analyze@v3
        with:
          category: "/language:cpp"
        if: ${{ matrix.os == 'ubuntu' && matrix.buildtype == 'Debug' }}

      - name: Upload artifact binary
        uses: actions/upload-artifact@v4
        if: ${{ !startsWith(matrix.os, 'windows') }}
        with:
          name: tfs-${{ matrix.os }}-${{ matrix.buildtype }}-luajit=${{ matrix.luajit }}-${{ github.sha }}
          path: ${{ runner.workspace }}/build/${{ matrix.buildtype }}/tfs

      - name: Upload artifact binary (exe)
        uses: actions/upload-artifact@v4
        if: ${{ startsWith(matrix.os, 'windows') }}
        with:
          name: tfs-${{ matrix.os }}-${{ matrix.buildtype }}-luajit=${{ matrix.luajit }}-${{ github.sha }}
          path: |
            ${{ runner.workspace }}/build/${{ matrix.buildtype }}/tfs.exe
            ${{ runner.workspace }}/build/${{ matrix.buildtype }}/*.dll

      - name: Prepare datapack contents
        run: find . -maxdepth 1 ! -name data ! -name config.lua.dist ! -name key.pem ! -name LICENSE ! -name README.md ! -name schema.sql -exec rm -r {} \;
        shell: bash

      - name: Upload datapack contents
        uses: actions/upload-artifact@v4
        with:
          name: tfs-${{ matrix.os }}-${{ matrix.buildtype }}-luajit=${{ matrix.luajit }}-${{ github.sha }}
          path: ${{ github.workspace }}<|MERGE_RESOLUTION|>--- conflicted
+++ resolved
@@ -39,16 +39,8 @@
     steps:
       - uses: actions/checkout@v4
 
-<<<<<<< HEAD
-      - run: echo CXX=g++-15 >> $GITHUB_ENV
-        if: ${{ matrix.os == 'macos' }}
-
-      - run: echo CXX=g++-14 >> $GITHUB_ENV
-        if: ${{ matrix.os == 'ubuntu' }}
-=======
       - run: echo CXX=g++-14 >> $GITHUB_ENV
         if: ${{ matrix.os == 'macos' || matrix.os == 'ubuntu' }}
->>>>>>> 7c58885e
 
       - name: Initialize CodeQL
         uses: github/codeql-action/init@v3
