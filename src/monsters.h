--- conflicted
+++ resolved
@@ -154,11 +154,8 @@
 		bool isAttackable = true;
 		bool isHostile = true;
 		bool hiddenHealth = false;
-<<<<<<< HEAD
 		bool isBlockable = true;
-=======
 		bool isBoss = false;
->>>>>>> 3612ae8f
 		bool canWalkOnEnergy = true;
 		bool canWalkOnFire = true;
 		bool canWalkOnPoison = true;
