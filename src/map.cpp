--- conflicted
+++ resolved
@@ -324,13 +324,9 @@
 	newTile.postAddNotification(&creature, &oldTile, 0);
 }
 
-<<<<<<< HEAD
-void Map::getSpectatorsInternal(SpectatorVec& spectators, const Position& centerPos, int32_t minRangeX, int32_t maxRangeX, int32_t minRangeY, int32_t maxRangeY, int32_t minRangeZ, int32_t maxRangeZ, SearchType_t searchType) const
-=======
 void Map::getSpectatorsInternal(SpectatorVec& spectators, const Position& centerPos, int32_t minRangeX,
                                 int32_t maxRangeX, int32_t minRangeY, int32_t maxRangeY, int32_t minRangeZ,
-                                int32_t maxRangeZ, bool onlyPlayers) const
->>>>>>> 4b6a1a40
+                                int32_t maxRangeZ, SearchType_t searchType) const
 {
 	auto min_y = centerPos.y + minRangeY;
 	auto min_x = centerPos.x + minRangeX;
@@ -388,13 +384,9 @@
 	}
 }
 
-<<<<<<< HEAD
-void Map::getSpectators(SpectatorVec& spectators, const Position& centerPos, bool multifloor /*= false*/, SearchType_t searchType /*= ALL_SPECTATORS*/, int32_t minRangeX /*= 0*/, int32_t maxRangeX /*= 0*/, int32_t minRangeY /*= 0*/, int32_t maxRangeY /*= 0*/)
-=======
 void Map::getSpectators(SpectatorVec& spectators, const Position& centerPos, bool multifloor /*= false*/,
-                        bool onlyPlayers /*= false*/, int32_t minRangeX /*= 0*/, int32_t maxRangeX /*= 0*/,
+                        SearchType_t searchType /*= ALL_SPECTATORS*/, int32_t minRangeX /*= 0*/, int32_t maxRangeX /*= 0*/,
                         int32_t minRangeY /*= 0*/, int32_t maxRangeY /*= 0*/)
->>>>>>> 4b6a1a40
 {
 	if (centerPos.z >= MAP_MAX_LAYERS) {
 		return;
@@ -408,14 +400,9 @@
 	minRangeY = (minRangeY == 0 ? -maxViewportY : -minRangeY);
 	maxRangeY = (maxRangeY == 0 ? maxViewportY : maxRangeY);
 
-<<<<<<< HEAD
-	if (minRangeX == -maxViewportX && maxRangeX == maxViewportX && minRangeY == -maxViewportY && maxRangeY == maxViewportY && multifloor) {
-		if (searchType == ONLY_PLAYERS) {
-=======
 	if (minRangeX == -maxViewportX && maxRangeX == maxViewportX && minRangeY == -maxViewportY &&
 	    maxRangeY == maxViewportY && multifloor) {
-		if (onlyPlayers) {
->>>>>>> 4b6a1a40
+		if (searchType == ONLY_PLAYERS) {
 			auto it = playersSpectatorCache.find(centerPos);
 			if (it != playersSpectatorCache.end()) {
 				if (!spectators.empty()) {
@@ -478,12 +465,8 @@
 			maxRangeZ = centerPos.z;
 		}
 
-<<<<<<< HEAD
-		getSpectatorsInternal(spectators, centerPos, minRangeX, maxRangeX, minRangeY, maxRangeY, minRangeZ, maxRangeZ, searchType);
-=======
 		getSpectatorsInternal(spectators, centerPos, minRangeX, maxRangeX, minRangeY, maxRangeY, minRangeZ, maxRangeZ,
-		                      onlyPlayers);
->>>>>>> 4b6a1a40
+		                      searchType);
 
 		if (cacheResult) {
 			if (searchType == ONLY_PLAYERS) {
