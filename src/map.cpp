/**
 * The Forgotten Server - a free and open-source MMORPG server emulator
 * Copyright (C) 2017  Mark Samman <mark.samman@gmail.com>
 *
 * This program is free software; you can redistribute it and/or modify
 * it under the terms of the GNU General Public License as published by
 * the Free Software Foundation; either version 2 of the License, or
 * (at your option) any later version.
 *
 * This program is distributed in the hope that it will be useful,
 * but WITHOUT ANY WARRANTY; without even the implied warranty of
 * MERCHANTABILITY or FITNESS FOR A PARTICULAR PURPOSE.  See the
 * GNU General Public License for more details.
 *
 * You should have received a copy of the GNU General Public License along
 * with this program; if not, write to the Free Software Foundation, Inc.,
 * 51 Franklin Street, Fifth Floor, Boston, MA 02110-1301 USA.
 */

#include "otpch.h"

#include "iomap.h"
#include "iomapserialize.h"
#include "combat.h"
#include "creature.h"
#include "game.h"

extern Game g_game;

bool Map::loadMap(const std::string& identifier, bool loadHouses)
{
	IOMap loader;
	if (!loader.loadMap(this, identifier)) {
		std::cout << "[Fatal - Map::loadMap] " << loader.getLastErrorString() << std::endl;
		return false;
	}

	if (!IOMap::loadSpawns(this)) {
		std::cout << "[Warning - Map::loadMap] Failed to load spawn data." << std::endl;
	}

	if (loadHouses) {
		if (!IOMap::loadHouses(this)) {
			std::cout << "[Warning - Map::loadMap] Failed to load house data." << std::endl;
		}

		IOMapSerialize::loadHouseInfo();
		IOMapSerialize::loadHouseItems(this);
	}
	return true;
}

bool Map::save()
{
	bool saved = false;
	for (uint32_t tries = 0; tries < 3; tries++) {
		if (IOMapSerialize::saveHouseInfo()) {
			saved = true;
			break;
		}
	}

	if (!saved) {
		return false;
	}

	saved = false;
	for (uint32_t tries = 0; tries < 3; tries++) {
		if (IOMapSerialize::saveHouseItems()) {
			saved = true;
			break;
		}
	}
	return saved;
}

Tile* Map::getTile(uint16_t x, uint16_t y, uint8_t z) const
{
	if (z >= MAP_MAX_LAYERS) {
		return nullptr;
	}

	const QTreeLeafNode* leaf = QTreeNode::getLeafStatic<const QTreeLeafNode*, const QTreeNode*>(&root, x, y);
	if (!leaf) {
		return nullptr;
	}

	const Floor* floor = leaf->getFloor(z);
	if (!floor) {
		return nullptr;
	}
	return floor->tiles[x & FLOOR_MASK][y & FLOOR_MASK];
}

void Map::setTile(uint16_t x, uint16_t y, uint8_t z, Tile* newTile)
{
	if (z >= MAP_MAX_LAYERS) {
		std::cout << "ERROR: Attempt to set tile on invalid coordinate " << Position(x, y, z) << "!" << std::endl;
		return;
	}

	QTreeLeafNode::newLeaf = false;
	QTreeLeafNode* leaf = root.createLeaf(x, y, 15);

	if (QTreeLeafNode::newLeaf) {
		//update north
		QTreeLeafNode* northLeaf = root.getLeaf(x, y - FLOOR_SIZE);
		if (northLeaf) {
			northLeaf->leafS = leaf;
		}

		//update west leaf
		QTreeLeafNode* westLeaf = root.getLeaf(x - FLOOR_SIZE, y);
		if (westLeaf) {
			westLeaf->leafE = leaf;
		}

		//update south
		QTreeLeafNode* southLeaf = root.getLeaf(x, y + FLOOR_SIZE);
		if (southLeaf) {
			leaf->leafS = southLeaf;
		}

		//update east
		QTreeLeafNode* eastLeaf = root.getLeaf(x + FLOOR_SIZE, y);
		if (eastLeaf) {
			leaf->leafE = eastLeaf;
		}
	}

	Floor* floor = leaf->createFloor(z);
	uint32_t offsetX = x & FLOOR_MASK;
	uint32_t offsetY = y & FLOOR_MASK;

	Tile*& tile = floor->tiles[offsetX][offsetY];
	if (tile) {
		TileItemVector* items = newTile->getItemList();
		if (items) {
			for (auto it = items->rbegin(), end = items->rend(); it != end; ++it) {
				tile->addThing(*it);
			}
			items->clear();
		}

		Item* ground = newTile->getGround();
		if (ground) {
			tile->addThing(ground);
			newTile->setGround(nullptr);
		}
		delete newTile;
	} else {
		tile = newTile;
	}
}

bool Map::placeCreature(const Position& centerPos, Creature* creature, bool extendedPos/* = false*/, bool forceLogin/* = false*/)
{
	bool foundTile;
	bool placeInPZ;

	Tile* tile = getTile(centerPos.x, centerPos.y, centerPos.z);
	if (tile) {
		placeInPZ = tile->hasFlag(TILESTATE_PROTECTIONZONE);
		ReturnValue ret = tile->queryAdd(0, *creature, 1, FLAG_IGNOREBLOCKITEM);
		foundTile = forceLogin || ret == RETURNVALUE_NOERROR || ret == RETURNVALUE_PLAYERISNOTINVITED;
	} else {
		placeInPZ = false;
		foundTile = false;
	}

	if (!foundTile) {
		static std::vector<std::pair<int32_t, int32_t>> extendedRelList {
			                   {0, -2},
			         {-1, -1}, {0, -1}, {1, -1},
			{-2, 0}, {-1,  0},          {1,  0}, {2, 0},
			         {-1,  1}, {0,  1}, {1,  1},
			                   {0,  2}
		};

		static std::vector<std::pair<int32_t, int32_t>> normalRelList {
			{-1, -1}, {0, -1}, {1, -1},
			{-1,  0},          {1,  0},
			{-1,  1}, {0,  1}, {1,  1}
		};

		std::vector<std::pair<int32_t, int32_t>>& relList = (extendedPos ? extendedRelList : normalRelList);

		if (extendedPos) {
			std::shuffle(relList.begin(), relList.begin() + 4, getRandomGenerator());
			std::shuffle(relList.begin() + 4, relList.end(), getRandomGenerator());
		} else {
			std::shuffle(relList.begin(), relList.end(), getRandomGenerator());
		}

		for (const auto& it : relList) {
			Position tryPos(centerPos.x + it.first, centerPos.y + it.second, centerPos.z);

			tile = getTile(tryPos.x, tryPos.y, tryPos.z);
			if (!tile || (placeInPZ && !tile->hasFlag(TILESTATE_PROTECTIONZONE))) {
				continue;
			}

			if (tile->queryAdd(0, *creature, 1, 0) == RETURNVALUE_NOERROR) {
				if (!extendedPos || isSightClear(centerPos, tryPos, false)) {
					foundTile = true;
					break;
				}
			}
		}

		if (!foundTile) {
			return false;
		}
	}

	int32_t index = 0;
	uint32_t flags = 0;
	Item* toItem = nullptr;

	Cylinder* toCylinder = tile->queryDestination(index, *creature, &toItem, flags);
	toCylinder->internalAddThing(creature);

	const Position& dest = toCylinder->getPosition();
	getQTNode(dest.x, dest.y)->addCreature(creature);
	return true;
}

void Map::moveCreature(Creature& creature, Tile& newTile, bool forceTeleport/* = false*/)
{
	Tile& oldTile = *creature.getTile();

	Position oldPos = oldTile.getPosition();
	Position newPos = newTile.getPosition();

	bool teleport = forceTeleport || !newTile.getGround() || !Position::areInRange<1, 1, 0>(oldPos, newPos);

	SpectatorHashSet spectators;
	getSpectators(spectators, oldPos, true);
	getSpectators(spectators, newPos, true);

	std::vector<int32_t> oldStackPosVector;
	for (Creature* spectator : spectators) {
		if (Player* tmpPlayer = spectator->getPlayer()) {
			if (tmpPlayer->canSeeCreature(&creature)) {
				oldStackPosVector.push_back(oldTile.getClientIndexOfCreature(tmpPlayer, &creature));
			} else {
				oldStackPosVector.push_back(-1);
			}
		}
	}

	//remove the creature
	oldTile.removeThing(&creature, 0);

	QTreeLeafNode* leaf = getQTNode(oldPos.x, oldPos.y);
	QTreeLeafNode* new_leaf = getQTNode(newPos.x, newPos.y);

	// Switch the node ownership
	if (leaf != new_leaf) {
		leaf->removeCreature(&creature);
		new_leaf->addCreature(&creature);
	}

	//add the creature
	newTile.addThing(&creature);

	if (!teleport) {
		if (oldPos.y > newPos.y) {
			creature.setDirection(DIRECTION_NORTH);
		} else if (oldPos.y < newPos.y) {
			creature.setDirection(DIRECTION_SOUTH);
		}

		if (oldPos.x < newPos.x) {
			creature.setDirection(DIRECTION_EAST);
		} else if (oldPos.x > newPos.x) {
			creature.setDirection(DIRECTION_WEST);
		}
	}

	//send to client
	size_t i = 0;
	for (Creature* spectator : spectators) {
		if (Player* tmpPlayer = spectator->getPlayer()) {
			//Use the correct stackpos
			int32_t stackpos = oldStackPosVector[i++];
			if (stackpos != -1) {
				tmpPlayer->sendCreatureMove(&creature, newPos, newTile.getStackposOfCreature(tmpPlayer, &creature), oldPos, stackpos, teleport);
			}
		}
	}

	//event method
	for (Creature* spectator : spectators) {
		spectator->onCreatureMove(&creature, &newTile, newPos, &oldTile, oldPos, teleport);
	}

	oldTile.postRemoveNotification(&creature, &newTile, 0);
	newTile.postAddNotification(&creature, &oldTile, 0);
}

void Map::getSpectatorsInternal(SpectatorHashSet& spectators, const Position& centerPos, int32_t minRangeX, int32_t maxRangeX, int32_t minRangeY, int32_t maxRangeY, int32_t minRangeZ, int32_t maxRangeZ, bool onlyPlayers) const
{
	int_fast16_t min_y = centerPos.y + minRangeY;
	int_fast16_t min_x = centerPos.x + minRangeX;
	int_fast16_t max_y = centerPos.y + maxRangeY;
	int_fast16_t max_x = centerPos.x + maxRangeX;

	int32_t minoffset = centerPos.getZ() - maxRangeZ;
	uint16_t x1 = std::min<uint32_t>(0xFFFF, std::max<int32_t>(0, (min_x + minoffset)));
	uint16_t y1 = std::min<uint32_t>(0xFFFF, std::max<int32_t>(0, (min_y + minoffset)));

	int32_t maxoffset = centerPos.getZ() - minRangeZ;
	uint16_t x2 = std::min<uint32_t>(0xFFFF, std::max<int32_t>(0, (max_x + maxoffset)));
	uint16_t y2 = std::min<uint32_t>(0xFFFF, std::max<int32_t>(0, (max_y + maxoffset)));

	int32_t startx1 = x1 - (x1 % FLOOR_SIZE);
	int32_t starty1 = y1 - (y1 % FLOOR_SIZE);
	int32_t endx2 = x2 - (x2 % FLOOR_SIZE);
	int32_t endy2 = y2 - (y2 % FLOOR_SIZE);

	const QTreeLeafNode* startLeaf = QTreeNode::getLeafStatic<const QTreeLeafNode*, const QTreeNode*>(&root, startx1, starty1);
	const QTreeLeafNode* leafS = startLeaf;
	const QTreeLeafNode* leafE;

	for (int_fast32_t ny = starty1; ny <= endy2; ny += FLOOR_SIZE) {
		leafE = leafS;
		for (int_fast32_t nx = startx1; nx <= endx2; nx += FLOOR_SIZE) {
			if (leafE) {
				const CreatureVector& node_list = (onlyPlayers ? leafE->player_list : leafE->creature_list);
				for (Creature* creature : node_list) {
					const Position& cpos = creature->getPosition();
					if (minRangeZ > cpos.z || maxRangeZ < cpos.z) {
						continue;
					}

					int_fast16_t offsetZ = Position::getOffsetZ(centerPos, cpos);
					if ((min_y + offsetZ) > cpos.y || (max_y + offsetZ) < cpos.y || (min_x + offsetZ) > cpos.x || (max_x + offsetZ) < cpos.x) {
						continue;
					}

<<<<<<< HEAD
					list.insert(creature);
=======
					spectators.insert(creature);
>>>>>>> 29752b6a
				}
				leafE = leafE->leafE;
			} else {
				leafE = QTreeNode::getLeafStatic<const QTreeLeafNode*, const QTreeNode*>(&root, nx + FLOOR_SIZE, ny);
			}
		}

		if (leafS) {
			leafS = leafS->leafS;
		} else {
			leafS = QTreeNode::getLeafStatic<const QTreeLeafNode*, const QTreeNode*>(&root, startx1, ny + FLOOR_SIZE);
		}
	}
}

void Map::getSpectators(SpectatorHashSet& spectators, const Position& centerPos, bool multifloor /*= false*/, bool onlyPlayers /*= false*/, int32_t minRangeX /*= 0*/, int32_t maxRangeX /*= 0*/, int32_t minRangeY /*= 0*/, int32_t maxRangeY /*= 0*/)
{
	if (centerPos.z >= MAP_MAX_LAYERS) {
		return;
	}

	bool foundCache = false;
	bool cacheResult = false;

	minRangeX = (minRangeX == 0 ? -maxViewportX : -minRangeX);
	maxRangeX = (maxRangeX == 0 ? maxViewportX : maxRangeX);
	minRangeY = (minRangeY == 0 ? -maxViewportY : -minRangeY);
	maxRangeY = (maxRangeY == 0 ? maxViewportY : maxRangeY);

	if (minRangeX == -maxViewportX && maxRangeX == maxViewportX && minRangeY == -maxViewportY && maxRangeY == maxViewportY && multifloor) {
		if (onlyPlayers) {
			auto it = playersSpectatorCache.find(centerPos);
			if (it != playersSpectatorCache.end()) {
				if (!spectators.empty()) {
					const SpectatorHashSet& cachedSpectators = it->second;
					spectators.insert(cachedSpectators.begin(), cachedSpectators.end());
				} else {
					spectators = it->second;
				}

				foundCache = true;
			}
		}

		if (!foundCache) {
			auto it = spectatorCache.find(centerPos);
			if (it != spectatorCache.end()) {
				if (!onlyPlayers) {
					if (!spectators.empty()) {
						const SpectatorHashSet& cachedSpectators = it->second;
						spectators.insert(cachedSpectators.begin(), cachedSpectators.end());
					} else {
						spectators = it->second;
					}
				} else {
					const SpectatorHashSet& cachedSpectators = it->second;
					for (Creature* spectator : cachedSpectators) {
						if (spectator->getPlayer()) {
							spectators.insert(spectator);
						}
					}
				}

				foundCache = true;
			} else {
				cacheResult = true;
			}
		}
	}

	if (!foundCache) {
		int32_t minRangeZ;
		int32_t maxRangeZ;

		if (multifloor) {
			if (centerPos.z > 7) {
				//underground

				//8->15
				minRangeZ = std::max<int32_t>(centerPos.getZ() - 2, 0);
				maxRangeZ = std::min<int32_t>(centerPos.getZ() + 2, MAP_MAX_LAYERS - 1);
			} else if (centerPos.z == 6) {
				minRangeZ = 0;
				maxRangeZ = 8;
			} else if (centerPos.z == 7) {
				minRangeZ = 0;
				maxRangeZ = 9;
			} else {
				minRangeZ = 0;
				maxRangeZ = 7;
			}
		} else {
			minRangeZ = centerPos.z;
			maxRangeZ = centerPos.z;
		}

		getSpectatorsInternal(spectators, centerPos, minRangeX, maxRangeX, minRangeY, maxRangeY, minRangeZ, maxRangeZ, onlyPlayers);

		if (cacheResult) {
			if (onlyPlayers) {
				playersSpectatorCache[centerPos] = spectators;
			} else {
				spectatorCache[centerPos] = spectators;
			}
		}
	}
}

void Map::clearSpectatorCache()
{
	spectatorCache.clear();
	playersSpectatorCache.clear();
}

bool Map::canThrowObjectTo(const Position& fromPos, const Position& toPos, bool checkLineOfSight /*= true*/,
                           int32_t rangex /*= Map::maxClientViewportX*/, int32_t rangey /*= Map::maxClientViewportY*/) const
{
	//z checks
	//underground 8->15
	//ground level and above 7->0
	if ((fromPos.z >= 8 && toPos.z < 8) || (toPos.z >= 8 && fromPos.z < 8)) {
		return false;
	}

	int32_t deltaz = Position::getDistanceZ(fromPos, toPos);
	if (deltaz > 2) {
		return false;
	}

	if ((Position::getDistanceX(fromPos, toPos) - deltaz) > rangex) {
		return false;
	}

	//distance checks
	if ((Position::getDistanceY(fromPos, toPos) - deltaz) > rangey) {
		return false;
	}

	if (!checkLineOfSight) {
		return true;
	}
	return isSightClear(fromPos, toPos, false);
}

bool Map::checkSightLine(const Position& fromPos, const Position& toPos) const
{
	if (fromPos == toPos) {
		return true;
	}

	Position start(fromPos.z > toPos.z ? toPos : fromPos);
	Position destination(fromPos.z > toPos.z ? fromPos : toPos);

	const int8_t mx = start.x < destination.x ? 1 : start.x == destination.x ? 0 : -1;
	const int8_t my = start.y < destination.y ? 1 : start.y == destination.y ? 0 : -1;

	int32_t A = Position::getOffsetY(destination, start);
	int32_t B = Position::getOffsetX(start, destination);
	int32_t C = -(A * destination.x + B * destination.y);

	while (start.x != destination.x || start.y != destination.y) {
		int32_t move_hor = std::abs(A * (start.x + mx) + B * (start.y) + C);
		int32_t move_ver = std::abs(A * (start.x) + B * (start.y + my) + C);
		int32_t move_cross = std::abs(A * (start.x + mx) + B * (start.y + my) + C);

		if (start.y != destination.y && (start.x == destination.x || move_hor > move_ver || move_hor > move_cross)) {
			start.y += my;
		}

		if (start.x != destination.x && (start.y == destination.y || move_ver > move_hor || move_ver > move_cross)) {
			start.x += mx;
		}

		const Tile* tile = getTile(start.x, start.y, start.z);
		if (tile && tile->hasProperty(CONST_PROP_BLOCKPROJECTILE)) {
			return false;
		}
	}

	// now we need to perform a jump between floors to see if everything is clear (literally)
	while (start.z != destination.z) {
		const Tile* tile = getTile(start.x, start.y, start.z);
		if (tile && tile->getThingCount() > 0) {
			return false;
		}

		start.z++;
	}

	return true;
}

bool Map::isSightClear(const Position& fromPos, const Position& toPos, bool floorCheck) const
{
	if (floorCheck && fromPos.z != toPos.z) {
		return false;
	}

	// Cast two converging rays and see if either yields a result.
	return checkSightLine(fromPos, toPos) || checkSightLine(toPos, fromPos);
}

const Tile* Map::canWalkTo(const Creature& creature, const Position& pos) const
{
	int32_t walkCache = creature.getWalkCache(pos);
	if (walkCache == 0) {
		return nullptr;
	} else if (walkCache == 1) {
		return getTile(pos.x, pos.y, pos.z);
	}

	//used for non-cached tiles
	Tile* tile = getTile(pos.x, pos.y, pos.z);
	if (creature.getTile() != tile) {
		if (!tile || tile->queryAdd(0, creature, 1, FLAG_PATHFINDING | FLAG_IGNOREFIELDDAMAGE) != RETURNVALUE_NOERROR) {
			return nullptr;
		}
	}
	return tile;
}

bool Map::getPathMatching(const Creature& creature, std::forward_list<Direction>& dirList, const FrozenPathingConditionCall& pathCondition, const FindPathParams& fpp) const
{
	Position pos = creature.getPosition();
	Position endPos;

	AStarNodes nodes(pos.x, pos.y);

	int32_t bestMatch = 0;

	static int_fast32_t dirNeighbors[8][5][2] = {
		{{-1, 0}, {0, 1}, {1, 0}, {1, 1}, {-1, 1}},
		{{-1, 0}, {0, 1}, {0, -1}, {-1, -1}, {-1, 1}},
		{{-1, 0}, {1, 0}, {0, -1}, {-1, -1}, {1, -1}},
		{{0, 1}, {1, 0}, {0, -1}, {1, -1}, {1, 1}},
		{{1, 0}, {0, -1}, {-1, -1}, {1, -1}, {1, 1}},
		{{-1, 0}, {0, -1}, {-1, -1}, {1, -1}, {-1, 1}},
		{{0, 1}, {1, 0}, {1, -1}, {1, 1}, {-1, 1}},
		{{-1, 0}, {0, 1}, {-1, -1}, {1, 1}, {-1, 1}}
	};
	static int_fast32_t allNeighbors[8][2] = {
		{-1, 0}, {0, 1}, {1, 0}, {0, -1}, {-1, -1}, {1, -1}, {1, 1}, {-1, 1}
	};

	const Position startPos = pos;

	AStarNode* found = nullptr;
	while (fpp.maxSearchDist != 0 || nodes.getClosedNodes() < 100) {
		AStarNode* n = nodes.getBestNode();
		if (!n) {
			if (found) {
				break;
			}
			return false;
		}

		const int_fast32_t x = n->x;
		const int_fast32_t y = n->y;
		pos.x = x;
		pos.y = y;
		if (pathCondition(startPos, pos, fpp, bestMatch)) {
			found = n;
			endPos = pos;
			if (bestMatch == 0) {
				break;
			}
		}

		uint_fast32_t dirCount;
		int_fast32_t* neighbors;
		if (n->parent) {
			const int_fast32_t offset_x = n->parent->x - x;
			const int_fast32_t offset_y = n->parent->y - y;
			if (offset_y == 0) {
				if (offset_x == -1) {
					neighbors = *dirNeighbors[DIRECTION_WEST];
				} else {
					neighbors = *dirNeighbors[DIRECTION_EAST];
				}
			} else if (!fpp.allowDiagonal || offset_x == 0) {
				if (offset_y == -1) {
					neighbors = *dirNeighbors[DIRECTION_NORTH];
				} else {
					neighbors = *dirNeighbors[DIRECTION_SOUTH];
				}
			} else if (offset_y == -1) {
				if (offset_x == -1) {
					neighbors = *dirNeighbors[DIRECTION_NORTHWEST];
				} else {
					neighbors = *dirNeighbors[DIRECTION_NORTHEAST];
				}
			} else if (offset_x == -1) {
				neighbors = *dirNeighbors[DIRECTION_SOUTHWEST];
			} else {
				neighbors = *dirNeighbors[DIRECTION_SOUTHEAST];
			}
			dirCount = fpp.allowDiagonal ? 5 : 3;
		} else {
			dirCount = 8;
			neighbors = *allNeighbors;
		}

		const int_fast32_t f = n->f;
		for (uint_fast32_t i = 0; i < dirCount; ++i) {
			pos.x = x + *neighbors++;
			pos.y = y + *neighbors++;

			if (fpp.maxSearchDist != 0 && (Position::getDistanceX(startPos, pos) > fpp.maxSearchDist || Position::getDistanceY(startPos, pos) > fpp.maxSearchDist)) {
				continue;
			}

			if (fpp.keepDistance && !pathCondition.isInRange(startPos, pos, fpp)) {
				continue;
			}

			const Tile* tile;
			AStarNode* neighborNode = nodes.getNodeByPosition(pos.x, pos.y);
			if (neighborNode) {
				tile = getTile(pos.x, pos.y, pos.z);
			} else {
				tile = canWalkTo(creature, pos);
				if (!tile) {
					continue;
				}
			}

			//The cost (g) for this neighbor
			const int_fast32_t cost = AStarNodes::getMapWalkCost(n, pos);
			const int_fast32_t extraCost = AStarNodes::getTileWalkCost(creature, tile);
			const int_fast32_t newf = f + cost + extraCost;

			if (neighborNode) {
				if (neighborNode->f <= newf) {
					//The node on the closed/open list is cheaper than this one
					continue;
				}

				neighborNode->f = newf;
				neighborNode->parent = n;
				nodes.openNode(neighborNode);
			} else {
				//Does not exist in the open/closed list, create a new node
				neighborNode = nodes.createOpenNode(n, pos.x, pos.y, newf);
				if (!neighborNode) {
					if (found) {
						break;
					}
					return false;
				}
			}
		}

		nodes.closeNode(n);
	}

	if (!found) {
		return false;
	}

	int_fast32_t prevx = endPos.x;
	int_fast32_t prevy = endPos.y;

	found = found->parent;
	while (found) {
		pos.x = found->x;
		pos.y = found->y;

		int_fast32_t dx = pos.getX() - prevx;
		int_fast32_t dy = pos.getY() - prevy;

		prevx = pos.x;
		prevy = pos.y;

		if (dx == 1 && dy == 1) {
			dirList.push_front(DIRECTION_NORTHWEST);
		} else if (dx == -1 && dy == 1) {
			dirList.push_front(DIRECTION_NORTHEAST);
		} else if (dx == 1 && dy == -1) {
			dirList.push_front(DIRECTION_SOUTHWEST);
		} else if (dx == -1 && dy == -1) {
			dirList.push_front(DIRECTION_SOUTHEAST);
		} else if (dx == 1) {
			dirList.push_front(DIRECTION_WEST);
		} else if (dx == -1) {
			dirList.push_front(DIRECTION_EAST);
		} else if (dy == 1) {
			dirList.push_front(DIRECTION_NORTH);
		} else if (dy == -1) {
			dirList.push_front(DIRECTION_SOUTH);
		}

		found = found->parent;
	}
	return true;
}

// AStarNodes

AStarNodes::AStarNodes(uint32_t x, uint32_t y)
	: nodes(), openNodes()
{
	curNode = 1;
	closedNodes = 0;
	openNodes[0] = true;

	AStarNode& startNode = nodes[0];
	startNode.parent = nullptr;
	startNode.x = x;
	startNode.y = y;
	startNode.f = 0;
	nodeTable[(x << 16) | y] = nodes;
}

AStarNode* AStarNodes::createOpenNode(AStarNode* parent, uint32_t x, uint32_t y, int_fast32_t f)
{
	if (curNode >= MAX_NODES) {
		return nullptr;
	}

	size_t retNode = curNode++;
	openNodes[retNode] = true;

	AStarNode* node = nodes + retNode;
	nodeTable[(x << 16) | y] = node;
	node->parent = parent;
	node->x = x;
	node->y = y;
	node->f = f;
	return node;
}

AStarNode* AStarNodes::getBestNode()
{
	if (curNode == 0) {
		return nullptr;
	}

	int32_t best_node_f = std::numeric_limits<int32_t>::max();
	int32_t best_node = -1;
	for (size_t i = 0; i < curNode; i++) {
		if (openNodes[i] && nodes[i].f < best_node_f) {
			best_node_f = nodes[i].f;
			best_node = i;
		}
	}

	if (best_node >= 0) {
		return nodes + best_node;
	}
	return nullptr;
}

void AStarNodes::closeNode(AStarNode* node)
{
	size_t index = node - nodes;
	assert(index < MAX_NODES);
	openNodes[index] = false;
	++closedNodes;
}

void AStarNodes::openNode(AStarNode* node)
{
	size_t index = node - nodes;
	assert(index < MAX_NODES);
	if (!openNodes[index]) {
		openNodes[index] = true;
		--closedNodes;
	}
}

int_fast32_t AStarNodes::getClosedNodes() const
{
	return closedNodes;
}

AStarNode* AStarNodes::getNodeByPosition(uint32_t x, uint32_t y)
{
	auto it = nodeTable.find((x << 16) | y);
	if (it == nodeTable.end()) {
		return nullptr;
	}
	return it->second;
}

int_fast32_t AStarNodes::getMapWalkCost(AStarNode* node, const Position& neighborPos)
{
	if (std::abs(node->x - neighborPos.x) == std::abs(node->y - neighborPos.y)) {
		//diagonal movement extra cost
		return MAP_DIAGONALWALKCOST;
	}
	return MAP_NORMALWALKCOST;
}

int_fast32_t AStarNodes::getTileWalkCost(const Creature& creature, const Tile* tile)
{
	int_fast32_t cost = 0;
	if (tile->getTopVisibleCreature(&creature) != nullptr) {
		//destroy creature cost
		cost += MAP_NORMALWALKCOST * 3;
	}

	if (const MagicField* field = tile->getFieldItem()) {
		CombatType_t combatType = field->getCombatType();
		if (!creature.isImmune(combatType) && !creature.hasCondition(Combat::DamageToConditionType(combatType))) {
			cost += MAP_NORMALWALKCOST * 18;
		}
	}
	return cost;
}

// Floor
Floor::~Floor()
{
	for (auto& row : tiles) {
		for (auto tile : row) {
			delete tile;
		}
	}
}

// QTreeNode
QTreeNode::~QTreeNode()
{
	for (auto* ptr : child) {
		delete ptr;
	}
}

QTreeLeafNode* QTreeNode::getLeaf(uint32_t x, uint32_t y)
{
	if (leaf) {
		return static_cast<QTreeLeafNode*>(this);
	}

	QTreeNode* node = child[((x & 0x8000) >> 15) | ((y & 0x8000) >> 14)];
	if (!node) {
		return nullptr;
	}
	return node->getLeaf(x << 1, y << 1);
}

QTreeLeafNode* QTreeNode::createLeaf(uint32_t x, uint32_t y, uint32_t level)
{
	if (!isLeaf()) {
		uint32_t index = ((x & 0x8000) >> 15) | ((y & 0x8000) >> 14);
		if (!child[index]) {
			if (level != FLOOR_BITS) {
				child[index] = new QTreeNode();
			} else {
				child[index] = new QTreeLeafNode();
				QTreeLeafNode::newLeaf = true;
			}
		}
		return child[index]->createLeaf(x * 2, y * 2, level - 1);
	}
	return static_cast<QTreeLeafNode*>(this);
}

// QTreeLeafNode
bool QTreeLeafNode::newLeaf = false;

QTreeLeafNode::~QTreeLeafNode()
{
	for (auto* ptr : array) {
		delete ptr;
	}
}

Floor* QTreeLeafNode::createFloor(uint32_t z)
{
	if (!array[z]) {
		array[z] = new Floor();
	}
	return array[z];
}

void QTreeLeafNode::addCreature(Creature* c)
{
	creature_list.push_back(c);

	if (c->getPlayer()) {
		player_list.push_back(c);
	}
}

void QTreeLeafNode::removeCreature(Creature* c)
{
	auto iter = std::find(creature_list.begin(), creature_list.end(), c);
	assert(iter != creature_list.end());
	*iter = creature_list.back();
	creature_list.pop_back();

	if (c->getPlayer()) {
		iter = std::find(player_list.begin(), player_list.end(), c);
		assert(iter != player_list.end());
		*iter = player_list.back();
		player_list.pop_back();
	}
}

uint32_t Map::clean() const
{
	uint64_t start = OTSYS_TIME();
	size_t count = 0, tiles = 0;

	if (g_game.getGameState() == GAME_STATE_NORMAL) {
		g_game.setGameState(GAME_STATE_MAINTAIN);
	}

	std::vector<const QTreeNode*> nodes {
		&root
	};
	std::vector<Item*> toRemove;
	do {
		const QTreeNode* node = nodes.back();
		nodes.pop_back();
		if (node->isLeaf()) {
			const QTreeLeafNode* leafNode = static_cast<const QTreeLeafNode*>(node);
			for (uint8_t z = 0; z < MAP_MAX_LAYERS; ++z) {
				Floor* floor = leafNode->getFloor(z);
				if (!floor) {
					continue;
				}

				for (auto& row : floor->tiles) {
					for (auto tile : row) {
						if (!tile || tile->hasFlag(TILESTATE_PROTECTIONZONE)) {
							continue;
						}

						TileItemVector* itemList = tile->getItemList();
						if (!itemList) {
							continue;
						}

						++tiles;
						for (Item* item : *itemList) {
							if (item->isCleanable()) {
								toRemove.push_back(item);
							}
						}

						for (Item* item : toRemove) {
							g_game.internalRemoveItem(item, -1);
						}
						count += toRemove.size();
						toRemove.clear();
					}
				}
			}
		} else {
			for (auto childNode : node->child) {
				if (childNode) {
					nodes.push_back(childNode);
				}
			}
		}
	} while (!nodes.empty());

	if (g_game.getGameState() == GAME_STATE_MAINTAIN) {
		g_game.setGameState(GAME_STATE_NORMAL);
	}

	std::cout << "> CLEAN: Removed " << count << " item" << (count != 1 ? "s" : "")
	          << " from " << tiles << " tile" << (tiles != 1 ? "s" : "") << " in "
	          << (OTSYS_TIME() - start) / (1000.) << " seconds." << std::endl;
	return count;
}<|MERGE_RESOLUTION|>--- conflicted
+++ resolved
@@ -339,11 +339,7 @@
 						continue;
 					}
 
-<<<<<<< HEAD
-					list.insert(creature);
-=======
 					spectators.insert(creature);
->>>>>>> 29752b6a
 				}
 				leafE = leafE->leafE;
 			} else {
