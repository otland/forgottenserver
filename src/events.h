/**
 * The Forgotten Server - a free and open-source MMORPG server emulator
 * Copyright (C) 2019  Mark Samman <mark.samman@gmail.com>
 *
 * This program is free software; you can redistribute it and/or modify
 * it under the terms of the GNU General Public License as published by
 * the Free Software Foundation; either version 2 of the License, or
 * (at your option) any later version.
 *
 * This program is distributed in the hope that it will be useful,
 * but WITHOUT ANY WARRANTY; without even the implied warranty of
 * MERCHANTABILITY or FITNESS FOR A PARTICULAR PURPOSE.  See the
 * GNU General Public License for more details.
 *
 * You should have received a copy of the GNU General Public License along
 * with this program; if not, write to the Free Software Foundation, Inc.,
 * 51 Franklin Street, Fifth Floor, Boston, MA 02110-1301 USA.
 */

#ifndef FS_EVENTS_H_BD444CC0EE167E5777E4C90C766B36DC
#define FS_EVENTS_H_BD444CC0EE167E5777E4C90C766B36DC

#include "luascript.h"
#include "const.h"

class Party;
class ItemType;
class Tile;

class Events
{
	struct EventsInfo {
		// Creature
		int32_t creatureOnChangeOutfit = -1;
		int32_t creatureOnAreaCombat = -1;
		int32_t creatureOnTargetCombat = -1;
		int32_t creatureOnHear = -1;

		// Party
		int32_t partyOnJoin = -1;
		int32_t partyOnLeave = -1;
		int32_t partyOnDisband = -1;
		int32_t partyOnShareExperience = -1;

		// Player
		int32_t playerOnBrowseField = -1;
		int32_t playerOnLook = -1;
		int32_t playerOnLookInBattleList = -1;
		int32_t playerOnLookInTrade = -1;
		int32_t playerOnLookInShop = -1;
		int32_t playerOnLookInMarket = -1;
		int32_t playerOnMoveItem = -1;
		int32_t playerOnItemMoved = -1;
		int32_t playerOnMoveCreature = -1;
		int32_t playerOnReportRuleViolation = -1;
		int32_t playerOnReportBug = -1;
		int32_t playerOnTurn = -1;
		int32_t playerOnTradeRequest = -1;
		int32_t playerOnTradeAccept = -1;
		int32_t playerOnTradeCompleted = -1;
		int32_t playerOnGainExperience = -1;
		int32_t playerOnLoseExperience = -1;
		int32_t playerOnGainSkillTries = -1;
		int32_t playerOnWrapItem = -1;

		// Monster
		int32_t monsterOnDropLoot = -1;
		int32_t monsterOnSpawn = -1;
	};

	public:
		Events();

		bool load();

		// Creature
		bool eventCreatureOnChangeOutfit(Creature* creature, const Outfit_t& outfit);
		ReturnValue eventCreatureOnAreaCombat(Creature* creature, Tile* tile, bool aggressive);
		ReturnValue eventCreatureOnTargetCombat(Creature* creature, Creature* target);
		void eventCreatureOnHear(Creature* creature, Creature* speaker, const std::string& words, SpeakClasses type);

		// Party
		bool eventPartyOnJoin(Party* party, Player* player);
		bool eventPartyOnLeave(Party* party, Player* player);
		bool eventPartyOnDisband(Party* party);
		void eventPartyOnShareExperience(Party* party, uint64_t& exp);

		// Player
		bool eventPlayerOnBrowseField(Player* player, const Position& position);
		void eventPlayerOnLook(Player* player, const Position& position, Thing* thing, uint8_t stackpos, int32_t lookDistance);
		void eventPlayerOnLookInBattleList(Player* player, Creature* creature, int32_t lookDistance);
		void eventPlayerOnLookInTrade(Player* player, Player* partner, Item* item, int32_t lookDistance);
		bool eventPlayerOnLookInShop(Player* player, const ItemType* itemType, uint8_t count, const std::string& description);
<<<<<<< HEAD
		bool eventPlayerOnLookInMarket(Player* player, const ItemType* itemType);
		bool eventPlayerOnMoveItem(Player* player, Item* item, uint16_t count, const Position& fromPosition, const Position& toPosition, Cylinder* fromCylinder, Cylinder* toCylinder);
=======
		ReturnValue eventPlayerOnMoveItem(Player* player, Item* item, uint16_t count, const Position& fromPosition, const Position& toPosition, Cylinder* fromCylinder, Cylinder* toCylinder);
>>>>>>> a14f1fbd
		void eventPlayerOnItemMoved(Player* player, Item* item, uint16_t count, const Position& fromPosition, const Position& toPosition, Cylinder* fromCylinder, Cylinder* toCylinder);
		bool eventPlayerOnMoveCreature(Player* player, Creature* creature, const Position& fromPosition, const Position& toPosition);
		void eventPlayerOnReportRuleViolation(Player* player, const std::string& targetName, uint8_t reportType, uint8_t reportReason, const std::string& comment, const std::string& translation);
		bool eventPlayerOnReportBug(Player* player, const std::string& message, const Position& position, uint8_t category);
		bool eventPlayerOnTurn(Player* player, Direction direction);
		bool eventPlayerOnTradeRequest(Player* player, Player* target, Item* item);
		bool eventPlayerOnTradeAccept(Player* player, Player* target, Item* item, Item* targetItem);
		void eventPlayerOnTradeCompleted(Player* player, Player* target, Item* item, Item* targetItem, bool isSuccess);
		void eventPlayerOnGainExperience(Player* player, Creature* source, uint64_t& exp, uint64_t rawExp);
		void eventPlayerOnLoseExperience(Player* player, uint64_t& exp);
		void eventPlayerOnGainSkillTries(Player* player, skills_t skill, uint64_t& tries);
		void eventPlayerOnWrapItem(Player* player, Item* item);

		// Monster
		void eventMonsterOnDropLoot(Monster* monster, Container* corpse);
		bool eventMonsterOnSpawn(Monster* monster, const Position& position, bool startup, bool artificial);

	private:
		LuaScriptInterface scriptInterface;
		EventsInfo info;
};

#endif<|MERGE_RESOLUTION|>--- conflicted
+++ resolved
@@ -91,12 +91,8 @@
 		void eventPlayerOnLookInBattleList(Player* player, Creature* creature, int32_t lookDistance);
 		void eventPlayerOnLookInTrade(Player* player, Player* partner, Item* item, int32_t lookDistance);
 		bool eventPlayerOnLookInShop(Player* player, const ItemType* itemType, uint8_t count, const std::string& description);
-<<<<<<< HEAD
 		bool eventPlayerOnLookInMarket(Player* player, const ItemType* itemType);
-		bool eventPlayerOnMoveItem(Player* player, Item* item, uint16_t count, const Position& fromPosition, const Position& toPosition, Cylinder* fromCylinder, Cylinder* toCylinder);
-=======
 		ReturnValue eventPlayerOnMoveItem(Player* player, Item* item, uint16_t count, const Position& fromPosition, const Position& toPosition, Cylinder* fromCylinder, Cylinder* toCylinder);
->>>>>>> a14f1fbd
 		void eventPlayerOnItemMoved(Player* player, Item* item, uint16_t count, const Position& fromPosition, const Position& toPosition, Cylinder* fromCylinder, Cylinder* toCylinder);
 		bool eventPlayerOnMoveCreature(Player* player, Creature* creature, const Position& fromPosition, const Position& toPosition);
 		void eventPlayerOnReportRuleViolation(Player* player, const std::string& targetName, uint8_t reportType, uint8_t reportReason, const std::string& comment, const std::string& translation);
