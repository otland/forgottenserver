// Copyright 2023 The Forgotten Server Authors. All rights reserved.
// Use of this source code is governed by the GPL-2.0 License that can be found in the LICENSE file.

#ifndef FS_EVENTS_H
#define FS_EVENTS_H

#include "const.h"
#include "creature.h"
#include "luascript.h"

class ItemType;
class NetworkMessage;
class Party;
class Tile;

enum class EventInfoId
{
	// Creature
	CREATURE_ONHEAR,

	// Monster
	MONSTER_ONSPAWN
};

class Events
{
	struct EventsInfo
	{
		// Creature
		int32_t creatureOnChangeOutfit = -1;
		int32_t creatureOnAreaCombat = -1;
		int32_t creatureOnTargetCombat = -1;
		int32_t creatureOnHear = -1;
<<<<<<< HEAD
		int32_t creatureOnChangeZone = -1;
=======
		int32_t creatureOnUpdateStorage = -1;
>>>>>>> a9049040

		// Party
		int32_t partyOnJoin = -1;
		int32_t partyOnLeave = -1;
		int32_t partyOnDisband = -1;
		int32_t partyOnShareExperience = -1;
		int32_t partyOnInvite = -1;
		int32_t partyOnRevokeInvitation = -1;
		int32_t partyOnPassLeadership = -1;

		// Player
		int32_t playerOnBrowseField = -1;
		int32_t playerOnLook = -1;
		int32_t playerOnLookInBattleList = -1;
		int32_t playerOnLookInTrade = -1;
		int32_t playerOnLookInShop = -1;
		int32_t playerOnLookInMarket = -1;
		int32_t playerOnMoveItem = -1;
		int32_t playerOnItemMoved = -1;
		int32_t playerOnMoveCreature = -1;
		int32_t playerOnReportRuleViolation = -1;
		int32_t playerOnReportBug = -1;
		int32_t playerOnRotateItem = -1;
		int32_t playerOnTurn = -1;
		int32_t playerOnTradeRequest = -1;
		int32_t playerOnTradeAccept = -1;
		int32_t playerOnTradeCompleted = -1;
		int32_t playerOnPodiumRequest = -1;
		int32_t playerOnPodiumEdit = -1;
		int32_t playerOnGainExperience = -1;
		int32_t playerOnLoseExperience = -1;
		int32_t playerOnGainSkillTries = -1;
		int32_t playerOnWrapItem = -1;
		int32_t playerOnInventoryUpdate = -1;
		int32_t playerOnNetworkMessage = -1;

		// Monster
		int32_t monsterOnDropLoot = -1;
		int32_t monsterOnSpawn = -1;
	};

public:
	Events();

	bool load();

	// Creature
	bool eventCreatureOnChangeOutfit(Creature* creature, const Outfit_t& outfit);
	ReturnValue eventCreatureOnAreaCombat(Creature* creature, Tile* tile, bool aggressive);
	ReturnValue eventCreatureOnTargetCombat(Creature* creature, Creature* target);
	void eventCreatureOnHear(Creature* creature, Creature* speaker, const std::string& words, SpeakClasses type);
<<<<<<< HEAD
	void eventCreatureOnChangeZone(Creature* creature, ZoneType_t fromZone, ZoneType_t toZone);
=======
	void eventCreatureOnUpdateStorage(Creature* creature, uint32_t key, std::optional<int32_t> value,
	                                  std::optional<int32_t> oldValue, bool isSpawn);
>>>>>>> a9049040

	// Party
	bool eventPartyOnJoin(Party* party, Player* player);
	bool eventPartyOnLeave(Party* party, Player* player);
	bool eventPartyOnDisband(Party* party);
	void eventPartyOnShareExperience(Party* party, uint64_t& exp);
	bool eventPartyOnInvite(Party* party, Player* player);
	bool eventPartyOnRevokeInvitation(Party* party, Player* player);
	bool eventPartyOnPassLeadership(Party* party, Player* player);

	// Player
	bool eventPlayerOnBrowseField(Player* player, const Position& position);
	void eventPlayerOnLook(Player* player, const Position& position, Thing* thing, uint8_t stackpos,
	                       int32_t lookDistance);
	void eventPlayerOnLookInBattleList(Player* player, Creature* creature, int32_t lookDistance);
	void eventPlayerOnLookInTrade(Player* player, Player* partner, Item* item, int32_t lookDistance);
	bool eventPlayerOnLookInShop(Player* player, const ItemType* itemType, uint8_t count);
	bool eventPlayerOnLookInMarket(Player* player, const ItemType* itemType);
	ReturnValue eventPlayerOnMoveItem(Player* player, Item* item, uint16_t count, const Position& fromPosition,
	                                  const Position& toPosition, Cylinder* fromCylinder, Cylinder* toCylinder);
	void eventPlayerOnItemMoved(Player* player, Item* item, uint16_t count, const Position& fromPosition,
	                            const Position& toPosition, Cylinder* fromCylinder, Cylinder* toCylinder);
	bool eventPlayerOnMoveCreature(Player* player, Creature* creature, const Position& fromPosition,
	                               const Position& toPosition);
	void eventPlayerOnReportRuleViolation(Player* player, const std::string& targetName, uint8_t reportType,
	                                      uint8_t reportReason, const std::string& comment,
	                                      const std::string& translation);
	bool eventPlayerOnReportBug(Player* player, const std::string& message, const Position& position, uint8_t category);
	void eventPlayerOnRotateItem(Player* player, Item* item);
	bool eventPlayerOnTurn(Player* player, Direction direction);
	bool eventPlayerOnTradeRequest(Player* player, Player* target, Item* item);
	bool eventPlayerOnTradeAccept(Player* player, Player* target, Item* item, Item* targetItem);
	void eventPlayerOnTradeCompleted(Player* player, Player* target, Item* item, Item* targetItem, bool isSuccess);
	void eventPlayerOnPodiumRequest(Player* player, Item* item);
	void eventPlayerOnPodiumEdit(Player* player, Item* item, const Outfit_t& outfit, bool podiumVisible,
	                             Direction direction);
	void eventPlayerOnGainExperience(Player* player, Creature* source, uint64_t& exp, uint64_t rawExp, bool sendText);
	void eventPlayerOnLoseExperience(Player* player, uint64_t& exp);
	void eventPlayerOnGainSkillTries(Player* player, skills_t skill, uint64_t& tries);
	void eventPlayerOnWrapItem(Player* player, Item* item);
	void eventPlayerOnInventoryUpdate(Player* player, Item* item, slots_t slot, bool equip);
	void eventPlayerOnNetworkMessage(Player* player, uint8_t recvByte, NetworkMessage* msg);

	// Monster
	void eventMonsterOnDropLoot(Monster* monster, Container* corpse);
	bool eventMonsterOnSpawn(Monster* monster, const Position& position, bool startup, bool artificial);

	int32_t getScriptId(EventInfoId eventInfoId)
	{
		switch (eventInfoId) {
			case EventInfoId::CREATURE_ONHEAR:
				return info.creatureOnHear;
			case EventInfoId::MONSTER_ONSPAWN:
				return info.monsterOnSpawn;
			default:
				return -1;
		}
	};

private:
	LuaScriptInterface scriptInterface;
	EventsInfo info;
};

#endif // FS_EVENTS_H<|MERGE_RESOLUTION|>--- conflicted
+++ resolved
@@ -31,11 +31,8 @@
 		int32_t creatureOnAreaCombat = -1;
 		int32_t creatureOnTargetCombat = -1;
 		int32_t creatureOnHear = -1;
-<<<<<<< HEAD
 		int32_t creatureOnChangeZone = -1;
-=======
 		int32_t creatureOnUpdateStorage = -1;
->>>>>>> a9049040
 
 		// Party
 		int32_t partyOnJoin = -1;
@@ -87,12 +84,9 @@
 	ReturnValue eventCreatureOnAreaCombat(Creature* creature, Tile* tile, bool aggressive);
 	ReturnValue eventCreatureOnTargetCombat(Creature* creature, Creature* target);
 	void eventCreatureOnHear(Creature* creature, Creature* speaker, const std::string& words, SpeakClasses type);
-<<<<<<< HEAD
 	void eventCreatureOnChangeZone(Creature* creature, ZoneType_t fromZone, ZoneType_t toZone);
-=======
 	void eventCreatureOnUpdateStorage(Creature* creature, uint32_t key, std::optional<int32_t> value,
 	                                  std::optional<int32_t> oldValue, bool isSpawn);
->>>>>>> a9049040
 
 	// Party
 	bool eventPartyOnJoin(Party* party, Player* player);
