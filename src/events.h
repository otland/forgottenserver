/**
 * The Forgotten Server - a free and open-source MMORPG server emulator
 * Copyright (C) 2019  Mark Samman <mark.samman@gmail.com>
 *
 * This program is free software; you can redistribute it and/or modify
 * it under the terms of the GNU General Public License as published by
 * the Free Software Foundation; either version 2 of the License, or
 * (at your option) any later version.
 *
 * This program is distributed in the hope that it will be useful,
 * but WITHOUT ANY WARRANTY; without even the implied warranty of
 * MERCHANTABILITY or FITNESS FOR A PARTICULAR PURPOSE.  See the
 * GNU General Public License for more details.
 *
 * You should have received a copy of the GNU General Public License along
 * with this program; if not, write to the Free Software Foundation, Inc.,
 * 51 Franklin Street, Fifth Floor, Boston, MA 02110-1301 USA.
 */

#ifndef FS_EVENTS_H_BD444CC0EE167E5777E4C90C766B36DC
#define FS_EVENTS_H_BD444CC0EE167E5777E4C90C766B36DC

#include "luascript.h"
<<<<<<< HEAD
#include "const.h"
=======
#include "creature.h"
>>>>>>> 960a3f5b

class Party;
class ItemType;
class Tile;

class Events
{
	struct EventsInfo {
		// Creature
		int32_t creatureOnChangeOutfit = -1;
		int32_t creatureOnAreaCombat = -1;
		int32_t creatureOnTargetCombat = -1;
		int32_t creatureOnHear = -1;

		// Party
		int32_t partyOnJoin = -1;
		int32_t partyOnLeave = -1;
		int32_t partyOnDisband = -1;
		int32_t partyOnShareExperience = -1;

		// Player
		int32_t playerOnBrowseField = -1;
		int32_t playerOnLook = -1;
		int32_t playerOnLookInBattleList = -1;
		int32_t playerOnLookInTrade = -1;
		int32_t playerOnLookInShop = -1;
		int32_t playerOnMoveItem = -1;
		int32_t playerOnItemMoved = -1;
		int32_t playerOnMoveCreature = -1;
		int32_t playerOnReportRuleViolation = -1;
		int32_t playerOnReportBug = -1;
		int32_t playerOnTurn = -1;
		int32_t playerOnTradeRequest = -1;
		int32_t playerOnTradeAccept = -1;
		int32_t playerOnGainExperience = -1;
		int32_t playerOnLoseExperience = -1;
		int32_t playerOnGainSkillTries = -1;
<<<<<<< HEAD
		int32_t playerOnWrapItem = -1;
=======
		int32_t playerOnInventoryUpdate = -1;
>>>>>>> 960a3f5b

		// Monster
		int32_t monsterOnDropLoot = -1;
		int32_t monsterOnSpawn = -1;
	};

	public:
		Events();

		bool load();

		// Creature
		bool eventCreatureOnChangeOutfit(Creature* creature, const Outfit_t& outfit);
		ReturnValue eventCreatureOnAreaCombat(Creature* creature, Tile* tile, bool aggressive);
		ReturnValue eventCreatureOnTargetCombat(Creature* creature, Creature* target);
		void eventCreatureOnHear(Creature* creature, Creature* speaker, const std::string& words, SpeakClasses type);

		// Party
		bool eventPartyOnJoin(Party* party, Player* player);
		bool eventPartyOnLeave(Party* party, Player* player);
		bool eventPartyOnDisband(Party* party);
		void eventPartyOnShareExperience(Party* party, uint64_t& exp);

		// Player
		bool eventPlayerOnBrowseField(Player* player, const Position& position);
		void eventPlayerOnLook(Player* player, const Position& position, Thing* thing, uint8_t stackpos, int32_t lookDistance);
		void eventPlayerOnLookInBattleList(Player* player, Creature* creature, int32_t lookDistance);
		void eventPlayerOnLookInTrade(Player* player, Player* partner, Item* item, int32_t lookDistance);
		bool eventPlayerOnLookInShop(Player* player, const ItemType* itemType, uint8_t count);
		bool eventPlayerOnMoveItem(Player* player, Item* item, uint16_t count, const Position& fromPosition, const Position& toPosition, Cylinder* fromCylinder, Cylinder* toCylinder);
		void eventPlayerOnItemMoved(Player* player, Item* item, uint16_t count, const Position& fromPosition, const Position& toPosition, Cylinder* fromCylinder, Cylinder* toCylinder);
		bool eventPlayerOnMoveCreature(Player* player, Creature* creature, const Position& fromPosition, const Position& toPosition);
		void eventPlayerOnReportRuleViolation(Player* player, const std::string& targetName, uint8_t reportType, uint8_t reportReason, const std::string& comment, const std::string& translation);
		bool eventPlayerOnReportBug(Player* player, const std::string& message, const Position& position, uint8_t category);
		bool eventPlayerOnTurn(Player* player, Direction direction);
		bool eventPlayerOnTradeRequest(Player* player, Player* target, Item* item);
		bool eventPlayerOnTradeAccept(Player* player, Player* target, Item* item, Item* targetItem);
		void eventPlayerOnGainExperience(Player* player, Creature* source, uint64_t& exp, uint64_t rawExp);
		void eventPlayerOnLoseExperience(Player* player, uint64_t& exp);
		void eventPlayerOnGainSkillTries(Player* player, skills_t skill, uint64_t& tries);
<<<<<<< HEAD
		void eventPlayerOnWrapItem(Player* player, Item* item);
=======
		void eventPlayerOnInventoryUpdate(Player* player, Item* item, slots_t slot, bool equip);
>>>>>>> 960a3f5b

		// Monster
		void eventMonsterOnDropLoot(Monster* monster, Container* corpse);
		bool eventMonsterOnSpawn(Monster* monster, const Position& position, bool startup, bool artificial);

	private:
		LuaScriptInterface scriptInterface;
		EventsInfo info;
};

#endif<|MERGE_RESOLUTION|>--- conflicted
+++ resolved
@@ -21,11 +21,8 @@
 #define FS_EVENTS_H_BD444CC0EE167E5777E4C90C766B36DC
 
 #include "luascript.h"
-<<<<<<< HEAD
 #include "const.h"
-=======
 #include "creature.h"
->>>>>>> 960a3f5b
 
 class Party;
 class ItemType;
@@ -63,11 +60,8 @@
 		int32_t playerOnGainExperience = -1;
 		int32_t playerOnLoseExperience = -1;
 		int32_t playerOnGainSkillTries = -1;
-<<<<<<< HEAD
 		int32_t playerOnWrapItem = -1;
-=======
 		int32_t playerOnInventoryUpdate = -1;
->>>>>>> 960a3f5b
 
 		// Monster
 		int32_t monsterOnDropLoot = -1;
@@ -108,11 +102,8 @@
 		void eventPlayerOnGainExperience(Player* player, Creature* source, uint64_t& exp, uint64_t rawExp);
 		void eventPlayerOnLoseExperience(Player* player, uint64_t& exp);
 		void eventPlayerOnGainSkillTries(Player* player, skills_t skill, uint64_t& tries);
-<<<<<<< HEAD
 		void eventPlayerOnWrapItem(Player* player, Item* item);
-=======
 		void eventPlayerOnInventoryUpdate(Player* player, Item* item, slots_t slot, bool equip);
->>>>>>> 960a3f5b
 
 		// Monster
 		void eventMonsterOnDropLoot(Monster* monster, Container* corpse);
