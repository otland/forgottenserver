// Copyright 2023 The Forgotten Server Authors. All rights reserved.
// Use of this source code is governed by the GPL-2.0 License that can be found in the LICENSE file.

#ifndef FS_LUASCRIPT_H
#define FS_LUASCRIPT_H

#include "database.h"
#include "enums.h"
#include "position.h"

#if LUA_VERSION_NUM >= 502
#ifndef LUA_COMPAT_ALL
#ifndef LUA_COMPAT_MODULE
#define luaL_register(L, libname, l) (luaL_newlib(L, l), lua_pushvalue(L, -1), lua_setglobal(L, libname))
#endif
#undef lua_equal
#define lua_equal(L, i1, i2) lua_compare(L, (i1), (i2), LUA_OPEQ)
#endif
#endif

class AreaCombat;
class Combat;
class Container;
class Creature;
class Cylinder;
class Spell;
class Item;
class LuaScriptInterface;
class LuaVariant;
class Npc;
class Player;
class Thing;
struct Outfit;

using Combat_ptr = std::shared_ptr<Combat>;

inline constexpr int32_t EVENT_ID_USER = 1000;

struct LuaTimerEventDesc
{
	int32_t scriptId = -1;
	int32_t function = -1;
	std::vector<int32_t> parameters;
	uint32_t eventId = 0;

	LuaTimerEventDesc() = default;
	LuaTimerEventDesc(LuaTimerEventDesc&& other) = default;
};

class ScriptEnvironment
{
public:
	ScriptEnvironment();
	~ScriptEnvironment();

	// non-copyable
	ScriptEnvironment(const ScriptEnvironment&) = delete;
	ScriptEnvironment& operator=(const ScriptEnvironment&) = delete;

	void resetEnv();

	void setScriptId(int32_t scriptId, LuaScriptInterface* scriptInterface)
	{
		this->scriptId = scriptId;
		interface = scriptInterface;
	}
	bool setCallbackId(int32_t callbackId, LuaScriptInterface* scriptInterface);

	int32_t getScriptId() const { return scriptId; }
	LuaScriptInterface* getScriptInterface() { return interface; }

	void setTimerEvent() { timerEvent = true; }

	auto getEventInfo() const { return std::make_tuple(scriptId, interface, callbackId, timerEvent); }

	uint32_t addThing(Thing* thing);
	void insertItem(uint32_t uid, Item* item);

	void setNpc(Npc* npc) { curNpc = npc; }
	Npc* getNpc() const { return curNpc; }

	Thing* getThingByUID(uint32_t uid);
	Item* getItemByUID(uint32_t uid);
	Container* getContainerByUID(uint32_t uid);
	void removeItemByUID(uint32_t uid);

private:
	LuaScriptInterface* interface;

	// for npc scripts
	Npc* curNpc = nullptr;

	// local item map
	std::unordered_map<uint32_t, Item*> localMap;
	uint32_t lastUID = std::numeric_limits<uint16_t>::max();

	// script file id
	int32_t scriptId;
	int32_t callbackId;
	bool timerEvent;
};

enum ErrorCode_t
{
	LUA_ERROR_PLAYER_NOT_FOUND,
	LUA_ERROR_CREATURE_NOT_FOUND,
	LUA_ERROR_ITEM_NOT_FOUND,
	LUA_ERROR_THING_NOT_FOUND,
	LUA_ERROR_TILE_NOT_FOUND,
	LUA_ERROR_HOUSE_NOT_FOUND,
	LUA_ERROR_COMBAT_NOT_FOUND,
	LUA_ERROR_CONDITION_NOT_FOUND,
	LUA_ERROR_AREA_NOT_FOUND,
	LUA_ERROR_CONTAINER_NOT_FOUND,
	LUA_ERROR_VARIANT_NOT_FOUND,
	LUA_ERROR_VARIANT_UNKNOWN,
	LUA_ERROR_SPELL_NOT_FOUND,
};

class LuaScriptInterface
{
public:
	explicit LuaScriptInterface(std::string interfaceName);
	virtual ~LuaScriptInterface();

	// non-copyable
	LuaScriptInterface(const LuaScriptInterface&) = delete;
	LuaScriptInterface& operator=(const LuaScriptInterface&) = delete;

	virtual bool initState();
	bool reInitState();

	int32_t loadFile(const std::string& file, Npc* npc = nullptr);

	const std::string& getFileById(int32_t scriptId);
	int32_t getEvent(std::string_view eventName);
	int32_t getEvent();
	int32_t getMetaEvent(const std::string& globalName, const std::string& eventName);
	void removeEvent(int32_t scriptId);

	const std::string& getInterfaceName() const { return interfaceName; }
	const std::string& getLastLuaError() const { return lastLuaError; }

	lua_State* getLuaState() const { return L; }

	bool pushFunction(int32_t functionId);

	bool callFunction(int params);
	void callVoidFunction(int params);

<<<<<<< HEAD
	// push/pop common structures
	static void pushThing(lua_State* L, Thing* thing);
	static void pushVariant(lua_State* L, const LuaVariant& var);
	static void pushString(lua_State* L, std::string_view value);
	static void pushCallback(lua_State* L, int32_t callback);
	static void pushCylinder(lua_State* L, Cylinder* cylinder);

	static std::string popString(lua_State* L);
	static int32_t popCallback(lua_State* L);

	// Userdata
	template <class T>
	static void pushUserdata(lua_State* L, T* value)
	{
		T** userdata = static_cast<T**>(lua_newuserdata(L, sizeof(T*)));
		*userdata = value;
	}

	// Shared Ptr
	template <class T>
	static void pushSharedPtr(lua_State* L, T value)
	{
		new (lua_newuserdata(L, sizeof(T))) T(std::move(value));
	}

	// Metatables
	static void setMetatable(lua_State* L, int32_t index, const std::string& name);
	static void setWeakMetatable(lua_State* L, int32_t index, const std::string& name);

	static void setItemMetatable(lua_State* L, int32_t index, const Item* item);
	static void setCreatureMetatable(lua_State* L, int32_t index, const Creature* creature);

	// Get
	template <typename T>
	static typename std::enable_if<std::is_enum<T>::value, T>::type getNumber(lua_State* L, int32_t arg)
	{
		return static_cast<T>(static_cast<int64_t>(lua_tonumber(L, arg)));
	}

	template <typename T>
	static typename std::enable_if<std::is_integral<T>::value && std::is_unsigned<T>::value, T>::type getNumber(
	    lua_State* L, int32_t arg)
	{
		double num = lua_tonumber(L, arg);
		if (num < static_cast<double>(std::numeric_limits<T>::lowest()) ||
		    num > static_cast<double>(std::numeric_limits<T>::max())) {
			reportErrorFunc(L,
			                fmt::format("Argument {} has out-of-range value for {}: {}", arg, typeid(T).name(), num));
		}

		return static_cast<T>(num);
	}

	template <typename T>
	static typename std::enable_if<
	    (std::is_integral<T>::value && std::is_signed<T>::value) || std::is_floating_point<T>::value, T>::type
	getNumber(lua_State* L, int32_t arg)
	{
		double num = lua_tonumber(L, arg);
		if (num < static_cast<double>(std::numeric_limits<T>::lowest()) ||
		    num > static_cast<double>(std::numeric_limits<T>::max())) {
			reportErrorFunc(L,
			                fmt::format("Argument {} has out-of-range value for {}: {}", arg, typeid(T).name(), num));
		}

		return static_cast<T>(num);
	}

	template <typename T>
	static T getNumber(lua_State* L, int32_t arg, T defaultValue)
	{
		if (lua_isnumber(L, arg) == 0) {
			return defaultValue;
		}
		return getNumber<T>(L, arg);
	}
	template <class T>
	static T* getUserdata(lua_State* L, int32_t arg)
	{
		T** userdata = getRawUserdata<T>(L, arg);
		if (!userdata) {
			return nullptr;
		}
		return *userdata;
	}
	template <class T>
	static T** getRawUserdata(lua_State* L, int32_t arg)
	{
		return static_cast<T**>(lua_touserdata(L, arg));
	}
	template <class T>
	static std::shared_ptr<T>& getSharedPtr(lua_State* L, int32_t arg)
	{
		return *static_cast<std::shared_ptr<T>*>(lua_touserdata(L, arg));
	}

	static bool getBoolean(lua_State* L, int32_t arg) { return lua_toboolean(L, arg) != 0; }
	static bool getBoolean(lua_State* L, int32_t arg, bool defaultValue)
	{
		if (lua_isboolean(L, arg) == 0) {
			return defaultValue;
		}
		return lua_toboolean(L, arg) != 0;
	}

	static std::string getString(lua_State* L, int32_t arg);
	static Position getPosition(lua_State* L, int32_t arg, int32_t& stackpos);
	static Position getPosition(lua_State* L, int32_t arg);
	static Outfit_t getOutfit(lua_State* L, int32_t arg);
	static Outfit getOutfitClass(lua_State* L, int32_t arg);
	static InstantSpell* getInstantSpell(lua_State* L, int32_t arg);
	static Reflect getReflect(lua_State* L, int32_t arg);
	static BestiaryInfo getBestiaryInfo(lua_State* L, int32_t arg);

	static Thing* getThing(lua_State* L, int32_t arg);
	static Creature* getCreature(lua_State* L, int32_t arg);
	static Player* getPlayer(lua_State* L, int32_t arg);

	template <typename T>
	static T getField(lua_State* L, int32_t arg, const std::string& key)
	{
		lua_getfield(L, arg, key.c_str());
		return getNumber<T>(L, -1);
	}

	template <typename T, typename... Args>
	static T getField(lua_State* L, int32_t arg, const std::string& key, T&& defaultValue)
	{
		lua_getfield(L, arg, key.c_str());
		return getNumber<T>(L, -1, std::forward<T>(defaultValue));
	}

	static std::string getFieldString(lua_State* L, int32_t arg, const std::string& key);

	static LuaDataType getUserdataType(lua_State* L, int32_t arg);

	// Is
	static bool isNumber(lua_State* L, int32_t arg) { return lua_type(L, arg) == LUA_TNUMBER; }
	static bool isString(lua_State* L, int32_t arg) { return lua_isstring(L, arg) != 0; }
	static bool isBoolean(lua_State* L, int32_t arg) { return lua_isboolean(L, arg); }
	static bool isTable(lua_State* L, int32_t arg) { return lua_istable(L, arg); }
	static bool isFunction(lua_State* L, int32_t arg) { return lua_isfunction(L, arg); }
	static bool isUserdata(lua_State* L, int32_t arg) { return lua_isuserdata(L, arg) != 0; }

	// Push
	static void pushBoolean(lua_State* L, bool value);
	static void pushCombatDamage(lua_State* L, const CombatDamage& damage);
	static void pushInstantSpell(lua_State* L, const InstantSpell& spell);
	static void pushSpell(lua_State* L, const Spell& spell);
	static void pushPosition(lua_State* L, const Position& position, int32_t stackpos = 0);
	static void pushOutfit(lua_State* L, const Outfit_t& outfit);
	static void pushOutfit(lua_State* L, const Outfit* outfit);
	static void pushMount(lua_State* L, const Mount* mount);
	static void pushLoot(lua_State* L, const std::vector<LootBlock>& lootList);
	static void pushReflect(lua_State* L, const Reflect& reflect);
	static void pushBestiaryInfo(lua_State* L, const BestiaryInfo& info);

	//
	static void setField(lua_State* L, const char* index, lua_Number value)
	{
		lua_pushnumber(L, value);
		lua_setfield(L, -2, index);
	}

	static void setField(lua_State* L, std::string_view index, std::string_view value)
	{
		pushString(L, value);
		lua_setfield(L, -2, index.data());
	}

	static std::string escapeString(std::string string);

=======
>>>>>>> 4f90414c
#ifndef LUAJIT_VERSION
	static const luaL_Reg luaBitReg[7];
#endif
	static const luaL_Reg luaConfigManagerTable[4];
	static const luaL_Reg luaDatabaseTable[9];
	static const luaL_Reg luaResultTable[6];

protected:
	virtual bool closeState();

	void registerFunctions();

	lua_State* L = nullptr;

	int32_t eventTableRef = -1;
	int32_t runningEventId = EVENT_ID_USER;

	// script file cache
	std::map<int32_t, std::string> cacheFiles;

private:
	// lua functions
	static int luaDoPlayerAddItem(lua_State* L);

	// get item info
	static int luaGetDepotId(lua_State* L);

	// get world info
	static int luaGetWorldUpTime(lua_State* L);

	// get subtype name
	static int luaGetSubTypeName(lua_State* L);

	// type validation
	static int luaIsDepot(lua_State* L);
	static int luaIsMoveable(lua_State* L);
	static int luaIsValidUID(lua_State* L);

	//
	static int luaCreateCombatArea(lua_State* L);

	static int luaDoAreaCombat(lua_State* L);
	static int luaDoTargetCombat(lua_State* L);

	static int luaDoChallengeCreature(lua_State* L);

	static int luaDebugPrint(lua_State* L);
	static int luaAddEvent(lua_State* L);
	static int luaStopEvent(lua_State* L);

	static int luaSaveServer(lua_State* L);
	static int luaCleanMap(lua_State* L);

	static int luaIsInWar(lua_State* L);

	static int luaGetWaypointPositionByName(lua_State* L);

	static int luaSendChannelMessage(lua_State* L);
	static int luaSendGuildChannelMessage(lua_State* L);

	static int luaIsScriptsInterface(lua_State* L);

#ifndef LUAJIT_VERSION
	static int luaBitNot(lua_State* L);
	static int luaBitAnd(lua_State* L);
	static int luaBitOr(lua_State* L);
	static int luaBitXor(lua_State* L);
	static int luaBitLeftShift(lua_State* L);
	static int luaBitRightShift(lua_State* L);
#endif

	static int luaConfigManagerGetString(lua_State* L);
	static int luaConfigManagerGetNumber(lua_State* L);
	static int luaConfigManagerGetBoolean(lua_State* L);

	static int luaDatabaseExecute(lua_State* L);
	static int luaDatabaseAsyncExecute(lua_State* L);
	static int luaDatabaseStoreQuery(lua_State* L);
	static int luaDatabaseAsyncStoreQuery(lua_State* L);
	static int luaDatabaseEscapeString(lua_State* L);
	static int luaDatabaseEscapeBlob(lua_State* L);
	static int luaDatabaseLastInsertId(lua_State* L);
	static int luaDatabaseTableExists(lua_State* L);

	static int luaResultGetNumber(lua_State* L);
	static int luaResultGetString(lua_State* L);
	static int luaResultGetStream(lua_State* L);
	static int luaResultNext(lua_State* L);
	static int luaResultFree(lua_State* L);

	// Userdata
	static int luaUserdataCompare(lua_State* L);

	// _G
	static int luaIsType(lua_State* L);
	static int luaRawGetMetatable(lua_State* L);

	// os
	static int luaSystemTime(lua_State* L);

	// table
	static int luaTableCreate(lua_State* L);
	static int luaTablePack(lua_State* L);

	// DB Insert
	static int luaDBInsertCreate(lua_State* L);
	static int luaDBInsertAddRow(lua_State* L);
	static int luaDBInsertExecute(lua_State* L);
	static int luaDBInsertDelete(lua_State* L);

	// DB Transaction
	static int luaDBTransactionCreate(lua_State* L);
	static int luaDBTransactionDelete(lua_State* L);
	static int luaDBTransactionBegin(lua_State* L);
	static int luaDBTransactionCommit(lua_State* L);

	// Game
	static int luaGameGetSpectators(lua_State* L);
	static int luaGameGetPlayers(lua_State* L);
	static int luaGameGetNpcs(lua_State* L);
	static int luaGameGetMonsters(lua_State* L);
	static int luaGameLoadMap(lua_State* L);

	static int luaGameGetExperienceStage(lua_State* L);
	static int luaGameGetExperienceForLevel(lua_State* L);
	static int luaGameGetMonsterCount(lua_State* L);
	static int luaGameGetPlayerCount(lua_State* L);
	static int luaGameGetNpcCount(lua_State* L);
	static int luaGameGetMonsterTypes(lua_State* L);
	static int luaGameGetBestiary(lua_State* L);
	static int luaGameGetCurrencyItems(lua_State* L);
	static int luaGameGetItemTypeByClientId(lua_State* L);
	static int luaGameGetMountIdByLookType(lua_State* L);

	static int luaGameGetTowns(lua_State* L);
	static int luaGameGetHouses(lua_State* L);
	static int luaGameGetOutfits(lua_State* L);
	static int luaGameGetMounts(lua_State* L);
	static int luaGameGetVocations(lua_State* L);

	static int luaGameGetGameState(lua_State* L);
	static int luaGameSetGameState(lua_State* L);

	static int luaGameGetWorldType(lua_State* L);
	static int luaGameSetWorldType(lua_State* L);

	static int luaGameGetItemAttributeByName(lua_State* L);
	static int luaGameGetReturnMessage(lua_State* L);

	static int luaGameCreateItem(lua_State* L);
	static int luaGameCreateContainer(lua_State* L);
	static int luaGameCreateMonster(lua_State* L);
	static int luaGameCreateNpc(lua_State* L);
	static int luaGameCreateTile(lua_State* L);
	static int luaGameCreateMonsterType(lua_State* L);
	static int luaGameCreateNpcType(lua_State* L);

	static int luaGameStartEvent(lua_State* L);

	static int luaGameGetClientVersion(lua_State* L);

	static int luaGameReload(lua_State* L);

	// Variant
	static int luaVariantCreate(lua_State* L);

	static int luaVariantGetNumber(lua_State* L);
	static int luaVariantGetString(lua_State* L);
	static int luaVariantGetPosition(lua_State* L);

	// Position
	static int luaPositionCreate(lua_State* L);

	static int luaPositionIsSightClear(lua_State* L);

	static int luaPositionSendMagicEffect(lua_State* L);
	static int luaPositionSendDistanceEffect(lua_State* L);

	// Tile
	static int luaTileCreate(lua_State* L);

	static int luaTileRemove(lua_State* L);

	static int luaTileGetPosition(lua_State* L);
	static int luaTileGetGround(lua_State* L);
	static int luaTileGetThing(lua_State* L);
	static int luaTileGetThingCount(lua_State* L);
	static int luaTileGetTopVisibleThing(lua_State* L);

	static int luaTileGetTopTopItem(lua_State* L);
	static int luaTileGetTopDownItem(lua_State* L);
	static int luaTileGetFieldItem(lua_State* L);

	static int luaTileGetItemById(lua_State* L);
	static int luaTileGetItemByType(lua_State* L);
	static int luaTileGetItemByTopOrder(lua_State* L);
	static int luaTileGetItemCountById(lua_State* L);

	static int luaTileGetBottomCreature(lua_State* L);
	static int luaTileGetTopCreature(lua_State* L);
	static int luaTileGetBottomVisibleCreature(lua_State* L);
	static int luaTileGetTopVisibleCreature(lua_State* L);

	static int luaTileGetItems(lua_State* L);
	static int luaTileGetItemCount(lua_State* L);
	static int luaTileGetDownItemCount(lua_State* L);
	static int luaTileGetTopItemCount(lua_State* L);

	static int luaTileGetCreatures(lua_State* L);
	static int luaTileGetCreatureCount(lua_State* L);

	static int luaTileHasProperty(lua_State* L);
	static int luaTileHasFlag(lua_State* L);

	static int luaTileGetThingIndex(lua_State* L);

	static int luaTileQueryAdd(lua_State* L);
	static int luaTileAddItem(lua_State* L);
	static int luaTileAddItemEx(lua_State* L);

	static int luaTileGetHouse(lua_State* L);

	// NetworkMessage
	static int luaNetworkMessageCreate(lua_State* L);
	static int luaNetworkMessageDelete(lua_State* L);

	static int luaNetworkMessageGetByte(lua_State* L);
	static int luaNetworkMessageGetU16(lua_State* L);
	static int luaNetworkMessageGetU32(lua_State* L);
	static int luaNetworkMessageGetU64(lua_State* L);
	static int luaNetworkMessageGetString(lua_State* L);
	static int luaNetworkMessageGetPosition(lua_State* L);

	static int luaNetworkMessageAddByte(lua_State* L);
	static int luaNetworkMessageAddU16(lua_State* L);
	static int luaNetworkMessageAddU32(lua_State* L);
	static int luaNetworkMessageAddU64(lua_State* L);
	static int luaNetworkMessageAddString(lua_State* L);
	static int luaNetworkMessageAddPosition(lua_State* L);
	static int luaNetworkMessageAddDouble(lua_State* L);
	static int luaNetworkMessageAddItem(lua_State* L);
	static int luaNetworkMessageAddItemId(lua_State* L);

	static int luaNetworkMessageReset(lua_State* L);
	static int luaNetworkMessageSeek(lua_State* L);
	static int luaNetworkMessageTell(lua_State* L);
	static int luaNetworkMessageLength(lua_State* L);
	static int luaNetworkMessageSkipBytes(lua_State* L);
	static int luaNetworkMessageSendToPlayer(lua_State* L);

	// ModalWindow
	static int luaModalWindowCreate(lua_State* L);
	static int luaModalWindowDelete(lua_State* L);

	static int luaModalWindowGetId(lua_State* L);
	static int luaModalWindowGetTitle(lua_State* L);
	static int luaModalWindowGetMessage(lua_State* L);

	static int luaModalWindowSetTitle(lua_State* L);
	static int luaModalWindowSetMessage(lua_State* L);

	static int luaModalWindowGetButtonCount(lua_State* L);
	static int luaModalWindowGetChoiceCount(lua_State* L);

	static int luaModalWindowAddButton(lua_State* L);
	static int luaModalWindowAddChoice(lua_State* L);

	static int luaModalWindowGetDefaultEnterButton(lua_State* L);
	static int luaModalWindowSetDefaultEnterButton(lua_State* L);

	static int luaModalWindowGetDefaultEscapeButton(lua_State* L);
	static int luaModalWindowSetDefaultEscapeButton(lua_State* L);

	static int luaModalWindowHasPriority(lua_State* L);
	static int luaModalWindowSetPriority(lua_State* L);

	static int luaModalWindowSendToPlayer(lua_State* L);

	// Item
	static int luaItemCreate(lua_State* L);

	static int luaItemIsItem(lua_State* L);

	static int luaItemGetParent(lua_State* L);
	static int luaItemGetTopParent(lua_State* L);

	static int luaItemGetId(lua_State* L);

	static int luaItemClone(lua_State* L);
	static int luaItemSplit(lua_State* L);
	static int luaItemRemove(lua_State* L);

	static int luaItemGetUniqueId(lua_State* L);
	static int luaItemGetActionId(lua_State* L);
	static int luaItemSetActionId(lua_State* L);

	static int luaItemGetCount(lua_State* L);
	static int luaItemGetCharges(lua_State* L);
	static int luaItemGetFluidType(lua_State* L);
	static int luaItemGetWeight(lua_State* L);
	static int luaItemGetWorth(lua_State* L);

	static int luaItemGetSubType(lua_State* L);

	static int luaItemGetName(lua_State* L);
	static int luaItemGetPluralName(lua_State* L);
	static int luaItemGetArticle(lua_State* L);

	static int luaItemGetPosition(lua_State* L);
	static int luaItemGetTile(lua_State* L);

	static int luaItemHasAttribute(lua_State* L);
	static int luaItemGetAttribute(lua_State* L);
	static int luaItemSetAttribute(lua_State* L);
	static int luaItemRemoveAttribute(lua_State* L);
	static int luaItemGetCustomAttribute(lua_State* L);
	static int luaItemSetCustomAttribute(lua_State* L);
	static int luaItemRemoveCustomAttribute(lua_State* L);

	static int luaItemMoveTo(lua_State* L);
	static int luaItemTransform(lua_State* L);
	static int luaItemDecay(lua_State* L);

	static int luaItemGetSpecialDescription(lua_State* L);

	static int luaItemHasProperty(lua_State* L);
	static int luaItemIsLoadedFromMap(lua_State* L);

	static int luaItemSetStoreItem(lua_State* L);
	static int luaItemIsStoreItem(lua_State* L);

	static int luaItemSetReflect(lua_State* L);
	static int luaItemGetReflect(lua_State* L);

	static int luaItemSetBoostPercent(lua_State* L);
	static int luaItemGetBoostPercent(lua_State* L);

	// Container
	static int luaContainerCreate(lua_State* L);

	static int luaContainerGetSize(lua_State* L);
	static int luaContainerGetCapacity(lua_State* L);
	static int luaContainerGetEmptySlots(lua_State* L);
	static int luaContainerGetItems(lua_State* L);
	static int luaContainerGetItemHoldingCount(lua_State* L);
	static int luaContainerGetItemCountById(lua_State* L);

	static int luaContainerGetItem(lua_State* L);
	static int luaContainerHasItem(lua_State* L);
	static int luaContainerAddItem(lua_State* L);
	static int luaContainerAddItemEx(lua_State* L);
	static int luaContainerGetCorpseOwner(lua_State* L);

	// Teleport
	static int luaTeleportCreate(lua_State* L);

	static int luaTeleportGetDestination(lua_State* L);
	static int luaTeleportSetDestination(lua_State* L);

	// Podium
	static int luaPodiumCreate(lua_State* L);

	static int luaPodiumGetOutfit(lua_State* L);
	static int luaPodiumSetOutfit(lua_State* L);
	static int luaPodiumHasFlag(lua_State* L);
	static int luaPodiumSetFlag(lua_State* L);
	static int luaPodiumGetDirection(lua_State* L);
	static int luaPodiumSetDirection(lua_State* L);

	// Creature
	static int luaCreatureCreate(lua_State* L);

	static int luaCreatureGetEvents(lua_State* L);
	static int luaCreatureRegisterEvent(lua_State* L);
	static int luaCreatureUnregisterEvent(lua_State* L);

	static int luaCreatureIsRemoved(lua_State* L);
	static int luaCreatureIsCreature(lua_State* L);
	static int luaCreatureIsInGhostMode(lua_State* L);
	static int luaCreatureIsHealthHidden(lua_State* L);
	static int luaCreatureIsMovementBlocked(lua_State* L);
	static int luaCreatureIsImmune(lua_State* L);

	static int luaCreatureCanSee(lua_State* L);
	static int luaCreatureCanSeeCreature(lua_State* L);
	static int luaCreatureCanSeeGhostMode(lua_State* L);
	static int luaCreatureCanSeeInvisibility(lua_State* L);

	static int luaCreatureGetParent(lua_State* L);

	static int luaCreatureGetId(lua_State* L);
	static int luaCreatureGetName(lua_State* L);

	static int luaCreatureGetTarget(lua_State* L);
	static int luaCreatureSetTarget(lua_State* L);

	static int luaCreatureGetFollowCreature(lua_State* L);
	static int luaCreatureSetFollowCreature(lua_State* L);

	static int luaCreatureGetMaster(lua_State* L);
	static int luaCreatureSetMaster(lua_State* L);

	static int luaCreatureGetLight(lua_State* L);
	static int luaCreatureSetLight(lua_State* L);

	static int luaCreatureGetSpeed(lua_State* L);
	static int luaCreatureGetBaseSpeed(lua_State* L);
	static int luaCreatureChangeSpeed(lua_State* L);

	static int luaCreatureSetDropLoot(lua_State* L);
	static int luaCreatureSetSkillLoss(lua_State* L);

	static int luaCreatureGetPosition(lua_State* L);
	static int luaCreatureGetTile(lua_State* L);
	static int luaCreatureGetDirection(lua_State* L);
	static int luaCreatureSetDirection(lua_State* L);

	static int luaCreatureGetHealth(lua_State* L);
	static int luaCreatureSetHealth(lua_State* L);
	static int luaCreatureAddHealth(lua_State* L);
	static int luaCreatureGetMaxHealth(lua_State* L);
	static int luaCreatureSetMaxHealth(lua_State* L);
	static int luaCreatureSetHiddenHealth(lua_State* L);
	static int luaCreatureSetMovementBlocked(lua_State* L);

	static int luaCreatureGetSkull(lua_State* L);
	static int luaCreatureSetSkull(lua_State* L);

	static int luaCreatureGetOutfit(lua_State* L);
	static int luaCreatureSetOutfit(lua_State* L);

	static int luaCreatureGetCondition(lua_State* L);
	static int luaCreatureAddCondition(lua_State* L);
	static int luaCreatureRemoveCondition(lua_State* L);
	static int luaCreatureHasCondition(lua_State* L);

	static int luaCreatureRemove(lua_State* L);
	static int luaCreatureTeleportTo(lua_State* L);
	static int luaCreatureSay(lua_State* L);

	static int luaCreatureGetDamageMap(lua_State* L);

	static int luaCreatureGetSummons(lua_State* L);

	static int luaCreatureGetDescription(lua_State* L);

	static int luaCreatureGetPathTo(lua_State* L);
	static int luaCreatureMove(lua_State* L);

	static int luaCreatureGetZone(lua_State* L);

	static int luaCreatureHasIcon(lua_State* L);
	static int luaCreatureSetIcon(lua_State* L);
	static int luaCreatureGetIcon(lua_State* L);
	static int luaCreatureRemoveIcon(lua_State* L);

	static int luaCreatureGetStorageValue(lua_State* L);
	static int luaCreatureSetStorageValue(lua_State* L);

	// Player
	static int luaPlayerCreate(lua_State* L);

	static int luaPlayerIsPlayer(lua_State* L);

	static int luaPlayerGetGuid(lua_State* L);
	static int luaPlayerGetIp(lua_State* L);
	static int luaPlayerGetAccountId(lua_State* L);
	static int luaPlayerGetLastLoginSaved(lua_State* L);
	static int luaPlayerGetLastLogout(lua_State* L);

	static int luaPlayerGetAccountType(lua_State* L);
	static int luaPlayerSetAccountType(lua_State* L);

	static int luaPlayerGetCapacity(lua_State* L);
	static int luaPlayerSetCapacity(lua_State* L);

	static int luaPlayerGetFreeCapacity(lua_State* L);

	static int luaPlayerGetDepotChest(lua_State* L);
	static int luaPlayerGetInbox(lua_State* L);

	static int luaPlayerGetSkullTime(lua_State* L);
	static int luaPlayerSetSkullTime(lua_State* L);
	static int luaPlayerGetDeathPenalty(lua_State* L);

	static int luaPlayerGetExperience(lua_State* L);
	static int luaPlayerAddExperience(lua_State* L);
	static int luaPlayerRemoveExperience(lua_State* L);
	static int luaPlayerGetLevel(lua_State* L);
	static int luaPlayerGetLevelPercent(lua_State* L);

	static int luaPlayerGetMagicLevel(lua_State* L);
	static int luaPlayerGetMagicLevelPercent(lua_State* L);
	static int luaPlayerGetBaseMagicLevel(lua_State* L);
	static int luaPlayerGetMana(lua_State* L);
	static int luaPlayerAddMana(lua_State* L);
	static int luaPlayerGetMaxMana(lua_State* L);
	static int luaPlayerSetMaxMana(lua_State* L);
	static int luaPlayerSetManaShieldBar(lua_State* L);
	static int luaPlayerGetManaSpent(lua_State* L);
	static int luaPlayerAddManaSpent(lua_State* L);
	static int luaPlayerRemoveManaSpent(lua_State* L);

	static int luaPlayerGetBaseMaxHealth(lua_State* L);
	static int luaPlayerGetBaseMaxMana(lua_State* L);

	static int luaPlayerGetSkillLevel(lua_State* L);
	static int luaPlayerGetEffectiveSkillLevel(lua_State* L);
	static int luaPlayerGetSkillPercent(lua_State* L);
	static int luaPlayerGetSkillTries(lua_State* L);
	static int luaPlayerAddSkillTries(lua_State* L);
	static int luaPlayerRemoveSkillTries(lua_State* L);
	static int luaPlayerGetSpecialSkill(lua_State* L);
	static int luaPlayerAddSpecialSkill(lua_State* L);

	static int luaPlayerAddOfflineTrainingTime(lua_State* L);
	static int luaPlayerGetOfflineTrainingTime(lua_State* L);
	static int luaPlayerRemoveOfflineTrainingTime(lua_State* L);

	static int luaPlayerAddOfflineTrainingTries(lua_State* L);

	static int luaPlayerGetOfflineTrainingSkill(lua_State* L);
	static int luaPlayerSetOfflineTrainingSkill(lua_State* L);

	static int luaPlayerGetItemCount(lua_State* L);
	static int luaPlayerGetItemById(lua_State* L);

	static int luaPlayerGetVocation(lua_State* L);
	static int luaPlayerSetVocation(lua_State* L);

	static int luaPlayerGetSex(lua_State* L);
	static int luaPlayerSetSex(lua_State* L);

	static int luaPlayerGetTown(lua_State* L);
	static int luaPlayerSetTown(lua_State* L);

	static int luaPlayerGetGuild(lua_State* L);
	static int luaPlayerSetGuild(lua_State* L);

	static int luaPlayerGetGuildLevel(lua_State* L);
	static int luaPlayerSetGuildLevel(lua_State* L);

	static int luaPlayerGetGuildNick(lua_State* L);
	static int luaPlayerSetGuildNick(lua_State* L);

	static int luaPlayerGetGroup(lua_State* L);
	static int luaPlayerSetGroup(lua_State* L);

	static int luaPlayerGetStamina(lua_State* L);
	static int luaPlayerSetStamina(lua_State* L);

	static int luaPlayerGetSoul(lua_State* L);
	static int luaPlayerAddSoul(lua_State* L);
	static int luaPlayerGetMaxSoul(lua_State* L);

	static int luaPlayerGetBankBalance(lua_State* L);
	static int luaPlayerSetBankBalance(lua_State* L);

	static int luaPlayerAddItem(lua_State* L);
	static int luaPlayerAddItemEx(lua_State* L);
	static int luaPlayerRemoveItem(lua_State* L);
	static int luaPlayerSendSupplyUsed(lua_State* L);

	static int luaPlayerGetMoney(lua_State* L);
	static int luaPlayerAddMoney(lua_State* L);
	static int luaPlayerRemoveMoney(lua_State* L);

	static int luaPlayerShowTextDialog(lua_State* L);

	static int luaPlayerSendTextMessage(lua_State* L);
	static int luaPlayerSendChannelMessage(lua_State* L);
	static int luaPlayerSendPrivateMessage(lua_State* L);

	static int luaPlayerChannelSay(lua_State* L);
	static int luaPlayerOpenChannel(lua_State* L);

	static int luaPlayerGetSlotItem(lua_State* L);

	static int luaPlayerGetParty(lua_State* L);

	static int luaPlayerAddOutfit(lua_State* L);
	static int luaPlayerAddOutfitAddon(lua_State* L);
	static int luaPlayerRemoveOutfit(lua_State* L);
	static int luaPlayerRemoveOutfitAddon(lua_State* L);
	static int luaPlayerHasOutfit(lua_State* L);
	static int luaPlayerCanWearOutfit(lua_State* L);
	static int luaPlayerSendOutfitWindow(lua_State* L);

	static int luaPlayerSendEditPodium(lua_State* L);

	static int luaPlayerAddMount(lua_State* L);
	static int luaPlayerRemoveMount(lua_State* L);
	static int luaPlayerHasMount(lua_State* L);
	static int luaPlayerToggleMount(lua_State* L);

	static int luaPlayerGetPremiumEndsAt(lua_State* L);
	static int luaPlayerSetPremiumEndsAt(lua_State* L);

	static int luaPlayerHasBlessing(lua_State* L);
	static int luaPlayerAddBlessing(lua_State* L);
	static int luaPlayerRemoveBlessing(lua_State* L);

	static int luaPlayerCanLearnSpell(lua_State* L);
	static int luaPlayerLearnSpell(lua_State* L);
	static int luaPlayerForgetSpell(lua_State* L);
	static int luaPlayerHasLearnedSpell(lua_State* L);

	static int luaPlayerSendTutorial(lua_State* L);
	static int luaPlayerAddMapMark(lua_State* L);

	static int luaPlayerSave(lua_State* L);
	static int luaPlayerPopupFYI(lua_State* L);

	static int luaPlayerIsPzLocked(lua_State* L);

	static int luaPlayerGetClient(lua_State* L);

	static int luaPlayerGetHouse(lua_State* L);
	static int luaPlayerSendHouseWindow(lua_State* L);
	static int luaPlayerSetEditHouse(lua_State* L);

	static int luaPlayerSetGhostMode(lua_State* L);

	static int luaPlayerGetContainerId(lua_State* L);
	static int luaPlayerGetContainerById(lua_State* L);
	static int luaPlayerGetContainerIndex(lua_State* L);

	static int luaPlayerGetInstantSpells(lua_State* L);
	static int luaPlayerCanCast(lua_State* L);

	static int luaPlayerHasChaseMode(lua_State* L);
	static int luaPlayerHasSecureMode(lua_State* L);
	static int luaPlayerGetFightMode(lua_State* L);

	static int luaPlayerGetStoreInbox(lua_State* L);

	static int luaPlayerIsNearDepotBox(lua_State* L);

	static int luaPlayerGetIdleTime(lua_State* L);
	static int luaPlayerResetIdleTime(lua_State* L);

	static int luaPlayerSendCreatureSquare(lua_State* L);

	static int luaPlayerGetClientExpDisplay(lua_State* L);
	static int luaPlayerSetClientExpDisplay(lua_State* L);

	static int luaPlayerGetClientStaminaBonusDisplay(lua_State* L);
	static int luaPlayerSetClientStaminaBonusDisplay(lua_State* L);

	static int luaPlayerGetClientLowLevelBonusDisplay(lua_State* L);
	static int luaPlayerSetClientLowLevelBonusDisplay(lua_State* L);

	static int luaPlayerSendResourceBalance(lua_State* L);

	// Monster
	static int luaMonsterCreate(lua_State* L);

	static int luaMonsterIsMonster(lua_State* L);

	static int luaMonsterGetId(lua_State* L);
	static int luaMonsterGetType(lua_State* L);

	static int luaMonsterRename(lua_State* L);

	static int luaMonsterGetSpawnPosition(lua_State* L);
	static int luaMonsterIsInSpawnRange(lua_State* L);

	static int luaMonsterIsIdle(lua_State* L);
	static int luaMonsterSetIdle(lua_State* L);

	static int luaMonsterIsTarget(lua_State* L);
	static int luaMonsterIsOpponent(lua_State* L);
	static int luaMonsterIsFriend(lua_State* L);

	static int luaMonsterAddFriend(lua_State* L);
	static int luaMonsterRemoveFriend(lua_State* L);
	static int luaMonsterGetFriendList(lua_State* L);
	static int luaMonsterGetFriendCount(lua_State* L);

	static int luaMonsterAddTarget(lua_State* L);
	static int luaMonsterRemoveTarget(lua_State* L);
	static int luaMonsterGetTargetList(lua_State* L);
	static int luaMonsterGetTargetCount(lua_State* L);

	static int luaMonsterSelectTarget(lua_State* L);
	static int luaMonsterSearchTarget(lua_State* L);

	static int luaMonsterIsWalkingToSpawn(lua_State* L);
	static int luaMonsterWalkToSpawn(lua_State* L);

	static int luaMonsterHasIcon(lua_State* L);
	static int luaMonsterSetIcon(lua_State* L);
	static int luaMonsterGetIcon(lua_State* L);
	static int luaMonsterRemoveIcon(lua_State* L);

	// Npc
	static int luaNpcCreate(lua_State* L);

	static int luaNpcIsNpc(lua_State* L);

	static int luaNpcSetMasterPos(lua_State* L);

	static int luaNpcGetSpeechBubble(lua_State* L);
	static int luaNpcSetSpeechBubble(lua_State* L);

	static int luaNpcGetSpectators(lua_State* L);

	// NpcType
	static int luaNpcTypeCreate(lua_State* L);
	static int luaNpcTypeName(lua_State* L);
	static int luaNpcTypeOnCallback(lua_State* L);
	static int luaNpcTypeEventType(lua_State* L);
	static int luaNpcTypeSpeechBubble(lua_State* L);
	static int luaNpcTypeWalkTicks(lua_State* L);
	static int luaNpcTypeBaseSpeed(lua_State* L);
	static int luaNpcTypeMasterRadius(lua_State* L);
	static int luaNpcTypeFloorChange(lua_State* L);
	static int luaNpcTypeAttackable(lua_State* L);
	static int luaNpcTypeIgnoreHeight(lua_State* L);
	static int luaNpcTypeIsIdle(lua_State* L);
	static int luaNpcTypePushable(lua_State* L);
	static int luaNpcTypeDefaultOutfit(lua_State* L);
	static int luaNpcTypeParameter(lua_State* L);

	// Guild
	static int luaGuildCreate(lua_State* L);

	static int luaGuildGetId(lua_State* L);
	static int luaGuildGetName(lua_State* L);
	static int luaGuildGetMembersOnline(lua_State* L);

	static int luaGuildAddRank(lua_State* L);
	static int luaGuildGetRankById(lua_State* L);
	static int luaGuildGetRankByLevel(lua_State* L);

	static int luaGuildGetMotd(lua_State* L);
	static int luaGuildSetMotd(lua_State* L);

	// Group
	static int luaGroupCreate(lua_State* L);

	static int luaGroupGetId(lua_State* L);
	static int luaGroupGetName(lua_State* L);
	static int luaGroupGetFlags(lua_State* L);
	static int luaGroupGetAccess(lua_State* L);
	static int luaGroupGetMaxDepotItems(lua_State* L);
	static int luaGroupGetMaxVipEntries(lua_State* L);
	static int luaGroupHasFlag(lua_State* L);

	// Vocation
	static int luaVocationCreate(lua_State* L);

	static int luaVocationGetId(lua_State* L);
	static int luaVocationGetClientId(lua_State* L);
	static int luaVocationGetName(lua_State* L);
	static int luaVocationGetDescription(lua_State* L);

	static int luaVocationGetRequiredSkillTries(lua_State* L);
	static int luaVocationGetRequiredManaSpent(lua_State* L);

	static int luaVocationGetCapacityGain(lua_State* L);

	static int luaVocationGetHealthGain(lua_State* L);
	static int luaVocationGetHealthGainTicks(lua_State* L);
	static int luaVocationGetHealthGainAmount(lua_State* L);

	static int luaVocationGetManaGain(lua_State* L);
	static int luaVocationGetManaGainTicks(lua_State* L);
	static int luaVocationGetManaGainAmount(lua_State* L);

	static int luaVocationGetMaxSoul(lua_State* L);
	static int luaVocationGetSoulGainTicks(lua_State* L);

	static int luaVocationGetAttackSpeed(lua_State* L);
	static int luaVocationGetBaseSpeed(lua_State* L);

	static int luaVocationGetDemotion(lua_State* L);
	static int luaVocationGetPromotion(lua_State* L);

	static int luaVocationAllowsPvp(lua_State* L);

	// Town
	static int luaTownCreate(lua_State* L);

	static int luaTownGetId(lua_State* L);
	static int luaTownGetName(lua_State* L);
	static int luaTownGetTemplePosition(lua_State* L);

	// House
	static int luaHouseCreate(lua_State* L);

	static int luaHouseGetId(lua_State* L);
	static int luaHouseGetName(lua_State* L);
	static int luaHouseGetTown(lua_State* L);
	static int luaHouseGetExitPosition(lua_State* L);

	static int luaHouseGetRent(lua_State* L);
	static int luaHouseSetRent(lua_State* L);

	static int luaHouseGetPaidUntil(lua_State* L);
	static int luaHouseSetPaidUntil(lua_State* L);

	static int luaHouseGetPayRentWarnings(lua_State* L);
	static int luaHouseSetPayRentWarnings(lua_State* L);

	static int luaHouseGetOwnerName(lua_State* L);
	static int luaHouseGetOwnerGuid(lua_State* L);
	static int luaHouseSetOwnerGuid(lua_State* L);
	static int luaHouseStartTrade(lua_State* L);

	static int luaHouseGetBeds(lua_State* L);
	static int luaHouseGetBedCount(lua_State* L);

	static int luaHouseGetDoors(lua_State* L);
	static int luaHouseGetDoorCount(lua_State* L);
	static int luaHouseGetDoorIdByPosition(lua_State* L);

	static int luaHouseGetTiles(lua_State* L);
	static int luaHouseGetItems(lua_State* L);
	static int luaHouseGetTileCount(lua_State* L);

	static int luaHouseCanEditAccessList(lua_State* L);
	static int luaHouseGetAccessList(lua_State* L);
	static int luaHouseSetAccessList(lua_State* L);

	static int luaHouseKickPlayer(lua_State* L);

	static int luaHouseSave(lua_State* L);

	// ItemType
	static int luaItemTypeCreate(lua_State* L);

	static int luaItemTypeIsCorpse(lua_State* L);
	static int luaItemTypeIsDoor(lua_State* L);
	static int luaItemTypeIsContainer(lua_State* L);
	static int luaItemTypeIsFluidContainer(lua_State* L);
	static int luaItemTypeIsMovable(lua_State* L);
	static int luaItemTypeIsRune(lua_State* L);
	static int luaItemTypeIsStackable(lua_State* L);
	static int luaItemTypeIsReadable(lua_State* L);
	static int luaItemTypeIsWritable(lua_State* L);
	static int luaItemTypeIsBlocking(lua_State* L);
	static int luaItemTypeIsGroundTile(lua_State* L);
	static int luaItemTypeIsMagicField(lua_State* L);
	static int luaItemTypeIsUseable(lua_State* L);
	static int luaItemTypeIsPickupable(lua_State* L);
	static int luaItemTypeIsRotatable(lua_State* L);

	static int luaItemTypeGetType(lua_State* L);
	static int luaItemTypeGetGroup(lua_State* L);
	static int luaItemTypeGetId(lua_State* L);
	static int luaItemTypeGetClientId(lua_State* L);
	static int luaItemTypeGetName(lua_State* L);
	static int luaItemTypeGetPluralName(lua_State* L);
	static int luaItemTypeGetRotateTo(lua_State* L);
	static int luaItemTypeGetArticle(lua_State* L);
	static int luaItemTypeGetDescription(lua_State* L);
	static int luaItemTypeGetSlotPosition(lua_State* L);

	static int luaItemTypeGetCharges(lua_State* L);
	static int luaItemTypeGetFluidSource(lua_State* L);
	static int luaItemTypeGetCapacity(lua_State* L);
	static int luaItemTypeGetWeight(lua_State* L);
	static int luaItemTypeGetWorth(lua_State* L);

	static int luaItemTypeGetHitChance(lua_State* L);
	static int luaItemTypeGetShootRange(lua_State* L);
	static int luaItemTypeGetAttack(lua_State* L);
	static int luaItemTypeGetAttackSpeed(lua_State* L);
	static int luaItemTypeGetDefense(lua_State* L);
	static int luaItemTypeGetExtraDefense(lua_State* L);
	static int luaItemTypeGetArmor(lua_State* L);
	static int luaItemTypeGetWeaponType(lua_State* L);

	static int luaItemTypeGetElementType(lua_State* L);
	static int luaItemTypeGetElementDamage(lua_State* L);

	static int luaItemTypeGetTransformEquipId(lua_State* L);
	static int luaItemTypeGetTransformDeEquipId(lua_State* L);
	static int luaItemTypeGetDestroyId(lua_State* L);
	static int luaItemTypeGetDecayId(lua_State* L);
	static int luaItemTypeGetRequiredLevel(lua_State* L);
	static int luaItemTypeGetAmmoType(lua_State* L);
	static int luaItemTypeGetCorpseType(lua_State* L);
	static int luaItemTypeGetClassification(lua_State* L);
	static int luaItemTypeHasShowCount(lua_State* L);
	static int luaItemTypeGetAbilities(lua_State* L);
	static int luaItemTypeHasShowAttributes(lua_State* L);
	static int luaItemTypeHasShowCharges(lua_State* L);
	static int luaItemTypeHasShowDuration(lua_State* L);
	static int luaItemTypeHasAllowDistRead(lua_State* L);
	static int luaItemTypeGetWieldInfo(lua_State* L);
	static int luaItemTypeGetDurationMin(lua_State* L);
	static int luaItemTypeGetDurationMax(lua_State* L);
	static int luaItemTypeGetLevelDoor(lua_State* L);
	static int luaItemTypeGetRuneSpellName(lua_State* L);
	static int luaItemTypeGetVocationString(lua_State* L);
	static int luaItemTypeGetMinReqLevel(lua_State* L);
	static int luaItemTypeGetMinReqMagicLevel(lua_State* L);

	static int luaItemTypeGetMarketBuyStatistics(lua_State* L);
	static int luaItemTypeGetMarketSellStatistics(lua_State* L);

	static int luaItemTypeHasSubType(lua_State* L);

	static int luaItemTypeIsStoreItem(lua_State* L);

	// Combat
	static int luaCombatCreate(lua_State* L);
	static int luaCombatDelete(lua_State* L);

	static int luaCombatSetParameter(lua_State* L);
	static int luaCombatGetParameter(lua_State* L);

	static int luaCombatSetFormula(lua_State* L);

	static int luaCombatSetArea(lua_State* L);
	static int luaCombatAddCondition(lua_State* L);
	static int luaCombatClearConditions(lua_State* L);
	static int luaCombatSetCallback(lua_State* L);
	static int luaCombatSetOrigin(lua_State* L);

	static int luaCombatExecute(lua_State* L);

	// Condition
	static int luaConditionCreate(lua_State* L);
	static int luaConditionDelete(lua_State* L);

	static int luaConditionGetId(lua_State* L);
	static int luaConditionGetSubId(lua_State* L);
	static int luaConditionGetType(lua_State* L);
	static int luaConditionGetIcons(lua_State* L);
	static int luaConditionGetEndTime(lua_State* L);

	static int luaConditionClone(lua_State* L);

	static int luaConditionGetTicks(lua_State* L);
	static int luaConditionSetTicks(lua_State* L);

	static int luaConditionSetParameter(lua_State* L);
	static int luaConditionGetParameter(lua_State* L);

	static int luaConditionSetFormula(lua_State* L);
	static int luaConditionSetOutfit(lua_State* L);

	static int luaConditionAddDamage(lua_State* L);

	// Outfit
	static int luaOutfitCreate(lua_State* L);
	static int luaOutfitCompare(lua_State* L);

	// MonsterType
	static int luaMonsterTypeCreate(lua_State* L);

	static int luaMonsterTypeIsAttackable(lua_State* L);
	static int luaMonsterTypeIsChallengeable(lua_State* L);
	static int luaMonsterTypeIsConvinceable(lua_State* L);
	static int luaMonsterTypeIsSummonable(lua_State* L);
	static int luaMonsterTypeIsIgnoringSpawnBlock(lua_State* L);
	static int luaMonsterTypeIsIllusionable(lua_State* L);
	static int luaMonsterTypeIsHostile(lua_State* L);
	static int luaMonsterTypeIsPushable(lua_State* L);
	static int luaMonsterTypeIsHealthHidden(lua_State* L);
	static int luaMonsterTypeIsBoss(lua_State* L);

	static int luaMonsterTypeCanPushItems(lua_State* L);
	static int luaMonsterTypeCanPushCreatures(lua_State* L);

	static int luaMonsterTypeCanWalkOnEnergy(lua_State* L);
	static int luaMonsterTypeCanWalkOnFire(lua_State* L);
	static int luaMonsterTypeCanWalkOnPoison(lua_State* L);

	static int luaMonsterTypeName(lua_State* L);
	static int luaMonsterTypeNameDescription(lua_State* L);

	static int luaMonsterTypeHealth(lua_State* L);
	static int luaMonsterTypeMaxHealth(lua_State* L);
	static int luaMonsterTypeRunHealth(lua_State* L);
	static int luaMonsterTypeExperience(lua_State* L);
	static int luaMonsterTypeSkull(lua_State* L);

	static int luaMonsterTypeCombatImmunities(lua_State* L);
	static int luaMonsterTypeConditionImmunities(lua_State* L);

	static int luaMonsterTypeGetAttackList(lua_State* L);
	static int luaMonsterTypeAddAttack(lua_State* L);

	static int luaMonsterTypeGetDefenseList(lua_State* L);
	static int luaMonsterTypeAddDefense(lua_State* L);

	static int luaMonsterTypeGetElementList(lua_State* L);
	static int luaMonsterTypeAddElement(lua_State* L);

	static int luaMonsterTypeGetVoices(lua_State* L);
	static int luaMonsterTypeAddVoice(lua_State* L);

	static int luaMonsterTypeGetLoot(lua_State* L);
	static int luaMonsterTypeAddLoot(lua_State* L);

	static int luaMonsterTypeGetCreatureEvents(lua_State* L);
	static int luaMonsterTypeRegisterEvent(lua_State* L);

	static int luaMonsterTypeEventOnCallback(lua_State* L);
	static int luaMonsterTypeEventType(lua_State* L);

	static int luaMonsterTypeGetSummonList(lua_State* L);
	static int luaMonsterTypeAddSummon(lua_State* L);

	static int luaMonsterTypeMaxSummons(lua_State* L);

	static int luaMonsterTypeArmor(lua_State* L);
	static int luaMonsterTypeDefense(lua_State* L);
	static int luaMonsterTypeOutfit(lua_State* L);
	static int luaMonsterTypeRace(lua_State* L);
	static int luaMonsterTypeCorpseId(lua_State* L);
	static int luaMonsterTypeManaCost(lua_State* L);
	static int luaMonsterTypeBaseSpeed(lua_State* L);
	static int luaMonsterTypeLight(lua_State* L);

	static int luaMonsterTypeStaticAttackChance(lua_State* L);
	static int luaMonsterTypeTargetDistance(lua_State* L);
	static int luaMonsterTypeYellChance(lua_State* L);
	static int luaMonsterTypeYellSpeedTicks(lua_State* L);
	static int luaMonsterTypeChangeTargetChance(lua_State* L);
	static int luaMonsterTypeChangeTargetSpeed(lua_State* L);

	static int luaMonsterTypeBestiaryInfo(lua_State* L);

	// Loot
	static int luaCreateLoot(lua_State* L);
	static int luaDeleteLoot(lua_State* L);
	static int luaLootSetId(lua_State* L);
	static int luaLootSetMaxCount(lua_State* L);
	static int luaLootSetSubType(lua_State* L);
	static int luaLootSetChance(lua_State* L);
	static int luaLootSetActionId(lua_State* L);
	static int luaLootSetDescription(lua_State* L);
	static int luaLootAddChildLoot(lua_State* L);

	// MonsterSpell
	static int luaCreateMonsterSpell(lua_State* L);
	static int luaDeleteMonsterSpell(lua_State* L);
	static int luaMonsterSpellSetType(lua_State* L);
	static int luaMonsterSpellSetScriptName(lua_State* L);
	static int luaMonsterSpellSetChance(lua_State* L);
	static int luaMonsterSpellSetInterval(lua_State* L);
	static int luaMonsterSpellSetRange(lua_State* L);
	static int luaMonsterSpellSetCombatValue(lua_State* L);
	static int luaMonsterSpellSetCombatType(lua_State* L);
	static int luaMonsterSpellSetAttackValue(lua_State* L);
	static int luaMonsterSpellSetNeedTarget(lua_State* L);
	static int luaMonsterSpellSetNeedDirection(lua_State* L);
	static int luaMonsterSpellSetCombatLength(lua_State* L);
	static int luaMonsterSpellSetCombatSpread(lua_State* L);
	static int luaMonsterSpellSetCombatRadius(lua_State* L);
	static int luaMonsterSpellSetCombatRing(lua_State* L);
	static int luaMonsterSpellSetConditionType(lua_State* L);
	static int luaMonsterSpellSetConditionDamage(lua_State* L);
	static int luaMonsterSpellSetConditionSpeedChange(lua_State* L);
	static int luaMonsterSpellSetConditionDuration(lua_State* L);
	static int luaMonsterSpellSetConditionDrunkenness(lua_State* L);
	static int luaMonsterSpellSetConditionTickInterval(lua_State* L);
	static int luaMonsterSpellSetCombatShootEffect(lua_State* L);
	static int luaMonsterSpellSetCombatEffect(lua_State* L);
	static int luaMonsterSpellSetOutfit(lua_State* L);

	// Party
	static int luaPartyCreate(lua_State* L);
	static int luaPartyDisband(lua_State* L);

	static int luaPartyGetLeader(lua_State* L);
	static int luaPartySetLeader(lua_State* L);

	static int luaPartyGetMembers(lua_State* L);
	static int luaPartyGetMemberCount(lua_State* L);

	static int luaPartyGetInvitees(lua_State* L);
	static int luaPartyGetInviteeCount(lua_State* L);

	static int luaPartyAddInvite(lua_State* L);
	static int luaPartyRemoveInvite(lua_State* L);

	static int luaPartyAddMember(lua_State* L);
	static int luaPartyRemoveMember(lua_State* L);

	static int luaPartyIsSharedExperienceActive(lua_State* L);
	static int luaPartyIsSharedExperienceEnabled(lua_State* L);
	static int luaPartyIsMemberSharingExp(lua_State* L);
	static int luaPartyShareExperience(lua_State* L);
	static int luaPartySetSharedExperience(lua_State* L);

	// Spells
	static int luaSpellCreate(lua_State* L);

	static int luaSpellOnCastSpell(lua_State* L);
	static int luaSpellRegister(lua_State* L);
	static int luaSpellName(lua_State* L);
	static int luaSpellId(lua_State* L);
	static int luaSpellGroup(lua_State* L);
	static int luaSpellCooldown(lua_State* L);
	static int luaSpellGroupCooldown(lua_State* L);
	static int luaSpellLevel(lua_State* L);
	static int luaSpellMagicLevel(lua_State* L);
	static int luaSpellMana(lua_State* L);
	static int luaSpellManaPercent(lua_State* L);
	static int luaSpellSoul(lua_State* L);
	static int luaSpellRange(lua_State* L);
	static int luaSpellPremium(lua_State* L);
	static int luaSpellEnabled(lua_State* L);
	static int luaSpellNeedTarget(lua_State* L);
	static int luaSpellNeedWeapon(lua_State* L);
	static int luaSpellNeedLearn(lua_State* L);
	static int luaSpellSelfTarget(lua_State* L);
	static int luaSpellBlocking(lua_State* L);
	static int luaSpellAggressive(lua_State* L);
	static int luaSpellPzLock(lua_State* L);
	static int luaSpellVocation(lua_State* L);

	// only for InstantSpells
	static int luaSpellWords(lua_State* L);
	static int luaSpellNeedDirection(lua_State* L);
	static int luaSpellHasParams(lua_State* L);
	static int luaSpellHasPlayerNameParam(lua_State* L);
	static int luaSpellNeedCasterTargetOrDirection(lua_State* L);
	static int luaSpellIsBlockingWalls(lua_State* L);

	// only for RuneSpells
	static int luaSpellRuneLevel(lua_State* L);
	static int luaSpellRuneMagicLevel(lua_State* L);
	static int luaSpellRuneId(lua_State* L);
	static int luaSpellCharges(lua_State* L);
	static int luaSpellAllowFarUse(lua_State* L);
	static int luaSpellBlockWalls(lua_State* L);
	static int luaSpellCheckFloor(lua_State* L);

	// Actions
	static int luaCreateAction(lua_State* L);
	static int luaActionOnUse(lua_State* L);
	static int luaActionRegister(lua_State* L);
	static int luaActionItemId(lua_State* L);
	static int luaActionActionId(lua_State* L);
	static int luaActionUniqueId(lua_State* L);
	static int luaActionAllowFarUse(lua_State* L);
	static int luaActionBlockWalls(lua_State* L);
	static int luaActionCheckFloor(lua_State* L);

	// Talkactions
	static int luaCreateTalkaction(lua_State* L);
	static int luaTalkactionOnSay(lua_State* L);
	static int luaTalkactionRegister(lua_State* L);
	static int luaTalkactionSeparator(lua_State* L);
	static int luaTalkactionAccess(lua_State* L);
	static int luaTalkactionAccountType(lua_State* L);

	// CreatureEvents
	static int luaCreateCreatureEvent(lua_State* L);
	static int luaCreatureEventType(lua_State* L);
	static int luaCreatureEventRegister(lua_State* L);
	static int luaCreatureEventOnCallback(lua_State* L);

	// MoveEvents
	static int luaCreateMoveEvent(lua_State* L);
	static int luaMoveEventType(lua_State* L);
	static int luaMoveEventRegister(lua_State* L);
	static int luaMoveEventOnCallback(lua_State* L);
	static int luaMoveEventLevel(lua_State* L);
	static int luaMoveEventSlot(lua_State* L);
	static int luaMoveEventMagLevel(lua_State* L);
	static int luaMoveEventPremium(lua_State* L);
	static int luaMoveEventVocation(lua_State* L);
	static int luaMoveEventTileItem(lua_State* L);
	static int luaMoveEventItemId(lua_State* L);
	static int luaMoveEventActionId(lua_State* L);
	static int luaMoveEventUniqueId(lua_State* L);
	static int luaMoveEventPosition(lua_State* L);

	// GlobalEvents
	static int luaCreateGlobalEvent(lua_State* L);
	static int luaGlobalEventType(lua_State* L);
	static int luaGlobalEventRegister(lua_State* L);
	static int luaGlobalEventOnCallback(lua_State* L);
	static int luaGlobalEventTime(lua_State* L);
	static int luaGlobalEventInterval(lua_State* L);

	// Weapon
	static int luaCreateWeapon(lua_State* L);
	static int luaWeaponId(lua_State* L);
	static int luaWeaponLevel(lua_State* L);
	static int luaWeaponMagicLevel(lua_State* L);
	static int luaWeaponMana(lua_State* L);
	static int luaWeaponManaPercent(lua_State* L);
	static int luaWeaponHealth(lua_State* L);
	static int luaWeaponHealthPercent(lua_State* L);
	static int luaWeaponSoul(lua_State* L);
	static int luaWeaponPremium(lua_State* L);
	static int luaWeaponBreakChance(lua_State* L);
	static int luaWeaponAction(lua_State* L);
	static int luaWeaponUnproperly(lua_State* L);
	static int luaWeaponVocation(lua_State* L);
	static int luaWeaponOnUseWeapon(lua_State* L);
	static int luaWeaponRegister(lua_State* L);
	static int luaWeaponElement(lua_State* L);
	static int luaWeaponAttack(lua_State* L);
	static int luaWeaponDefense(lua_State* L);
	static int luaWeaponRange(lua_State* L);
	static int luaWeaponCharges(lua_State* L);
	static int luaWeaponDuration(lua_State* L);
	static int luaWeaponDecayTo(lua_State* L);
	static int luaWeaponTransformEquipTo(lua_State* L);
	static int luaWeaponTransformDeEquipTo(lua_State* L);
	static int luaWeaponSlotType(lua_State* L);
	static int luaWeaponHitChance(lua_State* L);
	static int luaWeaponExtraElement(lua_State* L);

	// exclusively for distance weapons
	static int luaWeaponMaxHitChance(lua_State* L);
	static int luaWeaponAmmoType(lua_State* L);

	// exclusively for wands
	static int luaWeaponWandDamage(lua_State* L);

	// exclusively for wands & distance weapons
	static int luaWeaponShootType(lua_State* L);

	// XML
	static int luaCreateXmlDocument(lua_State* L);
	static int luaDeleteXmlDocument(lua_State* L);
	static int luaXmlDocumentChild(lua_State* L);

	static int luaDeleteXmlNode(lua_State* L);
	static int luaXmlNodeAttribute(lua_State* L);
	static int luaXmlNodeName(lua_State* L);
	static int luaXmlNodeFirstChild(lua_State* L);
	static int luaXmlNodeNextSibling(lua_State* L);

	//
	std::string lastLuaError;
	std::string interfaceName;
	std::string loadingFile;
};

class LuaEnvironment : public LuaScriptInterface
{
public:
	LuaEnvironment();
	~LuaEnvironment();

	// non-copyable
	LuaEnvironment(const LuaEnvironment&) = delete;
	LuaEnvironment& operator=(const LuaEnvironment&) = delete;

	bool initState() override;
	bool reInitState();
	bool closeState() override;

	LuaScriptInterface* getTestInterface();

	Combat_ptr getCombatObject(uint32_t id) const;
	Combat_ptr createCombatObject(LuaScriptInterface* interface);
	void clearCombatObjects(LuaScriptInterface* interface);

	AreaCombat* getAreaObject(uint32_t id) const;
	uint32_t createAreaObject(LuaScriptInterface* interface);
	void clearAreaObjects(LuaScriptInterface* interface);

private:
	void executeTimerEvent(uint32_t eventIndex);

	std::unordered_map<uint32_t, LuaTimerEventDesc> timerEvents;
	std::unordered_map<uint32_t, Combat_ptr> combatMap;
	std::unordered_map<uint32_t, AreaCombat*> areaMap;

	std::unordered_map<LuaScriptInterface*, std::vector<uint32_t>> combatIdMap;
	std::unordered_map<LuaScriptInterface*, std::vector<uint32_t>> areaIdMap;

	LuaScriptInterface* testInterface = nullptr;

	uint32_t lastEventTimerId = 1;
	uint32_t lastCombatId = 0;
	uint32_t lastAreaId = 0;

	friend class LuaScriptInterface;
	friend class CombatSpell;
};

namespace tfs::lua {

void removeTempItem(Item* item);

ScriptEnvironment* getScriptEnv();
bool reserveScriptEnv();
void resetScriptEnv();

void reportError(std::string_view function, std::string_view error_desc, lua_State* L = nullptr,
                 bool stack_trace = false);
#define reportErrorFunc(L, a) tfs::lua::reportError(__FUNCTION__, a, L, true)

// push/pop common structures
void pushThing(lua_State* L, Thing* thing);
void pushVariant(lua_State* L, const LuaVariant& var);
void pushString(lua_State* L, std::string_view value);
void pushCallback(lua_State* L, int32_t callback);
void pushCylinder(lua_State* L, Cylinder* cylinder);

std::string popString(lua_State* L);
int32_t popCallback(lua_State* L);

// Userdata
template <class T>
void pushUserdata(lua_State* L, T* value)
{
	T** userdata = static_cast<T**>(lua_newuserdata(L, sizeof(T*)));
	*userdata = value;
}

// Metatables
void setMetatable(lua_State* L, int32_t index, std::string_view name);
void setItemMetatable(lua_State* L, int32_t index, const Item* item);
void setCreatureMetatable(lua_State* L, int32_t index, const Creature* creature);

// Get
template <typename T>
typename std::enable_if_t<std::is_enum_v<T>, T> getNumber(lua_State* L, int32_t arg)
{
	return static_cast<T>(static_cast<int64_t>(lua_tonumber(L, arg)));
}

template <typename T>
typename std::enable_if_t<std::is_integral_v<T> && std::is_unsigned_v<T>, T> getNumber(lua_State* L, int32_t arg)
{
	double num = lua_tonumber(L, arg);
	if (num < static_cast<double>(std::numeric_limits<T>::lowest()) ||
	    num > static_cast<double>(std::numeric_limits<T>::max())) {
		reportErrorFunc(L, fmt::format("Argument {} has out-of-range value for {}: {}", arg, typeid(T).name(), num));
	}

	return static_cast<T>(num);
}

template <typename T>
typename std::enable_if_t<(std::is_integral_v<T> && std::is_signed_v<T>) || std::is_floating_point_v<T>, T> getNumber(
    lua_State* L, int32_t arg)
{
	double num = lua_tonumber(L, arg);
	if (num < static_cast<double>(std::numeric_limits<T>::lowest()) ||
	    num > static_cast<double>(std::numeric_limits<T>::max())) {
		reportErrorFunc(L, fmt::format("Argument {} has out-of-range value for {}: {}", arg, typeid(T).name(), num));
	}

	return static_cast<T>(num);
}

template <typename T>
T getNumber(lua_State* L, int32_t arg, T defaultValue)
{
	if (lua_isnumber(L, arg) == 0) {
		return defaultValue;
	}
	return getNumber<T>(L, arg);
}

template <class T>
T** getRawUserdata(lua_State* L, int32_t arg)
{
	return static_cast<T**>(lua_touserdata(L, arg));
}

template <class T>
T* getUserdata(lua_State* L, int32_t arg)
{
	T** userdata = getRawUserdata<T>(L, arg);
	if (!userdata) {
		return nullptr;
	}
	return *userdata;
}

bool getBoolean(lua_State* L, int32_t arg);
bool getBoolean(lua_State* L, int32_t arg, bool defaultValue);
std::string getString(lua_State* L, int32_t arg);
Position getPosition(lua_State* L, int32_t arg);
Position getPosition(lua_State* L, int32_t arg, int32_t& stackpos);
Thing* getThing(lua_State* L, int32_t arg);
Creature* getCreature(lua_State* L, int32_t arg);
Player* getPlayer(lua_State* L, int32_t arg);

template <typename T>
T getField(lua_State* L, int32_t arg, std::string_view key)
{
	lua_getfield(L, arg, key.data());
	return getNumber<T>(L, -1);
}

template <typename T, typename... Args>
T getField(lua_State* L, int32_t arg, std::string_view key, T&& defaultValue)
{
	lua_getfield(L, arg, key.data());
	return getNumber<T>(L, -1, std::forward<T>(defaultValue));
}

std::string getFieldString(lua_State* L, int32_t arg, std::string_view key);

// Push
void pushBoolean(lua_State* L, bool value);
void pushSpell(lua_State* L, const Spell& spell);
void pushPosition(lua_State* L, const Position& position, int32_t stackpos = 0);
void pushOutfit(lua_State* L, const Outfit_t& outfit);
void pushOutfit(lua_State* L, const Outfit* outfit);

//
int protectedCall(lua_State* L, int nargs, int nresults);
void registerMethod(lua_State* L, std::string_view globalName, std::string_view methodName, lua_CFunction func);
std::string getErrorDesc(ErrorCode_t code);

} // namespace tfs::lua

#endif // FS_LUASCRIPT_H<|MERGE_RESOLUTION|>--- conflicted
+++ resolved
@@ -148,7 +148,6 @@
 	bool callFunction(int params);
 	void callVoidFunction(int params);
 
-<<<<<<< HEAD
 	// push/pop common structures
 	static void pushThing(lua_State* L, Thing* thing);
 	static void pushVariant(lua_State* L, const LuaVariant& var);
@@ -321,8 +320,6 @@
 
 	static std::string escapeString(std::string string);
 
-=======
->>>>>>> 4f90414c
 #ifndef LUAJIT_VERSION
 	static const luaL_Reg luaBitReg[7];
 #endif
