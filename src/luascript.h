--- conflicted
+++ resolved
@@ -1021,12 +1021,10 @@
 
 	static int luaPlayerGetIdleTime(lua_State* L);
 
-<<<<<<< HEAD
 	static int luaPlayerSetBestiaryKill(lua_State* L);
 	static int luaPlayerGetBestiaryKill(lua_State* L);
-=======
+
 	static int luaPlayerSendCreatureSquare(lua_State* L);
->>>>>>> c30ab2d2
 
 	// Monster
 	static int luaMonsterCreate(lua_State* L);
