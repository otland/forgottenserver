--- conflicted
+++ resolved
@@ -866,28 +866,16 @@
 	static int luaPlayerRemoveExperience(lua_State* L);
 	static int luaPlayerGetLevel(lua_State* L);
 
-<<<<<<< HEAD
-		static int luaPlayerGetMagicLevel(lua_State* L);
-		static int luaPlayerGetBaseMagicLevel(lua_State* L);
-		static int luaPlayerGetMana(lua_State* L);
-		static int luaPlayerAddMana(lua_State* L);
-		static int luaPlayerGetMaxMana(lua_State* L);
-		static int luaPlayerSetMaxMana(lua_State* L);
-		static int luaPlayerSetManaShieldBar(lua_State* L);
-		static int luaPlayerGetManaSpent(lua_State* L);
-		static int luaPlayerAddManaSpent(lua_State* L);
-		static int luaPlayerRemoveManaSpent(lua_State* L);
-=======
 	static int luaPlayerGetMagicLevel(lua_State* L);
 	static int luaPlayerGetBaseMagicLevel(lua_State* L);
 	static int luaPlayerGetMana(lua_State* L);
 	static int luaPlayerAddMana(lua_State* L);
 	static int luaPlayerGetMaxMana(lua_State* L);
 	static int luaPlayerSetMaxMana(lua_State* L);
+	static int luaPlayerSetManaShieldBar(lua_State* L);
 	static int luaPlayerGetManaSpent(lua_State* L);
 	static int luaPlayerAddManaSpent(lua_State* L);
 	static int luaPlayerRemoveManaSpent(lua_State* L);
->>>>>>> 88d5db31
 
 	static int luaPlayerGetBaseMaxHealth(lua_State* L);
 	static int luaPlayerGetBaseMaxMana(lua_State* L);
