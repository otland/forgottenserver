// Copyright 2023 The Forgotten Server Authors. All rights reserved.
// Use of this source code is governed by the GPL-2.0 License that can be found in the LICENSE file.

#ifndef FS_ITEM_H
#define FS_ITEM_H

#include "items.h"
#include "luascript.h"
#include "thing.h"

class BedItem;
class Container;
class Door;
class MagicField;
class Mailbox;
class Player;
class Podium;
class Teleport;
class TrashHolder;

enum ITEMPROPERTY
{
	CONST_PROP_BLOCKSOLID = 0,
	CONST_PROP_HASHEIGHT,
	CONST_PROP_BLOCKPROJECTILE,
	CONST_PROP_BLOCKPATH,
	CONST_PROP_ISVERTICAL,
	CONST_PROP_ISHORIZONTAL,
	CONST_PROP_MOVEABLE,
	CONST_PROP_IMMOVABLEBLOCKSOLID,
	CONST_PROP_IMMOVABLEBLOCKPATH,
	CONST_PROP_IMMOVABLENOFIELDBLOCKPATH,
	CONST_PROP_NOFIELDBLOCKPATH,
	CONST_PROP_SUPPORTHANGABLE,
};

enum TradeEvents_t
{
	ON_TRADE_TRANSFER,
	ON_TRADE_CANCEL,
};

enum ItemDecayState_t : uint8_t
{
	DECAYING_FALSE = 0,
	DECAYING_TRUE,
	DECAYING_PENDING,
};

enum AttrTypes_t
{
	// ATTR_DESCRIPTION = 1,
	// ATTR_EXT_FILE = 2,
	ATTR_TILE_FLAGS = 3,
	ATTR_ACTION_ID = 4,
	ATTR_UNIQUE_ID = 5,
	ATTR_TEXT = 6,
	ATTR_DESC = 7,
	ATTR_TELE_DEST = 8,
	ATTR_ITEM = 9,
	ATTR_DEPOT_ID = 10,
	// ATTR_EXT_SPAWN_FILE = 11,
	ATTR_RUNE_CHARGES = 12,
	// ATTR_EXT_HOUSE_FILE = 13,
	ATTR_HOUSEDOORID = 14,
	ATTR_COUNT = 15,
	ATTR_DURATION = 16,
	ATTR_DECAYING_STATE = 17,
	ATTR_WRITTENDATE = 18,
	ATTR_WRITTENBY = 19,
	ATTR_SLEEPERGUID = 20,
	ATTR_SLEEPSTART = 21,
	ATTR_CHARGES = 22,
	ATTR_CONTAINER_ITEMS = 23,
	ATTR_NAME = 24,
	ATTR_ARTICLE = 25,
	ATTR_PLURALNAME = 26,
	ATTR_WEIGHT = 27,
	ATTR_ATTACK = 28,
	ATTR_DEFENSE = 29,
	ATTR_EXTRADEFENSE = 30,
	ATTR_ARMOR = 31,
	ATTR_HITCHANCE = 32,
	ATTR_SHOOTRANGE = 33,
	ATTR_CUSTOM_ATTRIBUTES = 34,
	ATTR_DECAYTO = 35,
	ATTR_WRAPID = 36,
	ATTR_STOREITEM = 37,
	ATTR_ATTACK_SPEED = 38,
	ATTR_OPENCONTAINER = 39,
	ATTR_PODIUMOUTFIT = 40,
	// ATTR_TIER = 41, // mapeditor
	ATTR_REFLECT = 42,
	ATTR_BOOST = 43,
};

enum Attr_ReadValue
{
	ATTR_READ_CONTINUE,
	ATTR_READ_ERROR,
	ATTR_READ_END,
};

class ItemAttributes
{
public:
	ItemAttributes() = default;

	void setSpecialDescription(const std::string& desc) { setStrAttr(ITEM_ATTRIBUTE_DESCRIPTION, desc); }
	const std::string& getSpecialDescription() const { return getStrAttr(ITEM_ATTRIBUTE_DESCRIPTION); }

	void setText(const std::string& text) { setStrAttr(ITEM_ATTRIBUTE_TEXT, text); }
	void resetText() { removeAttribute(ITEM_ATTRIBUTE_TEXT); }
	const std::string& getText() const { return getStrAttr(ITEM_ATTRIBUTE_TEXT); }

	void setDate(int32_t n) { setIntAttr(ITEM_ATTRIBUTE_DATE, n); }
	void resetDate() { removeAttribute(ITEM_ATTRIBUTE_DATE); }
	time_t getDate() const { return static_cast<time_t>(getIntAttr(ITEM_ATTRIBUTE_DATE)); }

	void setWriter(const std::string& writer) { setStrAttr(ITEM_ATTRIBUTE_WRITER, writer); }
	void resetWriter() { removeAttribute(ITEM_ATTRIBUTE_WRITER); }
	const std::string& getWriter() const { return getStrAttr(ITEM_ATTRIBUTE_WRITER); }

	void setActionId(uint16_t n) { setIntAttr(ITEM_ATTRIBUTE_ACTIONID, n); }
	uint16_t getActionId() const { return static_cast<uint16_t>(getIntAttr(ITEM_ATTRIBUTE_ACTIONID)); }

	void setUniqueId(uint16_t n) { setIntAttr(ITEM_ATTRIBUTE_UNIQUEID, n); }
	uint16_t getUniqueId() const { return static_cast<uint16_t>(getIntAttr(ITEM_ATTRIBUTE_UNIQUEID)); }

	void setCharges(uint16_t n) { setIntAttr(ITEM_ATTRIBUTE_CHARGES, n); }
	uint16_t getCharges() const { return static_cast<uint16_t>(getIntAttr(ITEM_ATTRIBUTE_CHARGES)); }

	void setFluidType(uint16_t n) { setIntAttr(ITEM_ATTRIBUTE_FLUIDTYPE, n); }
	uint16_t getFluidType() const { return static_cast<uint16_t>(getIntAttr(ITEM_ATTRIBUTE_FLUIDTYPE)); }

	void setOwner(uint32_t owner) { setIntAttr(ITEM_ATTRIBUTE_OWNER, owner); }
	uint32_t getOwner() const { return getIntAttr(ITEM_ATTRIBUTE_OWNER); }

	void setCorpseOwner(uint32_t corpseOwner) { setIntAttr(ITEM_ATTRIBUTE_CORPSEOWNER, corpseOwner); }
	uint32_t getCorpseOwner() const { return getIntAttr(ITEM_ATTRIBUTE_CORPSEOWNER); }

	void setDuration(int32_t time) { setIntAttr(ITEM_ATTRIBUTE_DURATION, time); }
	void decreaseDuration(int32_t time) { increaseIntAttr(ITEM_ATTRIBUTE_DURATION, -time); }
	uint32_t getDuration() const { return getIntAttr(ITEM_ATTRIBUTE_DURATION); }

	void setDecaying(ItemDecayState_t decayState) { setIntAttr(ITEM_ATTRIBUTE_DECAYSTATE, decayState); }
	ItemDecayState_t getDecaying() const
	{
		return static_cast<ItemDecayState_t>(getIntAttr(ITEM_ATTRIBUTE_DECAYSTATE));
	}

	struct CustomAttribute
	{
		typedef boost::variant<boost::blank, std::string, int64_t, double, bool> VariantAttribute;
		VariantAttribute value;

		CustomAttribute() : value(boost::blank()) {}

		bool operator==(const CustomAttribute& otherAttr) const { return value == otherAttr.value; }

		bool operator!=(const CustomAttribute& otherAttr) const { return value != otherAttr.value; }

		template <typename T>
		explicit CustomAttribute(const T& v) : value(v)
		{}

		template <typename T>
		void set(const T& v)
		{
			value = v;
		}

		template <typename T>
		const T& get();

		struct PushLuaVisitor : public boost::static_visitor<>
		{
			lua_State* L;

			explicit PushLuaVisitor(lua_State* L) : boost::static_visitor<>(), L(L) {}

			void operator()(const boost::blank&) const { lua_pushnil(L); }

			void operator()(std::string_view v) const { tfs::lua::pushString(L, v); }

			void operator()(bool v) const { tfs::lua::pushBoolean(L, v); }

			void operator()(const int64_t& v) const { lua_pushnumber(L, v); }

			void operator()(const double& v) const { lua_pushnumber(L, v); }
		};

		void pushToLua(lua_State* L) const { boost::apply_visitor(PushLuaVisitor(L), value); }

		struct SerializeVisitor : public boost::static_visitor<>
		{
			PropWriteStream& propWriteStream;

			explicit SerializeVisitor(PropWriteStream& propWriteStream) :
			    boost::static_visitor<>(), propWriteStream(propWriteStream)
			{}

			void operator()(const boost::blank&) const {}

			void operator()(const std::string& v) const { propWriteStream.writeString(v); }

			template <typename T>
			void operator()(const T& v) const
			{
				propWriteStream.write<T>(v);
			}
		};

		void serialize(PropWriteStream& propWriteStream) const
		{
			propWriteStream.write<uint8_t>(static_cast<uint8_t>(value.which()));
			boost::apply_visitor(SerializeVisitor(propWriteStream), value);
		}

		bool unserialize(PropStream& propStream)
		{
			// This is hard-coded so it's not general, depends on the position of the variants.
			uint8_t pos;
			if (!propStream.read<uint8_t>(pos)) {
				return false;
			}

			switch (pos) {
				case 1: { // std::string
					auto [str, ok] = propStream.readString();
					if (!ok) {
						return false;
					}
					value = std::string{str};
					break;
				}

				case 2: { // int64_t
					int64_t tmp;
					if (!propStream.read<int64_t>(tmp)) {
						return false;
					}
					value = tmp;
					break;
				}

				case 3: { // double
					double tmp;
					if (!propStream.read<double>(tmp)) {
						return false;
					}
					value = tmp;
					break;
				}

				case 4: { // bool
					bool tmp;
					if (!propStream.read<bool>(tmp)) {
						return false;
					}
					value = tmp;
					break;
				}

				default: {
					value = boost::blank();
					return false;
				}
			}
			return true;
		}
	};

private:
	bool hasAttribute(itemAttrTypes type) const { return (type & attributeBits) != 0; }
	void removeAttribute(itemAttrTypes type);

	static std::string emptyString;
	static int64_t emptyInt;
	static double emptyDouble;
	static bool emptyBool;
	static Reflect emptyReflect;

	typedef std::unordered_map<std::string, CustomAttribute> CustomAttributeMap;

	struct Attribute
	{
		union
		{
			int64_t integer;
			std::string* string;
			CustomAttributeMap* custom;
		} value;
		itemAttrTypes type;

		explicit Attribute(itemAttrTypes type) : type(type) { memset(&value, 0, sizeof(value)); }
		Attribute(const Attribute& i)
		{
			type = i.type;
			if (ItemAttributes::isIntAttrType(type)) {
				value.integer = i.value.integer;
			} else if (ItemAttributes::isStrAttrType(type)) {
				value.string = new std::string(*i.value.string);
			} else if (ItemAttributes::isCustomAttrType(type)) {
				value.custom = new CustomAttributeMap(*i.value.custom);
			} else {
				memset(&value, 0, sizeof(value));
			}
		}
		Attribute(Attribute&& attribute) : value(attribute.value), type(attribute.type)
		{
			memset(&attribute.value, 0, sizeof(value));
			attribute.type = ITEM_ATTRIBUTE_NONE;
		}
		~Attribute()
		{
			if (ItemAttributes::isStrAttrType(type)) {
				delete value.string;
			} else if (ItemAttributes::isCustomAttrType(type)) {
				delete value.custom;
			}
		}
		Attribute& operator=(Attribute other)
		{
			Attribute::swap(*this, other);
			return *this;
		}
		Attribute& operator=(Attribute&& other)
		{
			if (this != &other) {
				if (ItemAttributes::isStrAttrType(type)) {
					delete value.string;
				} else if (ItemAttributes::isCustomAttrType(type)) {
					delete value.custom;
				}

				value = other.value;
				type = other.type;

				memset(&other.value, 0, sizeof(value));
				other.type = ITEM_ATTRIBUTE_NONE;
			}
			return *this;
		}

		static void swap(Attribute& first, Attribute& second)
		{
			std::swap(first.value, second.value);
			std::swap(first.type, second.type);
		}
	};

	std::vector<Attribute> attributes;
	uint32_t attributeBits = 0;

	std::map<CombatType_t, Reflect> reflect;
	std::map<CombatType_t, uint16_t> boostPercent;

	const Reflect& getReflect(CombatType_t combatType)
	{
		auto it = reflect.find(combatType);
		return it != reflect.end() ? it->second : emptyReflect;
	}
	int16_t getBoostPercent(CombatType_t combatType)
	{
		auto it = boostPercent.find(combatType);
		return it != boostPercent.end() ? it->second : 0;
	}

	const std::string& getStrAttr(itemAttrTypes type) const;
	void setStrAttr(itemAttrTypes type, std::string_view value);

	int64_t getIntAttr(itemAttrTypes type) const;
	void setIntAttr(itemAttrTypes type, int64_t value);
	void increaseIntAttr(itemAttrTypes type, int64_t value);

	const Attribute* getExistingAttr(itemAttrTypes type) const;
	Attribute& getAttr(itemAttrTypes type);

	CustomAttributeMap* getCustomAttributeMap()
	{
		if (!hasAttribute(ITEM_ATTRIBUTE_CUSTOM)) {
			return nullptr;
		}

		return getAttr(ITEM_ATTRIBUTE_CUSTOM).value.custom;
	}

	template <typename R>
	void setCustomAttribute(int64_t key, R value)
	{
		auto tmp = std::to_string(key);
		setCustomAttribute(tmp, value);
	}

	void setCustomAttribute(int64_t key, CustomAttribute& value)
	{
		auto tmp = std::to_string(key);
		setCustomAttribute(tmp, value);
	}

	template <typename R>
	void setCustomAttribute(std::string_view key, R value)
	{
		if (hasAttribute(ITEM_ATTRIBUTE_CUSTOM)) {
			removeCustomAttribute(key);
		}

		if (!getAttr(ITEM_ATTRIBUTE_CUSTOM).value.custom) {
			getAttr(ITEM_ATTRIBUTE_CUSTOM).value.custom = new CustomAttributeMap();
		}

		auto lowercaseKey = boost::algorithm::to_lower_copy(std::string{key});
		getAttr(ITEM_ATTRIBUTE_CUSTOM).value.custom->emplace(lowercaseKey, value);
	}

	void setCustomAttribute(std::string_view key, const CustomAttribute& value)
	{
		if (hasAttribute(ITEM_ATTRIBUTE_CUSTOM)) {
			removeCustomAttribute(key);
		}

		if (!getAttr(ITEM_ATTRIBUTE_CUSTOM).value.custom) {
			getAttr(ITEM_ATTRIBUTE_CUSTOM).value.custom = new CustomAttributeMap();
		}

		auto lowercaseKey = boost::algorithm::to_lower_copy(std::string{key});
		getAttr(ITEM_ATTRIBUTE_CUSTOM).value.custom->emplace(lowercaseKey, value);
	}

	const CustomAttribute* getCustomAttribute(int64_t key)
	{
		auto tmp = std::to_string(key);
		return getCustomAttribute(tmp);
	}

	const CustomAttribute* getCustomAttribute(std::string_view key)
	{
		if (const CustomAttributeMap* customAttrMap = getCustomAttributeMap()) {
			auto lowercaseKey = boost::algorithm::to_lower_copy(std::string{key});
			if (auto it = customAttrMap->find(lowercaseKey); it != customAttrMap->end()) {
				return &(it->second);
			}
		}
		return nullptr;
	}

	bool removeCustomAttribute(int64_t key)
	{
		auto tmp = std::to_string(key);
		return removeCustomAttribute(tmp);
	}

	bool removeCustomAttribute(std::string_view key)
	{
		if (CustomAttributeMap* customAttrMap = getCustomAttributeMap()) {
			auto lowercaseKey = boost::algorithm::to_lower_copy(std::string{key});
			if (auto it = customAttrMap->find(lowercaseKey); it != customAttrMap->end()) {
				customAttrMap->erase(it);

				if (customAttrMap->empty()) {
					removeAttribute(ITEM_ATTRIBUTE_CUSTOM);
				}
				return true;
			}
		}
		return false;
	}

	const static uint32_t intAttributeTypes =
	    ITEM_ATTRIBUTE_ACTIONID | ITEM_ATTRIBUTE_UNIQUEID | ITEM_ATTRIBUTE_DATE | ITEM_ATTRIBUTE_WEIGHT |
	    ITEM_ATTRIBUTE_ATTACK | ITEM_ATTRIBUTE_DEFENSE | ITEM_ATTRIBUTE_EXTRADEFENSE | ITEM_ATTRIBUTE_ARMOR |
	    ITEM_ATTRIBUTE_HITCHANCE | ITEM_ATTRIBUTE_SHOOTRANGE | ITEM_ATTRIBUTE_OWNER | ITEM_ATTRIBUTE_DURATION |
	    ITEM_ATTRIBUTE_DECAYSTATE | ITEM_ATTRIBUTE_CORPSEOWNER | ITEM_ATTRIBUTE_CHARGES | ITEM_ATTRIBUTE_FLUIDTYPE |
	    ITEM_ATTRIBUTE_DOORID | ITEM_ATTRIBUTE_DECAYTO | ITEM_ATTRIBUTE_WRAPID | ITEM_ATTRIBUTE_STOREITEM |
	    ITEM_ATTRIBUTE_ATTACK_SPEED | ITEM_ATTRIBUTE_OPENCONTAINER;
	const static uint32_t stringAttributeTypes = ITEM_ATTRIBUTE_DESCRIPTION | ITEM_ATTRIBUTE_TEXT |
	                                             ITEM_ATTRIBUTE_WRITER | ITEM_ATTRIBUTE_NAME | ITEM_ATTRIBUTE_ARTICLE |
	                                             ITEM_ATTRIBUTE_PLURALNAME;

public:
	static bool isIntAttrType(itemAttrTypes type) { return (type & intAttributeTypes) == type; }
	static bool isStrAttrType(itemAttrTypes type) { return (type & stringAttributeTypes) == type; }
	inline static bool isCustomAttrType(itemAttrTypes type) { return (type & ITEM_ATTRIBUTE_CUSTOM) == type; }

	const std::vector<Attribute>& getList() const { return attributes; }

	friend class Item;
};

class Item : virtual public Thing
{
public:
	// Factory member to create item of right type based on type
	static Item* CreateItem(const uint16_t type, uint16_t count = 0);
	static Container* CreateItemAsContainer(const uint16_t type, uint16_t size);
	static Item* CreateItem(PropStream& propStream);
	static Items items;

	// Constructor for items
	Item(const uint16_t type, uint16_t count = 0);
	Item(const Item& i);
	virtual Item* clone() const;

	virtual ~Item() = default;

	// non-assignable
	Item& operator=(const Item&) = delete;

	bool equals(const Item* otherItem) const;

	Item* getItem() override final { return this; }
	const Item* getItem() const override final { return this; }
	virtual Container* getContainer() { return nullptr; }
	virtual const Container* getContainer() const { return nullptr; }
	virtual Teleport* getTeleport() { return nullptr; }
	virtual const Teleport* getTeleport() const { return nullptr; }
	virtual TrashHolder* getTrashHolder() { return nullptr; }
	virtual const TrashHolder* getTrashHolder() const { return nullptr; }
	virtual Mailbox* getMailbox() { return nullptr; }
	virtual const Mailbox* getMailbox() const { return nullptr; }
	virtual Door* getDoor() { return nullptr; }
	virtual const Door* getDoor() const { return nullptr; }
	virtual MagicField* getMagicField() { return nullptr; }
	virtual const MagicField* getMagicField() const { return nullptr; }
	virtual BedItem* getBed() { return nullptr; }
	virtual const BedItem* getBed() const { return nullptr; }
	virtual Podium* getPodium() { return nullptr; }
	virtual const Podium* getPodium() const { return nullptr; }

	const std::string& getStrAttr(itemAttrTypes type) const
	{
		if (!attributes) {
			return ItemAttributes::emptyString;
		}
		return attributes->getStrAttr(type);
	}
	void setStrAttr(itemAttrTypes type, std::string_view value) { getAttributes()->setStrAttr(type, value); }

	int64_t getIntAttr(itemAttrTypes type) const
	{
		if (!attributes) {
			return 0;
		}
		return attributes->getIntAttr(type);
	}
	void setIntAttr(itemAttrTypes type, int64_t value) { getAttributes()->setIntAttr(type, value); }
	void increaseIntAttr(itemAttrTypes type, int64_t value) { getAttributes()->increaseIntAttr(type, value); }

	void removeAttribute(itemAttrTypes type)
	{
		if (attributes) {
			attributes->removeAttribute(type);
		}
	}
	bool hasAttribute(itemAttrTypes type) const
	{
		if (!attributes) {
			return false;
		}
		return attributes->hasAttribute(type);
	}

	template <typename R>
	void setCustomAttribute(std::string_view key, R value)
	{
		getAttributes()->setCustomAttribute(key, value);
	}

	void setCustomAttribute(std::string_view key, ItemAttributes::CustomAttribute& value)
	{
		getAttributes()->setCustomAttribute(key, value);
	}

	const ItemAttributes::CustomAttribute* getCustomAttribute(int64_t key)
	{
		if (!attributes) {
			return nullptr;
		}
		return getAttributes()->getCustomAttribute(key);
	}

	const ItemAttributes::CustomAttribute* getCustomAttribute(const std::string& key)
	{
		if (!attributes) {
			return nullptr;
		}
		return getAttributes()->getCustomAttribute(key);
	}

	bool removeCustomAttribute(int64_t key)
	{
		if (!attributes) {
			return false;
		}
		return getAttributes()->removeCustomAttribute(key);
	}

	bool removeCustomAttribute(std::string_view key)
	{
		if (!attributes) {
			return false;
		}
		return getAttributes()->removeCustomAttribute(key);
	}

	void setSpecialDescription(std::string_view desc) { setStrAttr(ITEM_ATTRIBUTE_DESCRIPTION, desc); }
	const std::string& getSpecialDescription() const { return getStrAttr(ITEM_ATTRIBUTE_DESCRIPTION); }

	void setText(std::string_view text) { setStrAttr(ITEM_ATTRIBUTE_TEXT, text); }
	void resetText() { removeAttribute(ITEM_ATTRIBUTE_TEXT); }
	const std::string& getText() const { return getStrAttr(ITEM_ATTRIBUTE_TEXT); }

	void setDate(int32_t n) { setIntAttr(ITEM_ATTRIBUTE_DATE, n); }
	void resetDate() { removeAttribute(ITEM_ATTRIBUTE_DATE); }
	time_t getDate() const { return static_cast<time_t>(getIntAttr(ITEM_ATTRIBUTE_DATE)); }

	void setWriter(std::string_view writer) { setStrAttr(ITEM_ATTRIBUTE_WRITER, writer); }
	void resetWriter() { removeAttribute(ITEM_ATTRIBUTE_WRITER); }
	const std::string& getWriter() const { return getStrAttr(ITEM_ATTRIBUTE_WRITER); }

	void setActionId(uint16_t n)
	{
		if (n < 100) {
			n = 100;
		}

		setIntAttr(ITEM_ATTRIBUTE_ACTIONID, n);
	}
	uint16_t getActionId() const
	{
		if (!attributes) {
			return 0;
		}
		return static_cast<uint16_t>(getIntAttr(ITEM_ATTRIBUTE_ACTIONID));
	}

	uint16_t getUniqueId() const
	{
		if (!attributes) {
			return 0;
		}
		return static_cast<uint16_t>(getIntAttr(ITEM_ATTRIBUTE_UNIQUEID));
	}

	void setCharges(uint16_t n) { setIntAttr(ITEM_ATTRIBUTE_CHARGES, n); }
	uint16_t getCharges() const
	{
		if (!attributes) {
			return 0;
		}
		return static_cast<uint16_t>(getIntAttr(ITEM_ATTRIBUTE_CHARGES));
	}

	void setFluidType(uint16_t n) { setIntAttr(ITEM_ATTRIBUTE_FLUIDTYPE, n); }
	uint16_t getFluidType() const
	{
		if (!attributes) {
			return 0;
		}
		return static_cast<uint16_t>(getIntAttr(ITEM_ATTRIBUTE_FLUIDTYPE));
	}

	void setOwner(uint32_t owner) { setIntAttr(ITEM_ATTRIBUTE_OWNER, owner); }
	uint32_t getOwner() const
	{
		if (!attributes) {
			return 0;
		}
		return getIntAttr(ITEM_ATTRIBUTE_OWNER);
	}

	void setCorpseOwner(uint32_t corpseOwner) { setIntAttr(ITEM_ATTRIBUTE_CORPSEOWNER, corpseOwner); }
	uint32_t getCorpseOwner() const
	{
		if (!attributes) {
			return 0;
		}
		return getIntAttr(ITEM_ATTRIBUTE_CORPSEOWNER);
	}

	void setDuration(int32_t time) { setIntAttr(ITEM_ATTRIBUTE_DURATION, time); }
	void decreaseDuration(int32_t time) { increaseIntAttr(ITEM_ATTRIBUTE_DURATION, -time); }
	uint32_t getDuration() const
	{
		if (!attributes) {
			return 0;
		}
		return getIntAttr(ITEM_ATTRIBUTE_DURATION);
	}

	void setDecaying(ItemDecayState_t decayState) { setIntAttr(ITEM_ATTRIBUTE_DECAYSTATE, decayState); }
	ItemDecayState_t getDecaying() const
	{
		if (!attributes) {
			return DECAYING_FALSE;
		}
		return static_cast<ItemDecayState_t>(getIntAttr(ITEM_ATTRIBUTE_DECAYSTATE));
	}

	int32_t getDecayTimeMin() const
	{
		if (hasAttribute(ITEM_ATTRIBUTE_DURATION_MIN)) {
			return getIntAttr(ITEM_ATTRIBUTE_DURATION_MIN);
		}
		return items[id].decayTimeMin;
	}
	int32_t getDecayTimeMax() const
	{
		if (hasAttribute(ITEM_ATTRIBUTE_DURATION_MAX)) {
			return getIntAttr(ITEM_ATTRIBUTE_DURATION_MAX);
		}
		return items[id].decayTimeMax;
	}

	void setDecayTo(int32_t decayTo) { setIntAttr(ITEM_ATTRIBUTE_DECAYTO, decayTo); }
	int32_t getDecayTo() const
	{
		if (hasAttribute(ITEM_ATTRIBUTE_DECAYTO)) {
			return getIntAttr(ITEM_ATTRIBUTE_DECAYTO);
		}
		return items[id].decayTo;
	}

	static std::string getNameDescription(const ItemType& it, const Item* item = nullptr, int32_t subType = -1,
	                                      bool addArticle = true);
	static std::string getWeightDescription(const ItemType& it, uint32_t weight, uint32_t count = 1);

	std::string getNameDescription() const;
	std::string getWeightDescription() const;

	// serialization
	virtual Attr_ReadValue readAttr(AttrTypes_t attr, PropStream& propStream);
	bool unserializeAttr(PropStream& propStream);
	virtual bool unserializeItemNode(OTB::Loader&, const OTB::Node&, PropStream& propStream);

	virtual void serializeAttr(PropWriteStream& propWriteStream) const;

	bool isPushable() const override final { return isMoveable(); }
	int32_t getThrowRange() const override final { return (isPickupable() ? 15 : 2); }

	uint16_t getID() const { return id; }
	uint16_t getClientID() const { return items[id].clientId; }
	void setID(uint16_t newid);

	// Returns the player that is holding this item in his inventory
	const Player* getHoldingPlayer() const;

	WeaponType_t getWeaponType() const { return items[id].weaponType; }
	Ammo_t getAmmoType() const { return items[id].ammoType; }
	uint8_t getShootRange() const
	{
		if (hasAttribute(ITEM_ATTRIBUTE_SHOOTRANGE)) {
			return getIntAttr(ITEM_ATTRIBUTE_SHOOTRANGE);
		}
		return items[id].shootRange;
	}

	virtual uint32_t getWeight() const;
	uint32_t getBaseWeight() const
	{
		if (hasAttribute(ITEM_ATTRIBUTE_WEIGHT)) {
			return getIntAttr(ITEM_ATTRIBUTE_WEIGHT);
		}
		return items[id].weight;
	}
	int32_t getAttack() const
	{
		if (hasAttribute(ITEM_ATTRIBUTE_ATTACK)) {
			return getIntAttr(ITEM_ATTRIBUTE_ATTACK);
		}
		return items[id].attack;
	}
	uint32_t getAttackSpeed() const
	{
		if (hasAttribute(ITEM_ATTRIBUTE_ATTACK_SPEED)) {
			return getIntAttr(ITEM_ATTRIBUTE_ATTACK_SPEED);
		}
		return items[id].attackSpeed;
	}
	int32_t getArmor() const
	{
		if (hasAttribute(ITEM_ATTRIBUTE_ARMOR)) {
			return getIntAttr(ITEM_ATTRIBUTE_ARMOR);
		}
		return items[id].armor;
	}
	int32_t getDefense() const
	{
		if (hasAttribute(ITEM_ATTRIBUTE_DEFENSE)) {
			return getIntAttr(ITEM_ATTRIBUTE_DEFENSE);
		}
		return items[id].defense;
	}
	int32_t getExtraDefense() const
	{
		if (hasAttribute(ITEM_ATTRIBUTE_EXTRADEFENSE)) {
			return getIntAttr(ITEM_ATTRIBUTE_EXTRADEFENSE);
		}
		return items[id].extraDefense;
	}
	int32_t getSlotPosition() const { return items[id].slotPosition; }
	int8_t getHitChance() const
	{
		if (hasAttribute(ITEM_ATTRIBUTE_HITCHANCE)) {
			return getIntAttr(ITEM_ATTRIBUTE_HITCHANCE);
		}
		return items[id].hitChance;
	}

	uint32_t getWorth() const;
	LightInfo getLightInfo() const;

	void setReflect(CombatType_t combatType, const Reflect& reflect) { getAttributes()->reflect[combatType] = reflect; }
	Reflect getReflect(CombatType_t combatType, bool total = true) const;

	void setBoostPercent(CombatType_t combatType, uint16_t value) { getAttributes()->boostPercent[combatType] = value; }
	uint16_t getBoostPercent(CombatType_t combatType, bool total = true) const;

	bool hasProperty(ITEMPROPERTY prop) const;
	bool isBlocking() const { return items[id].blockSolid; }
	bool isStackable() const { return items[id].stackable; }
	bool isAlwaysOnTop() const { return items[id].alwaysOnTop; }
	bool isGroundTile() const { return items[id].isGroundTile(); }
	bool isMagicField() const { return items[id].isMagicField(); }
	bool isMoveable() const { return items[id].moveable; }
	bool isPickupable() const { return items[id].pickupable; }
	bool isUseable() const { return items[id].useable; }
	bool isHangable() const { return items[id].isHangable; }
	bool isRotatable() const
	{
		const ItemType& it = items[id];
		return it.rotatable && it.rotateTo;
	}
	bool isPodium() const { return items[id].isPodium(); }
	bool hasWalkStack() const { return items[id].walkStack; }
	bool isSupply() const { return items[id].isSupply(); }

	void setStoreItem(bool storeItem) { setIntAttr(ITEM_ATTRIBUTE_STOREITEM, static_cast<int64_t>(storeItem)); }
	bool isStoreItem() const
	{
		if (hasAttribute(ITEM_ATTRIBUTE_STOREITEM)) {
			return getIntAttr(ITEM_ATTRIBUTE_STOREITEM) == 1;
		}
		return items[id].storeItem;
	}
	const std::string& getName() const
	{
		if (hasAttribute(ITEM_ATTRIBUTE_NAME)) {
			return getStrAttr(ITEM_ATTRIBUTE_NAME);
		}
		return items[id].name;
	}
	const std::string getPluralName() const
	{
		if (hasAttribute(ITEM_ATTRIBUTE_PLURALNAME)) {
			return getStrAttr(ITEM_ATTRIBUTE_PLURALNAME);
		}
		return items[id].getPluralName();
	}
	const std::string& getArticle() const
	{
		if (hasAttribute(ITEM_ATTRIBUTE_ARTICLE)) {
			return getStrAttr(ITEM_ATTRIBUTE_ARTICLE);
		}
		return items[id].article;
	}

	// get the number of items
	uint16_t getItemCount() const { return count; }
	void setItemCount(uint8_t n) { count = n; }

	static uint32_t countByType(const Item* i, int32_t subType)
	{
		if (subType == -1 || subType == i->getSubType()) {
			return i->getItemCount();
		}

		return 0;
	}

	void setDefaultSubtype();
	uint16_t getSubType() const;
	void setSubType(uint16_t n);

	void setUniqueId(uint16_t n);

	void setDefaultDuration();
	uint32_t getDefaultDurationMin() const { return items[id].decayTimeMin * 1000; }
	uint32_t getDefaultDurationMax() const { return items[id].decayTimeMax * 1000; }
	bool canDecay() const;

	virtual bool canRemove() const { return true; }
	virtual bool canTransform() const { return true; }
	virtual void onRemoved();
	virtual void onTradeEvent(TradeEvents_t, Player*) {}

	virtual void startDecaying();

	bool isLoadedFromMap() const { return loadedFromMap; }
	void setLoadedFromMap(bool value) { loadedFromMap = value; }
	bool isCleanable() const
	{
		return !loadedFromMap && canRemove() && isPickupable() && !hasAttribute(ITEM_ATTRIBUTE_UNIQUEID) &&
		       !hasAttribute(ITEM_ATTRIBUTE_ACTIONID);
	}

	bool hasMarketAttributes() const;

	std::unique_ptr<ItemAttributes>& getAttributes()
	{
		if (!attributes) {
			attributes.reset(new ItemAttributes());
		}
		return attributes;
	}

	void incrementReferenceCounter() { ++referenceCounter; }
	void decrementReferenceCounter()
	{
		if (--referenceCounter == 0) {
			delete this;
		}
	}

<<<<<<< HEAD
	bool hasParent() const override { return getParent(); }
	Thing* getParent() const override { return parent; }
	void setParent(Thing* thing) override { parent = thing; }
	Thing* getTopParent();
	const Thing* getTopParent() const;
=======
	Cylinder* getTopParent();
	const Cylinder* getTopParent() const;
>>>>>>> 7c58885e
	Tile* getTile() override;
	const Tile* getTile() const override;
	bool isRemoved() const override { return !getParent() || getParent()->isRemoved(); }

protected:
<<<<<<< HEAD
	Thing* parent = nullptr;

=======
>>>>>>> 7c58885e
	uint16_t id; // the same id as in ItemType

private:
	std::string getWeightDescription(uint32_t weight) const;

	std::unique_ptr<ItemAttributes> attributes;

	uint32_t referenceCounter = 0;

	uint8_t count = 1; // number of stacked items

	bool loadedFromMap = false;

	// Don't add variables here, use the ItemAttribute class.
};

using ItemList = std::list<Item*>;
using ItemDeque = std::deque<Item*>;

#endif // FS_ITEM_H<|MERGE_RESOLUTION|>--- conflicted
+++ resolved
@@ -923,26 +923,13 @@
 		}
 	}
 
-<<<<<<< HEAD
-	bool hasParent() const override { return getParent(); }
-	Thing* getParent() const override { return parent; }
-	void setParent(Thing* thing) override { parent = thing; }
 	Thing* getTopParent();
 	const Thing* getTopParent() const;
-=======
-	Cylinder* getTopParent();
-	const Cylinder* getTopParent() const;
->>>>>>> 7c58885e
 	Tile* getTile() override;
 	const Tile* getTile() const override;
 	bool isRemoved() const override { return !getParent() || getParent()->isRemoved(); }
 
 protected:
-<<<<<<< HEAD
-	Thing* parent = nullptr;
-
-=======
->>>>>>> 7c58885e
 	uint16_t id; // the same id as in ItemType
 
 private:
