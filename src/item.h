/**
 * The Forgotten Server - a free and open-source MMORPG server emulator
 * Copyright (C) 2017  Mark Samman <mark.samman@gmail.com>
 *
 * This program is free software; you can redistribute it and/or modify
 * it under the terms of the GNU General Public License as published by
 * the Free Software Foundation; either version 2 of the License, or
 * (at your option) any later version.
 *
 * This program is distributed in the hope that it will be useful,
 * but WITHOUT ANY WARRANTY; without even the implied warranty of
 * MERCHANTABILITY or FITNESS FOR A PARTICULAR PURPOSE.  See the
 * GNU General Public License for more details.
 *
 * You should have received a copy of the GNU General Public License along
 * with this program; if not, write to the Free Software Foundation, Inc.,
 * 51 Franklin Street, Fifth Floor, Boston, MA 02110-1301 USA.
 */

#ifndef FS_ITEM_H_009A319FB13D477D9EEFFBBD9BB83562
#define FS_ITEM_H_009A319FB13D477D9EEFFBBD9BB83562

#include "cylinder.h"
#include "thing.h"
#include "items.h"
#include "luascript.h"
#include "tools.h"
#include <typeinfo>

#include <boost/variant.hpp>
#include <boost/lexical_cast.hpp>
#include <deque>

class Creature;
class Player;
class Container;
class Depot;
class Teleport;
class TrashHolder;
class Mailbox;
class Door;
class MagicField;
class BedItem;

enum ITEMPROPERTY {
	CONST_PROP_BLOCKSOLID = 0,
	CONST_PROP_HASHEIGHT,
	CONST_PROP_BLOCKPROJECTILE,
	CONST_PROP_BLOCKPATH,
	CONST_PROP_ISVERTICAL,
	CONST_PROP_ISHORIZONTAL,
	CONST_PROP_MOVEABLE,
	CONST_PROP_IMMOVABLEBLOCKSOLID,
	CONST_PROP_IMMOVABLEBLOCKPATH,
	CONST_PROP_IMMOVABLENOFIELDBLOCKPATH,
	CONST_PROP_NOFIELDBLOCKPATH,
	CONST_PROP_SUPPORTHANGABLE,
};

enum TradeEvents_t {
	ON_TRADE_TRANSFER,
	ON_TRADE_CANCEL,
};

enum ItemDecayState_t : uint8_t {
	DECAYING_FALSE = 0,
	DECAYING_TRUE,
	DECAYING_PENDING,
};

enum AttrTypes_t {
	//ATTR_DESCRIPTION = 1,
	//ATTR_EXT_FILE = 2,
	ATTR_TILE_FLAGS = 3,
	ATTR_ACTION_ID = 4,
	ATTR_UNIQUE_ID = 5,
	ATTR_TEXT = 6,
	ATTR_DESC = 7,
	ATTR_TELE_DEST = 8,
	ATTR_ITEM = 9,
	ATTR_DEPOT_ID = 10,
	//ATTR_EXT_SPAWN_FILE = 11,
	ATTR_RUNE_CHARGES = 12,
	//ATTR_EXT_HOUSE_FILE = 13,
	ATTR_HOUSEDOORID = 14,
	ATTR_COUNT = 15,
	ATTR_DURATION = 16,
	ATTR_DECAYING_STATE = 17,
	ATTR_WRITTENDATE = 18,
	ATTR_WRITTENBY = 19,
	ATTR_SLEEPERGUID = 20,
	ATTR_SLEEPSTART = 21,
	ATTR_CHARGES = 22,
	ATTR_CONTAINER_ITEMS = 23,
	ATTR_NAME = 24,
	ATTR_ARTICLE = 25,
	ATTR_PLURALNAME = 26,
	ATTR_WEIGHT = 27,
	ATTR_ATTACK = 28,
	ATTR_DEFENSE = 29,
	ATTR_EXTRADEFENSE = 30,
	ATTR_ARMOR = 31,
	ATTR_HITCHANCE = 32,
	ATTR_SHOOTRANGE = 33,
<<<<<<< HEAD
	ATTR_UNMOVEABLEDITEM = 34,
=======
	ATTR_CUSTOM_ATTRIBUTES = 34
>>>>>>> d046314e
};

enum Attr_ReadValue {
	ATTR_READ_CONTINUE,
	ATTR_READ_ERROR,
	ATTR_READ_END,
};

class ItemAttributes
{
	public:
		ItemAttributes() = default;

		void setSpecialDescription(const std::string& desc) {
			setStrAttr(ITEM_ATTRIBUTE_DESCRIPTION, desc);
		}
		const std::string& getSpecialDescription() const {
			return getStrAttr(ITEM_ATTRIBUTE_DESCRIPTION);
		}

		void setText(const std::string& text) {
			setStrAttr(ITEM_ATTRIBUTE_TEXT, text);
		}
		void resetText() {
			removeAttribute(ITEM_ATTRIBUTE_TEXT);
		}
		const std::string& getText() const {
			return getStrAttr(ITEM_ATTRIBUTE_TEXT);
		}

		void setDate(int32_t n) {
			setIntAttr(ITEM_ATTRIBUTE_DATE, n);
		}
		void resetDate() {
			removeAttribute(ITEM_ATTRIBUTE_DATE);
		}
		time_t getDate() const {
			return static_cast<time_t>(getIntAttr(ITEM_ATTRIBUTE_DATE));
		}

		void setWriter(const std::string& writer) {
			setStrAttr(ITEM_ATTRIBUTE_WRITER, writer);
		}
		void resetWriter() {
			removeAttribute(ITEM_ATTRIBUTE_WRITER);
		}
		const std::string& getWriter() const {
			return getStrAttr(ITEM_ATTRIBUTE_WRITER);
		}

		void setActionId(uint16_t n) {
			setIntAttr(ITEM_ATTRIBUTE_ACTIONID, n);
		}
		uint16_t getActionId() const {
			return static_cast<uint16_t>(getIntAttr(ITEM_ATTRIBUTE_ACTIONID));
		}

		void setUniqueId(uint16_t n) {
			setIntAttr(ITEM_ATTRIBUTE_UNIQUEID, n);
		}
		uint16_t getUniqueId() const {
			return static_cast<uint16_t>(getIntAttr(ITEM_ATTRIBUTE_UNIQUEID));
		}

		void setCharges(uint16_t n) {
			setIntAttr(ITEM_ATTRIBUTE_CHARGES, n);
		}
		uint16_t getCharges() const {
			return static_cast<uint16_t>(getIntAttr(ITEM_ATTRIBUTE_CHARGES));
		}

		void setFluidType(uint16_t n) {
			setIntAttr(ITEM_ATTRIBUTE_FLUIDTYPE, n);
		}
		uint16_t getFluidType() const {
			return static_cast<uint16_t>(getIntAttr(ITEM_ATTRIBUTE_FLUIDTYPE));
		}

		void setOwner(uint32_t owner) {
			setIntAttr(ITEM_ATTRIBUTE_OWNER, owner);
		}
		uint32_t getOwner() const {
			return getIntAttr(ITEM_ATTRIBUTE_OWNER);
		}

		void setCorpseOwner(uint32_t corpseOwner) {
			setIntAttr(ITEM_ATTRIBUTE_CORPSEOWNER, corpseOwner);
		}
		uint32_t getCorpseOwner() const {
			return getIntAttr(ITEM_ATTRIBUTE_CORPSEOWNER);
		}

		void setDuration(int32_t time) {
			setIntAttr(ITEM_ATTRIBUTE_DURATION, time);
		}
		void decreaseDuration(int32_t time) {
			increaseIntAttr(ITEM_ATTRIBUTE_DURATION, -time);
		}
		uint32_t getDuration() const {
			return getIntAttr(ITEM_ATTRIBUTE_DURATION);
		}

		void setDecaying(ItemDecayState_t decayState) {
			setIntAttr(ITEM_ATTRIBUTE_DECAYSTATE, decayState);
		}
		ItemDecayState_t getDecaying() const {
			return static_cast<ItemDecayState_t>(getIntAttr(ITEM_ATTRIBUTE_DECAYSTATE));
		}

		struct CustomAttribute
		{
			typedef boost::variant<boost::blank, std::string, int64_t, double, bool> VariantAttribute;
			VariantAttribute value;

			CustomAttribute() : value(boost::blank()) {}

			template<typename T>
			explicit CustomAttribute(const T& v) : value(v) {}

			template<typename T>
			void set(const T& v) {
				value = v;
			}

			template<typename T>
			const T& get();

			struct PushLuaVisitor : public boost::static_visitor<> {
				lua_State* L;

				PushLuaVisitor(lua_State* L) : boost::static_visitor<>(), L(L) {}

				void operator()(const boost::blank&) const {
					lua_pushnil(L);
				}

				void operator()(const std::string& v) const {
					LuaScriptInterface::pushString(L, v);
				}

				void operator()(bool v) const {
					LuaScriptInterface::pushBoolean(L, v);
				}

				void operator()(const int64_t& v) const {
					lua_pushnumber(L, v);
				}

				void operator()(const double& v) const {
					lua_pushnumber(L, v);
				}
			};

			void pushToLua(lua_State* L) const {
				boost::apply_visitor(PushLuaVisitor(L), value);
			}

			struct SerializeVisitor : public boost::static_visitor<> {
				PropWriteStream& propWriteStream;

				SerializeVisitor(PropWriteStream& propWriteStream) : boost::static_visitor<>(), propWriteStream(propWriteStream) {}

				void operator()(const boost::blank&) const {
				}

				void operator()(const std::string& v) const {
					propWriteStream.writeString(v);
				}

				template<typename T>
				void operator()(const T& v) const {
					propWriteStream.write<T>(v);
				}
			};

			void serialize(PropWriteStream& propWriteStream) const {
				propWriteStream.write<uint8_t>(static_cast<uint8_t>(value.which()));
				boost::apply_visitor(SerializeVisitor(propWriteStream), value);
			}

			bool unserialize(PropStream& propStream) {
				// This is hard coded so it's not general, depends on the position of the variants.
				uint8_t pos;
				if (!propStream.read<uint8_t>(pos)) {
					return false;
				}

				switch (pos) {
					case 1:  { // std::string
						std::string tmp;
						if (!propStream.readString(tmp)) {
							return false;
						}
						value = tmp;
						break;
					}

					case 2: { // int64_t
						int64_t tmp;
						if (!propStream.read<int64_t>(tmp)) {
							return false;
						}
						value = tmp;
						break;
					}

					case 3: { // double
						double tmp;
						if (!propStream.read<double>(tmp)) {
							return false;
						}
						value = tmp;
						break;
					}

					case 4: { // bool
						bool tmp;
						if (!propStream.read<bool>(tmp)) {
							return false;
						}
						value = tmp;
						break;
					}

					default: {
						value = boost::blank();
						return false;
					}
				}
				return true;
			}
		};

	private:
		bool hasAttribute(itemAttrTypes type) const {
			return (type & attributeBits) != 0;
		}
		void removeAttribute(itemAttrTypes type);

		static std::string emptyString;
		static int64_t emptyInt;
		static double emptyDouble;
		static bool emptyBool;

		typedef std::unordered_map<std::string, CustomAttribute> CustomAttributeMap;

		struct Attribute
		{
			union {
				int64_t integer;
				std::string* string;
				CustomAttributeMap* custom;
			} value;
			itemAttrTypes type;

			explicit Attribute(itemAttrTypes type) : type(type) {
				memset(&value, 0, sizeof(value));
			}
			Attribute(const Attribute& i) {
				type = i.type;
				if (ItemAttributes::isIntAttrType(type)) {
					value.integer = i.value.integer;
				} else if (ItemAttributes::isStrAttrType(type)) {
					value.string = new std::string(*i.value.string);
				} else if (ItemAttributes::isCustomAttrType(type)) {
					value.custom = new CustomAttributeMap(*i.value.custom);
				} else {
					memset(&value, 0, sizeof(value));
				}
			}
			Attribute(Attribute&& attribute) : value(attribute.value), type(attribute.type) {
				memset(&attribute.value, 0, sizeof(value));
				attribute.type = ITEM_ATTRIBUTE_NONE;
			}
			~Attribute() {
				if (ItemAttributes::isStrAttrType(type)) {
					delete value.string;
				} else if (ItemAttributes::isCustomAttrType(type)) {
					delete value.custom;
				}
			}
			Attribute& operator=(Attribute other) {
				Attribute::swap(*this, other);
				return *this;
			}
			Attribute& operator=(Attribute&& other) {
				if (this != &other) {
					if (ItemAttributes::isStrAttrType(type)) {
						delete value.string;
					} else if (ItemAttributes::isCustomAttrType(type)) {
						delete value.custom;
					}

					value = other.value;
					type = other.type;

					memset(&other.value, 0, sizeof(value));
					other.type = ITEM_ATTRIBUTE_NONE;
				}
				return *this;
			}

			static void swap(Attribute& first, Attribute& second) {
				std::swap(first.value, second.value);
				std::swap(first.type, second.type);
			}
		};

		std::forward_list<Attribute> attributes;
		uint32_t attributeBits = 0;

		const std::string& getStrAttr(itemAttrTypes type) const;
		void setStrAttr(itemAttrTypes type, const std::string& value);

		int64_t getIntAttr(itemAttrTypes type) const;
		void setIntAttr(itemAttrTypes type, int64_t value);
		void increaseIntAttr(itemAttrTypes type, int64_t value);

		const Attribute* getExistingAttr(itemAttrTypes type) const;
		Attribute& getAttr(itemAttrTypes type);

		CustomAttributeMap* getCustomAttributeMap() {
			if (!hasAttribute(ITEM_ATTRIBUTE_CUSTOM)) {
				return nullptr;
			}

			return getAttr(ITEM_ATTRIBUTE_CUSTOM).value.custom;
		}

		template<typename R>
		void setCustomAttribute(int64_t key, R value) {
			std::string tmp = boost::lexical_cast<std::string>(key);
			setCustomAttribute(tmp, value);
		}

		void setCustomAttribute(int64_t key, CustomAttribute& value) {
			std::string tmp = boost::lexical_cast<std::string>(key);
			setCustomAttribute(tmp, value);
		}

		template<typename R>
		void setCustomAttribute(std::string& key, R value) {
			toLowerCaseString(key);
			if (hasAttribute(ITEM_ATTRIBUTE_CUSTOM)) {
				removeCustomAttribute(key);
			} else {
				getAttr(ITEM_ATTRIBUTE_CUSTOM).value.custom = new CustomAttributeMap();
			}
			getAttr(ITEM_ATTRIBUTE_CUSTOM).value.custom->emplace(key, value);
		}

		void setCustomAttribute(std::string& key, CustomAttribute& value) {
			toLowerCaseString(key);
			if (hasAttribute(ITEM_ATTRIBUTE_CUSTOM)) {
				removeCustomAttribute(key);
			} else {
				getAttr(ITEM_ATTRIBUTE_CUSTOM).value.custom = new CustomAttributeMap();
			}
			getAttr(ITEM_ATTRIBUTE_CUSTOM).value.custom->insert(std::make_pair(std::move(key), std::move(value)));
		}

		const CustomAttribute* getCustomAttribute(int64_t key) {
			std::string tmp = boost::lexical_cast<std::string>(key);
			return getCustomAttribute(tmp);
		}

		const CustomAttribute* getCustomAttribute(const std::string& key) {
			if (const CustomAttributeMap* customAttrMap = getCustomAttributeMap()) {
				auto it = customAttrMap->find(asLowerCaseString(key));
				if (it != customAttrMap->end()) {
					return &(it->second);
				}
			}
			return nullptr;
		}

		bool removeCustomAttribute(int64_t key) {
			std::string tmp = boost::lexical_cast<std::string>(key);
			return removeCustomAttribute(tmp);
		}

		bool removeCustomAttribute(const std::string& key) {
			if (CustomAttributeMap* customAttrMap = getCustomAttributeMap()) {
				auto it = customAttrMap->find(asLowerCaseString(key));
				if (it != customAttrMap->end()) {
					customAttrMap->erase(it);
					return true;
				}
			}
			return false;
		}

	public:
		static bool isIntAttrType(itemAttrTypes type) {
			return (type & 0x7FFE13) != 0;
		}
		static bool isStrAttrType(itemAttrTypes type) {
			return (type & 0x1EC) != 0;
		}
		inline static bool isCustomAttrType(itemAttrTypes type) {
			return (type & 0x80000000) != 0;
		}

		const std::forward_list<Attribute>& getList() const {
			return attributes;
		}

	friend class Item;
};

class Item : virtual public Thing
{
	public:
		//Factory member to create item of right type based on type
		static Item* CreateItem(const uint16_t type, uint16_t count = 0);
		static Container* CreateItemAsContainer(const uint16_t type, uint16_t size);
		static Item* CreateItem(PropStream& propStream);
		static Items items;

		// Constructor for items
		Item(const uint16_t type, uint16_t count = 0);
		Item(const Item& i);
		virtual Item* clone() const;

		virtual ~Item() = default;

		// non-assignable
		Item& operator=(const Item&) = delete;

		bool equals(const Item* otherItem) const;

		Item* getItem() override final {
			return this;
		}
		const Item* getItem() const override final {
			return this;
		}
		virtual Teleport* getTeleport() {
			return nullptr;
		}
		virtual const Teleport* getTeleport() const {
			return nullptr;
		}
		virtual TrashHolder* getTrashHolder() {
			return nullptr;
		}
		virtual const TrashHolder* getTrashHolder() const {
			return nullptr;
		}
		virtual Mailbox* getMailbox() {
			return nullptr;
		}
		virtual const Mailbox* getMailbox() const {
			return nullptr;
		}
		virtual Door* getDoor() {
			return nullptr;
		}
		virtual const Door* getDoor() const {
			return nullptr;
		}
		virtual MagicField* getMagicField() {
			return nullptr;
		}
		virtual const MagicField* getMagicField() const {
			return nullptr;
		}
		virtual BedItem* getBed() {
			return nullptr;
		}
		virtual const BedItem* getBed() const {
			return nullptr;
		}

		const std::string& getStrAttr(itemAttrTypes type) const {
			if (!attributes) {
				return ItemAttributes::emptyString;
			}
			return attributes->getStrAttr(type);
		}
		void setStrAttr(itemAttrTypes type, const std::string& value) {
			getAttributes()->setStrAttr(type, value);
		}

		int32_t getIntAttr(itemAttrTypes type) const {
			if (!attributes) {
				return 0;
			}
			return attributes->getIntAttr(type);
		}
		void setIntAttr(itemAttrTypes type, int32_t value) {
			getAttributes()->setIntAttr(type, value);
		}
		void increaseIntAttr(itemAttrTypes type, int32_t value) {
			getAttributes()->increaseIntAttr(type, value);
		}

		void removeAttribute(itemAttrTypes type) {
			if (attributes) {
				attributes->removeAttribute(type);
			}
		}
		bool hasAttribute(itemAttrTypes type) const {
			if (!attributes) {
				return false;
			}
			return attributes->hasAttribute(type);
		}

		template<typename R>
		void setCustomAttribute(std::string& key, R value) {
			getAttributes()->setCustomAttribute(key, value);
		}

		void setCustomAttribute(std::string& key, ItemAttributes::CustomAttribute& value) {
			getAttributes()->setCustomAttribute(key, value);
		}
		
		const ItemAttributes::CustomAttribute* getCustomAttribute(int64_t key) {
			return getAttributes()->getCustomAttribute(key);
		}

		const ItemAttributes::CustomAttribute* getCustomAttribute(const std::string& key) {
			return getAttributes()->getCustomAttribute(key);
		}

		bool removeCustomAttribute(int64_t key) {
			return getAttributes()->removeCustomAttribute(key);
		}

		bool removeCustomAttribute(const std::string& key) {
			return getAttributes()->removeCustomAttribute(key);
		}

		void setSpecialDescription(const std::string& desc) {
			setStrAttr(ITEM_ATTRIBUTE_DESCRIPTION, desc);
		}
		const std::string& getSpecialDescription() const {
			return getStrAttr(ITEM_ATTRIBUTE_DESCRIPTION);
		}

		void setText(const std::string& text) {
			setStrAttr(ITEM_ATTRIBUTE_TEXT, text);
		}
		void resetText() {
			removeAttribute(ITEM_ATTRIBUTE_TEXT);
		}
		const std::string& getText() const {
			return getStrAttr(ITEM_ATTRIBUTE_TEXT);
		}

		void setDate(int32_t n) {
			setIntAttr(ITEM_ATTRIBUTE_DATE, n);
		}
		void resetDate() {
			removeAttribute(ITEM_ATTRIBUTE_DATE);
		}
		time_t getDate() const {
			return static_cast<time_t>(getIntAttr(ITEM_ATTRIBUTE_DATE));
		}

		void setWriter(const std::string& writer) {
			setStrAttr(ITEM_ATTRIBUTE_WRITER, writer);
		}
		void resetWriter() {
			removeAttribute(ITEM_ATTRIBUTE_WRITER);
		}
		const std::string& getWriter() const {
			return getStrAttr(ITEM_ATTRIBUTE_WRITER);
		}

		void setActionId(uint16_t n) {
			if (n < 100) {
				n = 100;
			}

			setIntAttr(ITEM_ATTRIBUTE_ACTIONID, n);
		}
		uint16_t getActionId() const {
			if (!attributes) {
				return 0;
			}
			return static_cast<uint16_t>(getIntAttr(ITEM_ATTRIBUTE_ACTIONID));
		}

		uint16_t getUniqueId() const {
			if (!attributes) {
				return 0;
			}
			return static_cast<uint16_t>(getIntAttr(ITEM_ATTRIBUTE_UNIQUEID));
		}

		void setCharges(uint16_t n) {
			setIntAttr(ITEM_ATTRIBUTE_CHARGES, n);
		}
		uint16_t getCharges() const {
			if (!attributes) {
				return 0;
			}
			return static_cast<uint16_t>(getIntAttr(ITEM_ATTRIBUTE_CHARGES));
		}

		void setFluidType(uint16_t n) {
			setIntAttr(ITEM_ATTRIBUTE_FLUIDTYPE, n);
		}
		uint16_t getFluidType() const {
			if (!attributes) {
				return 0;
			}
			return static_cast<uint16_t>(getIntAttr(ITEM_ATTRIBUTE_FLUIDTYPE));
		}

		void setOwner(uint32_t owner) {
			setIntAttr(ITEM_ATTRIBUTE_OWNER, owner);
		}
		uint32_t getOwner() const {
			if (!attributes) {
				return 0;
			}
			return getIntAttr(ITEM_ATTRIBUTE_OWNER);
		}

		void setCorpseOwner(uint32_t corpseOwner) {
			setIntAttr(ITEM_ATTRIBUTE_CORPSEOWNER, corpseOwner);
		}
		uint32_t getCorpseOwner() const {
			if (!attributes) {
				return 0;
			}
			return getIntAttr(ITEM_ATTRIBUTE_CORPSEOWNER);
		}

		void setDuration(int32_t time) {
			setIntAttr(ITEM_ATTRIBUTE_DURATION, time);
		}
		void decreaseDuration(int32_t time) {
			increaseIntAttr(ITEM_ATTRIBUTE_DURATION, -time);
		}
		uint32_t getDuration() const {
			if (!attributes) {
				return 0;
			}
			return getIntAttr(ITEM_ATTRIBUTE_DURATION);
		}

		void setDecaying(ItemDecayState_t decayState) {
			setIntAttr(ITEM_ATTRIBUTE_DECAYSTATE, decayState);
		}
		ItemDecayState_t getDecaying() const {
			if (!attributes) {
				return DECAYING_FALSE;
			}
			return static_cast<ItemDecayState_t>(getIntAttr(ITEM_ATTRIBUTE_DECAYSTATE));
		}

		static std::string getDescription(const ItemType& it, int32_t lookDistance, const Item* item = nullptr, int32_t subType = -1, bool addArticle = true);
		static std::string getNameDescription(const ItemType& it, const Item* item = nullptr, int32_t subType = -1, bool addArticle = true);
		static std::string getWeightDescription(const ItemType& it, uint32_t weight, uint32_t count = 1);

		std::string getDescription(int32_t lookDistance) const override final;
		std::string getNameDescription() const;
		std::string getWeightDescription() const;

		//serialization
		virtual Attr_ReadValue readAttr(AttrTypes_t attr, PropStream& propStream);
		bool unserializeAttr(PropStream& propStream);
		virtual bool unserializeItemNode(OTB::Loader&, const OTB::Node&, PropStream& propStream);

		virtual void serializeAttr(PropWriteStream& propWriteStream) const;

		bool isPushable() const override final {
			return isMoveable();
		}
		int32_t getThrowRange() const override final {
			return (isPickupable() ? 15 : 2);
		}

		uint16_t getID() const {
			return id;
		}
		uint16_t getClientID() const {
			return items[id].clientId;
		}
		void setID(uint16_t newid);

		// Returns the player that is holding this item in his inventory
		Player* getHoldingPlayer() const;

		WeaponType_t getWeaponType() const {
			return items[id].weaponType;
		}
		Ammo_t getAmmoType() const {
			return items[id].ammoType;
		}
		uint8_t getShootRange() const {
			if (hasAttribute(ITEM_ATTRIBUTE_SHOOTRANGE)) {
				return getIntAttr(ITEM_ATTRIBUTE_SHOOTRANGE);
			}
			return items[id].shootRange;
		}

		virtual uint32_t getWeight() const;
		uint32_t getBaseWeight() const {
			if (hasAttribute(ITEM_ATTRIBUTE_WEIGHT)) {
				return getIntAttr(ITEM_ATTRIBUTE_WEIGHT);
			}
			return items[id].weight;
		}
		int32_t getAttack() const {
			if (hasAttribute(ITEM_ATTRIBUTE_ATTACK)) {
				return getIntAttr(ITEM_ATTRIBUTE_ATTACK);
			}
			return items[id].attack;
		}
		int32_t getArmor() const {
			if (hasAttribute(ITEM_ATTRIBUTE_ARMOR)) {
				return getIntAttr(ITEM_ATTRIBUTE_ARMOR);
			}
			return items[id].armor;
		}
		int32_t getDefense() const {
			if (hasAttribute(ITEM_ATTRIBUTE_DEFENSE)) {
				return getIntAttr(ITEM_ATTRIBUTE_DEFENSE);
			}
			return items[id].defense;
		}
		int32_t getExtraDefense() const {
			if (hasAttribute(ITEM_ATTRIBUTE_EXTRADEFENSE)) {
				return getIntAttr(ITEM_ATTRIBUTE_EXTRADEFENSE);
			}
			return items[id].extraDefense;
		}
		int32_t getSlotPosition() const {
			return items[id].slotPosition;
		}
		int8_t getHitChance() const {
			if (hasAttribute(ITEM_ATTRIBUTE_HITCHANCE)) {
				return getIntAttr(ITEM_ATTRIBUTE_HITCHANCE);
			}
			return items[id].hitChance;
		}

		uint32_t getWorth() const;
		LightInfo getLightInfo() const;

		bool hasProperty(ITEMPROPERTY prop) const;
		bool isBlocking() const {
			return items[id].blockSolid;
		}
		bool isStackable() const {
			return items[id].stackable;
		}
		bool isAlwaysOnTop() const {
			return items[id].alwaysOnTop;
		}
		bool isGroundTile() const {
			return items[id].isGroundTile();
		}
		bool isMagicField() const {
			return items[id].isMagicField();
		}
		bool isMoveable() const {
			return items[id].moveable;
		}
		bool isPickupable() const {
			return items[id].pickupable;
		}
		bool isUseable() const {
			return items[id].useable;
		}
		bool isHangable() const {
			return items[id].isHangable;
		}
		bool isRotatable() const {
			const ItemType& it = items[id];
			return it.rotatable && it.rotateTo;
		}
		bool hasWalkStack() const {
			return items[id].walkStack;
		}

		const std::string& getName() const {
			if (hasAttribute(ITEM_ATTRIBUTE_NAME)) {
				return getStrAttr(ITEM_ATTRIBUTE_NAME);
			}
			return items[id].name;
		}
		const std::string getPluralName() const {
			if (hasAttribute(ITEM_ATTRIBUTE_PLURALNAME)) {
				return getStrAttr(ITEM_ATTRIBUTE_PLURALNAME);
			}
			return items[id].getPluralName();
		}
		const std::string& getArticle() const {
			if (hasAttribute(ITEM_ATTRIBUTE_ARTICLE)) {
				return getStrAttr(ITEM_ATTRIBUTE_ARTICLE);
			}
			return items[id].article;
		}

		// get the number of items
		uint16_t getItemCount() const {
			return count;
		}
		void setItemCount(uint8_t n) {
			count = n;
		}

		static uint32_t countByType(const Item* i, int32_t subType) {
			if (subType == -1 || subType == i->getSubType()) {
				return i->getItemCount();
			}

			return 0;
		}

		void setDefaultSubtype();
		uint16_t getSubType() const;
		void setSubType(uint16_t n);

		void setUniqueId(uint16_t n);

		void setDefaultDuration() {
			uint32_t duration = getDefaultDuration();
			if (duration != 0) {
				setDuration(duration);
			}
		}
		uint32_t getDefaultDuration() const {
			return items[id].decayTime * 1000;
		}
		bool canDecay() const;

		virtual bool canRemove() const {
			return true;
		}
		virtual bool canTransform() const {
			return true;
		}
		virtual void onRemoved();
		virtual void onTradeEvent(TradeEvents_t, Player*) {}

		virtual void startDecaying();

		bool isLoadedFromMap() const {
			return loadedFromMap;
		}
		void setLoadedFromMap(bool value) {
			loadedFromMap = value;
		}
		bool isCleanable() const {
			return !loadedFromMap && canRemove() && isPickupable() && !hasAttribute(ITEM_ATTRIBUTE_UNIQUEID) && !hasAttribute(ITEM_ATTRIBUTE_ACTIONID);
		}

		bool hasMarketAttributes() const;

		std::unique_ptr<ItemAttributes>& getAttributes() {
			if (!attributes) {
				attributes.reset(new ItemAttributes());
			}
			return attributes;
		}

		void incrementReferenceCounter() {
			++referenceCounter;
		}
		void decrementReferenceCounter() {
			if (--referenceCounter == 0) {
				delete this;
			}
		}

		Cylinder* getParent() const override {
			return parent;
		}
		void setParent(Cylinder* cylinder) override {
			parent = cylinder;
		}
		Cylinder* getTopParent();
		const Cylinder* getTopParent() const;
		Tile* getTile() override;
		const Tile* getTile() const override;
		bool isRemoved() const override {
			return !parent || parent->isRemoved();
		}

	protected:
		Cylinder* parent = nullptr;

		uint16_t id;  // the same id as in ItemType

	private:
		std::string getWeightDescription(uint32_t weight) const;

		std::unique_ptr<ItemAttributes> attributes;

		uint32_t referenceCounter = 0;

		uint8_t count = 1; // number of stacked items

		bool loadedFromMap = false;

		//Don't add variables here, use the ItemAttribute class.
};

using ItemList = std::list<Item*>;
using ItemDeque = std::deque<Item*>;

#endif<|MERGE_RESOLUTION|>--- conflicted
+++ resolved
@@ -102,11 +102,8 @@
 	ATTR_ARMOR = 31,
 	ATTR_HITCHANCE = 32,
 	ATTR_SHOOTRANGE = 33,
-<<<<<<< HEAD
-	ATTR_UNMOVEABLEDITEM = 34,
-=======
 	ATTR_CUSTOM_ATTRIBUTES = 34
->>>>>>> d046314e
+  ATTR_UNMOVEABLEDITEM = 35,
 };
 
 enum Attr_ReadValue {
