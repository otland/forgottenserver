// Copyright 2022 The Forgotten Server Authors. All rights reserved.
// Use of this source code is governed by the GPL-2.0 License that can be found in the LICENSE file.

#include "otpch.h"

#include "game.h"

#include "actions.h"
#include "bed.h"
#include "configmanager.h"
#include "creature.h"
#include "creatureevent.h"
#include "databasetasks.h"
#include "depotchest.h"
#include "events.h"
#include "globalevent.h"
#include "housetile.h"
#include "inbox.h"
#include "iologindata.h"
#include "iomarket.h"
#include "items.h"
#include "monster.h"
#include "movement.h"
#include "npc.h"
#include "outfit.h"
#include "party.h"
#include "podium.h"
#include "scheduler.h"
#include "script.h"
#include "server.h"
#include "spectators.h"
#include "spells.h"
#include "storeinbox.h"
#include "talkaction.h"
#include "weapons.h"

extern ConfigManager g_config;
extern Actions* g_actions;
extern Chat* g_chat;
extern TalkActions* g_talkActions;
extern Spells* g_spells;
extern Vocations g_vocations;
extern GlobalEvents* g_globalEvents;
extern CreatureEvents* g_creatureEvents;
extern Events* g_events;
extern Monsters g_monsters;
extern MoveEvents* g_moveEvents;
extern Weapons* g_weapons;
extern Scripts* g_scripts;

Game::Game()
{
	offlineTrainingWindow.defaultEnterButton = 1;
	offlineTrainingWindow.defaultEscapeButton = 0;
	offlineTrainingWindow.choices.emplace_back("Sword Fighting and Shielding", SKILL_SWORD);
	offlineTrainingWindow.choices.emplace_back("Axe Fighting and Shielding", SKILL_AXE);
	offlineTrainingWindow.choices.emplace_back("Club Fighting and Shielding", SKILL_CLUB);
	offlineTrainingWindow.choices.emplace_back("Distance Fighting and Shielding", SKILL_DISTANCE);
	offlineTrainingWindow.choices.emplace_back("Magic Level and Shielding", SKILL_MAGLEVEL);
	offlineTrainingWindow.buttons.emplace_back("Okay", offlineTrainingWindow.defaultEnterButton);
	offlineTrainingWindow.buttons.emplace_back("Cancel", offlineTrainingWindow.defaultEscapeButton);
	offlineTrainingWindow.priority = true;
}

Game::~Game()
{
	for (const auto& it : guilds) {
		delete it.second;
	}
}

void Game::start(ServiceManager* manager)
{
	serviceManager = manager;
	updateWorldTime();

	if (g_config.getBoolean(ConfigManager::DEFAULT_WORLD_LIGHT)) {
		g_scheduler.addEvent(createSchedulerTask(EVENT_LIGHTINTERVAL, [this]() { checkLight(); }));
	}
	g_scheduler.addEvent(createSchedulerTask(EVENT_CREATURE_THINK_INTERVAL, [this]() { checkCreatures(0); }));
	g_scheduler.addEvent(createSchedulerTask(EVENT_DECAYINTERVAL, [this]() { checkDecay(); }));
}

GameState_t Game::getGameState() const { return gameState; }

void Game::setWorldType(WorldType_t type) { worldType = type; }

void Game::setGameState(GameState_t newState)
{
	if (gameState == GAME_STATE_SHUTDOWN) {
		return; // this cannot be stopped
	}

	if (gameState == newState) {
		return;
	}

	gameState = newState;
	switch (newState) {
		case GAME_STATE_INIT: {
			groups.load();
			g_chat->load();

			map.spawns.startup();

			raids.loadFromXml();
			raids.startup();

			quests.loadFromXml();
			mounts.loadFromXml();

			loadPlayersRecord();
			loadAccountStorageValues();

			g_globalEvents->startup();
			break;
		}

		case GAME_STATE_SHUTDOWN: {
			g_globalEvents->execute(GLOBALEVENT_SHUTDOWN);

			// kick all players that are still online
			auto it = players.begin();
			while (it != players.end()) {
				it->second->kickPlayer(true);
				it = players.begin();
			}

			saveGameState();

			g_dispatcher.addTask(createTask([this]() { shutdown(); }));

			g_scheduler.stop();
			g_databaseTasks.stop();
			g_dispatcher.stop();
			break;
		}

		case GAME_STATE_CLOSED: {
			/* kick all players without the CanAlwaysLogin flag */
			auto it = players.begin();
			while (it != players.end()) {
				if (!it->second->hasFlag(PlayerFlag_CanAlwaysLogin)) {
					it->second->kickPlayer(true);
					it = players.begin();
				} else {
					++it;
				}
			}

			saveGameState();
			break;
		}

		default:
			break;
	}
}

void Game::saveGameState()
{
	if (gameState == GAME_STATE_NORMAL) {
		setGameState(GAME_STATE_MAINTAIN);
	}

	std::cout << "Saving server..." << std::endl;

	if (!saveAccountStorageValues()) {
		std::cout << "[Error - Game::saveGameState] Failed to save account-level storage values." << std::endl;
	}

	for (const auto& it : players) {
		it.second->loginPosition = it.second->getPosition();
		IOLoginData::savePlayer(it.second);
	}

	Map::save();

	g_databaseTasks.flush();

	if (gameState == GAME_STATE_MAINTAIN) {
		setGameState(GAME_STATE_NORMAL);
	}
}

bool Game::loadMainMap(const std::string& filename) { return map.loadMap("data/world/" + filename + ".otbm", true); }

void Game::loadMap(const std::string& path) { map.loadMap(path, false); }

Cylinder* Game::internalGetCylinder(Player* player, const Position& pos) const
{
	if (pos.x != 0xFFFF) {
		return map.getTile(pos);
	}

	// container
	if (pos.y & 0x40) {
		uint8_t from_cid = pos.y & 0x0F;
		return player->getContainerByID(from_cid);
	}

	// inventory
	return player;
}

Thing* Game::internalGetThing(Player* player, const Position& pos, int32_t index, uint32_t spriteId,
                              stackPosType_t type) const
{
	if (pos.x != 0xFFFF) {
		Tile* tile = map.getTile(pos);
		if (!tile) {
			return nullptr;
		}

		Thing* thing;
		switch (type) {
			case STACKPOS_LOOK: {
				return tile->getTopVisibleThing(player);
			}

			case STACKPOS_MOVE: {
				Item* item = tile->getTopDownItem();
				if (item && item->isMoveable()) {
					thing = item;
				} else {
					thing = tile->getTopVisibleCreature(player);
				}
				break;
			}

			case STACKPOS_USEITEM: {
				thing = tile->getUseItem(index);
				break;
			}

			case STACKPOS_TOPDOWN_ITEM: {
				thing = tile->getTopDownItem();
				break;
			}

			case STACKPOS_USETARGET: {
				thing = tile->getTopVisibleCreature(player);
				if (!thing) {
					thing = tile->getUseItem(index);
				}
				break;
			}

			default: {
				thing = nullptr;
				break;
			}
		}

		if (player && tile->hasFlag(TILESTATE_SUPPORTS_HANGABLE)) {
			// do extra checks here if the thing is accessible
			if (thing && thing->getItem()) {
				if (tile->hasProperty(CONST_PROP_ISVERTICAL)) {
					if (player->getPosition().x + 1 == tile->getPosition().x) {
						thing = nullptr;
					}
				} else { // horizontal
					if (player->getPosition().y + 1 == tile->getPosition().y) {
						thing = nullptr;
					}
				}
			}
		}
		return thing;
	}

	// container
	if (pos.y & 0x40) {
		uint8_t fromCid = pos.y & 0x0F;

		Container* parentContainer = player->getContainerByID(fromCid);
		if (!parentContainer) {
			return nullptr;
		}

		if (parentContainer->getID() == ITEM_BROWSEFIELD) {
			Tile* tile = parentContainer->getTile();
			if (tile && tile->hasFlag(TILESTATE_SUPPORTS_HANGABLE)) {
				if (tile->hasProperty(CONST_PROP_ISVERTICAL)) {
					if (player->getPosition().x + 1 == tile->getPosition().x) {
						return nullptr;
					}
				} else { // horizontal
					if (player->getPosition().y + 1 == tile->getPosition().y) {
						return nullptr;
					}
				}
			}
		}

		uint8_t slot = pos.z;
		return parentContainer->getItemByIndex(player->getContainerIndex(fromCid) + slot);
	} else if (pos.y == 0 && pos.z == 0) {
		const ItemType& it = Item::items.getItemIdByClientId(spriteId);
		if (it.id == 0) {
			return nullptr;
		}

		int32_t subType;
		if (it.isFluidContainer() && index < static_cast<int32_t>(sizeof(reverseFluidMap) / sizeof(uint8_t))) {
			subType = reverseFluidMap[index];
		} else {
			subType = -1;
		}

		return findItemOfType(player, it.id, true, subType);
	}

	// inventory
	slots_t slot = static_cast<slots_t>(pos.y);
	if (slot == CONST_SLOT_STORE_INBOX) {
		return player->getStoreInbox();
	}

	return player->getInventoryItem(slot);
}

void Game::internalGetPosition(Item* item, Position& pos, uint8_t& stackpos)
{
	pos.x = 0;
	pos.y = 0;
	pos.z = 0;
	stackpos = 0;

	Cylinder* topParent = item->getTopParent();
	if (topParent) {
		if (Player* player = dynamic_cast<Player*>(topParent)) {
			pos.x = 0xFFFF;

			Container* container = dynamic_cast<Container*>(item->getParent());
			if (container) {
				pos.y = static_cast<uint16_t>(0x40) | static_cast<uint16_t>(player->getContainerID(container));
				pos.z = container->getThingIndex(item);
				stackpos = pos.z;
			} else {
				pos.y = player->getThingIndex(item);
				stackpos = pos.y;
			}
		} else if (Tile* tile = topParent->getTile()) {
			pos = tile->getPosition();
			stackpos = tile->getThingIndex(item);
		}
	}
}

Creature* Game::getCreatureByID(uint32_t id)
{
	if (id <= Player::playerIDLimit) {
		return getPlayerByID(id);
	} else if (id <= Npc::npcAutoID) {
		return getNpcByID(id);
	} else if (id <= Monster::monsterAutoID) {
		return getMonsterByID(id);
	}
	return nullptr;
}

Monster* Game::getMonsterByID(uint32_t id)
{
	if (id == 0) {
		return nullptr;
	}

	auto it = monsters.find(id);
	if (it == monsters.end()) {
		return nullptr;
	}
	return it->second;
}

Npc* Game::getNpcByID(uint32_t id)
{
	if (id == 0) {
		return nullptr;
	}

	auto it = npcs.find(id);
	if (it == npcs.end()) {
		return nullptr;
	}
	return it->second;
}

Player* Game::getPlayerByID(uint32_t id)
{
	if (id == 0) {
		return nullptr;
	}

	auto it = players.find(id);
	if (it == players.end()) {
		return nullptr;
	}
	return it->second;
}

Creature* Game::getCreatureByName(const std::string& s)
{
	if (s.empty()) {
		return nullptr;
	}

	const std::string& lowerCaseName = boost::algorithm::to_lower_copy(s);

	if (auto it = mappedPlayerNames.find(lowerCaseName); it != mappedPlayerNames.end()) {
		return it->second;
	}

	auto equalCreatureName = [&](const std::pair<uint32_t, Creature*>& it) {
		auto name = it.second->getName();
		return lowerCaseName.size() == name.size() &&
		       std::equal(lowerCaseName.begin(), lowerCaseName.end(), name.begin(),
		                  [](char a, char b) { return a == std::tolower(b); });
	};

	if (auto it = std::find_if(npcs.begin(), npcs.end(), equalCreatureName); it != npcs.end()) {
		return it->second;
	}

	if (auto it = std::find_if(monsters.begin(), monsters.end(), equalCreatureName); it != monsters.end()) {
		return it->second;
	}

	return nullptr;
}

Npc* Game::getNpcByName(const std::string& s)
{
	if (s.empty()) {
		return nullptr;
	}

	const char* npcName = s.c_str();
	for (const auto& it : npcs) {
		if (caseInsensitiveEqual(npcName, it.second->getName())) {
			return it.second;
		}
	}
	return nullptr;
}

Player* Game::getPlayerByName(const std::string& s)
{
	if (s.empty()) {
		return nullptr;
	}

	auto it = mappedPlayerNames.find(boost::algorithm::to_lower_copy(s));
	if (it == mappedPlayerNames.end()) {
		return nullptr;
	}
	return it->second;
}

Player* Game::getPlayerByGUID(const uint32_t& guid)
{
	if (guid == 0) {
		return nullptr;
	}

	auto it = mappedPlayerGuids.find(guid);
	if (it == mappedPlayerGuids.end()) {
		return nullptr;
	}
	return it->second;
}

ReturnValue Game::getPlayerByNameWildcard(const std::string& s, Player*& player)
{
	size_t strlen = s.length();
	if (strlen == 0 || strlen > PLAYER_NAME_LENGTH) {
		return RETURNVALUE_PLAYERWITHTHISNAMEISNOTONLINE;
	}

	if (s.back() == '~') {
		const std::string& query = boost::algorithm::to_lower_copy(s.substr(0, strlen - 1));
		std::string result;
		ReturnValue ret = wildcardTree.findOne(query, result);
		if (ret != RETURNVALUE_NOERROR) {
			return ret;
		}

		player = getPlayerByName(result);
	} else {
		player = getPlayerByName(s);
	}

	if (!player) {
		return RETURNVALUE_PLAYERWITHTHISNAMEISNOTONLINE;
	}

	return RETURNVALUE_NOERROR;
}

Player* Game::getPlayerByAccount(uint32_t acc)
{
	for (const auto& it : players) {
		if (it.second->getAccount() == acc) {
			return it.second;
		}
	}
	return nullptr;
}

bool Game::internalPlaceCreature(Creature* creature, const Position& pos, bool extendedPos /*=false*/,
                                 bool forced /*= false*/)
{
	if (creature->getParent()) {
		return false;
	}

	if (!map.placeCreature(pos, creature, extendedPos, forced)) {
		return false;
	}

	creature->incrementReferenceCounter();
	creature->setID();
	creature->addList();
	return true;
}

bool Game::placeCreature(Creature* creature, const Position& pos, bool extendedPos /*=false*/, bool forced /*= false*/,
                         MagicEffectClasses magicEffect /*= CONST_ME_TELEPORT*/)
{
	if (!internalPlaceCreature(creature, pos, extendedPos, forced)) {
		return false;
	}

	SpectatorVec spectators;
	map.getSpectators(spectators, creature->getPosition(), true);
	for (Creature* spectator : spectators) {
		if (Player* tmpPlayer = spectator->getPlayer()) {
			tmpPlayer->sendCreatureAppear(creature, creature->getPosition(), magicEffect);
		}
	}

	for (Creature* spectator : spectators) {
		spectator->onCreatureAppear(creature, true);
	}

	creature->getParent()->postAddNotification(creature, nullptr, 0);

	addCreatureCheck(creature);
	creature->onPlacedCreature();
	return true;
}

bool Game::removeCreature(Creature* creature, bool isLogout /* = true*/)
{
	if (creature->isRemoved()) {
		return false;
	}

	Tile* tile = creature->getTile();

	std::vector<int32_t> oldStackPosVector;

	SpectatorVec spectators;
	map.getSpectators(spectators, tile->getPosition(), true);
	for (Creature* spectator : spectators) {
		if (Player* player = spectator->getPlayer()) {
			oldStackPosVector.push_back(
			    player->canSeeCreature(creature) ? tile->getClientIndexOfCreature(player, creature) : -1);
		}
	}

	tile->removeCreature(creature);

	const Position& tilePosition = tile->getPosition();

	// send to client
	size_t i = 0;
	for (Creature* spectator : spectators) {
		if (Player* player = spectator->getPlayer()) {
			player->sendRemoveTileCreature(creature, tilePosition, oldStackPosVector[i++]);
		}
	}

	// event method
	for (Creature* spectator : spectators) {
		spectator->onRemoveCreature(creature, isLogout);
	}

	Creature* master = creature->getMaster();
	if (master && !master->isRemoved()) {
		creature->setMaster(nullptr);
	}

	creature->getParent()->postRemoveNotification(creature, nullptr, 0);

	creature->removeList();
	creature->setRemoved();
	ReleaseCreature(creature);

	removeCreatureCheck(creature);

	for (Creature* summon : creature->summons) {
		summon->setSkillLoss(false);
		removeCreature(summon);
	}
	return true;
}

void Game::executeDeath(uint32_t creatureId)
{
	Creature* creature = getCreatureByID(creatureId);
	if (creature && !creature->isRemoved()) {
		creature->onDeath();
	}
}

void Game::playerMoveThing(uint32_t playerId, const Position& fromPos, uint16_t spriteId, uint8_t fromStackPos,
                           const Position& toPos, uint8_t count)
{
	Player* player = getPlayerByID(playerId);
	if (!player) {
		return;
	}

	uint8_t fromIndex = 0;
	if (fromPos.x == 0xFFFF) {
		if (fromPos.y & 0x40) {
			fromIndex = fromPos.z;
		} else {
			fromIndex = static_cast<uint8_t>(fromPos.y);
		}
	} else {
		fromIndex = fromStackPos;
	}

	Thing* thing = internalGetThing(player, fromPos, fromIndex, 0, STACKPOS_MOVE);
	if (!thing) {
		player->sendCancelMessage(RETURNVALUE_NOTPOSSIBLE);
		return;
	}

	if (Creature* movingCreature = thing->getCreature()) {
		Tile* tile = map.getTile(toPos);
		if (!tile) {
			player->sendCancelMessage(RETURNVALUE_NOTPOSSIBLE);
			return;
		}

		if (Position::areInRange<1, 1, 0>(movingCreature->getPosition(), player->getPosition())) {
			SchedulerTask* task = createSchedulerTask(
			    MOVE_CREATURE_INTERVAL, [=, playerID = player->getID(), creatureID = movingCreature->getID()]() {
				    playerMoveCreatureByID(playerID, creatureID, fromPos, toPos);
			    });
			player->setNextActionTask(task);
		} else {
			playerMoveCreature(player, movingCreature, movingCreature->getPosition(), tile);
		}
	} else if (thing->getItem()) {
		Cylinder* toCylinder = internalGetCylinder(player, toPos);
		if (!toCylinder) {
			player->sendCancelMessage(RETURNVALUE_NOTPOSSIBLE);
			return;
		}

		playerMoveItem(player, fromPos, spriteId, fromStackPos, toPos, count, thing->getItem(), toCylinder);
	}
}

void Game::playerMoveCreatureByID(uint32_t playerId, uint32_t movingCreatureId, const Position& movingCreatureOrigPos,
                                  const Position& toPos)
{
	Player* player = getPlayerByID(playerId);
	if (!player) {
		return;
	}

	Creature* movingCreature = getCreatureByID(movingCreatureId);
	if (!movingCreature) {
		return;
	}

	Tile* toTile = map.getTile(toPos);
	if (!toTile) {
		player->sendCancelMessage(RETURNVALUE_NOTPOSSIBLE);
		return;
	}

	playerMoveCreature(player, movingCreature, movingCreatureOrigPos, toTile);
}

void Game::playerMoveCreature(Player* player, Creature* movingCreature, const Position& movingCreatureOrigPos,
                              Tile* toTile)
{
	if (!player->canDoAction()) {
		uint32_t delay = player->getNextActionTime();
		SchedulerTask* task =
		    createSchedulerTask(delay, [=, playerID = player->getID(), movingCreatureID = movingCreature->getID(),
		                                toPos = toTile->getPosition()]() {
			    playerMoveCreatureByID(playerID, movingCreatureID, movingCreatureOrigPos, toPos);
		    });
		player->setNextActionTask(task);
		return;
	}

	if (movingCreature->isMovementBlocked()) {
		player->sendCancelMessage(RETURNVALUE_NOTMOVEABLE);
		return;
	}

	player->setNextActionTask(nullptr);

	if (!Position::areInRange<1, 1, 0>(movingCreatureOrigPos, player->getPosition())) {
		// need to walk to the creature first before moving it
		std::vector<Direction> listDir;
		if (player->getPathTo(movingCreatureOrigPos, listDir, 0, 1, true, true)) {
			g_dispatcher.addTask(createTask([=, playerID = player->getID(), listDir = std::move(listDir)]() {
				playerAutoWalk(playerID, listDir);
			}));
			SchedulerTask* task =
			    createSchedulerTask(RANGE_MOVE_CREATURE_INTERVAL, [=, playerID = player->getID(),
			                                                       movingCreatureID = movingCreature->getID(),
			                                                       toPos = toTile->getPosition()] {
				    playerMoveCreatureByID(playerID, movingCreatureID, movingCreatureOrigPos, toPos);
			    });
			player->setNextWalkActionTask(task);
		} else {
			player->sendCancelMessage(RETURNVALUE_THEREISNOWAY);
		}
		return;
	}

	if ((!movingCreature->isPushable() && !player->hasFlag(PlayerFlag_CanPushAllCreatures)) ||
	    (movingCreature->isInGhostMode() && !player->canSeeGhostMode(movingCreature))) {
		player->sendCancelMessage(RETURNVALUE_NOTMOVEABLE);
		return;
	}

	// check throw distance
	const Position& movingCreaturePos = movingCreature->getPosition();
	const Position& toPos = toTile->getPosition();
	if ((Position::getDistanceX(movingCreaturePos, toPos) > movingCreature->getThrowRange()) ||
	    (Position::getDistanceY(movingCreaturePos, toPos) > movingCreature->getThrowRange()) ||
	    (Position::getDistanceZ(movingCreaturePos, toPos) * 4 > movingCreature->getThrowRange())) {
		player->sendCancelMessage(RETURNVALUE_DESTINATIONOUTOFREACH);
		return;
	}

	if (!Position::areInRange<1, 1, 0>(movingCreaturePos, player->getPosition())) {
		player->sendCancelMessage(RETURNVALUE_NOTPOSSIBLE);
		return;
	}

	if (player != movingCreature) {
		if (toTile->hasFlag(TILESTATE_BLOCKPATH)) {
			player->sendCancelMessage(RETURNVALUE_NOTENOUGHROOM);
			return;
		} else if ((movingCreature->getZone() == ZONE_PROTECTION && !toTile->hasFlag(TILESTATE_PROTECTIONZONE)) ||
		           (movingCreature->getZone() == ZONE_NOPVP && !toTile->hasFlag(TILESTATE_NOPVPZONE))) {
			player->sendCancelMessage(RETURNVALUE_NOTPOSSIBLE);
			return;
		} else {
			if (CreatureVector* tileCreatures = toTile->getCreatures()) {
				for (Creature* tileCreature : *tileCreatures) {
					if (!tileCreature->isInGhostMode()) {
						player->sendCancelMessage(RETURNVALUE_NOTENOUGHROOM);
						return;
					}
				}
			}

			Npc* movingNpc = movingCreature->getNpc();
			if (movingNpc && !Spawns::isInZone(movingNpc->getMasterPos(), movingNpc->getMasterRadius(), toPos)) {
				player->sendCancelMessage(RETURNVALUE_NOTENOUGHROOM);
				return;
			}
		}
	}

	if (!g_events->eventPlayerOnMoveCreature(player, movingCreature, movingCreaturePos, toPos)) {
		return;
	}

	ReturnValue ret = internalMoveCreature(*movingCreature, *toTile);
	if (ret != RETURNVALUE_NOERROR) {
		player->sendCancelMessage(ret);
	}
}

ReturnValue Game::internalMoveCreature(Creature* creature, Direction direction, uint32_t flags /*= 0*/)
{
	creature->setLastPosition(creature->getPosition());
	const Position& currentPos = creature->getPosition();
	Position destPos = getNextPosition(direction, currentPos);
	Player* player = creature->getPlayer();

	bool diagonalMovement = (direction & DIRECTION_DIAGONAL_MASK) != 0;
	if (player && !diagonalMovement) {
		// try to go up
		if (currentPos.z != 8 && creature->getTile()->hasHeight(3)) {
			Tile* tmpTile = map.getTile(currentPos.x, currentPos.y, currentPos.getZ() - 1);
			if (!tmpTile || (!tmpTile->getGround() && !tmpTile->hasFlag(TILESTATE_BLOCKSOLID))) {
				tmpTile = map.getTile(destPos.x, destPos.y, destPos.getZ() - 1);
				if (tmpTile && tmpTile->getGround() && !tmpTile->hasFlag(TILESTATE_IMMOVABLEBLOCKSOLID)) {
					flags |= FLAG_IGNOREBLOCKITEM | FLAG_IGNOREBLOCKCREATURE;

					if (!tmpTile->hasFlag(TILESTATE_FLOORCHANGE)) {
						player->setDirection(direction);
						destPos.z--;
					}
				}
			}
		}

		// try to go down
		if (currentPos.z != 7 && currentPos.z == destPos.z) {
			Tile* tmpTile = map.getTile(destPos.x, destPos.y, destPos.z);
			if (!tmpTile || (!tmpTile->getGround() && !tmpTile->hasFlag(TILESTATE_BLOCKSOLID))) {
				tmpTile = map.getTile(destPos.x, destPos.y, destPos.z + 1);
				if (tmpTile && tmpTile->hasHeight(3) && !tmpTile->hasFlag(TILESTATE_IMMOVABLEBLOCKSOLID)) {
					flags |= FLAG_IGNOREBLOCKITEM | FLAG_IGNOREBLOCKCREATURE;
					player->setDirection(direction);
					destPos.z++;
				}
			}
		}
	}

	Tile* toTile = map.getTile(destPos);
	if (!toTile) {
		return RETURNVALUE_NOTPOSSIBLE;
	}
	return internalMoveCreature(*creature, *toTile, flags);
}

ReturnValue Game::internalMoveCreature(Creature& creature, Tile& toTile, uint32_t flags /*= 0*/)
{
	if (creature.hasCondition(CONDITION_ROOT)) {
		return RETURNVALUE_NOTPOSSIBLE;
	}

	// check if we can move the creature to the destination
	ReturnValue ret = toTile.queryAdd(0, creature, 1, flags);
	if (ret != RETURNVALUE_NOERROR) {
		return ret;
	}

	map.moveCreature(creature, toTile);
	if (creature.getParent() != &toTile) {
		return RETURNVALUE_NOERROR;
	}

	int32_t index = 0;
	Item* toItem = nullptr;
	Tile* subCylinder = nullptr;
	Tile* toCylinder = &toTile;
	Tile* fromCylinder = nullptr;
	uint32_t n = 0;

	while ((subCylinder = toCylinder->queryDestination(index, creature, &toItem, flags)) != toCylinder) {
		map.moveCreature(creature, *subCylinder);

		if (creature.getParent() != subCylinder) {
			// could happen if a script move the creature
			fromCylinder = nullptr;
			break;
		}

		fromCylinder = toCylinder;
		toCylinder = subCylinder;
		flags = 0;

		// to prevent infinite loop
		if (++n >= MAP_MAX_LAYERS) {
			break;
		}
	}

	if (fromCylinder) {
		const Position& fromPosition = fromCylinder->getPosition();
		const Position& toPosition = toCylinder->getPosition();
		if (fromPosition.z != toPosition.z && (fromPosition.x != toPosition.x || fromPosition.y != toPosition.y)) {
			Direction dir = getDirectionTo(fromPosition, toPosition);
			if ((dir & DIRECTION_DIAGONAL_MASK) == 0) {
				internalCreatureTurn(&creature, dir);
			}
		}
	}

	return RETURNVALUE_NOERROR;
}

void Game::playerMoveItemByPlayerID(uint32_t playerId, const Position& fromPos, uint16_t spriteId, uint8_t fromStackPos,
                                    const Position& toPos, uint8_t count)
{
	Player* player = getPlayerByID(playerId);
	if (!player) {
		return;
	}
	playerMoveItem(player, fromPos, spriteId, fromStackPos, toPos, count, nullptr, nullptr);
}

void Game::playerMoveItem(Player* player, const Position& fromPos, uint16_t spriteId, uint8_t fromStackPos,
                          const Position& toPos, uint8_t count, Item* item, Cylinder* toCylinder)
{
	if (!player->canDoAction()) {
		uint32_t delay = player->getNextActionTime();
		SchedulerTask* task = createSchedulerTask(delay, [=, playerID = player->getID()]() {
			playerMoveItemByPlayerID(playerID, fromPos, spriteId, fromStackPos, toPos, count);
		});
		player->setNextActionTask(task);
		return;
	}

	player->setNextActionTask(nullptr);

	if (!item) {
		uint8_t fromIndex = 0;
		if (fromPos.x == 0xFFFF) {
			if (fromPos.y & 0x40) {
				fromIndex = fromPos.z;
			} else {
				fromIndex = static_cast<uint8_t>(fromPos.y);
			}
		} else {
			fromIndex = fromStackPos;
		}

		Thing* thing = internalGetThing(player, fromPos, fromIndex, 0, STACKPOS_MOVE);
		if (!thing || !thing->getItem()) {
			player->sendCancelMessage(RETURNVALUE_NOTPOSSIBLE);
			return;
		}

		item = thing->getItem();
	}

	if (item->getClientID() != spriteId) {
		player->sendCancelMessage(RETURNVALUE_NOTPOSSIBLE);
		return;
	}

	Cylinder* fromCylinder = internalGetCylinder(player, fromPos);
	if (!fromCylinder) {
		player->sendCancelMessage(RETURNVALUE_NOTPOSSIBLE);
		return;
	}

	if (!toCylinder) {
		toCylinder = internalGetCylinder(player, toPos);
		if (!toCylinder) {
			player->sendCancelMessage(RETURNVALUE_NOTPOSSIBLE);
			return;
		}
	}

	if (!item->isPushable() || item->hasAttribute(ITEM_ATTRIBUTE_UNIQUEID)) {
		player->sendCancelMessage(RETURNVALUE_NOTMOVEABLE);
		return;
	}

	const Position& playerPos = player->getPosition();
	const Position& mapFromPos = fromCylinder->getTile()->getPosition();
	if (playerPos.z != mapFromPos.z) {
		player->sendCancelMessage(playerPos.z > mapFromPos.z ? RETURNVALUE_FIRSTGOUPSTAIRS
		                                                     : RETURNVALUE_FIRSTGODOWNSTAIRS);
		return;
	}

	if (!Position::areInRange<1, 1>(playerPos, mapFromPos)) {
		// need to walk to the item first before using it
		std::vector<Direction> listDir;
		if (player->getPathTo(item->getPosition(), listDir, 0, 1, true, true)) {
			g_dispatcher.addTask(createTask([=, playerID = player->getID(), listDir = std::move(listDir)]() {
				playerAutoWalk(playerID, listDir);
			}));
			SchedulerTask* task = createSchedulerTask(RANGE_MOVE_ITEM_INTERVAL, [=, playerID = player->getID()]() {
				playerMoveItemByPlayerID(playerID, fromPos, spriteId, fromStackPos, toPos, count);
			});
			player->setNextWalkActionTask(task);
		} else {
			player->sendCancelMessage(RETURNVALUE_THEREISNOWAY);
		}
		return;
	}

	const Tile* toCylinderTile = toCylinder->getTile();
	const Position& mapToPos = toCylinderTile->getPosition();

	// hangable item specific code
	if (item->isHangable() && toCylinderTile->hasFlag(TILESTATE_SUPPORTS_HANGABLE)) {
		// destination supports hangable objects so need to move there first
		bool vertical = toCylinderTile->hasProperty(CONST_PROP_ISVERTICAL);
		if (vertical) {
			if (playerPos.x + 1 == mapToPos.x) {
				player->sendCancelMessage(RETURNVALUE_NOTPOSSIBLE);
				return;
			}
		} else { // horizontal
			if (playerPos.y + 1 == mapToPos.y) {
				player->sendCancelMessage(RETURNVALUE_NOTPOSSIBLE);
				return;
			}
		}

		if (!Position::areInRange<1, 1, 0>(playerPos, mapToPos)) {
			Position walkPos = mapToPos;
			if (vertical) {
				walkPos.x++;
			} else {
				walkPos.y++;
			}

			Position itemPos = fromPos;
			uint8_t itemStackPos = fromStackPos;

			if (fromPos.x != 0xFFFF && Position::areInRange<1, 1>(mapFromPos, playerPos) &&
			    !Position::areInRange<1, 1, 0>(mapFromPos, walkPos)) {
				// need to pickup the item first
				Item* moveItem = nullptr;

				ReturnValue ret = internalMoveItem(fromCylinder, player, INDEX_WHEREEVER, item, count, &moveItem, 0,
				                                   player, nullptr, &fromPos, &toPos);
				if (ret != RETURNVALUE_NOERROR) {
					player->sendCancelMessage(ret);
					return;
				}

				// changing the position since its now in the inventory of the player
				internalGetPosition(moveItem, itemPos, itemStackPos);
			}

			std::vector<Direction> listDir;
			if (player->getPathTo(walkPos, listDir, 0, 0, true, true)) {
				g_dispatcher.addTask(createTask([=, playerID = player->getID(), listDir = std::move(listDir)]() {
					playerAutoWalk(playerID, listDir);
				}));
				SchedulerTask* task = createSchedulerTask(
				    RANGE_MOVE_ITEM_INTERVAL,
				    [this, playerID = player->getID(), itemPos, spriteId, itemStackPos, toPos, count]() {
					    playerMoveItemByPlayerID(playerID, itemPos, spriteId, itemStackPos, toPos, count);
				    });
				player->setNextWalkActionTask(task);
			} else {
				player->sendCancelMessage(RETURNVALUE_THEREISNOWAY);
			}
			return;
		}
	}

	if (!item->isPickupable() && playerPos.z != mapToPos.z) {
		player->sendCancelMessage(RETURNVALUE_DESTINATIONOUTOFREACH);
		return;
	}

	int32_t throwRange = item->getThrowRange();
	if ((Position::getDistanceX(playerPos, mapToPos) > throwRange) ||
	    (Position::getDistanceY(playerPos, mapToPos) > throwRange)) {
		player->sendCancelMessage(RETURNVALUE_DESTINATIONOUTOFREACH);
		return;
	}

	if (!canThrowObjectTo(mapFromPos, mapToPos, true, false, throwRange, throwRange)) {
		player->sendCancelMessage(RETURNVALUE_CANNOTTHROW);
		return;
	}

	uint8_t toIndex = 0;
	if (toPos.x == 0xFFFF) {
		if (toPos.y & 0x40) {
			toIndex = toPos.z;
		} else {
			toIndex = static_cast<uint8_t>(toPos.y);
		}
	}

	ReturnValue ret =
	    internalMoveItem(fromCylinder, toCylinder, toIndex, item, count, nullptr, 0, player, nullptr, &fromPos, &toPos);
	if (ret != RETURNVALUE_NOERROR) {
		player->sendCancelMessage(ret);
	}
}

ReturnValue Game::internalMoveItem(Cylinder* fromCylinder, Cylinder* toCylinder, int32_t index, Item* item,
                                   uint32_t count, Item** _moveItem, uint32_t flags /*= 0*/,
                                   Creature* actor /* = nullptr*/, Item* tradeItem /* = nullptr*/,
                                   const Position* fromPos /*= nullptr*/, const Position* toPos /*= nullptr*/)
{
	Player* actorPlayer = actor ? actor->getPlayer() : nullptr;
	if (actorPlayer && fromPos && toPos) {
		const ReturnValue ret =
		    g_events->eventPlayerOnMoveItem(actorPlayer, item, count, *fromPos, *toPos, fromCylinder, toCylinder);
		if (ret != RETURNVALUE_NOERROR) {
			return ret;
		}
	}

	Tile* fromTile = fromCylinder->getTile();
	if (fromTile) {
		auto it = browseFields.find(fromTile);
		if (it != browseFields.end() && it->second == fromCylinder) {
			fromCylinder = fromTile;
		}
	}

	Item* toItem = nullptr;

	Cylinder* subCylinder;
	int floorN = 0;

	while ((subCylinder = toCylinder->queryDestination(index, *item, &toItem, flags)) != toCylinder) {
		toCylinder = subCylinder;

		// to prevent infinite loop
		if (++floorN >= MAP_MAX_LAYERS) {
			break;
		}
	}

	// destination is the same as the source?
	if (item == toItem) {
		return RETURNVALUE_NOERROR; // silently ignore move
	}

	// check if we can add this item
	ReturnValue ret = toCylinder->queryAdd(index, *item, count, flags, actor);
	if (ret == RETURNVALUE_NEEDEXCHANGE) {
		// check if we can add it to source cylinder
		ret = fromCylinder->queryAdd(fromCylinder->getThingIndex(item), *toItem, toItem->getItemCount(), 0);
		if (ret == RETURNVALUE_NOERROR) {
			if (actorPlayer && fromPos && toPos) {
				const ReturnValue eventRet = g_events->eventPlayerOnMoveItem(
				    actorPlayer, toItem, toItem->getItemCount(), *toPos, *fromPos, toCylinder, fromCylinder);
				if (eventRet != RETURNVALUE_NOERROR) {
					return eventRet;
				}
			}

			// check how much we can move
			uint32_t maxExchangeQueryCount = 0;
			ReturnValue retExchangeMaxCount =
			    fromCylinder->queryMaxCount(INDEX_WHEREEVER, *toItem, toItem->getItemCount(), maxExchangeQueryCount, 0);

			if (retExchangeMaxCount != RETURNVALUE_NOERROR && maxExchangeQueryCount == 0) {
				return retExchangeMaxCount;
			}

			if (toCylinder->queryRemove(*toItem, toItem->getItemCount(), flags, actor) == RETURNVALUE_NOERROR) {
				int32_t oldToItemIndex = toCylinder->getThingIndex(toItem);
				toCylinder->removeThing(toItem, toItem->getItemCount());
				fromCylinder->addThing(toItem);

				if (oldToItemIndex != -1) {
					toCylinder->postRemoveNotification(toItem, fromCylinder, oldToItemIndex);
				}

				int32_t newToItemIndex = fromCylinder->getThingIndex(toItem);
				if (newToItemIndex != -1) {
					fromCylinder->postAddNotification(toItem, toCylinder, newToItemIndex);
				}

				ret = toCylinder->queryAdd(index, *item, count, flags);

				if (actorPlayer && fromPos && toPos && !toItem->isRemoved()) {
					g_events->eventPlayerOnItemMoved(actorPlayer, toItem, toItem->getItemCount(), *toPos, *fromPos,
					                                 toCylinder, fromCylinder);
				}

				toItem = nullptr;
			}
		}
	}

	if (ret != RETURNVALUE_NOERROR) {
		return ret;
	}

	// check how much we can move
	uint32_t maxQueryCount = 0;
	ReturnValue retMaxCount = toCylinder->queryMaxCount(index, *item, count, maxQueryCount, flags);
	if (retMaxCount != RETURNVALUE_NOERROR && maxQueryCount == 0) {
		return retMaxCount;
	}

	uint32_t m;
	if (item->isStackable()) {
		m = std::min<uint32_t>(count, maxQueryCount);
	} else {
		m = maxQueryCount;
	}

	Item* moveItem = item;

	// check if we can remove this item
	ret = fromCylinder->queryRemove(*item, m, flags, actor);
	if (ret != RETURNVALUE_NOERROR) {
		return ret;
	}

	if (tradeItem) {
		if (toCylinder->getItem() == tradeItem) {
			return RETURNVALUE_NOTENOUGHROOM;
		}

		Cylinder* tmpCylinder = toCylinder->getParent();
		while (tmpCylinder) {
			if (tmpCylinder->getItem() == tradeItem) {
				return RETURNVALUE_NOTENOUGHROOM;
			}

			tmpCylinder = tmpCylinder->getParent();
		}
	}

	// remove the item
	int32_t itemIndex = fromCylinder->getThingIndex(item);
	Item* updateItem = nullptr;
	fromCylinder->removeThing(item, m);

	// update item(s)
	if (item->isStackable()) {
		uint32_t n;

		if (item->equals(toItem)) {
			n = std::min<uint32_t>(100 - toItem->getItemCount(), m);
			toCylinder->updateThing(toItem, toItem->getID(), toItem->getItemCount() + n);
			updateItem = toItem;
		} else {
			n = 0;
		}

		int32_t newCount = m - n;
		if (newCount > 0) {
			moveItem = item->clone();
			moveItem->setItemCount(newCount);
		} else {
			moveItem = nullptr;
		}

		if (item->isRemoved()) {
			ReleaseItem(item);
		}
	}

	// add item
	if (moveItem /*m - n > 0*/) {
		toCylinder->addThing(index, moveItem);
	}

	if (itemIndex != -1) {
		fromCylinder->postRemoveNotification(item, toCylinder, itemIndex);
	}

	if (moveItem) {
		int32_t moveItemIndex = toCylinder->getThingIndex(moveItem);
		if (moveItemIndex != -1) {
			toCylinder->postAddNotification(moveItem, fromCylinder, moveItemIndex);
		}
	}

	if (updateItem) {
		int32_t updateItemIndex = toCylinder->getThingIndex(updateItem);
		if (updateItemIndex != -1) {
			toCylinder->postAddNotification(updateItem, fromCylinder, updateItemIndex);
		}
	}

	if (_moveItem) {
		if (moveItem) {
			*_moveItem = moveItem;
		} else {
			*_moveItem = item;
		}
	}

	// update quiver
	if (actorPlayer) {
		actorPlayer->sendQuiverUpdate(g_config.getBoolean(ConfigManager::CLASSIC_EQUIPMENT_SLOTS));
	}

	// we could not move all, inform the player
	if (item->isStackable() && maxQueryCount < count) {
		return retMaxCount;
	}

	if (moveItem && moveItem->getDuration() > 0) {
		if (moveItem->getDecaying() != DECAYING_TRUE) {
			moveItem->incrementReferenceCounter();
			moveItem->setDecaying(DECAYING_TRUE);
			toDecayItems.push_front(moveItem);
		}
	}

	if (actorPlayer && fromPos && toPos) {
		if (updateItem && !updateItem->isRemoved()) {
			g_events->eventPlayerOnItemMoved(actorPlayer, updateItem, count, *fromPos, *toPos, fromCylinder,
			                                 toCylinder);
		} else if (moveItem && !moveItem->isRemoved()) {
			g_events->eventPlayerOnItemMoved(actorPlayer, moveItem, count, *fromPos, *toPos, fromCylinder, toCylinder);
		} else if (item && !item->isRemoved()) {
			g_events->eventPlayerOnItemMoved(actorPlayer, item, count, *fromPos, *toPos, fromCylinder, toCylinder);
		}
	}

	return ret;
}

ReturnValue Game::internalAddItem(Cylinder* toCylinder, Item* item, int32_t index /*= INDEX_WHEREEVER*/,
                                  uint32_t flags /* = 0*/, bool test /* = false*/)
{
	uint32_t remainderCount = 0;
	return internalAddItem(toCylinder, item, index, flags, test, remainderCount);
}

ReturnValue Game::internalAddItem(Cylinder* toCylinder, Item* item, int32_t index, uint32_t flags, bool test,
                                  uint32_t& remainderCount)
{
	if (!toCylinder || !item) {
		return RETURNVALUE_NOTPOSSIBLE;
	}

	Cylinder* destCylinder = toCylinder;
	Item* toItem = nullptr;
	toCylinder = toCylinder->queryDestination(index, *item, &toItem, flags);

	// check if we can add this item
	ReturnValue ret = toCylinder->queryAdd(index, *item, item->getItemCount(), flags);
	if (ret != RETURNVALUE_NOERROR) {
		return ret;
	}

	/*
	Check if we can move add the whole amount, we do this by checking against the original cylinder,
	since the queryDestination can return a cylinder that might only hold a part of the full amount.
	*/
	uint32_t maxQueryCount = 0;
	ret = destCylinder->queryMaxCount(INDEX_WHEREEVER, *item, item->getItemCount(), maxQueryCount, flags);

	if (ret != RETURNVALUE_NOERROR) {
		return ret;
	}

	if (test) {
		return RETURNVALUE_NOERROR;
	}

	if (item->isStackable() && item->equals(toItem)) {
		uint32_t m = std::min<uint32_t>(item->getItemCount(), maxQueryCount);
		uint32_t n = std::min<uint32_t>(100 - toItem->getItemCount(), m);

		toCylinder->updateThing(toItem, toItem->getID(), toItem->getItemCount() + n);

		int32_t count = m - n;
		if (count > 0) {
			if (item->getItemCount() != count) {
				Item* remainderItem = item->clone();
				remainderItem->setItemCount(count);
				if (internalAddItem(destCylinder, remainderItem, INDEX_WHEREEVER, flags, false) !=
				    RETURNVALUE_NOERROR) {
					ReleaseItem(remainderItem);
					remainderCount = count;
				}
			} else {
				toCylinder->addThing(index, item);

				int32_t itemIndex = toCylinder->getThingIndex(item);
				if (itemIndex != -1) {
					toCylinder->postAddNotification(item, nullptr, itemIndex);
				}
			}
		} else {
			// fully merged with toItem, item will be destroyed
			item->onRemoved();
			ReleaseItem(item);

			int32_t itemIndex = toCylinder->getThingIndex(toItem);
			if (itemIndex != -1) {
				toCylinder->postAddNotification(toItem, nullptr, itemIndex);
			}
		}
	} else {
		toCylinder->addThing(index, item);

		int32_t itemIndex = toCylinder->getThingIndex(item);
		if (itemIndex != -1) {
			toCylinder->postAddNotification(item, nullptr, itemIndex);
		}
	}

	if (item->getDuration() > 0) {
		item->incrementReferenceCounter();
		item->setDecaying(DECAYING_TRUE);
		toDecayItems.push_front(item);
	}

	return RETURNVALUE_NOERROR;
}

ReturnValue Game::internalRemoveItem(Item* item, int32_t count /*= -1*/, bool test /*= false*/, uint32_t flags /*= 0*/)
{
	Cylinder* cylinder = item->getParent();
	if (!cylinder) {
		return RETURNVALUE_NOTPOSSIBLE;
	}

	Tile* fromTile = cylinder->getTile();
	if (fromTile) {
		auto it = browseFields.find(fromTile);
		if (it != browseFields.end() && it->second == cylinder) {
			cylinder = fromTile;
		}
	}

	if (count == -1) {
		count = item->getItemCount();
	}

	// check if we can remove this item
	ReturnValue ret = cylinder->queryRemove(*item, count, flags | FLAG_IGNORENOTMOVEABLE);
	if (ret != RETURNVALUE_NOERROR) {
		return ret;
	}

	if (!item->canRemove()) {
		return RETURNVALUE_NOTPOSSIBLE;
	}

	if (!test) {
		int32_t index = cylinder->getThingIndex(item);

		// remove the item
		cylinder->removeThing(item, count);

		if (item->isRemoved()) {
			item->onRemoved();
			if (item->canDecay()) {
				decayItems->remove(item);
			}
			ReleaseItem(item);
		}

		cylinder->postRemoveNotification(item, nullptr, index);
	}

	return RETURNVALUE_NOERROR;
}

ReturnValue Game::internalPlayerAddItem(Player* player, Item* item, bool dropOnMap /*= true*/,
                                        slots_t slot /*= CONST_SLOT_WHEREEVER*/)
{
	uint32_t remainderCount = 0;
	ReturnValue ret = internalAddItem(player, item, static_cast<int32_t>(slot), 0, false, remainderCount);
	if (remainderCount != 0) {
		Item* remainderItem = Item::CreateItem(item->getID(), remainderCount);
		ReturnValue remaindRet = internalAddItem(player->getTile(), remainderItem, INDEX_WHEREEVER, FLAG_NOLIMIT);
		if (remaindRet != RETURNVALUE_NOERROR) {
			ReleaseItem(remainderItem);
		}
	}

	if (ret != RETURNVALUE_NOERROR && dropOnMap) {
		ret = internalAddItem(player->getTile(), item, INDEX_WHEREEVER, FLAG_NOLIMIT);
	}

	return ret;
}

Item* Game::findItemOfType(Cylinder* cylinder, uint16_t itemId, bool depthSearch /*= true*/,
                           int32_t subType /*= -1*/) const
{
	if (!cylinder) {
		return nullptr;
	}

	std::vector<Container*> containers;
	for (size_t i = cylinder->getFirstIndex(), j = cylinder->getLastIndex(); i < j; ++i) {
		Thing* thing = cylinder->getThing(i);
		if (!thing) {
			continue;
		}

		Item* item = thing->getItem();
		if (!item) {
			continue;
		}

		if (item->getID() == itemId && (subType == -1 || subType == item->getSubType())) {
			return item;
		}

		if (depthSearch) {
			Container* container = item->getContainer();
			if (container) {
				containers.push_back(container);
			}
		}
	}

	size_t i = 0;
	while (i < containers.size()) {
		Container* container = containers[i++];
		for (Item* item : container->getItemList()) {
			if (item->getID() == itemId && (subType == -1 || subType == item->getSubType())) {
				return item;
			}

			Container* subContainer = item->getContainer();
			if (subContainer) {
				containers.push_back(subContainer);
			}
		}
	}
	return nullptr;
}

bool Game::removeMoney(Cylinder* cylinder, uint64_t money, uint32_t flags /*= 0*/)
{
	if (!cylinder) {
		return false;
	}

	if (money == 0) {
		return true;
	}

	std::vector<Container*> containers;

	std::multimap<uint32_t, Item*> moneyMap;
	uint64_t moneyCount = 0;

	for (size_t i = cylinder->getFirstIndex(), j = cylinder->getLastIndex(); i < j; ++i) {
		Thing* thing = cylinder->getThing(i);
		if (!thing) {
			continue;
		}

		Item* item = thing->getItem();
		if (!item) {
			continue;
		}

		Container* container = item->getContainer();
		if (container) {
			containers.push_back(container);
		} else {
			const uint32_t worth = item->getWorth();
			if (worth != 0) {
				moneyCount += worth;
				moneyMap.emplace(worth, item);
			}
		}
	}

	size_t i = 0;
	while (i < containers.size()) {
		Container* container = containers[i++];
		for (Item* item : container->getItemList()) {
			Container* tmpContainer = item->getContainer();
			if (tmpContainer) {
				containers.push_back(tmpContainer);
			} else {
				const uint32_t worth = item->getWorth();
				if (worth != 0) {
					moneyCount += worth;
					moneyMap.emplace(worth, item);
				}
			}
		}
	}

	if (moneyCount < money) {
		return false;
	}

	for (const auto& moneyEntry : moneyMap) {
		Item* item = moneyEntry.second;
		if (moneyEntry.first < money) {
			internalRemoveItem(item);
			money -= moneyEntry.first;
		} else if (moneyEntry.first > money) {
			const uint32_t worth = moneyEntry.first / item->getItemCount();
			const uint32_t removeCount = std::ceil(money / static_cast<double>(worth));

			addMoney(cylinder, (worth * removeCount) - money, flags);
			internalRemoveItem(item, removeCount);
			break;
		} else {
			internalRemoveItem(item);
			break;
		}
	}
	return true;
}

void Game::addMoney(Cylinder* cylinder, uint64_t money, uint32_t flags /*= 0*/)
{
	if (money == 0) {
		return;
	}

	for (const auto& it : Item::items.currencyItems) {
		const uint64_t worth = it.first;

		uint32_t currencyCoins = money / worth;
		if (currencyCoins <= 0) {
			continue;
		}

		money -= currencyCoins * worth;
		while (currencyCoins > 0) {
			const uint16_t count = std::min<uint32_t>(100, currencyCoins);

			Item* remaindItem = Item::CreateItem(it.second, count);

			ReturnValue ret = internalAddItem(cylinder, remaindItem, INDEX_WHEREEVER, flags);
			if (ret != RETURNVALUE_NOERROR) {
				internalAddItem(cylinder->getTile(), remaindItem, INDEX_WHEREEVER, FLAG_NOLIMIT);
			}

			currencyCoins -= count;
		}
	}
}

Item* Game::transformItem(Item* item, uint16_t newId, int32_t newCount /*= -1*/)
{
	if (item->getID() == newId && (newCount == -1 || (newCount == item->getSubType() &&
	                                                  newCount != 0))) { // chargeless item placed on map = infinite
		return item;
	}

	Cylinder* cylinder = item->getParent();
	if (!cylinder) {
		return nullptr;
	}

	Tile* fromTile = cylinder->getTile();
	if (fromTile) {
		auto it = browseFields.find(fromTile);
		if (it != browseFields.end() && it->second == cylinder) {
			cylinder = fromTile;
		}
	}

	int32_t itemIndex = cylinder->getThingIndex(item);
	if (itemIndex == -1) {
		return item;
	}

	if (!item->canTransform()) {
		return item;
	}

	const ItemType& newType = Item::items[newId];
	if (newType.id == 0) {
		return item;
	}

	const ItemType& curType = Item::items[item->getID()];
	if (curType.alwaysOnTop != newType.alwaysOnTop) {
		// This only occurs when you transform items on tiles from a downItem to a topItem (or vice versa)
		// Remove the old, and add the new
		cylinder->removeThing(item, item->getItemCount());
		cylinder->postRemoveNotification(item, cylinder, itemIndex);

		item->setID(newId);
		if (newCount != -1) {
			item->setSubType(newCount);
		}
		cylinder->addThing(item);

		Cylinder* newParent = item->getParent();
		if (!newParent) {
			ReleaseItem(item);
			return nullptr;
		}

		newParent->postAddNotification(item, cylinder, newParent->getThingIndex(item));
		return item;
	}

	if (curType.type == newType.type) {
		// Both items has the same type so we can safely change id/subtype
		if (newCount == 0 && (item->isStackable() || item->hasAttribute(ITEM_ATTRIBUTE_CHARGES))) {
			if (item->isStackable()) {
				internalRemoveItem(item);
				return nullptr;
			} else {
				int32_t newItemId = newId;
				if (curType.id == newType.id) {
					newItemId = item->getDecayTo();
				}

				if (newItemId < 0) {
					internalRemoveItem(item);
					return nullptr;
				} else if (newItemId != newId) {
					// Replacing the the old item with the new while maintaining the old position
					Item* newItem = Item::CreateItem(newItemId, 1);
					if (!newItem) {
						return nullptr;
					}

					cylinder->replaceThing(itemIndex, newItem);
					cylinder->postAddNotification(newItem, cylinder, itemIndex);

					item->setParent(nullptr);
					cylinder->postRemoveNotification(item, cylinder, itemIndex);
					ReleaseItem(item);
					return newItem;
				}
				return transformItem(item, newItemId);
			}
		} else {
			cylinder->postRemoveNotification(item, cylinder, itemIndex);
			uint16_t itemId = item->getID();
			int32_t count = item->getSubType();

			if (curType.id != newType.id) {
				if (newType.group != curType.group) {
					item->setDefaultSubtype();
				}

				itemId = newId;
			}

			if (newCount != -1 && newType.hasSubType()) {
				count = newCount;
			}

			cylinder->updateThing(item, itemId, count);
			cylinder->postAddNotification(item, cylinder, itemIndex);
			return item;
		}
	}

	// Replacing the old item with the new while maintaining the old position
	Item* newItem;
	if (newCount == -1) {
		newItem = Item::CreateItem(newId);
	} else {
		newItem = Item::CreateItem(newId, newCount);
	}

	if (!newItem) {
		return nullptr;
	}

	cylinder->replaceThing(itemIndex, newItem);
	cylinder->postAddNotification(newItem, cylinder, itemIndex);

	item->setParent(nullptr);
	cylinder->postRemoveNotification(item, cylinder, itemIndex);
	ReleaseItem(item);

	if (newItem->getDuration() > 0) {
		if (newItem->getDecaying() != DECAYING_TRUE) {
			newItem->incrementReferenceCounter();
			newItem->setDecaying(DECAYING_TRUE);
			toDecayItems.push_front(newItem);
		}
	}

	return newItem;
}

ReturnValue Game::internalTeleport(Thing* thing, const Position& newPos, bool pushMove /* = true*/,
                                   uint32_t flags /*= 0*/)
{
	if (newPos == thing->getPosition()) {
		return RETURNVALUE_NOERROR;
	} else if (thing->isRemoved()) {
		return RETURNVALUE_NOTPOSSIBLE;
	}

	Tile* toTile = map.getTile(newPos);
	if (!toTile) {
		return RETURNVALUE_NOTPOSSIBLE;
	}

	if (Creature* creature = thing->getCreature()) {
		ReturnValue ret = toTile->queryAdd(0, *creature, 1, FLAG_NOLIMIT);
		if (ret != RETURNVALUE_NOERROR) {
			return ret;
		}

		map.moveCreature(*creature, *toTile, !pushMove);
		return RETURNVALUE_NOERROR;
	} else if (Item* item = thing->getItem()) {
		return internalMoveItem(item->getParent(), toTile, INDEX_WHEREEVER, item, item->getItemCount(), nullptr, flags);
	}
	return RETURNVALUE_NOTPOSSIBLE;
}

Item* searchForItem(Container* container, uint16_t itemId)
{
	for (ContainerIterator it = container->iterator(); it.hasNext(); it.advance()) {
		if ((*it)->getID() == itemId) {
			return *it;
		}
	}

	return nullptr;
}

slots_t getSlotType(const ItemType& it)
{
	slots_t slot = CONST_SLOT_RIGHT;
	if (it.weaponType != WeaponType_t::WEAPON_SHIELD && it.weaponType != WeaponType_t::WEAPON_QUIVER) {
		int32_t slotPosition = it.slotPosition;

		if (slotPosition & SLOTP_HEAD) {
			slot = CONST_SLOT_HEAD;
		} else if (slotPosition & SLOTP_NECKLACE) {
			slot = CONST_SLOT_NECKLACE;
		} else if (slotPosition & SLOTP_ARMOR) {
			slot = CONST_SLOT_ARMOR;
		} else if (slotPosition & SLOTP_LEGS) {
			slot = CONST_SLOT_LEGS;
		} else if (slotPosition & SLOTP_FEET) {
			slot = CONST_SLOT_FEET;
		} else if (slotPosition & SLOTP_RING) {
			slot = CONST_SLOT_RING;
		} else if (slotPosition & SLOTP_AMMO) {
			slot = CONST_SLOT_AMMO;
		} else if (slotPosition & SLOTP_TWO_HAND || slotPosition & SLOTP_LEFT) {
			slot = CONST_SLOT_LEFT;
		}
	}

	return slot;
}

// Implementation of player invoked events
void Game::playerEquipItem(uint32_t playerId, uint16_t spriteId)
{
	Player* player = getPlayerByID(playerId);
	if (!player) {
		return;
	}

	Item* item = player->getInventoryItem(CONST_SLOT_BACKPACK);
	if (!item) {
		return;
	}

	Container* backpack = item->getContainer();
	if (!backpack) {
		return;
	}

	const ItemType& it = Item::items.getItemIdByClientId(spriteId);
	slots_t slot = getSlotType(it);

	Item* slotItem = player->getInventoryItem(slot);
	Item* equipItem = searchForItem(backpack, it.id);
	if (slotItem && slotItem->getID() == it.id && (!it.stackable || slotItem->getItemCount() == 100 || !equipItem)) {
		internalMoveItem(slotItem->getParent(), player, CONST_SLOT_WHEREEVER, slotItem, slotItem->getItemCount(),
		                 nullptr);
	} else if (equipItem) {
		internalMoveItem(equipItem->getParent(), player, slot, equipItem, equipItem->getItemCount(), nullptr);
	}
}

void Game::playerMove(uint32_t playerId, Direction direction)
{
	Player* player = getPlayerByID(playerId);
	if (!player) {
		return;
	}

	if (player->isMovementBlocked()) {
		player->sendCancelWalk();
		return;
	}

	player->resetIdleTime();
	player->setNextWalkActionTask(nullptr);

	player->startAutoWalk(direction);
}

bool Game::playerBroadcastMessage(Player* player, const std::string& text) const
{
	if (!player->hasFlag(PlayerFlag_CanBroadcast)) {
		return false;
	}

	std::cout << "> " << player->getName() << " broadcasted: \"" << text << "\"." << std::endl;

	for (const auto& it : players) {
		it.second->sendPrivateMessage(player, TALKTYPE_BROADCAST, text);
	}

	return true;
}

void Game::playerCreatePrivateChannel(uint32_t playerId)
{
	Player* player = getPlayerByID(playerId);
	if (!player || !player->isPremium()) {
		return;
	}

	ChatChannel* channel = g_chat->createChannel(*player, CHANNEL_PRIVATE);
	if (!channel || !channel->addUser(*player)) {
		return;
	}

	player->sendCreatePrivateChannel(channel->getId(), channel->getName());
}

void Game::playerChannelInvite(uint32_t playerId, const std::string& name)
{
	Player* player = getPlayerByID(playerId);
	if (!player) {
		return;
	}

	PrivateChatChannel* channel = g_chat->getPrivateChannel(*player);
	if (!channel) {
		return;
	}

	Player* invitePlayer = getPlayerByName(name);
	if (!invitePlayer) {
		return;
	}

	if (player == invitePlayer) {
		return;
	}

	channel->invitePlayer(*player, *invitePlayer);
}

void Game::playerChannelExclude(uint32_t playerId, const std::string& name)
{
	Player* player = getPlayerByID(playerId);
	if (!player) {
		return;
	}

	PrivateChatChannel* channel = g_chat->getPrivateChannel(*player);
	if (!channel) {
		return;
	}

	Player* excludePlayer = getPlayerByName(name);
	if (!excludePlayer) {
		return;
	}

	if (player == excludePlayer) {
		return;
	}

	channel->excludePlayer(*player, *excludePlayer);
}

void Game::playerRequestChannels(uint32_t playerId)
{
	Player* player = getPlayerByID(playerId);
	if (!player) {
		return;
	}

	player->sendChannelsDialog();
}

void Game::playerOpenChannel(uint32_t playerId, uint16_t channelId)
{
	Player* player = getPlayerByID(playerId);
	if (!player) {
		return;
	}

	ChatChannel* channel = g_chat->addUserToChannel(*player, channelId);
	if (!channel) {
		return;
	}

	const InvitedMap* invitedUsers = channel->getInvitedUsers();
	const UsersMap* users;
	if (!channel->isPublicChannel()) {
		users = &channel->getUsers();
	} else {
		users = nullptr;
	}

	player->sendChannel(channel->getId(), channel->getName(), users, invitedUsers);
}

void Game::playerCloseChannel(uint32_t playerId, uint16_t channelId)
{
	Player* player = getPlayerByID(playerId);
	if (!player) {
		return;
	}

	g_chat->removeUserFromChannel(*player, channelId);
}

void Game::playerOpenPrivateChannel(uint32_t playerId, std::string receiver)
{
	Player* player = getPlayerByID(playerId);
	if (!player) {
		return;
	}

	if (!IOLoginData::formatPlayerName(receiver)) {
		player->sendCancelMessage("A player with this name does not exist.");
		return;
	}

	if (player->getName() == receiver) {
		player->sendCancelMessage("You cannot set up a private message channel with yourself.");
		return;
	}

	player->sendOpenPrivateChannel(receiver);
}

void Game::playerCloseNpcChannel(uint32_t playerId)
{
	Player* player = getPlayerByID(playerId);
	if (!player) {
		return;
	}

	SpectatorVec spectators;
	map.getSpectators(spectators, player->getPosition());
	for (Creature* spectator : spectators) {
		if (Npc* npc = spectator->getNpc()) {
			npc->onPlayerCloseChannel(player);
		}
	}
}

void Game::playerReceivePing(uint32_t playerId)
{
	Player* player = getPlayerByID(playerId);
	if (!player) {
		return;
	}

	player->receivePing();
}

void Game::playerReceivePingBack(uint32_t playerId)
{
	Player* player = getPlayerByID(playerId);
	if (!player) {
		return;
	}

	player->sendPingBack();
}

void Game::playerAutoWalk(uint32_t playerId, const std::vector<Direction>& listDir)
{
	Player* player = getPlayerByID(playerId);
	if (!player) {
		return;
	}

	player->resetIdleTime();
	player->setNextWalkTask(nullptr);
	player->startAutoWalk(listDir);
}

void Game::playerStopAutoWalk(uint32_t playerId)
{
	Player* player = getPlayerByID(playerId);
	if (!player) {
		return;
	}

	player->stopWalk();
}

void Game::playerUseItemEx(uint32_t playerId, const Position& fromPos, uint8_t fromStackPos, uint16_t fromSpriteId,
                           const Position& toPos, uint8_t toStackPos, uint16_t toSpriteId)
{
	Player* player = getPlayerByID(playerId);
	if (!player) {
		return;
	}

	bool isHotkey = (fromPos.x == 0xFFFF && fromPos.y == 0 && fromPos.z == 0);
	if (isHotkey && !g_config.getBoolean(ConfigManager::AIMBOT_HOTKEY_ENABLED)) {
		return;
	}

	Thing* thing = internalGetThing(player, fromPos, fromStackPos, fromSpriteId, STACKPOS_USEITEM);
	if (!thing) {
		player->sendCancelMessage(RETURNVALUE_NOTPOSSIBLE);
		return;
	}

	Item* item = thing->getItem();
	if (!item || !item->isUseable() || item->getClientID() != fromSpriteId) {
		player->sendCancelMessage(RETURNVALUE_CANNOTUSETHISOBJECT);
		return;
	}

	Position walkToPos = fromPos;
	ReturnValue ret = g_actions->canUse(player, fromPos);
	if (ret == RETURNVALUE_NOERROR) {
		ret = g_actions->canUse(player, toPos, item);
		if (ret == RETURNVALUE_TOOFARAWAY) {
			walkToPos = toPos;
		}
	}

	if (ret != RETURNVALUE_NOERROR) {
		if (ret == RETURNVALUE_TOOFARAWAY) {
			Position itemPos = fromPos;
			uint8_t itemStackPos = fromStackPos;

			if (fromPos.x != 0xFFFF && toPos.x != 0xFFFF &&
			    Position::areInRange<1, 1, 0>(fromPos, player->getPosition()) &&
			    !Position::areInRange<1, 1, 0>(fromPos, toPos)) {
				Item* moveItem = nullptr;

				ret = internalMoveItem(item->getParent(), player, INDEX_WHEREEVER, item, item->getItemCount(),
				                       &moveItem, 0, player, nullptr, &fromPos, &toPos);
				if (ret != RETURNVALUE_NOERROR) {
					player->sendCancelMessage(ret);
					return;
				}

				// changing the position since its now in the inventory of the player
				internalGetPosition(moveItem, itemPos, itemStackPos);
			}

			std::vector<Direction> listDir;
			if (player->getPathTo(walkToPos, listDir, 0, 1, true, true)) {
				g_dispatcher.addTask(createTask([=, playerID = player->getID(), listDir = std::move(listDir)]() {
					playerAutoWalk(playerID, listDir);
				}));
				SchedulerTask* task = createSchedulerTask(RANGE_USE_ITEM_EX_INTERVAL, [=]() {
					playerUseItemEx(playerId, itemPos, itemStackPos, fromSpriteId, toPos, toStackPos, toSpriteId);
				});
				player->setNextWalkActionTask(task);
			} else {
				player->sendCancelMessage(RETURNVALUE_THEREISNOWAY);
			}
			return;
		}

		player->sendCancelMessage(ret);
		return;
	}

	if (!player->canDoAction()) {
		uint32_t delay = player->getNextActionTime();
		SchedulerTask* task = createSchedulerTask(delay, [=]() {
			playerUseItemEx(playerId, fromPos, fromStackPos, fromSpriteId, toPos, toStackPos, toSpriteId);
		});
		player->setNextActionTask(task);
		return;
	}

	player->resetIdleTime();
	player->setNextActionTask(nullptr);

	g_actions->useItemEx(player, fromPos, toPos, toStackPos, item, isHotkey);
}

void Game::playerUseItem(uint32_t playerId, const Position& pos, uint8_t stackPos, uint8_t index, uint16_t spriteId)
{
	Player* player = getPlayerByID(playerId);
	if (!player) {
		return;
	}

	bool isHotkey = (pos.x == 0xFFFF && pos.y == 0 && pos.z == 0);
	if (isHotkey && !g_config.getBoolean(ConfigManager::AIMBOT_HOTKEY_ENABLED)) {
		return;
	}

	Thing* thing = internalGetThing(player, pos, stackPos, spriteId, STACKPOS_USEITEM);
	if (!thing) {
		player->sendCancelMessage(RETURNVALUE_NOTPOSSIBLE);
		return;
	}

	Item* item = thing->getItem();
	if (!item || item->isUseable() || item->getClientID() != spriteId) {
		player->sendCancelMessage(RETURNVALUE_CANNOTUSETHISOBJECT);
		return;
	}

	ReturnValue ret = g_actions->canUse(player, pos);
	if (ret != RETURNVALUE_NOERROR) {
		if (ret == RETURNVALUE_TOOFARAWAY) {
			std::vector<Direction> listDir;
			if (player->getPathTo(pos, listDir, 0, 1, true, true)) {
				g_dispatcher.addTask(createTask([=, playerID = player->getID(), listDir = std::move(listDir)]() {
					playerAutoWalk(playerID, listDir);
				}));
				SchedulerTask* task = createSchedulerTask(
				    RANGE_USE_ITEM_INTERVAL, [=]() { playerUseItem(playerId, pos, stackPos, index, spriteId); });
				player->setNextWalkActionTask(task);
				return;
			}

			ret = RETURNVALUE_THEREISNOWAY;
		}

		player->sendCancelMessage(ret);
		return;
	}

	if (!player->canDoAction()) {
		uint32_t delay = player->getNextActionTime();
		SchedulerTask* task =
		    createSchedulerTask(delay, [=]() { playerUseItem(playerId, pos, stackPos, index, spriteId); });
		player->setNextActionTask(task);
		return;
	}

	player->resetIdleTime();
	player->setNextActionTask(nullptr);

	g_actions->useItem(player, pos, index, item, isHotkey);
}

void Game::playerUseWithCreature(uint32_t playerId, const Position& fromPos, uint8_t fromStackPos, uint32_t creatureId,
                                 uint16_t spriteId)
{
	Player* player = getPlayerByID(playerId);
	if (!player) {
		return;
	}

	Creature* creature = getCreatureByID(creatureId);
	if (!creature) {
		return;
	}

	if (!Position::areInRange<Map::maxClientViewportX - 1, Map::maxClientViewportY - 1, 0>(creature->getPosition(),
	                                                                                       player->getPosition())) {
		return;
	}

	bool isHotkey = (fromPos.x == 0xFFFF && fromPos.y == 0 && fromPos.z == 0);
	if (!g_config.getBoolean(ConfigManager::AIMBOT_HOTKEY_ENABLED)) {
		if (creature->getPlayer() || isHotkey) {
			player->sendCancelMessage(RETURNVALUE_DIRECTPLAYERSHOOT);
			return;
		}
	}

	Thing* thing = internalGetThing(player, fromPos, fromStackPos, spriteId, STACKPOS_USEITEM);
	if (!thing) {
		player->sendCancelMessage(RETURNVALUE_NOTPOSSIBLE);
		return;
	}

	Item* item = thing->getItem();
	if (!item || !item->isUseable() || item->getClientID() != spriteId) {
		player->sendCancelMessage(RETURNVALUE_CANNOTUSETHISOBJECT);
		return;
	}

	Position toPos = creature->getPosition();
	Position walkToPos = fromPos;
	ReturnValue ret = g_actions->canUse(player, fromPos);
	if (ret == RETURNVALUE_NOERROR) {
		ret = g_actions->canUse(player, toPos, item);
		if (ret == RETURNVALUE_TOOFARAWAY) {
			walkToPos = toPos;
		}
	}

	if (ret != RETURNVALUE_NOERROR) {
		if (ret == RETURNVALUE_TOOFARAWAY) {
			Position itemPos = fromPos;
			uint8_t itemStackPos = fromStackPos;

			if (fromPos.x != 0xFFFF && Position::areInRange<1, 1, 0>(fromPos, player->getPosition()) &&
			    !Position::areInRange<1, 1, 0>(fromPos, toPos)) {
				Item* moveItem = nullptr;
				ret = internalMoveItem(item->getParent(), player, INDEX_WHEREEVER, item, item->getItemCount(),
				                       &moveItem, 0, player, nullptr, &fromPos, &toPos);
				if (ret != RETURNVALUE_NOERROR) {
					player->sendCancelMessage(ret);
					return;
				}

				// changing the position since its now in the inventory of the player
				internalGetPosition(moveItem, itemPos, itemStackPos);
			}

			std::vector<Direction> listDir;
			if (player->getPathTo(walkToPos, listDir, 0, 1, true, true)) {
				g_dispatcher.addTask(createTask([=, playerID = player->getID(), listDir = std::move(listDir)]() {
					playerAutoWalk(playerID, listDir);
				}));
				SchedulerTask* task = createSchedulerTask(RANGE_USE_WITH_CREATURE_INTERVAL, [=]() {
					playerUseWithCreature(playerId, itemPos, itemStackPos, creatureId, spriteId);
				});
				player->setNextWalkActionTask(task);
			} else {
				player->sendCancelMessage(RETURNVALUE_THEREISNOWAY);
			}
			return;
		}

		player->sendCancelMessage(ret);
		return;
	}

	if (!player->canDoAction()) {
		uint32_t delay = player->getNextActionTime();
		SchedulerTask* task = createSchedulerTask(
		    delay, [=]() { playerUseWithCreature(playerId, fromPos, fromStackPos, creatureId, spriteId); });
		player->setNextActionTask(task);
		return;
	}

	player->resetIdleTime();
	player->setNextActionTask(nullptr);

	g_actions->useItemEx(player, fromPos, creature->getPosition(), creature->getParent()->getThingIndex(creature), item,
	                     isHotkey, creature);
}

void Game::playerCloseContainer(uint32_t playerId, uint8_t cid)
{
	Player* player = getPlayerByID(playerId);
	if (!player) {
		return;
	}

	player->closeContainer(cid);
	player->sendCloseContainer(cid);
}

void Game::playerMoveUpContainer(uint32_t playerId, uint8_t cid)
{
	Player* player = getPlayerByID(playerId);
	if (!player) {
		return;
	}

	Container* container = player->getContainerByID(cid);
	if (!container) {
		return;
	}

	Container* parentContainer = dynamic_cast<Container*>(container->getRealParent());
	if (!parentContainer) {
		Tile* tile = container->getTile();
		if (!tile) {
			return;
		}

		if (!g_events->eventPlayerOnBrowseField(player, tile->getPosition())) {
			return;
		}

		auto it = browseFields.find(tile);
		if (it == browseFields.end()) {
			parentContainer = new Container(tile);
			parentContainer->incrementReferenceCounter();
			browseFields[tile] = parentContainer;
			g_scheduler.addEvent(createSchedulerTask(
			    30000, [this, position = tile->getPosition()]() { decreaseBrowseFieldRef(position); }));
		} else {
			parentContainer = it->second;
		}
	}

	player->addContainer(cid, parentContainer);
	player->sendContainer(cid, parentContainer, parentContainer->hasParent(), player->getContainerIndex(cid));
}

void Game::playerUpdateContainer(uint32_t playerId, uint8_t cid)
{
	Player* player = getPlayerByID(playerId);
	if (!player) {
		return;
	}

	Container* container = player->getContainerByID(cid);
	if (!container) {
		return;
	}

	player->sendContainer(cid, container, container->hasParent(), player->getContainerIndex(cid));
}

void Game::playerRotateItem(uint32_t playerId, const Position& pos, uint8_t stackPos, const uint16_t spriteId)
{
	Player* player = getPlayerByID(playerId);
	if (!player) {
		return;
	}

	Thing* thing = internalGetThing(player, pos, stackPos, 0, STACKPOS_TOPDOWN_ITEM);
	if (!thing) {
		return;
	}

	Item* item = thing->getItem();
	if (!item || item->getClientID() != spriteId || (!item->isRotatable() && !item->isPodium()) ||
	    item->hasAttribute(ITEM_ATTRIBUTE_UNIQUEID)) {
		player->sendCancelMessage(RETURNVALUE_NOTPOSSIBLE);
		return;
	}

	if (pos.x != 0xFFFF && !Position::areInRange<1, 1, 0>(pos, player->getPosition())) {
		std::vector<Direction> listDir;
		if (player->getPathTo(pos, listDir, 0, 1, true, true)) {
			g_dispatcher.addTask(createTask([=, playerID = player->getID(), listDir = std::move(listDir)]() {
				playerAutoWalk(playerID, listDir);
			}));
			SchedulerTask* task = createSchedulerTask(RANGE_ROTATE_ITEM_INTERVAL,
			                                          [=]() { playerRotateItem(playerId, pos, stackPos, spriteId); });
			player->setNextWalkActionTask(task);
		} else {
			player->sendCancelMessage(RETURNVALUE_THEREISNOWAY);
		}
		return;
	}

	if (Podium* podium = item->getPodium()) {
		podium->setDirection(static_cast<Direction>((podium->getDirection() + 1) % 4));
		updatePodium(podium);
	} else {
		uint16_t newId = Item::items[item->getID()].rotateTo;
		if (newId != 0) {
			transformItem(item, newId);
		}
	}
}

void Game::playerWriteItem(uint32_t playerId, uint32_t windowTextId, const std::string& text)
{
	Player* player = getPlayerByID(playerId);
	if (!player) {
		return;
	}

	uint16_t maxTextLength = 0;
	uint32_t internalWindowTextId = 0;

	Item* writeItem = player->getWriteItem(internalWindowTextId, maxTextLength);
	if (text.length() > maxTextLength || windowTextId != internalWindowTextId) {
		return;
	}

	if (!writeItem || writeItem->isRemoved()) {
		player->sendCancelMessage(RETURNVALUE_NOTPOSSIBLE);
		return;
	}

	Cylinder* topParent = writeItem->getTopParent();

	Player* owner = dynamic_cast<Player*>(topParent);
	if (owner && owner != player) {
		player->sendCancelMessage(RETURNVALUE_NOTPOSSIBLE);
		return;
	}

	if (!Position::areInRange<1, 1, 0>(writeItem->getPosition(), player->getPosition())) {
		player->sendCancelMessage(RETURNVALUE_NOTPOSSIBLE);
		return;
	}

	for (auto creatureEvent : player->getCreatureEvents(CREATURE_EVENT_TEXTEDIT)) {
		if (!creatureEvent->executeTextEdit(player, writeItem, text)) {
			player->setWriteItem(nullptr);
			return;
		}
	}

	if (!text.empty()) {
		if (writeItem->getText() != text) {
			writeItem->setText(text);
			writeItem->setWriter(player->getName());
			writeItem->setDate(time(nullptr));
		}
	} else {
		writeItem->resetText();
		writeItem->resetWriter();
		writeItem->resetDate();
	}

	uint16_t newId = Item::items[writeItem->getID()].writeOnceItemId;
	if (newId != 0) {
		transformItem(writeItem, newId);
	}

	player->setWriteItem(nullptr);
}

void Game::playerBrowseField(uint32_t playerId, const Position& pos)
{
	Player* player = getPlayerByID(playerId);
	if (!player) {
		return;
	}

	const Position& playerPos = player->getPosition();
	if (playerPos.z != pos.z) {
		player->sendCancelMessage(playerPos.z > pos.z ? RETURNVALUE_FIRSTGOUPSTAIRS : RETURNVALUE_FIRSTGODOWNSTAIRS);
		return;
	}

	if (!Position::areInRange<1, 1>(playerPos, pos)) {
		std::vector<Direction> listDir;
		if (player->getPathTo(pos, listDir, 0, 1, true, true)) {
			g_dispatcher.addTask(createTask([=, playerID = player->getID(), listDir = std::move(listDir)]() {
				playerAutoWalk(playerID, listDir);
			}));
			SchedulerTask* task =
			    createSchedulerTask(RANGE_BROWSE_FIELD_INTERVAL, [=]() { playerBrowseField(playerId, pos); });
			player->setNextWalkActionTask(task);
		} else {
			player->sendCancelMessage(RETURNVALUE_THEREISNOWAY);
		}
		return;
	}

	Tile* tile = map.getTile(pos);
	if (!tile) {
		return;
	}

	if (!g_events->eventPlayerOnBrowseField(player, pos)) {
		return;
	}

	Container* container;

	auto it = browseFields.find(tile);
	if (it == browseFields.end()) {
		container = new Container(tile);
		container->incrementReferenceCounter();
		browseFields[tile] = container;
		g_scheduler.addEvent(
		    createSchedulerTask(30000, [this, position = tile->getPosition()]() { decreaseBrowseFieldRef(position); }));
	} else {
		container = it->second;
	}

	uint8_t dummyContainerId = 0xF - ((pos.x % 3) * 3 + (pos.y % 3));
	Container* openContainer = player->getContainerByID(dummyContainerId);
	if (openContainer) {
		player->onCloseContainer(openContainer);
		player->closeContainer(dummyContainerId);
	} else {
		player->addContainer(dummyContainerId, container);
		player->sendContainer(dummyContainerId, container, false, 0);
	}
}

void Game::playerSeekInContainer(uint32_t playerId, uint8_t containerId, uint16_t index)
{
	Player* player = getPlayerByID(playerId);
	if (!player) {
		return;
	}

	Container* container = player->getContainerByID(containerId);
	if (!container || !container->hasPagination()) {
		return;
	}

	if ((index % container->capacity()) != 0 || index >= container->size()) {
		return;
	}

	player->setContainerIndex(containerId, index);
	player->sendContainer(containerId, container, container->hasParent(), index);
}

void Game::playerUpdateHouseWindow(uint32_t playerId, uint8_t listId, uint32_t windowTextId, const std::string& text)
{
	Player* player = getPlayerByID(playerId);
	if (!player) {
		return;
	}

	uint32_t internalWindowTextId;
	uint32_t internalListId;

	House* house = player->getEditHouse(internalWindowTextId, internalListId);
	if (house && house->canEditAccessList(internalListId, player) && internalWindowTextId == windowTextId &&
	    listId == 0) {
		house->setAccessList(internalListId, text);
	}

	player->setEditHouse(nullptr);
}

void Game::playerWrapItem(uint32_t playerId, const Position& position, uint8_t stackPos, const uint16_t spriteId)
{
	Player* player = getPlayerByID(playerId);
	if (!player) {
		return;
	}

	Thing* thing = internalGetThing(player, position, stackPos, 0, STACKPOS_TOPDOWN_ITEM);
	if (!thing) {
		return;
	}

	Item* item = thing->getItem();
	if (!item || item->getClientID() != spriteId || !item->hasAttribute(ITEM_ATTRIBUTE_WRAPID) ||
	    item->hasAttribute(ITEM_ATTRIBUTE_UNIQUEID)) {
		player->sendCancelMessage(RETURNVALUE_NOTPOSSIBLE);
		return;
	}

	if (position.x != 0xFFFF && !Position::areInRange<1, 1, 0>(position, player->getPosition())) {
		std::vector<Direction> listDir;
		if (player->getPathTo(position, listDir, 0, 1, true, true)) {
			g_dispatcher.addTask(createTask([=, playerID = player->getID(), listDir = std::move(listDir)]() {
				playerAutoWalk(playerID, listDir);
			}));
			SchedulerTask* task = createSchedulerTask(
			    RANGE_WRAP_ITEM_INTERVAL, [=]() { playerWrapItem(playerId, position, stackPos, spriteId); });
			player->setNextWalkActionTask(task);
		} else {
			player->sendCancelMessage(RETURNVALUE_THEREISNOWAY);
		}
		return;
	}

	g_events->eventPlayerOnWrapItem(player, item);
}

void Game::playerRequestTrade(uint32_t playerId, const Position& pos, uint8_t stackPos, uint32_t tradePlayerId,
                              uint16_t spriteId)
{
	Player* player = getPlayerByID(playerId);
	if (!player) {
		return;
	}

	Player* tradePartner = getPlayerByID(tradePlayerId);
	if (!tradePartner || tradePartner == player) {
		player->sendCancelMessage("Select a player to trade with.");
		return;
	}

	if (!Position::areInRange<2, 2, 0>(tradePartner->getPosition(), player->getPosition())) {
		player->sendCancelMessage(RETURNVALUE_DESTINATIONOUTOFREACH);
		return;
	}

	if (!canThrowObjectTo(tradePartner->getPosition(), player->getPosition(), true, true)) {
		player->sendCancelMessage(RETURNVALUE_CANNOTTHROW);
		return;
	}

	Thing* tradeThing = internalGetThing(player, pos, stackPos, 0, STACKPOS_TOPDOWN_ITEM);
	if (!tradeThing) {
		player->sendCancelMessage(RETURNVALUE_NOTPOSSIBLE);
		return;
	}

	Item* tradeItem = tradeThing->getItem();
	if (tradeItem->getClientID() != spriteId || !tradeItem->isPickupable() ||
	    tradeItem->hasAttribute(ITEM_ATTRIBUTE_UNIQUEID)) {
		player->sendCancelMessage(RETURNVALUE_NOTPOSSIBLE);
		return;
	}

	if (g_config.getBoolean(ConfigManager::ONLY_INVITED_CAN_MOVE_HOUSE_ITEMS)) {
		if (const HouseTile* const houseTile = dynamic_cast<const HouseTile*>(tradeItem->getTile())) {
			if (!tradeItem->getTopParent()->getCreature() && !houseTile->getHouse()->isInvited(player)) {
				player->sendCancelMessage(RETURNVALUE_PLAYERISNOTINVITED);
				return;
			}
		}
	}

	const Position& playerPosition = player->getPosition();
	const Position& tradeItemPosition = tradeItem->getPosition();
	if (playerPosition.z != tradeItemPosition.z) {
		player->sendCancelMessage(playerPosition.z > tradeItemPosition.z ? RETURNVALUE_FIRSTGOUPSTAIRS
		                                                                 : RETURNVALUE_FIRSTGODOWNSTAIRS);
		return;
	}

	if (!Position::areInRange<1, 1>(tradeItemPosition, playerPosition)) {
		std::vector<Direction> listDir;
		if (player->getPathTo(pos, listDir, 0, 1, true, true)) {
			g_dispatcher.addTask(createTask([=, playerID = player->getID(), listDir = std::move(listDir)]() {
				playerAutoWalk(playerID, listDir);
			}));
			SchedulerTask* task = createSchedulerTask(RANGE_REQUEST_TRADE_INTERVAL, [=]() {
				playerRequestTrade(playerId, pos, stackPos, tradePlayerId, spriteId);
			});
			player->setNextWalkActionTask(task);
		} else {
			player->sendCancelMessage(RETURNVALUE_THEREISNOWAY);
		}
		return;
	}

	Container* tradeItemContainer = tradeItem->getContainer();
	if (tradeItemContainer) {
		for (const auto& it : tradeItems) {
			Item* item = it.first;
			if (tradeItem == item) {
				player->sendCancelMessage("This item is already being traded.");
				return;
			}

			if (tradeItemContainer->isHoldingItem(item)) {
				player->sendCancelMessage("This item is already being traded.");
				return;
			}

			Container* container = item->getContainer();
			if (container && container->isHoldingItem(tradeItem)) {
				player->sendCancelMessage("This item is already being traded.");
				return;
			}
		}
	} else {
		for (const auto& it : tradeItems) {
			Item* item = it.first;
			if (tradeItem == item) {
				player->sendCancelMessage("This item is already being traded.");
				return;
			}

			Container* container = item->getContainer();
			if (container && container->isHoldingItem(tradeItem)) {
				player->sendCancelMessage("This item is already being traded.");
				return;
			}
		}
	}

	Container* tradeContainer = tradeItem->getContainer();
	if (tradeContainer && tradeContainer->getItemHoldingCount() + 1 > 100) {
		player->sendCancelMessage("You can only trade up to 100 objects at once.");
		return;
	}

	if (!g_events->eventPlayerOnTradeRequest(player, tradePartner, tradeItem)) {
		return;
	}

	internalStartTrade(player, tradePartner, tradeItem);
}

bool Game::internalStartTrade(Player* player, Player* tradePartner, Item* tradeItem)
{
	if (player->tradeState != TRADE_NONE &&
	    !(player->tradeState == TRADE_ACKNOWLEDGE && player->tradePartner == tradePartner)) {
		player->sendCancelMessage(RETURNVALUE_YOUAREALREADYTRADING);
		return false;
	} else if (tradePartner->tradeState != TRADE_NONE && tradePartner->tradePartner != player) {
		player->sendCancelMessage(RETURNVALUE_THISPLAYERISALREADYTRADING);
		return false;
	}

	player->tradePartner = tradePartner;
	player->tradeItem = tradeItem;
	player->tradeState = TRADE_INITIATED;
	tradeItem->incrementReferenceCounter();
	tradeItems[tradeItem] = player->getID();

	player->sendTradeItemRequest(player->getName(), tradeItem, true);

	if (tradePartner->tradeState == TRADE_NONE) {
		tradePartner->sendTextMessage(MESSAGE_TRADE, fmt::format("{:s} wants to trade with you.", player->getName()));
		tradePartner->tradeState = TRADE_ACKNOWLEDGE;
		tradePartner->tradePartner = player;
	} else {
		Item* counterOfferItem = tradePartner->tradeItem;
		player->sendTradeItemRequest(tradePartner->getName(), counterOfferItem, false);
		tradePartner->sendTradeItemRequest(player->getName(), tradeItem, false);
	}

	return true;
}

void Game::playerAcceptTrade(uint32_t playerId)
{
	Player* player = getPlayerByID(playerId);
	if (!player) {
		return;
	}

	if (!(player->getTradeState() == TRADE_ACKNOWLEDGE || player->getTradeState() == TRADE_INITIATED)) {
		return;
	}

	Player* tradePartner = player->tradePartner;
	if (!tradePartner) {
		return;
	}

	player->setTradeState(TRADE_ACCEPT);

	if (tradePartner->getTradeState() == TRADE_ACCEPT) {
		if (!canThrowObjectTo(tradePartner->getPosition(), player->getPosition(), true, true)) {
			internalCloseTrade(player, false);
			player->sendCancelMessage(RETURNVALUE_CANNOTTHROW);
			tradePartner->sendCancelMessage(RETURNVALUE_CANNOTTHROW);
			return;
		}

		Item* playerTradeItem = player->tradeItem;
		Item* partnerTradeItem = tradePartner->tradeItem;

		if (!g_events->eventPlayerOnTradeAccept(player, tradePartner, playerTradeItem, partnerTradeItem)) {
			internalCloseTrade(player, false);
			return;
		}

		player->setTradeState(TRADE_TRANSFER);
		tradePartner->setTradeState(TRADE_TRANSFER);

		auto it = tradeItems.find(playerTradeItem);
		if (it != tradeItems.end()) {
			ReleaseItem(it->first);
			tradeItems.erase(it);
		}

		it = tradeItems.find(partnerTradeItem);
		if (it != tradeItems.end()) {
			ReleaseItem(it->first);
			tradeItems.erase(it);
		}

		bool isSuccess = false;

		ReturnValue tradePartnerRet = RETURNVALUE_NOERROR;
		ReturnValue playerRet = RETURNVALUE_NOERROR;

		// if player is trying to trade its own backpack
		if (tradePartner->getInventoryItem(CONST_SLOT_BACKPACK) == partnerTradeItem) {
			tradePartnerRet = (tradePartner->getInventoryItem(getSlotType(Item::items[playerTradeItem->getID()]))
			                       ? RETURNVALUE_NOTENOUGHROOM
			                       : RETURNVALUE_NOERROR);
		}

		if (player->getInventoryItem(CONST_SLOT_BACKPACK) == playerTradeItem) {
			playerRet = (player->getInventoryItem(getSlotType(Item::items[partnerTradeItem->getID()]))
			                 ? RETURNVALUE_NOTENOUGHROOM
			                 : RETURNVALUE_NOERROR);
		}

		// both players try to trade equipped backpacks
		if (player->getInventoryItem(CONST_SLOT_BACKPACK) == playerTradeItem &&
		    tradePartner->getInventoryItem(CONST_SLOT_BACKPACK) == partnerTradeItem) {
			playerRet = RETURNVALUE_NOTENOUGHROOM;
		}

		if (tradePartnerRet == RETURNVALUE_NOERROR && playerRet == RETURNVALUE_NOERROR) {
			tradePartnerRet = internalAddItem(tradePartner, playerTradeItem, INDEX_WHEREEVER, 0, true);
			playerRet = internalAddItem(player, partnerTradeItem, INDEX_WHEREEVER, 0, true);
			if (tradePartnerRet == RETURNVALUE_NOERROR && playerRet == RETURNVALUE_NOERROR) {
				playerRet = internalRemoveItem(playerTradeItem, playerTradeItem->getItemCount(), true);
				tradePartnerRet = internalRemoveItem(partnerTradeItem, partnerTradeItem->getItemCount(), true);
				if (tradePartnerRet == RETURNVALUE_NOERROR && playerRet == RETURNVALUE_NOERROR) {
					tradePartnerRet = internalMoveItem(playerTradeItem->getParent(), tradePartner, INDEX_WHEREEVER,
					                                   playerTradeItem, playerTradeItem->getItemCount(), nullptr,
					                                   FLAG_IGNOREAUTOSTACK, nullptr, partnerTradeItem);
					if (tradePartnerRet == RETURNVALUE_NOERROR) {
						internalMoveItem(partnerTradeItem->getParent(), player, INDEX_WHEREEVER, partnerTradeItem,
						                 partnerTradeItem->getItemCount(), nullptr, FLAG_IGNOREAUTOSTACK);
						playerTradeItem->onTradeEvent(ON_TRADE_TRANSFER, tradePartner);
						partnerTradeItem->onTradeEvent(ON_TRADE_TRANSFER, player);
						isSuccess = true;
					}
				}
			}
		}

		if (!isSuccess) {
			std::string errorDescription;

			if (tradePartner->tradeItem) {
				errorDescription = getTradeErrorDescription(tradePartnerRet, playerTradeItem);
				tradePartner->sendTextMessage(MESSAGE_EVENT_ADVANCE, errorDescription);
				tradePartner->tradeItem->onTradeEvent(ON_TRADE_CANCEL, tradePartner);
			}

			if (player->tradeItem) {
				errorDescription = getTradeErrorDescription(playerRet, partnerTradeItem);
				player->sendTextMessage(MESSAGE_EVENT_ADVANCE, errorDescription);
				player->tradeItem->onTradeEvent(ON_TRADE_CANCEL, player);
			}
		}

		g_events->eventPlayerOnTradeCompleted(player, tradePartner, playerTradeItem, partnerTradeItem, isSuccess);

		player->setTradeState(TRADE_NONE);
		player->tradeItem = nullptr;
		player->tradePartner = nullptr;
		player->sendTradeClose();

		tradePartner->setTradeState(TRADE_NONE);
		tradePartner->tradeItem = nullptr;
		tradePartner->tradePartner = nullptr;
		tradePartner->sendTradeClose();
	}
}

std::string Game::getTradeErrorDescription(ReturnValue ret, Item* item)
{
	if (item) {
		if (ret == RETURNVALUE_NOTENOUGHCAPACITY) {
			return fmt::format("You do not have enough capacity to carry {:s}.\n {:s}",
			                   item->isStackable() && item->getItemCount() > 1 ? "these objects" : "this object",
			                   item->getWeightDescription());
		} else if (ret == RETURNVALUE_NOTENOUGHROOM || ret == RETURNVALUE_CONTAINERNOTENOUGHROOM) {
			return fmt::format("You do not have enough room to carry {:s}.",
			                   item->isStackable() && item->getItemCount() > 1 ? "these objects" : "this object");
		}
	}
	return "Trade could not be completed.";
}

void Game::playerLookInTrade(uint32_t playerId, bool lookAtCounterOffer, uint8_t index)
{
	Player* player = getPlayerByID(playerId);
	if (!player) {
		return;
	}

	Player* tradePartner = player->tradePartner;
	if (!tradePartner) {
		return;
	}

	Item* tradeItem;
	if (lookAtCounterOffer) {
		tradeItem = tradePartner->getTradeItem();
	} else {
		tradeItem = player->getTradeItem();
	}

	if (!tradeItem) {
		return;
	}

	const Position& playerPosition = player->getPosition();
	const Position& tradeItemPosition = tradeItem->getPosition();

	int32_t lookDistance = std::max<int32_t>(Position::getDistanceX(playerPosition, tradeItemPosition),
	                                         Position::getDistanceY(playerPosition, tradeItemPosition));
	if (index == 0) {
		g_events->eventPlayerOnLookInTrade(player, tradePartner, tradeItem, lookDistance);
		return;
	}

	Container* tradeContainer = tradeItem->getContainer();
	if (!tradeContainer) {
		return;
	}

	std::vector<const Container*> containers{tradeContainer};
	size_t i = 0;
	while (i < containers.size()) {
		const Container* container = containers[i++];
		for (Item* item : container->getItemList()) {
			Container* tmpContainer = item->getContainer();
			if (tmpContainer) {
				containers.push_back(tmpContainer);
			}

			if (--index == 0) {
				g_events->eventPlayerOnLookInTrade(player, tradePartner, item, lookDistance);
				return;
			}
		}
	}
}

void Game::playerCloseTrade(uint32_t playerId)
{
	Player* player = getPlayerByID(playerId);
	if (!player) {
		return;
	}

	internalCloseTrade(player);
}

void Game::internalCloseTrade(Player* player, bool sendCancel /* = true*/)
{
	Player* tradePartner = player->tradePartner;
	if ((tradePartner && tradePartner->getTradeState() == TRADE_TRANSFER) ||
	    player->getTradeState() == TRADE_TRANSFER) {
		return;
	}

	if (player->getTradeItem()) {
		auto it = tradeItems.find(player->getTradeItem());
		if (it != tradeItems.end()) {
			ReleaseItem(it->first);
			tradeItems.erase(it);
		}

		player->tradeItem->onTradeEvent(ON_TRADE_CANCEL, player);
		player->tradeItem = nullptr;
	}

	player->setTradeState(TRADE_NONE);
	player->tradePartner = nullptr;

	if (sendCancel) {
		player->sendTextMessage(MESSAGE_STATUS_SMALL, "Trade cancelled.");
	}
	player->sendTradeClose();

	if (tradePartner) {
		if (tradePartner->getTradeItem()) {
			auto it = tradeItems.find(tradePartner->getTradeItem());
			if (it != tradeItems.end()) {
				ReleaseItem(it->first);
				tradeItems.erase(it);
			}

			tradePartner->tradeItem->onTradeEvent(ON_TRADE_CANCEL, tradePartner);
			tradePartner->tradeItem = nullptr;
		}

		tradePartner->setTradeState(TRADE_NONE);
		tradePartner->tradePartner = nullptr;

		if (sendCancel) {
			tradePartner->sendTextMessage(MESSAGE_STATUS_SMALL, "Trade cancelled.");
		}
		tradePartner->sendTradeClose();
	}
}

void Game::playerPurchaseItem(uint32_t playerId, uint16_t spriteId, uint8_t count, uint8_t amount,
                              bool ignoreCap /* = false*/, bool inBackpacks /* = false*/)
{
	if (amount == 0 || amount > 100) {
		return;
	}

	Player* player = getPlayerByID(playerId);
	if (!player) {
		return;
	}

	int32_t onBuy, onSell;

	Npc* merchant = player->getShopOwner(onBuy, onSell);
	if (!merchant) {
		return;
	}

	const ItemType& it = Item::items.getItemIdByClientId(spriteId);
	if (it.id == 0) {
		return;
	}

	uint8_t subType;
	if (it.isSplash() || it.isFluidContainer()) {
		subType = clientFluidToServer(count);
	} else {
		subType = count;
	}

	if (!player->hasShopItemForSale(it.id, subType)) {
		return;
	}

	merchant->onPlayerTrade(player, onBuy, it.id, subType, amount, ignoreCap, inBackpacks);
}

void Game::playerSellItem(uint32_t playerId, uint16_t spriteId, uint8_t count, uint8_t amount, bool ignoreEquipped)
{
	if (amount == 0 || amount > 100) {
		return;
	}

	Player* player = getPlayerByID(playerId);
	if (!player) {
		return;
	}

	int32_t onBuy, onSell;

	Npc* merchant = player->getShopOwner(onBuy, onSell);
	if (!merchant) {
		return;
	}

	const ItemType& it = Item::items.getItemIdByClientId(spriteId);
	if (it.id == 0) {
		return;
	}

	uint8_t subType;
	if (it.isSplash() || it.isFluidContainer()) {
		subType = clientFluidToServer(count);
	} else {
		subType = count;
	}

	merchant->onPlayerTrade(player, onSell, it.id, subType, amount, ignoreEquipped);
}

void Game::playerCloseShop(uint32_t playerId)
{
	Player* player = getPlayerByID(playerId);
	if (!player) {
		return;
	}

	player->closeShopWindow();
}

void Game::playerLookInShop(uint32_t playerId, uint16_t spriteId, uint8_t count)
{
	Player* player = getPlayerByID(playerId);
	if (!player) {
		return;
	}

	int32_t onBuy, onSell;

	Npc* merchant = player->getShopOwner(onBuy, onSell);
	if (!merchant) {
		return;
	}

	const ItemType& it = Item::items.getItemIdByClientId(spriteId);
	if (it.id == 0) {
		return;
	}

	int32_t subType;
	if (it.isFluidContainer() || it.isSplash()) {
		subType = clientFluidToServer(count);
	} else {
		subType = count;
	}

	if (!player->hasShopItemForSale(it.id, subType)) {
		return;
	}

	g_events->eventPlayerOnLookInShop(player, &it, subType);
}

void Game::playerLookAt(uint32_t playerId, const Position& pos, uint8_t stackPos)
{
	Player* player = getPlayerByID(playerId);
	if (!player) {
		return;
	}

	Thing* thing = internalGetThing(player, pos, stackPos, 0, STACKPOS_LOOK);
	if (!thing) {
		player->sendCancelMessage(RETURNVALUE_NOTPOSSIBLE);
		return;
	}

	Position thingPos = thing->getPosition();
	if (!player->canSee(thingPos)) {
		player->sendCancelMessage(RETURNVALUE_NOTPOSSIBLE);
		return;
	}

	Position playerPos = player->getPosition();

	int32_t lookDistance;
	if (thing != player) {
		lookDistance =
		    std::max<int32_t>(Position::getDistanceX(playerPos, thingPos), Position::getDistanceY(playerPos, thingPos));
		if (playerPos.z != thingPos.z) {
			lookDistance += 15;
		}
	} else {
		lookDistance = -1;
	}

	g_events->eventPlayerOnLook(player, pos, thing, stackPos, lookDistance);
}

void Game::playerLookInBattleList(uint32_t playerId, uint32_t creatureId)
{
	Player* player = getPlayerByID(playerId);
	if (!player) {
		return;
	}

	Creature* creature = getCreatureByID(creatureId);
	if (!creature) {
		return;
	}

	if (!player->canSeeCreature(creature)) {
		return;
	}

	const Position& creaturePos = creature->getPosition();
	if (!player->canSee(creaturePos)) {
		return;
	}

	int32_t lookDistance;
	if (creature != player) {
		const Position& playerPos = player->getPosition();
		lookDistance = std::max<int32_t>(Position::getDistanceX(playerPos, creaturePos),
		                                 Position::getDistanceY(playerPos, creaturePos));
		if (playerPos.z != creaturePos.z) {
			lookDistance += 15;
		}
	} else {
		lookDistance = -1;
	}

	g_events->eventPlayerOnLookInBattleList(player, creature, lookDistance);
}

void Game::playerCancelAttackAndFollow(uint32_t playerId)
{
	Player* player = getPlayerByID(playerId);
	if (!player) {
		return;
	}

	playerSetAttackedCreature(playerId, 0);
	playerFollowCreature(playerId, 0);
	player->stopWalk();
}

void Game::playerSetAttackedCreature(uint32_t playerId, uint32_t creatureId)
{
	Player* player = getPlayerByID(playerId);
	if (!player) {
		return;
	}

	if (player->getAttackedCreature() && creatureId == 0) {
		player->setAttackedCreature(nullptr);
		player->sendCancelTarget();
		return;
	}

	Creature* attackCreature = getCreatureByID(creatureId);
	if (!attackCreature) {
		player->setAttackedCreature(nullptr);
		player->sendCancelTarget();
		return;
	}

	ReturnValue ret = Combat::canTargetCreature(player, attackCreature);
	if (ret != RETURNVALUE_NOERROR) {
		player->sendCancelMessage(ret);
		player->sendCancelTarget();
		player->setAttackedCreature(nullptr);
		return;
	}

	player->setAttackedCreature(attackCreature);
	g_dispatcher.addTask(createTask([this, id = player->getID()]() { updateCreatureWalk(id); }));
}

void Game::playerFollowCreature(uint32_t playerId, uint32_t creatureId)
{
	Player* player = getPlayerByID(playerId);
	if (!player) {
		return;
	}

	player->setAttackedCreature(nullptr);
	g_dispatcher.addTask(createTask([this, id = player->getID()]() { updateCreatureWalk(id); }));
	player->setFollowCreature(getCreatureByID(creatureId));
}

void Game::playerSetFightModes(uint32_t playerId, fightMode_t fightMode, bool chaseMode, bool secureMode)
{
	Player* player = getPlayerByID(playerId);
	if (!player) {
		return;
	}

	player->setFightMode(fightMode);
	player->setChaseMode(chaseMode);
	player->setSecureMode(secureMode);
}

void Game::playerRequestAddVip(uint32_t playerId, const std::string& name)
{
	if (name.length() > PLAYER_NAME_LENGTH) {
		return;
	}

	Player* player = getPlayerByID(playerId);
	if (!player) {
		return;
	}

	Player* vipPlayer = getPlayerByName(name);
	if (!vipPlayer) {
		uint32_t guid;
		bool specialVip;
		std::string formattedName = name;
		if (!IOLoginData::getGuidByNameEx(guid, specialVip, formattedName)) {
			player->sendTextMessage(MESSAGE_STATUS_SMALL, "A player with this name does not exist.");
			return;
		}

		if (specialVip && !player->hasFlag(PlayerFlag_SpecialVIP)) {
			player->sendTextMessage(MESSAGE_STATUS_SMALL, "You can not add this player.");
			return;
		}

		player->addVIP(guid, formattedName, VIPSTATUS_OFFLINE);
	} else {
		if (vipPlayer->hasFlag(PlayerFlag_SpecialVIP) && !player->hasFlag(PlayerFlag_SpecialVIP)) {
			player->sendTextMessage(MESSAGE_STATUS_SMALL, "You can not add this player.");
			return;
		}

		if (!vipPlayer->isInGhostMode() || player->canSeeGhostMode(vipPlayer)) {
			player->addVIP(vipPlayer->getGUID(), vipPlayer->getName(), VIPSTATUS_ONLINE);
		} else {
			player->addVIP(vipPlayer->getGUID(), vipPlayer->getName(), VIPSTATUS_OFFLINE);
		}
	}
}

void Game::playerRequestRemoveVip(uint32_t playerId, uint32_t guid)
{
	Player* player = getPlayerByID(playerId);
	if (!player) {
		return;
	}

	player->removeVIP(guid);
}

void Game::playerRequestEditVip(uint32_t playerId, uint32_t guid, const std::string& description, uint32_t icon,
                                bool notify)
{
	Player* player = getPlayerByID(playerId);
	if (!player) {
		return;
	}

	player->editVIP(guid, description, icon, notify);
}

void Game::playerTurn(uint32_t playerId, Direction dir)
{
	Player* player = getPlayerByID(playerId);
	if (!player) {
		return;
	}

	if (!g_events->eventPlayerOnTurn(player, dir)) {
		return;
	}

	player->resetIdleTime();
	internalCreatureTurn(player, dir);
}

void Game::playerRequestOutfit(uint32_t playerId)
{
	if (!g_config.getBoolean(ConfigManager::ALLOW_CHANGEOUTFIT)) {
		return;
	}

	Player* player = getPlayerByID(playerId);
	if (!player) {
		return;
	}

	player->sendOutfitWindow();
}

void Game::playerRequestEditPodium(uint32_t playerId, const Position& position, uint8_t stackPos,
                                   const uint16_t spriteId)
{
	Player* player = getPlayerByID(playerId);
	if (!player) {
		return;
	}

	Thing* thing = internalGetThing(player, position, stackPos, 0, STACKPOS_TOPDOWN_ITEM);
	if (!thing) {
		return;
	}

	const ItemType& it = Item::items.getItemIdByClientId(spriteId);
	if (it.id == 0) {
		return;
	}

	Item* item = thing->getItem();
	if (!item || item->getClientID() != spriteId || it.type != ITEM_TYPE_PODIUM) {
		player->sendCancelMessage(RETURNVALUE_NOTPOSSIBLE);
		return;
	}

	// player has to walk to podium
	// gm/god can edit instantly
	if (!player->isAccessPlayer()) {
		if (position.x != 0xFFFF && !Position::areInRange<1, 1, 0>(position, player->getPosition())) {
			std::vector<Direction> listDir;
			if (player->getPathTo(position, listDir, 0, 1, true, true)) {
				g_dispatcher.addTask(createTask([=, playerID = player->getID(), listDir = std::move(listDir)]() {
					playerAutoWalk(playerID, listDir);
				}));
				SchedulerTask* task = createSchedulerTask(
				    400, [=]() { playerRequestEditPodium(playerId, position, stackPos, spriteId); });
				player->setNextWalkActionTask(task);
			} else {
				player->sendCancelMessage(RETURNVALUE_THEREISNOWAY);
			}
			return;
		}
	}

	g_events->eventPlayerOnPodiumRequest(player, item);
}

void Game::playerEditPodium(uint32_t playerId, Outfit_t outfit, const Position& position, uint8_t stackPos,
                            const uint16_t spriteId, bool podiumVisible, Direction direction)
{
	Player* player = getPlayerByID(playerId);
	if (!player) {
		return;
	}

	Thing* thing = internalGetThing(player, position, stackPos, 0, STACKPOS_TOPDOWN_ITEM);
	if (!thing) {
		return;
	}

	Item* item = thing->getItem();
	if (!item) {
		return;
	}

	const ItemType& it = Item::items.getItemIdByClientId(spriteId);
	if (it.id == 0) {
		return;
	}

	g_events->eventPlayerOnPodiumEdit(player, item, outfit, podiumVisible, direction);
}

void Game::playerToggleMount(uint32_t playerId, bool mount)
{
	Player* player = getPlayerByID(playerId);
	if (!player) {
		return;
	}

	player->toggleMount(mount);
}

void Game::playerChangeOutfit(uint32_t playerId, Outfit_t outfit)
{
	if (!g_config.getBoolean(ConfigManager::ALLOW_CHANGEOUTFIT)) {
		return;
	}

	Player* player = getPlayerByID(playerId);
	if (!player) {
		return;
	}

	const Outfit* playerOutfit = Outfits::getInstance().getOutfitByLookType(player->getSex(), outfit.lookType);
	if (!playerOutfit) {
		outfit.lookMount = 0;
	}

	if (outfit.lookMount != 0) {
		Mount* mount = mounts.getMountByClientID(outfit.lookMount);
		if (!mount) {
			return;
		}

		if (!player->hasMount(mount)) {
			return;
		}

		int32_t speedChange = mount->speed;
		if (player->isMounted()) {
			Mount* prevMount = mounts.getMountByID(player->getCurrentMount());
			if (prevMount) {
				speedChange -= prevMount->speed;
			}
		}

		changeSpeed(player, speedChange);
		player->setCurrentMount(mount->id);
	} else if (player->isMounted()) {
		player->dismount();
	}

	if (player->canWear(outfit.lookType, outfit.lookAddons)) {
		player->defaultOutfit = outfit;

		if (player->hasCondition(CONDITION_OUTFIT)) {
			return;
		}

		internalCreatureChangeOutfit(player, outfit);
	}
}

void Game::playerShowQuestLog(uint32_t playerId)
{
	Player* player = getPlayerByID(playerId);
	if (!player) {
		return;
	}

	player->sendQuestLog();
}

void Game::playerShowQuestLine(uint32_t playerId, uint16_t questId)
{
	Player* player = getPlayerByID(playerId);
	if (!player) {
		return;
	}

	Quest* quest = quests.getQuestByID(questId);
	if (!quest) {
		return;
	}

	player->sendQuestLine(quest);
}

void Game::playerResetQuestTracker(uint32_t playerId, const std::vector<uint16_t>& missionIds)
{
	Player* player = getPlayerByID(playerId);
	if (!player) {
		return;
	}

	player->resetQuestTracker(missionIds);
}

void Game::playerSay(uint32_t playerId, uint16_t channelId, SpeakClasses type, const std::string& receiver,
                     const std::string& text)
{
	Player* player = getPlayerByID(playerId);
	if (!player) {
		return;
	}

	player->resetIdleTime();

	if (playerSaySpell(player, type, text)) {
		return;
	}

	if (type == TALKTYPE_PRIVATE_PN) {
		playerSpeakToNpc(player, text);
		return;
	}

	uint32_t muteTime = player->isMuted();
	if (muteTime > 0) {
		player->sendTextMessage(MESSAGE_STATUS_SMALL, fmt::format("You are still muted for {:d} seconds.", muteTime));
		return;
	}

	if (!text.empty() && text.front() == '/' && player->isAccessPlayer()) {
		return;
	}

	player->removeMessageBuffer();

	switch (type) {
		case TALKTYPE_SAY:
			internalCreatureSay(player, TALKTYPE_SAY, text, false);
			break;

		case TALKTYPE_WHISPER:
			playerWhisper(player, text);
			break;

		case TALKTYPE_YELL:
			playerYell(player, text);
			break;

		case TALKTYPE_PRIVATE_TO:
		case TALKTYPE_PRIVATE_RED_TO:
			playerSpeakTo(player, type, receiver, text);
			break;

		case TALKTYPE_CHANNEL_O:
		case TALKTYPE_CHANNEL_Y:
		case TALKTYPE_CHANNEL_R1:
			g_chat->talkToChannel(*player, type, text, channelId);
			break;

		case TALKTYPE_BROADCAST:
			playerBroadcastMessage(player, text);
			break;

		default:
			break;
	}
}

bool Game::playerSaySpell(Player* player, SpeakClasses type, const std::string& text)
{
	std::string words = text;

	TalkActionResult_t result = g_talkActions->playerSaySpell(player, type, words);
	if (result == TALKACTION_BREAK) {
		return true;
	}

	result = g_spells->playerSaySpell(player, words);
	if (result == TALKACTION_BREAK) {
		if (!g_config.getBoolean(ConfigManager::EMOTE_SPELLS)) {
			return internalCreatureSay(player, TALKTYPE_SPELL, words, false);
		}
		return internalCreatureSay(player, TALKTYPE_MONSTER_SAY, words, false);
	} else if (result == TALKACTION_FAILED) {
		return true;
	}

	return false;
}

void Game::playerWhisper(Player* player, const std::string& text)
{
	SpectatorVec spectators;
	map.getSpectators(spectators, player->getPosition(), false, false, Map::maxClientViewportX, Map::maxClientViewportX,
	                  Map::maxClientViewportY, Map::maxClientViewportY);

	// send to client
	for (Creature* spectator : spectators) {
		if (Player* spectatorPlayer = spectator->getPlayer()) {
			if (!Position::areInRange<1, 1>(player->getPosition(), spectatorPlayer->getPosition())) {
				spectatorPlayer->sendCreatureSay(player, TALKTYPE_WHISPER, "pspsps");
			} else {
				spectatorPlayer->sendCreatureSay(player, TALKTYPE_WHISPER, text);
			}
		}
	}

	// event method
	for (Creature* spectator : spectators) {
		spectator->onCreatureSay(player, TALKTYPE_WHISPER, text);
	}
}

bool Game::playerYell(Player* player, const std::string& text)
{
	if (player->hasCondition(CONDITION_YELLTICKS)) {
		player->sendCancelMessage(RETURNVALUE_YOUAREEXHAUSTED);
		return false;
	}

	if (!player->isAccessPlayer() && !player->hasFlag(PlayerFlag_IgnoreYellCheck)) {
		uint32_t minimumLevel = g_config.getNumber(ConfigManager::YELL_MINIMUM_LEVEL);
		if (player->getLevel() < minimumLevel) {
			if (g_config.getBoolean(ConfigManager::YELL_ALLOW_PREMIUM)) {
				if (!player->isPremium()) {
					player->sendTextMessage(
					    MESSAGE_STATUS_SMALL,
					    fmt::format("You may not yell unless you have reached level {:d} or have a premium account.",
					                minimumLevel));
					return false;
				}
			} else {
				player->sendTextMessage(
				    MESSAGE_STATUS_SMALL,
				    fmt::format("You may not yell unless you have reached level {:d}.", minimumLevel));
				return false;
			}
		}

		Condition* condition = Condition::createCondition(CONDITIONID_DEFAULT, CONDITION_YELLTICKS, 30000, 0);
		player->addCondition(condition);
	}

	internalCreatureSay(player, TALKTYPE_YELL, boost::algorithm::to_upper_copy(text), false);
	return true;
}

bool Game::playerSpeakTo(Player* player, SpeakClasses type, const std::string& receiver, const std::string& text)
{
	Player* toPlayer = getPlayerByName(receiver);
	if (!toPlayer) {
		player->sendTextMessage(MESSAGE_STATUS_SMALL, "A player with this name is not online.");
		return false;
	}

	if (type == TALKTYPE_PRIVATE_RED_TO &&
	    (player->hasFlag(PlayerFlag_CanTalkRedPrivate) || player->getAccountType() >= ACCOUNT_TYPE_GAMEMASTER)) {
		type = TALKTYPE_PRIVATE_RED_FROM;
	} else {
		type = TALKTYPE_PRIVATE_FROM;
	}

	if (!player->isAccessPlayer() && !player->hasFlag(PlayerFlag_IgnoreSendPrivateCheck)) {
		uint32_t minimumLevel = g_config.getNumber(ConfigManager::MINIMUM_LEVEL_TO_SEND_PRIVATE);
		if (player->getLevel() < minimumLevel) {
			if (g_config.getBoolean(ConfigManager::PREMIUM_TO_SEND_PRIVATE)) {
				if (!player->isPremium()) {
					player->sendTextMessage(
					    MESSAGE_STATUS_SMALL,
					    fmt::format(
					        "You may not send private messages unless you have reached level {:d} or have a premium account.",
					        minimumLevel));
					return false;
				}
			} else {
				player->sendTextMessage(
				    MESSAGE_STATUS_SMALL,
				    fmt::format("You may not send private messages unless you have reached level {:d}.", minimumLevel));
				return false;
			}
		}
	}

	toPlayer->sendPrivateMessage(player, type, text);
	toPlayer->onCreatureSay(player, type, text);

	if (toPlayer->isInGhostMode() && !player->canSeeGhostMode(toPlayer)) {
		player->sendTextMessage(MESSAGE_STATUS_SMALL, "A player with this name is not online.");
	} else {
		player->sendTextMessage(MESSAGE_STATUS_SMALL, fmt::format("Message sent to {:s}.", toPlayer->getName()));
	}
	return true;
}

void Game::playerSpeakToNpc(Player* player, const std::string& text)
{
	SpectatorVec spectators;
	map.getSpectators(spectators, player->getPosition());
	for (Creature* spectator : spectators) {
		if (spectator->getNpc()) {
			spectator->onCreatureSay(player, TALKTYPE_PRIVATE_PN, text);
		}
	}
}

//--
bool Game::canThrowObjectTo(const Position& fromPos, const Position& toPos, bool checkLineOfSight /*= true*/,
                            bool sameFloor /*= false*/, int32_t rangex /*= Map::maxClientViewportX*/,
                            int32_t rangey /*= Map::maxClientViewportY*/) const
{
	return map.canThrowObjectTo(fromPos, toPos, checkLineOfSight, sameFloor, rangex, rangey);
}

bool Game::isSightClear(const Position& fromPos, const Position& toPos, bool sameFloor /*= false*/) const
{
	return map.isSightClear(fromPos, toPos, sameFloor);
}

bool Game::internalCreatureTurn(Creature* creature, Direction dir)
{
	if (creature->getDirection() == dir) {
		return false;
	}

	creature->setDirection(dir);

	// send to client
	SpectatorVec spectators;
	map.getSpectators(spectators, creature->getPosition(), true, true);
	for (Creature* spectator : spectators) {
		spectator->getPlayer()->sendCreatureTurn(creature);
	}
	return true;
}

bool Game::internalCreatureSay(Creature* creature, SpeakClasses type, const std::string& text, bool ghostMode,
                               SpectatorVec* spectatorsPtr /* = nullptr*/, const Position* pos /* = nullptr*/,
                               bool echo /* = false*/)
{
	if (text.empty()) {
		return false;
	}

	if (!pos) {
		pos = &creature->getPosition();
	}

	SpectatorVec spectators;

	if (!spectatorsPtr || spectatorsPtr->empty()) {
		// This somewhat complex construct ensures that the cached SpectatorVec
		// is used if available and if it can be used, else a local vector is
		// used (hopefully the compiler will optimize away the construction of
		// the temporary when it's not used).
		if (type != TALKTYPE_YELL && type != TALKTYPE_MONSTER_YELL) {
			map.getSpectators(spectators, *pos, false, false, Map::maxClientViewportX, Map::maxClientViewportX,
			                  Map::maxClientViewportY, Map::maxClientViewportY);
		} else {
			map.getSpectators(spectators, *pos, true, false, (Map::maxClientViewportX * 2) + 2,
			                  (Map::maxClientViewportX * 2) + 2, (Map::maxClientViewportY * 2) + 2,
			                  (Map::maxClientViewportY * 2) + 2);
		}
	} else {
		spectators = (*spectatorsPtr);
	}

	// send to client
	for (Creature* spectator : spectators) {
		if (Player* tmpPlayer = spectator->getPlayer()) {
			if (!ghostMode || tmpPlayer->canSeeCreature(creature)) {
				tmpPlayer->sendCreatureSay(creature, type, text, pos);
			}
		}
	}

	// event method
	if (!echo) {
		for (Creature* spectator : spectators) {
			spectator->onCreatureSay(creature, type, text);
			if (creature != spectator) {
				g_events->eventCreatureOnHear(spectator, creature, text, type);
			}
		}
	}
	return true;
}

void Game::checkCreatureWalk(uint32_t creatureId)
{
	Creature* creature = getCreatureByID(creatureId);
	if (creature && creature->getHealth() > 0) {
		creature->onWalk();
		cleanup();
	}
}

void Game::updateCreatureWalk(uint32_t creatureId)
{
	Creature* creature = getCreatureByID(creatureId);
	if (creature && creature->getHealth() > 0) {
		creature->goToFollowCreature();
	}
}

void Game::checkCreatureAttack(uint32_t creatureId)
{
	Creature* creature = getCreatureByID(creatureId);
	if (creature && creature->getHealth() > 0) {
		creature->onAttacking(0);
	}
}

void Game::addCreatureCheck(Creature* creature)
{
	creature->creatureCheck = true;

	if (creature->inCheckCreaturesVector) {
		// already in a vector
		return;
	}

	creature->inCheckCreaturesVector = true;
	checkCreatureLists[uniform_random(0, EVENT_CREATURECOUNT - 1)].push_back(creature);
	creature->incrementReferenceCounter();
}

void Game::removeCreatureCheck(Creature* creature)
{
	if (creature->inCheckCreaturesVector) {
		creature->creatureCheck = false;
	}
}

void Game::checkCreatures(size_t index)
{
	g_scheduler.addEvent(createSchedulerTask(EVENT_CHECK_CREATURE_INTERVAL,
	                                         [=]() { checkCreatures((index + 1) % EVENT_CREATURECOUNT); }));

	auto& checkCreatureList = checkCreatureLists[index];
	auto it = checkCreatureList.begin(), end = checkCreatureList.end();
	while (it != end) {
		Creature* creature = *it;
		if (creature->creatureCheck) {
			if (creature->getHealth() > 0) {
				creature->onThink(EVENT_CREATURE_THINK_INTERVAL);
				creature->onAttacking(EVENT_CREATURE_THINK_INTERVAL);
				creature->executeConditions(EVENT_CREATURE_THINK_INTERVAL);
			}
			++it;
		} else {
			creature->inCheckCreaturesVector = false;
			it = checkCreatureList.erase(it);
			ReleaseCreature(creature);
		}
	}

	cleanup();
}

void Game::changeSpeed(Creature* creature, int32_t varSpeedDelta)
{
	int32_t varSpeed = creature->getSpeed() - creature->getBaseSpeed();
	varSpeed += varSpeedDelta;

	creature->setSpeed(varSpeed);

	// send to clients
	SpectatorVec spectators;
	map.getSpectators(spectators, creature->getPosition(), false, true);
	for (Creature* spectator : spectators) {
		spectator->getPlayer()->sendChangeSpeed(creature, creature->getStepSpeed());
	}
}

void Game::internalCreatureChangeOutfit(Creature* creature, const Outfit_t& outfit)
{
	if (!g_events->eventCreatureOnChangeOutfit(creature, outfit)) {
		return;
	}

	creature->setCurrentOutfit(outfit);

	if (creature->isInvisible()) {
		return;
	}

	// send to clients
	SpectatorVec spectators;
	map.getSpectators(spectators, creature->getPosition(), true, true);
	for (Creature* spectator : spectators) {
		spectator->getPlayer()->sendCreatureChangeOutfit(creature, outfit);
	}
}

void Game::internalCreatureChangeVisible(Creature* creature, bool visible)
{
	// send to clients
	SpectatorVec spectators;
	map.getSpectators(spectators, creature->getPosition(), true, true);
	for (Creature* spectator : spectators) {
		spectator->getPlayer()->sendCreatureChangeVisible(creature, visible);
	}
}

void Game::changeLight(const Creature* creature)
{
	// send to clients
	SpectatorVec spectators;
	map.getSpectators(spectators, creature->getPosition(), true, true);
	for (Creature* spectator : spectators) {
		spectator->getPlayer()->sendCreatureLight(creature);
	}
}

bool Game::combatBlockHit(CombatDamage& damage, Creature* attacker, Creature* target, bool checkDefense,
                          bool checkArmor, bool field, bool ignoreResistances /*= false */)
{
	if (damage.primary.type == COMBAT_NONE && damage.secondary.type == COMBAT_NONE) {
		return true;
	}

	if (target->getPlayer() && target->isInGhostMode()) {
		return true;
	}

	if (damage.primary.value > 0) {
		return false;
	}

	static const auto sendBlockEffect = [this](BlockType_t blockType, CombatType_t combatType,
	                                           const Position& targetPos) {
		if (blockType == BLOCK_DEFENSE) {
			addMagicEffect(targetPos, CONST_ME_POFF);
		} else if (blockType == BLOCK_ARMOR) {
			addMagicEffect(targetPos, CONST_ME_BLOCKHIT);
		} else if (blockType == BLOCK_IMMUNITY) {
			uint8_t hitEffect = 0;
			switch (combatType) {
				case COMBAT_UNDEFINEDDAMAGE: {
					return;
				}
				case COMBAT_ENERGYDAMAGE:
				case COMBAT_FIREDAMAGE:
				case COMBAT_PHYSICALDAMAGE:
				case COMBAT_ICEDAMAGE:
				case COMBAT_DEATHDAMAGE: {
					hitEffect = CONST_ME_BLOCKHIT;
					break;
				}
				case COMBAT_EARTHDAMAGE: {
					hitEffect = CONST_ME_GREEN_RINGS;
					break;
				}
				case COMBAT_HOLYDAMAGE: {
					hitEffect = CONST_ME_HOLYDAMAGE;
					break;
				}
				default: {
					hitEffect = CONST_ME_POFF;
					break;
				}
			}
			addMagicEffect(targetPos, hitEffect);
		}
	};

	BlockType_t primaryBlockType, secondaryBlockType;
	if (damage.primary.type != COMBAT_NONE) {
		damage.primary.value = -damage.primary.value;
		primaryBlockType = target->blockHit(attacker, damage.primary.type, damage.primary.value, checkDefense,
		                                    checkArmor, field, ignoreResistances);

		damage.primary.value = -damage.primary.value;
		sendBlockEffect(primaryBlockType, damage.primary.type, target->getPosition());
	} else {
		primaryBlockType = BLOCK_NONE;
	}

	if (damage.secondary.type != COMBAT_NONE) {
		damage.secondary.value = -damage.secondary.value;
		secondaryBlockType = target->blockHit(attacker, damage.secondary.type, damage.secondary.value, false, false,
		                                      field, ignoreResistances);
		damage.secondary.value = -damage.secondary.value;
		sendBlockEffect(secondaryBlockType, damage.secondary.type, target->getPosition());
	} else {
		secondaryBlockType = BLOCK_NONE;
	}

	damage.blockType = primaryBlockType;

	return (primaryBlockType != BLOCK_NONE) && (secondaryBlockType != BLOCK_NONE);
}

void Game::combatGetTypeInfo(CombatType_t combatType, Creature* target, TextColor_t& color, uint8_t& effect)
{
	switch (combatType) {
		case COMBAT_PHYSICALDAMAGE: {
			Item* splash = nullptr;
			switch (target->getRace()) {
				case RACE_VENOM:
					color = TEXTCOLOR_LIGHTGREEN;
					effect = CONST_ME_HITBYPOISON;
					splash = Item::CreateItem(ITEM_SMALLSPLASH, FLUID_SLIME);
					break;
				case RACE_BLOOD:
					color = TEXTCOLOR_RED;
					effect = CONST_ME_DRAWBLOOD;
					if (const Tile* tile = target->getTile()) {
						if (!tile->hasFlag(TILESTATE_PROTECTIONZONE)) {
							splash = Item::CreateItem(ITEM_SMALLSPLASH, FLUID_BLOOD);
						}
					}
					break;
				case RACE_UNDEAD:
					color = TEXTCOLOR_LIGHTGREY;
					effect = CONST_ME_HITAREA;
					break;
				case RACE_FIRE:
					color = TEXTCOLOR_ORANGE;
					effect = CONST_ME_DRAWBLOOD;
					break;
				case RACE_ENERGY:
					color = TEXTCOLOR_ELECTRICPURPLE;
					effect = CONST_ME_ENERGYHIT;
					break;
				case RACE_INK:
					color = TEXTCOLOR_DARKGREY;
					effect = CONST_ME_DRAWINK;
					if (const Tile* tile = target->getTile()) {
						if (tile && !tile->hasFlag(TILESTATE_PROTECTIONZONE)) {
							splash = Item::CreateItem(ITEM_SMALLSPLASH, FLUID_INK);
						}
					}
					break;
				default:
					color = TEXTCOLOR_NONE;
					effect = CONST_ME_NONE;
					break;
			}

			if (splash) {
				internalAddItem(target->getTile(), splash, INDEX_WHEREEVER, FLAG_NOLIMIT);
				startDecay(splash);
			}

			break;
		}

		case COMBAT_ENERGYDAMAGE: {
			color = TEXTCOLOR_ELECTRICPURPLE;
			effect = CONST_ME_ENERGYHIT;
			break;
		}

		case COMBAT_EARTHDAMAGE: {
			color = TEXTCOLOR_LIGHTGREEN;
			effect = CONST_ME_GREEN_RINGS;
			break;
		}

		case COMBAT_DROWNDAMAGE: {
			color = TEXTCOLOR_LIGHTBLUE;
			effect = CONST_ME_LOSEENERGY;
			break;
		}
		case COMBAT_FIREDAMAGE: {
			color = TEXTCOLOR_ORANGE;
			effect = CONST_ME_HITBYFIRE;
			break;
		}
		case COMBAT_ICEDAMAGE: {
			color = TEXTCOLOR_SKYBLUE;
			effect = CONST_ME_ICEATTACK;
			break;
		}
		case COMBAT_HOLYDAMAGE: {
			color = TEXTCOLOR_YELLOW;
			effect = CONST_ME_HOLYDAMAGE;
			break;
		}
		case COMBAT_DEATHDAMAGE: {
			color = TEXTCOLOR_DARKRED;
			effect = CONST_ME_SMALLCLOUDS;
			break;
		}
		case COMBAT_LIFEDRAIN: {
			color = TEXTCOLOR_RED;
			effect = CONST_ME_MAGIC_RED;
			break;
		}
		default: {
			color = TEXTCOLOR_NONE;
			effect = CONST_ME_NONE;
			break;
		}
	}
}

bool Game::combatChangeHealth(Creature* attacker, Creature* target, CombatDamage& damage)
{
	const Position& targetPos = target->getPosition();
	if (damage.primary.value > 0) {
		if (target->getHealth() <= 0) {
			return false;
		}

		Player* attackerPlayer;
		if (attacker) {
			attackerPlayer = attacker->getPlayer();
		} else {
			attackerPlayer = nullptr;
		}

		Player* targetPlayer = target->getPlayer();
		if (attackerPlayer && targetPlayer && attackerPlayer->getSkull() == SKULL_BLACK &&
		    attackerPlayer->getSkullClient(targetPlayer) == SKULL_NONE) {
			return false;
		}

		if (damage.origin != ORIGIN_NONE) {
			const auto& events = target->getCreatureEvents(CREATURE_EVENT_HEALTHCHANGE);
			if (!events.empty()) {
				for (CreatureEvent* creatureEvent : events) {
					creatureEvent->executeHealthChange(target, attacker, damage);
				}
				damage.origin = ORIGIN_NONE;
				return combatChangeHealth(attacker, target, damage);
			}
		}

		int32_t realHealthChange = target->getHealth();
		target->gainHealth(attacker, damage.primary.value);
		realHealthChange = target->getHealth() - realHealthChange;

		if (realHealthChange > 0 && !target->isInGhostMode()) {
			auto damageString = fmt::format("{:d} hitpoint{:s}", realHealthChange, realHealthChange != 1 ? "s" : "");

			std::string spectatorMessage;

			TextMessage message;
			message.position = targetPos;
			message.primary.value = realHealthChange;
			message.primary.color = TEXTCOLOR_PASTELRED;

			SpectatorVec spectators;
			map.getSpectators(spectators, targetPos, false, true);
			for (Creature* spectator : spectators) {
				Player* tmpPlayer = spectator->getPlayer();
				if (tmpPlayer == attackerPlayer && attackerPlayer != targetPlayer) {
					message.type = MESSAGE_HEALED;
					message.text = fmt::format("You heal {:s} for {:s}.", target->getNameDescription(), damageString);
				} else if (tmpPlayer == targetPlayer) {
					message.type = MESSAGE_HEALED;
					if (!attacker) {
						message.text = fmt::format("You were healed for {:s}.", damageString);
					} else if (targetPlayer == attackerPlayer) {
						message.text = fmt::format("You healed yourself for {:s}.", damageString);
					} else {
						message.text = fmt::format("You were healed by {:s} for {:s}.", attacker->getNameDescription(),
						                           damageString);
					}
				} else {
					message.type = MESSAGE_HEALED_OTHERS;
					if (spectatorMessage.empty()) {
						if (!attacker) {
							spectatorMessage =
							    fmt::format("{:s} was healed for {:s}.", target->getNameDescription(), damageString);
						} else if (attacker == target) {
							spectatorMessage = fmt::format(
							    "{:s} healed {:s}self for {:s}.", attacker->getNameDescription(),
							    targetPlayer ? (targetPlayer->getSex() == PLAYERSEX_FEMALE ? "her" : "him") : "it",
							    damageString);
						} else {
							spectatorMessage = fmt::format("{:s} healed {:s} for {:s}.", attacker->getNameDescription(),
							                               target->getNameDescription(), damageString);
						}
						spectatorMessage[0] = std::toupper(spectatorMessage[0]);
					}
					message.text = spectatorMessage;
				}
				tmpPlayer->sendTextMessage(message);
			}
		}
	} else {
		if (!target->isAttackable()) {
			if (!target->isInGhostMode()) {
				addMagicEffect(targetPos, CONST_ME_POFF);
			}
			return true;
		}

		Player* attackerPlayer;
		if (attacker) {
			attackerPlayer = attacker->getPlayer();
		} else {
			attackerPlayer = nullptr;
		}

		Player* targetPlayer = target->getPlayer();
		if (attackerPlayer && targetPlayer && attackerPlayer->getSkull() == SKULL_BLACK &&
		    attackerPlayer->getSkullClient(targetPlayer) == SKULL_NONE) {
			return false;
		}

		damage.primary.value = std::abs(damage.primary.value);
		damage.secondary.value = std::abs(damage.secondary.value);

		int32_t healthChange = damage.primary.value + damage.secondary.value;
		if (healthChange == 0) {
			return true;
		}

		TextMessage message;
		message.position = targetPos;

		SpectatorVec spectators;
<<<<<<< HEAD
		if (targetPlayer && (target->hasCondition(CONDITION_MANASHIELD) || target->hasCondition(CONDITION_MANASHIELD_BREAKABLE)) && damage.primary.type != COMBAT_UNDEFINEDDAMAGE) {
=======
		if (targetPlayer && target->hasCondition(CONDITION_MANASHIELD) &&
		    damage.primary.type != COMBAT_UNDEFINEDDAMAGE) {
>>>>>>> 88d5db31
			int32_t manaDamage = std::min<int32_t>(targetPlayer->getMana(), healthChange);
			if (damage.origin != ORIGIN_NONE) {
				const auto& events = target->getCreatureEvents(CREATURE_EVENT_MANACHANGE);
				if (!events.empty()) {
					for (CreatureEvent* creatureEvent : events) {
						creatureEvent->executeManaChange(target, attacker, damage);
					}
					healthChange = damage.primary.value + damage.secondary.value;
					if (healthChange == 0) {
						return true;
					}
					manaDamage = std::min<int32_t>(targetPlayer->getMana(), healthChange);
				}
			}

			if (g_config.getBoolean(ConfigManager::MANASHIELD_BREAKABLE) && targetPlayer) {
				if (ConditionManaShield* conditionManaShield = dynamic_cast<ConditionManaShield*>(targetPlayer->getCondition(CONDITION_MANASHIELD_BREAKABLE))) {
					if (int32_t remainingManaDamage = conditionManaShield->onDamageTaken(targetPlayer, manaDamage) != 0) {
						manaDamage -= remainingManaDamage;
						targetPlayer->removeCondition(CONDITION_MANASHIELD_BREAKABLE);
					}
				}
			}

			if (manaDamage != 0) {
				targetPlayer->drainMana(attacker, manaDamage);
				if (targetPlayer->getMana() == 0) {
					targetPlayer->removeCondition(CONDITION_MANASHIELD_BREAKABLE);
				}

				map.getSpectators(spectators, targetPos, true, true);
				addMagicEffect(spectators, targetPos, CONST_ME_LOSEENERGY);

				std::string spectatorMessage;

				message.primary.value = manaDamage;
				message.primary.color = TEXTCOLOR_BLUE;

				for (Creature* spectator : spectators) {
					Player* tmpPlayer = spectator->getPlayer();
					if (tmpPlayer->getPosition().z != targetPos.z) {
						continue;
					}

					if (tmpPlayer == attackerPlayer && attackerPlayer != targetPlayer) {
						message.type = MESSAGE_DAMAGE_DEALT;
						message.text = fmt::format("{:s} loses {:d} mana due to your attack.",
						                           target->getNameDescription(), manaDamage);
						message.text[0] = std::toupper(message.text[0]);
					} else if (tmpPlayer == targetPlayer) {
						message.type = MESSAGE_DAMAGE_RECEIVED;
						if (!attacker) {
							message.text = fmt::format("You lose {:d} mana.", manaDamage);
						} else if (targetPlayer == attackerPlayer) {
							message.text = fmt::format("You lose {:d} mana due to your own attack.", manaDamage);
						} else {
							message.text = fmt::format("You lose {:d} mana due to an attack by {:s}.", manaDamage,
							                           attacker->getNameDescription());
						}
					} else {
						message.type = MESSAGE_DAMAGE_OTHERS;
						if (spectatorMessage.empty()) {
							if (!attacker) {
								spectatorMessage =
								    fmt::format("{:s} loses {:d} mana.", target->getNameDescription(), manaDamage);
							} else if (attacker == target) {
								spectatorMessage = fmt::format(
								    "{:s} loses {:d} mana due to {:s} own attack.", target->getNameDescription(),
								    manaDamage, targetPlayer->getSex() == PLAYERSEX_FEMALE ? "her" : "his");
							} else {
								spectatorMessage = fmt::format("{:s} loses {:d} mana due to an attack by {:s}.",
								                               target->getNameDescription(), manaDamage,
								                               attacker->getNameDescription());
							}
							spectatorMessage[0] = std::toupper(spectatorMessage[0]);
						}
						message.text = spectatorMessage;
					}
					tmpPlayer->sendTextMessage(message);
				}

				damage.primary.value -= manaDamage;
				if (damage.primary.value < 0) {
					damage.secondary.value = std::max<int32_t>(0, damage.secondary.value + damage.primary.value);
					damage.primary.value = 0;
				}
			}
		}

		int32_t realDamage = damage.primary.value + damage.secondary.value;
		if (realDamage == 0) {
			return true;
		}

		if (damage.origin != ORIGIN_NONE) {
			const auto& events = target->getCreatureEvents(CREATURE_EVENT_HEALTHCHANGE);
			if (!events.empty()) {
				for (CreatureEvent* creatureEvent : events) {
					creatureEvent->executeHealthChange(target, attacker, damage);
				}
				damage.origin = ORIGIN_NONE;
				return combatChangeHealth(attacker, target, damage);
			}
		}

		int32_t targetHealth = target->getHealth();
		if (damage.primary.value >= targetHealth) {
			damage.primary.value = targetHealth;
			damage.secondary.value = 0;
		} else if (damage.secondary.value) {
			damage.secondary.value = std::min<int32_t>(damage.secondary.value, targetHealth - damage.primary.value);
		}

		realDamage = damage.primary.value + damage.secondary.value;
		if (realDamage == 0) {
			return true;
		}

		if (spectators.empty()) {
			map.getSpectators(spectators, targetPos, true, true);
		}

		message.primary.value = damage.primary.value;
		message.secondary.value = damage.secondary.value;

		uint8_t hitEffect;
		if (message.primary.value) {
			combatGetTypeInfo(damage.primary.type, target, message.primary.color, hitEffect);
			if (hitEffect != CONST_ME_NONE) {
				addMagicEffect(spectators, targetPos, hitEffect);
			}
		}

		if (message.secondary.value) {
			combatGetTypeInfo(damage.secondary.type, target, message.secondary.color, hitEffect);
			if (hitEffect != CONST_ME_NONE) {
				addMagicEffect(spectators, targetPos, hitEffect);
			}
		}

		if (message.primary.color != TEXTCOLOR_NONE || message.secondary.color != TEXTCOLOR_NONE) {
			auto damageString = fmt::format("{:d} hitpoint{:s}", realDamage, realDamage != 1 ? "s" : "");

			std::string spectatorMessage;

			for (Creature* spectator : spectators) {
				Player* tmpPlayer = spectator->getPlayer();
				if (tmpPlayer->getPosition().z != targetPos.z) {
					continue;
				}

				if (tmpPlayer == attackerPlayer && attackerPlayer != targetPlayer) {
					message.type = MESSAGE_DAMAGE_DEALT;
					message.text =
					    fmt::format("{:s} loses {:s} due to your attack.", target->getNameDescription(), damageString);
					message.text[0] = std::toupper(message.text[0]);
				} else if (tmpPlayer == targetPlayer) {
					message.type = MESSAGE_DAMAGE_RECEIVED;
					if (!attacker) {
						message.text = fmt::format("You lose {:s}.", damageString);
					} else if (targetPlayer == attackerPlayer) {
						message.text = fmt::format("You lose {:s} due to your own attack.", damageString);
					} else {
						message.text = fmt::format("You lose {:s} due to an attack by {:s}.", damageString,
						                           attacker->getNameDescription());
					}
				} else {
					message.type = MESSAGE_DAMAGE_OTHERS;
					if (spectatorMessage.empty()) {
						if (!attacker) {
							spectatorMessage =
							    fmt::format("{:s} loses {:s}.", target->getNameDescription(), damageString);
						} else if (attacker == target) {
							spectatorMessage = fmt::format(
							    "{:s} loses {:s} due to {:s} own attack.", target->getNameDescription(), damageString,
							    targetPlayer ? (targetPlayer->getSex() == PLAYERSEX_FEMALE ? "her" : "his") : "its");
						} else {
							spectatorMessage =
							    fmt::format("{:s} loses {:s} due to an attack by {:s}.", target->getNameDescription(),
							                damageString, attacker->getNameDescription());
						}
						spectatorMessage[0] = std::toupper(spectatorMessage[0]);
					}
					message.text = spectatorMessage;
				}
				tmpPlayer->sendTextMessage(message);
			}
		}

		if (realDamage >= targetHealth) {
			for (CreatureEvent* creatureEvent : target->getCreatureEvents(CREATURE_EVENT_PREPAREDEATH)) {
				if (!creatureEvent->executeOnPrepareDeath(target, attacker)) {
					return false;
				}
			}
		}

		target->drainHealth(attacker, realDamage);
		addCreatureHealth(spectators, target);
	}

	return true;
}

bool Game::combatChangeMana(Creature* attacker, Creature* target, CombatDamage& damage)
{
	Player* targetPlayer = target->getPlayer();
	if (!targetPlayer) {
		return true;
	}

	int32_t manaChange = damage.primary.value + damage.secondary.value;
	if (manaChange > 0) {
		if (attacker) {
			const Player* attackerPlayer = attacker->getPlayer();
			if (attackerPlayer && attackerPlayer->getSkull() == SKULL_BLACK &&
			    attackerPlayer->getSkullClient(target) == SKULL_NONE) {
				return false;
			}
		}

		if (damage.origin != ORIGIN_NONE) {
			const auto& events = target->getCreatureEvents(CREATURE_EVENT_MANACHANGE);
			if (!events.empty()) {
				for (CreatureEvent* creatureEvent : events) {
					creatureEvent->executeManaChange(target, attacker, damage);
				}
				damage.origin = ORIGIN_NONE;
				return combatChangeMana(attacker, target, damage);
			}
		}

		int32_t realManaChange = targetPlayer->getMana();
		targetPlayer->changeMana(manaChange);
		realManaChange = targetPlayer->getMana() - realManaChange;

		if (realManaChange > 0 && !targetPlayer->isInGhostMode()) {
			TextMessage message(MESSAGE_HEALED, "You gained " + std::to_string(realManaChange) + " mana.");
			message.position = target->getPosition();
			message.primary.value = realManaChange;
			message.primary.color = TEXTCOLOR_MAYABLUE;
			targetPlayer->sendTextMessage(message);
		}
	} else {
		const Position& targetPos = target->getPosition();
		if (!target->isAttackable()) {
			if (!target->isInGhostMode()) {
				addMagicEffect(targetPos, CONST_ME_POFF);
			}
			return false;
		}

		Player* attackerPlayer;
		if (attacker) {
			attackerPlayer = attacker->getPlayer();
		} else {
			attackerPlayer = nullptr;
		}

		if (attackerPlayer && attackerPlayer->getSkull() == SKULL_BLACK &&
		    attackerPlayer->getSkullClient(targetPlayer) == SKULL_NONE) {
			return false;
		}

		int32_t manaLoss = std::min<int32_t>(targetPlayer->getMana(), -manaChange);
		BlockType_t blockType = target->blockHit(attacker, COMBAT_MANADRAIN, manaLoss);
		if (blockType != BLOCK_NONE) {
			addMagicEffect(targetPos, CONST_ME_POFF);
			return false;
		}

		if (manaLoss <= 0) {
			return true;
		}

		if (damage.origin != ORIGIN_NONE) {
			const auto& events = target->getCreatureEvents(CREATURE_EVENT_MANACHANGE);
			if (!events.empty()) {
				for (CreatureEvent* creatureEvent : events) {
					creatureEvent->executeManaChange(target, attacker, damage);
				}
				damage.origin = ORIGIN_NONE;
				return combatChangeMana(attacker, target, damage);
			}
		}

		targetPlayer->drainMana(attacker, manaLoss);

		std::string spectatorMessage;

		TextMessage message;
		message.position = targetPos;
		message.primary.value = manaLoss;
		message.primary.color = TEXTCOLOR_BLUE;

		SpectatorVec spectators;
		map.getSpectators(spectators, targetPos, false, true);
		for (Creature* spectator : spectators) {
			Player* tmpPlayer = spectator->getPlayer();
			if (tmpPlayer == attackerPlayer && attackerPlayer != targetPlayer) {
				message.type = MESSAGE_DAMAGE_DEALT;
				message.text =
				    fmt::format("{:s} loses {:d} mana due to your attack.", target->getNameDescription(), manaLoss);
				message.text[0] = std::toupper(message.text[0]);
			} else if (tmpPlayer == targetPlayer) {
				message.type = MESSAGE_DAMAGE_RECEIVED;
				if (!attacker) {
					message.text = fmt::format("You lose {:d} mana.", manaLoss);
				} else if (targetPlayer == attackerPlayer) {
					message.text = fmt::format("You lose {:d} mana due to your own attack.", manaLoss);
				} else {
					message.text = fmt::format("You lose {:d} mana due to an attack by {:s}.", manaLoss,
					                           attacker->getNameDescription());
				}
			} else {
				message.type = MESSAGE_DAMAGE_OTHERS;
				if (spectatorMessage.empty()) {
					if (!attacker) {
						spectatorMessage = fmt::format("{:s} loses {:d} mana.", target->getNameDescription(), manaLoss);
					} else if (attacker == target) {
						spectatorMessage =
						    fmt::format("{:s} loses {:d} mana due to {:s} own attack.", target->getNameDescription(),
						                manaLoss, targetPlayer->getSex() == PLAYERSEX_FEMALE ? "her" : "his");
					} else {
						spectatorMessage =
						    fmt::format("{:s} loses {:d} mana due to an attack by {:s}.", target->getNameDescription(),
						                manaLoss, attacker->getNameDescription());
					}
					spectatorMessage[0] = std::toupper(spectatorMessage[0]);
				}
				message.text = spectatorMessage;
			}
			tmpPlayer->sendTextMessage(message);
		}
	}

	return true;
}

void Game::addCreatureHealth(const Creature* target)
{
	SpectatorVec spectators;
	map.getSpectators(spectators, target->getPosition(), true, true);
	addCreatureHealth(spectators, target);
}

void Game::addCreatureHealth(const SpectatorVec& spectators, const Creature* target)
{
	for (Creature* spectator : spectators) {
		if (Player* tmpPlayer = spectator->getPlayer()) {
			tmpPlayer->sendCreatureHealth(target);
		}
	}
}

void Game::addMagicEffect(const Position& pos, uint8_t effect)
{
	SpectatorVec spectators;
	map.getSpectators(spectators, pos, true, true);
	addMagicEffect(spectators, pos, effect);
}

void Game::addMagicEffect(const SpectatorVec& spectators, const Position& pos, uint8_t effect)
{
	for (Creature* spectator : spectators) {
		if (Player* tmpPlayer = spectator->getPlayer()) {
			tmpPlayer->sendMagicEffect(pos, effect);
		}
	}
}

void Game::addDistanceEffect(const Position& fromPos, const Position& toPos, uint8_t effect)
{
	SpectatorVec spectators, toPosSpectators;
	map.getSpectators(spectators, fromPos, true, true);
	map.getSpectators(toPosSpectators, toPos, true, true);
	spectators.addSpectators(toPosSpectators);

	addDistanceEffect(spectators, fromPos, toPos, effect);
}

void Game::addDistanceEffect(const SpectatorVec& spectators, const Position& fromPos, const Position& toPos,
                             uint8_t effect)
{
	for (Creature* spectator : spectators) {
		if (Player* tmpPlayer = spectator->getPlayer()) {
			tmpPlayer->sendDistanceShoot(fromPos, toPos, effect);
		}
	}
}

void Game::setAccountStorageValue(const uint32_t accountId, const uint32_t key, const int32_t value)
{
	if (value == -1) {
		accountStorageMap[accountId].erase(key);
		return;
	}

	accountStorageMap[accountId][key] = value;
}

int32_t Game::getAccountStorageValue(const uint32_t accountId, const uint32_t key) const
{
	const auto& accountMapIt = accountStorageMap.find(accountId);
	if (accountMapIt != accountStorageMap.end()) {
		const auto& storageMapIt = accountMapIt->second.find(key);
		if (storageMapIt != accountMapIt->second.end()) {
			return storageMapIt->second;
		}
	}
	return -1;
}

void Game::loadAccountStorageValues()
{
	Database& db = Database::getInstance();

	DBResult_ptr result;
	if ((result = db.storeQuery("SELECT `account_id`, `key`, `value` FROM `account_storage`"))) {
		do {
			g_game.setAccountStorageValue(result->getNumber<uint32_t>("account_id"), result->getNumber<uint32_t>("key"),
			                              result->getNumber<int32_t>("value"));
		} while (result->next());
	}
}

bool Game::saveAccountStorageValues() const
{
	DBTransaction transaction;
	Database& db = Database::getInstance();

	if (!transaction.begin()) {
		return false;
	}

	if (!db.executeQuery("DELETE FROM `account_storage`")) {
		return false;
	}

	for (const auto& accountIt : g_game.accountStorageMap) {
		if (accountIt.second.empty()) {
			continue;
		}

		DBInsert accountStorageQuery("INSERT INTO `account_storage` (`account_id`, `key`, `value`) VALUES");
		for (const auto& storageIt : accountIt.second) {
			if (!accountStorageQuery.addRow(
			        fmt::format("{:d}, {:d}, {:d}", accountIt.first, storageIt.first, storageIt.second))) {
				return false;
			}
		}

		if (!accountStorageQuery.execute()) {
			return false;
		}
	}

	return transaction.commit();
}

void Game::startDecay(Item* item)
{
	if (!item || !item->canDecay()) {
		return;
	}

	ItemDecayState_t decayState = item->getDecaying();
	if (decayState == DECAYING_TRUE) {
		return;
	}

	if (item->getDuration() > 0) {
		item->incrementReferenceCounter();
		item->setDecaying(DECAYING_TRUE);
		toDecayItems.push_front(item);
	} else {
		internalDecayItem(item);
	}
}

void Game::internalDecayItem(Item* item)
{
	const int32_t decayTo = item->getDecayTo();
	if (decayTo > 0) {
		startDecay(transformItem(item, decayTo));
	} else {
		if (const Player* player = item->getHoldingPlayer()) {
			const ItemType& it = Item::items[item->getID()];
			player->sendSupplyUsed(it.transformDeEquipTo != 0 ? Item::items[it.transformDeEquipTo].clientId
			                                                  : item->getClientID());
		}
		ReturnValue ret = internalRemoveItem(item);
		if (ret != RETURNVALUE_NOERROR) {
			std::cout << "[Debug - Game::internalDecayItem] internalDecayItem failed, error code: "
			          << static_cast<uint32_t>(ret) << ", item id: " << item->getID() << std::endl;
		}
	}
}

void Game::checkDecay()
{
	g_scheduler.addEvent(createSchedulerTask(EVENT_DECAYINTERVAL, [this]() { checkDecay(); }));
	size_t bucket = (lastBucket + 1) % EVENT_DECAY_BUCKETS;

	auto it = decayItems[bucket].begin(), end = decayItems[bucket].end();
	while (it != end) {
		Item* item = *it;
		if (!item->canDecay()) {
			item->setDecaying(DECAYING_FALSE);
			ReleaseItem(item);
			it = decayItems[bucket].erase(it);
			continue;
		}

		int32_t duration = item->getDuration();
		int32_t decreaseTime = std::min<int32_t>(EVENT_DECAYINTERVAL * EVENT_DECAY_BUCKETS, duration);

		duration -= decreaseTime;
		item->decreaseDuration(decreaseTime);

		if (duration <= 0) {
			it = decayItems[bucket].erase(it);
			internalDecayItem(item);
			ReleaseItem(item);
		} else if (duration < EVENT_DECAYINTERVAL * EVENT_DECAY_BUCKETS) {
			it = decayItems[bucket].erase(it);
			size_t newBucket = (bucket + ((duration + EVENT_DECAYINTERVAL / 2) / 1000)) % EVENT_DECAY_BUCKETS;
			if (newBucket == bucket) {
				internalDecayItem(item);
				ReleaseItem(item);
			} else {
				decayItems[newBucket].push_back(item);
			}
		} else {
			++it;
		}
	}

	lastBucket = bucket;
	cleanup();
}

void Game::checkLight()
{
	g_scheduler.addEvent(createSchedulerTask(EVENT_LIGHTINTERVAL, [this]() { checkLight(); }));
	uint8_t previousLightLevel = lightLevel;
	updateWorldLightLevel();

	if (previousLightLevel != lightLevel) {
		LightInfo lightInfo = getWorldLightInfo();

		for (const auto& it : players) {
			it.second->sendWorldLight(lightInfo);
		}
	}
}

void Game::updateWorldLightLevel()
{
	if (getWorldTime() >= GAME_SUNRISE && getWorldTime() <= GAME_DAYTIME) {
		lightLevel = ((GAME_DAYTIME - GAME_SUNRISE) - (GAME_DAYTIME - getWorldTime())) * float(LIGHT_CHANGE_SUNRISE) +
		             LIGHT_NIGHT;
	} else if (getWorldTime() >= GAME_SUNSET && getWorldTime() <= GAME_NIGHTTIME) {
		lightLevel = LIGHT_DAY - ((getWorldTime() - GAME_SUNSET) * float(LIGHT_CHANGE_SUNSET));
	} else if (getWorldTime() >= GAME_NIGHTTIME || getWorldTime() < GAME_SUNRISE) {
		lightLevel = LIGHT_NIGHT;
	} else {
		lightLevel = LIGHT_DAY;
	}
}

void Game::updateWorldTime()
{
	g_scheduler.addEvent(createSchedulerTask(EVENT_WORLDTIMEINTERVAL, [this]() { updateWorldTime(); }));
	time_t osTime = time(nullptr);
	tm* timeInfo = localtime(&osTime);
	worldTime = (timeInfo->tm_sec + (timeInfo->tm_min * 60)) / 2.5f;

	// quarter-hourly update to client clock near the minimap
	if (worldTime % 15 == 0) {
		for (const auto& it : players) {
			it.second->sendWorldTime();
		}
	}
}

void Game::shutdown()
{
	std::cout << "Shutting down..." << std::flush;

	g_scheduler.shutdown();
	g_databaseTasks.shutdown();
	g_dispatcher.shutdown();
	map.spawns.clear();
	raids.clear();

	cleanup();

	if (serviceManager) {
		serviceManager->stop();
	}

	ConnectionManager::getInstance().closeAll();

	std::cout << " done!" << std::endl;
}

void Game::cleanup()
{
	// free memory
	for (auto creature : ToReleaseCreatures) {
		creature->decrementReferenceCounter();
	}
	ToReleaseCreatures.clear();

	for (auto item : ToReleaseItems) {
		item->decrementReferenceCounter();
	}
	ToReleaseItems.clear();

	for (Item* item : toDecayItems) {
		const uint32_t dur = item->getDuration();
		if (dur >= EVENT_DECAYINTERVAL * EVENT_DECAY_BUCKETS) {
			decayItems[lastBucket].push_back(item);
		} else {
			decayItems[(lastBucket + 1 + dur / 1000) % EVENT_DECAY_BUCKETS].push_back(item);
		}
	}
	toDecayItems.clear();
}

void Game::ReleaseCreature(Creature* creature) { ToReleaseCreatures.push_back(creature); }

void Game::ReleaseItem(Item* item) { ToReleaseItems.push_back(item); }

void Game::broadcastMessage(const std::string& text, MessageClasses type) const
{
	std::cout << "> Broadcasted message: \"" << text << "\"." << std::endl;
	for (const auto& it : players) {
		it.second->sendTextMessage(type, text);
	}
}

void Game::updateCreatureWalkthrough(const Creature* creature)
{
	// send to clients
	SpectatorVec spectators;
	map.getSpectators(spectators, creature->getPosition(), true, true);
	for (Creature* spectator : spectators) {
		Player* tmpPlayer = spectator->getPlayer();
		tmpPlayer->sendCreatureWalkthrough(creature, tmpPlayer->canWalkthroughEx(creature));
	}
}

void Game::updateCreatureSkull(const Creature* creature)
{
	if (getWorldType() != WORLD_TYPE_PVP) {
		return;
	}

	SpectatorVec spectators;
	map.getSpectators(spectators, creature->getPosition(), true, true);
	for (Creature* spectator : spectators) {
		spectator->getPlayer()->sendCreatureSkull(creature);
	}
}

void Game::updatePlayerShield(Player* player)
{
	SpectatorVec spectators;
	map.getSpectators(spectators, player->getPosition(), true, true);
	for (Creature* spectator : spectators) {
		spectator->getPlayer()->sendCreatureShield(player);
	}
}

void Game::checkPlayersRecord()
{
	const size_t playersOnline = getPlayersOnline();
	if (playersOnline > playersRecord) {
		uint32_t previousRecord = playersRecord;
		playersRecord = playersOnline;

		for (auto& it : g_globalEvents->getEventMap(GLOBALEVENT_RECORD)) {
			it.second.executeRecord(playersRecord, previousRecord);
		}
		updatePlayersRecord();
	}
}

void Game::updatePlayersRecord() const
{
	Database& db = Database::getInstance();
	db.executeQuery(
	    fmt::format("UPDATE `server_config` SET `value` = '{:d}' WHERE `config` = 'players_record'", playersRecord));
}

void Game::loadPlayersRecord()
{
	Database& db = Database::getInstance();

	DBResult_ptr result = db.storeQuery("SELECT `value` FROM `server_config` WHERE `config` = 'players_record'");
	if (result) {
		playersRecord = result->getNumber<uint32_t>("value");
	} else {
		db.executeQuery("INSERT INTO `server_config` (`config`, `value`) VALUES ('players_record', '0')");
	}
}

void Game::playerInviteToParty(uint32_t playerId, uint32_t invitedId)
{
	if (playerId == invitedId) {
		return;
	}

	Player* player = getPlayerByID(playerId);
	if (!player) {
		return;
	}

	Player* invitedPlayer = getPlayerByID(invitedId);
	if (!invitedPlayer || invitedPlayer->isInviting(player)) {
		return;
	}

	if (invitedPlayer->getParty()) {
		player->sendTextMessage(MESSAGE_INFO_DESCR,
		                        fmt::format("{:s} is already in a party.", invitedPlayer->getName()));
		return;
	}

	Party* party = player->getParty();
	if (!party) {
		party = new Party(player);
	} else if (party->getLeader() != player) {
		return;
	}

	party->invitePlayer(*invitedPlayer);
}

void Game::playerJoinParty(uint32_t playerId, uint32_t leaderId)
{
	Player* player = getPlayerByID(playerId);
	if (!player) {
		return;
	}

	Player* leader = getPlayerByID(leaderId);
	if (!leader || !leader->isInviting(player)) {
		return;
	}

	Party* party = leader->getParty();
	if (!party || party->getLeader() != leader) {
		return;
	}

	if (player->getParty()) {
		player->sendTextMessage(MESSAGE_INFO_DESCR, "You are already in a party.");
		return;
	}

	party->joinParty(*player);
}

void Game::playerRevokePartyInvitation(uint32_t playerId, uint32_t invitedId)
{
	Player* player = getPlayerByID(playerId);
	if (!player) {
		return;
	}

	Party* party = player->getParty();
	if (!party || party->getLeader() != player) {
		return;
	}

	Player* invitedPlayer = getPlayerByID(invitedId);
	if (!invitedPlayer || !player->isInviting(invitedPlayer)) {
		return;
	}

	party->revokeInvitation(*invitedPlayer);
}

void Game::playerPassPartyLeadership(uint32_t playerId, uint32_t newLeaderId)
{
	Player* player = getPlayerByID(playerId);
	if (!player) {
		return;
	}

	Party* party = player->getParty();
	if (!party || party->getLeader() != player) {
		return;
	}

	Player* newLeader = getPlayerByID(newLeaderId);
	if (!newLeader || !player->isPartner(newLeader)) {
		return;
	}

	party->passPartyLeadership(newLeader);
}

void Game::playerLeaveParty(uint32_t playerId)
{
	Player* player = getPlayerByID(playerId);
	if (!player) {
		return;
	}

	Party* party = player->getParty();
	if (!party || player->hasCondition(CONDITION_INFIGHT)) {
		return;
	}

	party->leaveParty(player);
}

void Game::playerEnableSharedPartyExperience(uint32_t playerId, bool sharedExpActive)
{
	Player* player = getPlayerByID(playerId);
	if (!player) {
		return;
	}

	Party* party = player->getParty();
	if (!party || (player->hasCondition(CONDITION_INFIGHT) && player->getZone() != ZONE_PROTECTION)) {
		return;
	}

	party->setSharedExperience(player, sharedExpActive);
}

void Game::sendGuildMotd(uint32_t playerId)
{
	Player* player = getPlayerByID(playerId);
	if (!player) {
		return;
	}

	Guild* guild = player->getGuild();
	if (guild) {
		player->sendChannelMessage("Message of the Day", guild->getMotd(), TALKTYPE_CHANNEL_R1, CHANNEL_GUILD);
	}
}

void Game::kickPlayer(uint32_t playerId, bool displayEffect)
{
	Player* player = getPlayerByID(playerId);
	if (!player) {
		return;
	}

	player->kickPlayer(displayEffect);
}

void Game::playerReportRuleViolation(uint32_t playerId, const std::string& targetName, uint8_t reportType,
                                     uint8_t reportReason, const std::string& comment, const std::string& translation)
{
	Player* player = getPlayerByID(playerId);
	if (!player) {
		return;
	}

	g_events->eventPlayerOnReportRuleViolation(player, targetName, reportType, reportReason, comment, translation);
}

void Game::playerReportBug(uint32_t playerId, const std::string& message, const Position& position, uint8_t category)
{
	Player* player = getPlayerByID(playerId);
	if (!player) {
		return;
	}

	g_events->eventPlayerOnReportBug(player, message, position, category);
}

void Game::playerDebugAssert(uint32_t playerId, const std::string& assertLine, const std::string& date,
                             const std::string& description, const std::string& comment)
{
	Player* player = getPlayerByID(playerId);
	if (!player) {
		return;
	}

	// TODO: move debug assertions to database
	FILE* file = fopen("client_assertions.txt", "a");
	if (file) {
		fprintf(file, "----- %s - %s (%s) -----\n", formatDate(time(nullptr)).c_str(), player->getName().c_str(),
		        convertIPToString(player->getIP()).c_str());
		fprintf(file, "%s\n%s\n%s\n%s\n", assertLine.c_str(), date.c_str(), description.c_str(), comment.c_str());
		fclose(file);
	}
}

void Game::playerLeaveMarket(uint32_t playerId)
{
	Player* player = getPlayerByID(playerId);
	if (!player) {
		return;
	}

	player->setInMarket(false);
}

void Game::playerBrowseMarket(uint32_t playerId, uint16_t spriteId)
{
	Player* player = getPlayerByID(playerId);
	if (!player) {
		return;
	}

	if (!player->isInMarket()) {
		return;
	}

	const ItemType& it = Item::items.getItemIdByClientId(spriteId);
	if (it.id == 0) {
		return;
	}

	if (it.wareId == 0) {
		return;
	}

	const MarketOfferList& buyOffers = IOMarket::getActiveOffers(MARKETACTION_BUY, it.id);
	const MarketOfferList& sellOffers = IOMarket::getActiveOffers(MARKETACTION_SELL, it.id);
	player->sendMarketBrowseItem(it.id, buyOffers, sellOffers);
	g_events->eventPlayerOnLookInMarket(player, &it);
}

void Game::playerBrowseMarketOwnOffers(uint32_t playerId)
{
	Player* player = getPlayerByID(playerId);
	if (!player) {
		return;
	}

	if (!player->isInMarket()) {
		return;
	}

	const MarketOfferList& buyOffers = IOMarket::getOwnOffers(MARKETACTION_BUY, player->getGUID());
	const MarketOfferList& sellOffers = IOMarket::getOwnOffers(MARKETACTION_SELL, player->getGUID());
	player->sendMarketBrowseOwnOffers(buyOffers, sellOffers);
}

void Game::playerBrowseMarketOwnHistory(uint32_t playerId)
{
	Player* player = getPlayerByID(playerId);
	if (!player) {
		return;
	}

	if (!player->isInMarket()) {
		return;
	}

	const HistoryMarketOfferList& buyOffers = IOMarket::getOwnHistory(MARKETACTION_BUY, player->getGUID());
	const HistoryMarketOfferList& sellOffers = IOMarket::getOwnHistory(MARKETACTION_SELL, player->getGUID());
	player->sendMarketBrowseOwnHistory(buyOffers, sellOffers);
}

void Game::playerCreateMarketOffer(uint32_t playerId, uint8_t type, uint16_t spriteId, uint16_t amount, uint64_t price,
                                   bool anonymous)
{
	if (amount == 0 || amount > 64000) {
		return;
	}

	if (price == 0 || price > 999999999999) {
		return;
	}

	if (type != MARKETACTION_BUY && type != MARKETACTION_SELL) {
		return;
	}

	Player* player = getPlayerByID(playerId);
	if (!player) {
		return;
	}

	if (!player->isInMarket()) {
		return;
	}

	if (g_config.getBoolean(ConfigManager::MARKET_PREMIUM) && !player->isPremium()) {
		player->sendTextMessage(MESSAGE_MARKET, "Only premium accounts may create offers for that object.");
		return;
	}

	const ItemType& itt = Item::items.getItemIdByClientId(spriteId);
	if (itt.id == 0 || itt.wareId == 0) {
		return;
	}

	const ItemType& it = Item::items.getItemIdByClientId(itt.wareId);
	if (it.id == 0 || it.wareId == 0) {
		return;
	}

	if (!it.stackable && amount > 2000) {
		return;
	}

	const uint32_t maxOfferCount = g_config.getNumber(ConfigManager::MAX_MARKET_OFFERS_AT_A_TIME_PER_PLAYER);
	if (maxOfferCount != 0 && IOMarket::getPlayerOfferCount(player->getGUID()) >= maxOfferCount) {
		return;
	}

	uint64_t fee = (price / 100.) * amount;
	if (fee < MIN_MARKET_FEE) {
		fee = MIN_MARKET_FEE;
	} else if (fee > MAX_MARKET_FEE) {
		fee = MAX_MARKET_FEE;
	}

	if (type == MARKETACTION_SELL) {
		if (fee > (player->getMoney() + player->bankBalance)) {
			return;
		}

		const auto& itemList = getMarketItemList(it.wareId, amount, *player);
		if (itemList.empty()) {
			return;
		}

		if (it.stackable) {
			uint16_t tmpAmount = amount;
			for (Item* item : itemList) {
				uint16_t removeCount = std::min<uint16_t>(tmpAmount, item->getItemCount());
				tmpAmount -= removeCount;
				internalRemoveItem(item, removeCount);

				if (tmpAmount == 0) {
					break;
				}
			}
		} else {
			for (Item* item : itemList) {
				internalRemoveItem(item);
			}
		}

		const auto debitCash = std::min(player->getMoney(), fee);
		const auto debitBank = fee - debitCash;
		removeMoney(player, debitCash);
		player->bankBalance -= debitBank;
	} else {
		uint64_t totalPrice = static_cast<uint64_t>(price) * amount;
		totalPrice += fee;
		if (totalPrice > (player->getMoney() + player->bankBalance)) {
			return;
		}

		const auto debitCash = std::min(player->getMoney(), totalPrice);
		const auto debitBank = totalPrice - debitCash;
		removeMoney(player, debitCash);
		player->bankBalance -= debitBank;
	}

	IOMarket::createOffer(player->getGUID(), static_cast<MarketAction_t>(type), it.id, amount, price, anonymous);

	player->sendMarketEnter();
	const MarketOfferList& buyOffers = IOMarket::getActiveOffers(MARKETACTION_BUY, it.id);
	const MarketOfferList& sellOffers = IOMarket::getActiveOffers(MARKETACTION_SELL, it.id);
	player->sendMarketBrowseItem(it.id, buyOffers, sellOffers);
}

void Game::playerCancelMarketOffer(uint32_t playerId, uint32_t timestamp, uint16_t counter)
{
	Player* player = getPlayerByID(playerId);
	if (!player) {
		return;
	}

	if (!player->isInMarket()) {
		return;
	}

	MarketOfferEx offer = IOMarket::getOfferByCounter(timestamp, counter);
	if (offer.id == 0 || offer.playerId != player->getGUID()) {
		return;
	}

	if (offer.type == MARKETACTION_BUY) {
		player->bankBalance += offer.price * offer.amount;
		player->sendMarketEnter();
	} else {
		const ItemType& it = Item::items[offer.itemId];
		if (it.id == 0) {
			return;
		}

		if (it.stackable) {
			uint16_t tmpAmount = offer.amount;
			while (tmpAmount > 0) {
				int32_t stackCount = std::min<int32_t>(100, tmpAmount);
				Item* item = Item::CreateItem(it.id, stackCount);
				if (internalAddItem(player->getInbox(), item, INDEX_WHEREEVER, FLAG_NOLIMIT) != RETURNVALUE_NOERROR) {
					delete item;
					break;
				}

				tmpAmount -= stackCount;
			}
		} else {
			int32_t subType;
			if (it.charges != 0) {
				subType = it.charges;
			} else {
				subType = -1;
			}

			for (uint16_t i = 0; i < offer.amount; ++i) {
				Item* item = Item::CreateItem(it.id, subType);
				if (internalAddItem(player->getInbox(), item, INDEX_WHEREEVER, FLAG_NOLIMIT) != RETURNVALUE_NOERROR) {
					delete item;
					break;
				}
			}
		}
	}

	IOMarket::moveOfferToHistory(offer.id, OFFERSTATE_CANCELLED);
	offer.amount = 0;
	offer.timestamp += g_config.getNumber(ConfigManager::MARKET_OFFER_DURATION);
	player->sendMarketCancelOffer(offer);
	player->sendMarketEnter();
}

void Game::playerAcceptMarketOffer(uint32_t playerId, uint32_t timestamp, uint16_t counter, uint16_t amount)
{
	if (amount == 0 || amount > 64000) {
		return;
	}

	Player* player = getPlayerByID(playerId);
	if (!player) {
		return;
	}

	if (!player->isInMarket()) {
		return;
	}

	MarketOfferEx offer = IOMarket::getOfferByCounter(timestamp, counter);
	if (offer.id == 0) {
		return;
	}

	uint32_t offerAccountId = IOLoginData::getAccountIdByPlayerId(offer.playerId);
	if (offerAccountId == player->getAccount()) {
		player->sendTextMessage(MESSAGE_MARKET, "You cannot accept your own offer.");
		return;
	}

	if (amount > offer.amount) {
		return;
	}

	const ItemType& it = Item::items[offer.itemId];
	if (it.id == 0) {
		return;
	}

	uint64_t totalPrice = offer.price * amount;

	if (offer.type == MARKETACTION_BUY) {
		const auto& itemList = getMarketItemList(it.wareId, amount, *player);
		if (itemList.empty()) {
			return;
		}

		Player* buyerPlayer = getPlayerByGUID(offer.playerId);
		if (!buyerPlayer) {
			buyerPlayer = new Player(nullptr);
			if (!IOLoginData::loadPlayerById(buyerPlayer, offer.playerId)) {
				delete buyerPlayer;
				return;
			}
		}

		if (it.stackable) {
			uint16_t tmpAmount = amount;
			for (Item* item : itemList) {
				uint16_t removeCount = std::min<uint16_t>(tmpAmount, item->getItemCount());
				tmpAmount -= removeCount;
				internalRemoveItem(item, removeCount);

				if (tmpAmount == 0) {
					break;
				}
			}
		} else {
			for (Item* item : itemList) {
				internalRemoveItem(item);
			}
		}

		player->bankBalance += totalPrice;

		if (it.stackable) {
			uint16_t tmpAmount = amount;
			while (tmpAmount > 0) {
				uint16_t stackCount = std::min<uint16_t>(100, tmpAmount);
				Item* item = Item::CreateItem(it.id, stackCount);
				if (internalAddItem(buyerPlayer->getInbox(), item, INDEX_WHEREEVER, FLAG_NOLIMIT) !=
				    RETURNVALUE_NOERROR) {
					delete item;
					break;
				}

				tmpAmount -= stackCount;
			}
		} else {
			int32_t subType;
			if (it.charges != 0) {
				subType = it.charges;
			} else {
				subType = -1;
			}

			for (uint16_t i = 0; i < amount; ++i) {
				Item* item = Item::CreateItem(it.id, subType);
				if (internalAddItem(buyerPlayer->getInbox(), item, INDEX_WHEREEVER, FLAG_NOLIMIT) !=
				    RETURNVALUE_NOERROR) {
					delete item;
					break;
				}
			}
		}

		if (buyerPlayer->isOffline()) {
			IOLoginData::savePlayer(buyerPlayer);
			delete buyerPlayer;
		} else {
			buyerPlayer->onReceiveMail();
		}
	} else {
		if (totalPrice > (player->getMoney() + player->bankBalance)) {
			return;
		}

		const auto debitCash = std::min(player->getMoney(), totalPrice);
		const auto debitBank = totalPrice - debitCash;
		removeMoney(player, debitCash);
		player->bankBalance -= debitBank;

		if (it.stackable) {
			uint16_t tmpAmount = amount;
			while (tmpAmount > 0) {
				uint16_t stackCount = std::min<uint16_t>(100, tmpAmount);
				Item* item = Item::CreateItem(it.id, stackCount);
				if (internalAddItem(player->getInbox(), item, INDEX_WHEREEVER, FLAG_NOLIMIT) != RETURNVALUE_NOERROR) {
					delete item;
					break;
				}

				tmpAmount -= stackCount;
			}
		} else {
			int32_t subType;
			if (it.charges != 0) {
				subType = it.charges;
			} else {
				subType = -1;
			}

			for (uint16_t i = 0; i < amount; ++i) {
				Item* item = Item::CreateItem(it.id, subType);
				if (internalAddItem(player->getInbox(), item, INDEX_WHEREEVER, FLAG_NOLIMIT) != RETURNVALUE_NOERROR) {
					delete item;
					break;
				}
			}
		}

		Player* sellerPlayer = getPlayerByGUID(offer.playerId);
		if (sellerPlayer) {
			sellerPlayer->bankBalance += totalPrice;
		} else {
			IOLoginData::increaseBankBalance(offer.playerId, totalPrice);
		}

		player->onReceiveMail();
	}

	const int32_t marketOfferDuration = g_config.getNumber(ConfigManager::MARKET_OFFER_DURATION);

	IOMarket::appendHistory(player->getGUID(), (offer.type == MARKETACTION_BUY ? MARKETACTION_SELL : MARKETACTION_BUY),
	                        offer.itemId, amount, offer.price, offer.timestamp + marketOfferDuration,
	                        OFFERSTATE_ACCEPTEDEX);

	IOMarket::appendHistory(offer.playerId, offer.type, offer.itemId, amount, offer.price,
	                        offer.timestamp + marketOfferDuration, OFFERSTATE_ACCEPTED);

	offer.amount -= amount;

	if (offer.amount == 0) {
		IOMarket::deleteOffer(offer.id);
	} else {
		IOMarket::acceptOffer(offer.id, amount);
	}

	player->sendMarketEnter();
	offer.timestamp += marketOfferDuration;
	player->sendMarketAcceptOffer(offer);
}

void Game::parsePlayerExtendedOpcode(uint32_t playerId, uint8_t opcode, const std::string& buffer)
{
	Player* player = getPlayerByID(playerId);
	if (!player) {
		return;
	}

	for (CreatureEvent* creatureEvent : player->getCreatureEvents(CREATURE_EVENT_EXTENDED_OPCODE)) {
		creatureEvent->executeExtendedOpcode(player, opcode, buffer);
	}
}

std::vector<Item*> Game::getMarketItemList(uint16_t wareId, uint16_t sufficientCount, const Player& player)
{
	uint16_t count = 0;
	std::list<Container*> containers{player.getInbox()};

	for (const auto& chest : player.depotChests) {
		if (!chest.second->empty()) {
			containers.push_front(chest.second);
		}
	}

	std::vector<Item*> itemList;

	do {
		Container* container = containers.front();
		containers.pop_front();

		for (Item* item : container->getItemList()) {
			Container* containerItem = item->getContainer();
			if (containerItem && !containerItem->empty()) {
				containers.push_back(containerItem);
				continue;
			}

			const ItemType& itemType = Item::items[item->getID()];
			if (itemType.wareId != wareId) {
				continue;
			}

			if (containerItem && (!itemType.isContainer() || containerItem->capacity() != itemType.maxItems)) {
				continue;
			}

			if (!item->hasMarketAttributes()) {
				continue;
			}

			itemList.push_back(item);

			count += Item::countByType(item, -1);
			if (count >= sufficientCount) {
				return itemList;
			}
		}
	} while (!containers.empty());

	return {};
}

void Game::forceAddCondition(uint32_t creatureId, Condition* condition)
{
	Creature* creature = getCreatureByID(creatureId);
	if (!creature) {
		delete condition;
		return;
	}

	creature->addCondition(condition, true);
}

void Game::forceRemoveCondition(uint32_t creatureId, ConditionType_t type)
{
	Creature* creature = getCreatureByID(creatureId);
	if (!creature) {
		return;
	}

	creature->removeCondition(type, true);
}

void Game::sendOfflineTrainingDialog(Player* player)
{
	if (!player) {
		return;
	}

	if (!player->hasModalWindowOpen(offlineTrainingWindow.id)) {
		player->sendModalWindow(offlineTrainingWindow);
	}
}

void Game::playerAnswerModalWindow(uint32_t playerId, uint32_t modalWindowId, uint8_t button, uint8_t choice)
{
	Player* player = getPlayerByID(playerId);
	if (!player) {
		return;
	}

	if (!player->hasModalWindowOpen(modalWindowId)) {
		return;
	}

	player->onModalWindowHandled(modalWindowId);

	// offline training, hard-coded
	if (modalWindowId == std::numeric_limits<uint32_t>::max()) {
		if (button == offlineTrainingWindow.defaultEnterButton) {
			if (choice == SKILL_SWORD || choice == SKILL_AXE || choice == SKILL_CLUB || choice == SKILL_DISTANCE ||
			    choice == SKILL_MAGLEVEL) {
				BedItem* bedItem = player->getBedItem();
				if (bedItem && bedItem->sleep(player)) {
					player->setOfflineTrainingSkill(choice);
					return;
				}
			}
		} else {
			player->sendTextMessage(MESSAGE_EVENT_ADVANCE, "Offline training aborted.");
		}

		player->setBedItem(nullptr);
	} else {
		for (auto creatureEvent : player->getCreatureEvents(CREATURE_EVENT_MODALWINDOW)) {
			creatureEvent->executeModalWindow(player, modalWindowId, button, choice);
		}
	}
}

void Game::addPlayer(Player* player)
{
	const std::string& lowercase_name = boost::algorithm::to_lower_copy(player->getName());
	mappedPlayerNames[lowercase_name] = player;
	mappedPlayerGuids[player->getGUID()] = player;
	wildcardTree.insert(lowercase_name);
	players[player->getID()] = player;
}

void Game::removePlayer(Player* player)
{
	const std::string& lowercase_name = boost::algorithm::to_lower_copy(player->getName());
	mappedPlayerNames.erase(lowercase_name);
	mappedPlayerGuids.erase(player->getGUID());
	wildcardTree.remove(lowercase_name);
	players.erase(player->getID());
}

void Game::addNpc(Npc* npc) { npcs[npc->getID()] = npc; }

void Game::removeNpc(Npc* npc) { npcs.erase(npc->getID()); }

void Game::addMonster(Monster* monster) { monsters[monster->getID()] = monster; }

void Game::removeMonster(Monster* monster) { monsters.erase(monster->getID()); }

Guild* Game::getGuild(uint32_t id) const
{
	auto it = guilds.find(id);
	if (it == guilds.end()) {
		return nullptr;
	}
	return it->second;
}

void Game::addGuild(Guild* guild) { guilds[guild->getId()] = guild; }

void Game::removeGuild(uint32_t guildId) { guilds.erase(guildId); }

void Game::decreaseBrowseFieldRef(const Position& pos)
{
	Tile* tile = map.getTile(pos.x, pos.y, pos.z);
	if (!tile) {
		return;
	}

	auto it = browseFields.find(tile);
	if (it != browseFields.end()) {
		it->second->decrementReferenceCounter();
	}
}

void Game::internalRemoveItems(std::vector<Item*> itemList, uint32_t amount, bool stackable)
{
	if (stackable) {
		for (Item* item : itemList) {
			if (item->getItemCount() > amount) {
				internalRemoveItem(item, amount);
				break;
			} else {
				amount -= item->getItemCount();
				internalRemoveItem(item);
			}
		}
	} else {
		for (Item* item : itemList) {
			internalRemoveItem(item);
		}
	}
}

BedItem* Game::getBedBySleeper(uint32_t guid) const
{
	auto it = bedSleepersMap.find(guid);
	if (it == bedSleepersMap.end()) {
		return nullptr;
	}
	return it->second;
}

void Game::setBedSleeper(BedItem* bed, uint32_t guid) { bedSleepersMap[guid] = bed; }

void Game::removeBedSleeper(uint32_t guid)
{
	auto it = bedSleepersMap.find(guid);
	if (it != bedSleepersMap.end()) {
		bedSleepersMap.erase(it);
	}
}

void Game::updatePodium(Item* item)
{
	if (!item->getPodium()) {
		return;
	}

	Tile* tile = item->getTile();
	if (!tile) {
		return;
	}

	// send to clients
	SpectatorVec spectators;
	map.getSpectators(spectators, item->getPosition(), true, true);
	for (Creature* spectator : spectators) {
		spectator->getPlayer()->sendUpdateTileItem(tile, item->getPosition(), item);
	}
}

Item* Game::getUniqueItem(uint16_t uniqueId)
{
	auto it = uniqueItems.find(uniqueId);
	if (it == uniqueItems.end()) {
		return nullptr;
	}
	return it->second;
}

bool Game::addUniqueItem(uint16_t uniqueId, Item* item)
{
	auto result = uniqueItems.emplace(uniqueId, item);
	if (!result.second) {
		std::cout << "Duplicate unique id: " << uniqueId << std::endl;
	}
	return result.second;
}

void Game::removeUniqueItem(uint16_t uniqueId)
{
	auto it = uniqueItems.find(uniqueId);
	if (it != uniqueItems.end()) {
		uniqueItems.erase(it);
	}
}

bool Game::reload(ReloadTypes_t reloadType)
{
	switch (reloadType) {
		case RELOAD_TYPE_ACTIONS:
			return g_actions->reload();
		case RELOAD_TYPE_CHAT:
			return g_chat->load();
		case RELOAD_TYPE_CONFIG:
			return g_config.load();
		case RELOAD_TYPE_CREATURESCRIPTS: {
			g_creatureEvents->reload();
			g_creatureEvents->removeInvalidEvents();
			return true;
		}
		case RELOAD_TYPE_EVENTS:
			return g_events->load();
		case RELOAD_TYPE_GLOBALEVENTS:
			return g_globalEvents->reload();
		case RELOAD_TYPE_ITEMS:
			return Item::items.reload();
		case RELOAD_TYPE_MONSTERS:
			return g_monsters.reload();
		case RELOAD_TYPE_MOUNTS:
			return mounts.reload();
		case RELOAD_TYPE_MOVEMENTS:
			return g_moveEvents->reload();
		case RELOAD_TYPE_NPCS: {
			Npcs::reload();
			return true;
		}

		case RELOAD_TYPE_QUESTS:
			return quests.reload();
		case RELOAD_TYPE_RAIDS:
			return raids.reload() && raids.startup();

		case RELOAD_TYPE_SPELLS: {
			if (!g_spells->reload()) {
				std::cout << "[Error - Game::reload] Failed to reload spells." << std::endl;
				std::terminate();
			} else if (!g_monsters.reload()) {
				std::cout << "[Error - Game::reload] Failed to reload monsters." << std::endl;
				std::terminate();
			}
			return true;
		}

		case RELOAD_TYPE_TALKACTIONS:
			return g_talkActions->reload();

		case RELOAD_TYPE_WEAPONS: {
			bool results = g_weapons->reload();
			g_weapons->loadDefaults();
			return results;
		}

		case RELOAD_TYPE_SCRIPTS: {
			// commented out stuff is TODO, once we approach further in revscriptsys
			g_actions->clear(true);
			g_creatureEvents->clear(true);
			g_moveEvents->clear(true);
			g_talkActions->clear(true);
			g_globalEvents->clear(true);
			g_weapons->clear(true);
			g_weapons->loadDefaults();
			g_spells->clear(true);
			g_scripts->loadScripts("scripts", false, true);
			g_creatureEvents->removeInvalidEvents();
			/*
			Npcs::reload();
			raids.reload() && raids.startup();
			Item::items.reload();
			quests.reload();
			mounts.reload();
			g_config.reload();
			g_events->load();
			g_chat->load();
			*/
			return true;
		}

		default: {
			if (!g_spells->reload()) {
				std::cout << "[Error - Game::reload] Failed to reload spells." << std::endl;
				std::terminate();
			} else if (!g_monsters.reload()) {
				std::cout << "[Error - Game::reload] Failed to reload monsters." << std::endl;
				std::terminate();
			}

			g_actions->reload();
			g_config.load();
			g_creatureEvents->reload();
			g_monsters.reload();
			g_moveEvents->reload();
			Npcs::reload();
			raids.reload() && raids.startup();
			g_talkActions->reload();
			Item::items.reload();
			g_weapons->reload();
			g_weapons->clear(true);
			g_weapons->loadDefaults();
			quests.reload();
			mounts.reload();
			g_globalEvents->reload();
			g_events->load();
			g_chat->load();
			g_actions->clear(true);
			g_creatureEvents->clear(true);
			g_moveEvents->clear(true);
			g_talkActions->clear(true);
			g_globalEvents->clear(true);
			g_spells->clear(true);
			g_scripts->loadScripts("scripts", false, true);
			g_creatureEvents->removeInvalidEvents();
			return true;
		}
	}
	return true;
}<|MERGE_RESOLUTION|>--- conflicted
+++ resolved
@@ -4263,12 +4263,7 @@
 		message.position = targetPos;
 
 		SpectatorVec spectators;
-<<<<<<< HEAD
 		if (targetPlayer && (target->hasCondition(CONDITION_MANASHIELD) || target->hasCondition(CONDITION_MANASHIELD_BREAKABLE)) && damage.primary.type != COMBAT_UNDEFINEDDAMAGE) {
-=======
-		if (targetPlayer && target->hasCondition(CONDITION_MANASHIELD) &&
-		    damage.primary.type != COMBAT_UNDEFINEDDAMAGE) {
->>>>>>> 88d5db31
 			int32_t manaDamage = std::min<int32_t>(targetPlayer->getMana(), healthChange);
 			if (damage.origin != ORIGIN_NONE) {
 				const auto& events = target->getCreatureEvents(CREATURE_EVENT_MANACHANGE);
