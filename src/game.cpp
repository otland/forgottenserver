/**
 * The Forgotten Server - a free and open-source MMORPG server emulator
 * Copyright (C) 2015  Mark Samman <mark.samman@gmail.com>
 *
 * This program is free software; you can redistribute it and/or modify
 * it under the terms of the GNU General Public License as published by
 * the Free Software Foundation; either version 2 of the License, or
 * (at your option) any later version.
 *
 * This program is distributed in the hope that it will be useful,
 * but WITHOUT ANY WARRANTY; without even the implied warranty of
 * MERCHANTABILITY or FITNESS FOR A PARTICULAR PURPOSE.  See the
 * GNU General Public License for more details.
 *
 * You should have received a copy of the GNU General Public License along
 * with this program; if not, write to the Free Software Foundation, Inc.,
 * 51 Franklin Street, Fifth Floor, Boston, MA 02110-1301 USA.
 */

#include "otpch.h"

#include "pugicast.h"

#include "items.h"
#include "commands.h"
#include "creature.h"
#include "monster.h"
#include "game.h"
#include "tile.h"
#include "house.h"
#include "actions.h"
#include "combat.h"
#include "iologindata.h"
#include "iomarket.h"
#include "chat.h"
#include "talkaction.h"
#include "spells.h"
#include "configmanager.h"
#include "ban.h"
#include "raids.h"
#include "database.h"
#include "server.h"
#include "ioguild.h"
#include "quests.h"
#include "globalevent.h"
#include "mounts.h"
#include "bed.h"
#include "scheduler.h"
#include "monster.h"
#include "spawn.h"
#include "connection.h"
#include "events.h"
#include "databasetasks.h"

extern ConfigManager g_config;
extern Actions* g_actions;
extern Chat* g_chat;
extern TalkActions* g_talkActions;
extern Spells* g_spells;
extern Vocations g_vocations;
extern GlobalEvents* g_globalEvents;
extern Events* g_events;

Game::Game() :
	wildcardTree(false),
	offlineTrainingWindow(std::numeric_limits<uint32_t>::max(), "Choose a Skill", "Please choose a skill:")
{
	gameState = GAME_STATE_NORMAL;
	worldType = WORLD_TYPE_PVP;

	serviceManager = nullptr;
	lastStageLevel = 0;
	playersRecord = 0;
	motdNum = 0;
	useLastStageLevel = false;
	stagesEnabled = false;

	lastBucket = 0;

	//(1440 minutes/day)/(3600 seconds/day)*10 seconds event interval
	int32_t dayCycle = 3600;
	lightHourDelta = 1440 * 10 / dayCycle;
	lightHour = SUNRISE + (SUNSET - SUNRISE) / 2;
	lightLevel = LIGHT_LEVEL_DAY;
	lightState = LIGHT_STATE_DAY;

	offlineTrainingWindow.choices.emplace_back("Sword Fighting and Shielding", SKILL_SWORD);
	offlineTrainingWindow.choices.emplace_back("Axe Fighting and Shielding", SKILL_AXE);
	offlineTrainingWindow.choices.emplace_back("Club Fighting and Shielding", SKILL_CLUB);
	offlineTrainingWindow.choices.emplace_back("Distance Fighting and Shielding", SKILL_DISTANCE);
	offlineTrainingWindow.choices.emplace_back("Magic Level and Shielding", SKILL_MAGLEVEL);
	offlineTrainingWindow.buttons.emplace_back("Okay", 1);
	offlineTrainingWindow.buttons.emplace_back("Cancel", 0);
	offlineTrainingWindow.defaultEnterButton = 1;
	offlineTrainingWindow.defaultEscapeButton = 0;
	offlineTrainingWindow.priority = true;
}

Game::~Game()
{
	for (const auto& it : guilds) {
		delete it.second;
	}
}

void Game::start(ServiceManager* manager)
{
	serviceManager = manager;

	g_scheduler.addEvent(createSchedulerTask(EVENT_LIGHTINTERVAL, std::bind(&Game::checkLight, this)));
	g_scheduler.addEvent(createSchedulerTask(EVENT_CREATURE_THINK_INTERVAL, std::bind(&Game::checkCreatures, this, 0)));
	g_scheduler.addEvent(createSchedulerTask(EVENT_DECAYINTERVAL, std::bind(&Game::checkDecay, this)));
}

GameState_t Game::getGameState() const
{
	return gameState;
}

void Game::setWorldType(WorldType_t type)
{
	worldType = type;
}

void Game::setGameState(GameState_t newState)
{
	if (gameState == GAME_STATE_SHUTDOWN) {
		return;    //this cannot be stopped
	}

	if (gameState == newState) {
		return;
	}

	gameState = newState;
	switch (newState) {
		case GAME_STATE_INIT: {
			commands.loadFromXml();

			loadExperienceStages();

			groups.load();
			g_chat->load();

			map.spawns.startup();

			raids.loadFromXml();
			raids.startup();

			quests.loadFromXml();
			mounts.loadFromXml();

			loadMotdNum();
			loadPlayersRecord();

			g_globalEvents->startup();
			break;
		}

		case GAME_STATE_SHUTDOWN: {
			g_globalEvents->execute(GLOBALEVENT_SHUTDOWN);

			//kick all players that are still online
			auto it = players.begin();
			while (it != players.end()) {
				it->second->kickPlayer(true);
				it = players.begin();
			}

			saveMotdNum();
			saveGameState();

			g_dispatcher.addTask(
				createTask(std::bind(&Game::shutdown, this)));

			g_scheduler.stop();
			g_databaseTasks.stop();
			g_dispatcher.stop();
			break;
		}

		case GAME_STATE_CLOSED: {
			/* kick all players without the CanAlwaysLogin flag */
			auto it = players.begin();
			while (it != players.end()) {
				if (!it->second->hasFlag(PlayerFlag_CanAlwaysLogin)) {
					it->second->kickPlayer(true);
					it = players.begin();
				} else {
					++it;
				}
			}

			saveGameState();
			break;
		}

		default:
			break;
	}
}

void Game::saveGameState()
{
	if (gameState == GAME_STATE_NORMAL) {
		setGameState(GAME_STATE_MAINTAIN);
	}

	std::cout << "Saving server..." << std::endl;

	for (const auto& it : players) {
		it.second->loginPosition = it.second->getPosition();
		IOLoginData::savePlayer(it.second);
	}

	map.saveMap();

	if (gameState == GAME_STATE_MAINTAIN) {
		setGameState(GAME_STATE_NORMAL);
	}
}

bool Game::loadMainMap(const std::string& filename)
{
	Monster::despawnRange = g_config.getNumber(ConfigManager::DEFAULT_DESPAWNRANGE);
	Monster::despawnRadius = g_config.getNumber(ConfigManager::DEFAULT_DESPAWNRADIUS);
	return map.loadMap("data/world/" + filename + ".otbm", true);
}

void Game::loadMap(const std::string& path)
{
	map.loadMap(path, false);
}

Cylinder* Game::internalGetCylinder(Player* player, const Position& pos) const
{
	if (pos.x != 0xFFFF) {
		return map.getTile(pos);
	}

	//container
	if (pos.y & 0x40) {
		uint8_t from_cid = pos.y & 0x0F;
		return player->getContainerByID(from_cid);
	}

	//inventory
	return player;
}

Thing* Game::internalGetThing(Player* player, const Position& pos, int32_t index, uint32_t spriteId /*= 0*/, stackPosType_t type /*= STACKPOS_NORMAL*/) const
{
	if (pos.x != 0xFFFF) {
		Tile* tile = map.getTile(pos);
		if (tile) {
			/*look at*/
			if (type == STACKPOS_LOOK) {
				return tile->getTopVisibleThing(player);
			}

			Thing* thing;

			/*for move operations*/
			if (type == STACKPOS_MOVE) {
				Item* item = tile->getTopDownItem();
				if (item && item->isMoveable()) {
					thing = item;
				} else {
					thing = tile->getTopVisibleCreature(player);
				}
			} else if (type == STACKPOS_USEITEM) {
				//First check items with topOrder 2 (ladders, signs, splashes)
				Item* item = tile->getItemByTopOrder(2);
				if (item && g_actions->hasAction(item)) {
					thing = item;
				} else {
					//then down items
					thing = tile->getTopDownItem();
					if (!thing) {
						thing = tile->getTopTopItem(); //then last we check items with topOrder 3 (doors etc)
						if (!thing) {
							thing = tile->ground;
						}
					}
				}
			} else if (type == STACKPOS_USE) {
				thing = tile->getTopDownItem();
			} else {
				thing = tile->getThing(index);
			}

			if (player && tile->hasFlag(TILESTATE_SUPPORTS_HANGABLE)) {
				//do extra checks here if the thing is accessable
				if (thing && thing->getItem()) {
					if (tile->hasProperty(CONST_PROP_ISVERTICAL)) {
						if (player->getPosition().x + 1 == tile->getPosition().x) {
							thing = nullptr;
						}
					} else { // horizontal
						if (player->getPosition().y + 1 == tile->getPosition().y) {
							thing = nullptr;
						}
					}
				}
			}
			return thing;
		}
	} else {
		//container
		if (pos.y & 0x40) {
			uint8_t fromCid = pos.y & 0x0F;
			uint8_t slot = pos.z;

			Container* parentContainer = player->getContainerByID(fromCid);
			if (!parentContainer) {
				return nullptr;
			}

			if (parentContainer->getID() == ITEM_BROWSEFIELD) {
				Tile* tile = parentContainer->getTile();
				if (tile && tile->hasFlag(TILESTATE_SUPPORTS_HANGABLE)) {
					if (tile->hasProperty(CONST_PROP_ISVERTICAL)) {
						if (player->getPosition().x + 1 == tile->getPosition().x) {
							return nullptr;
						}
					} else { // horizontal
						if (player->getPosition().y + 1 == tile->getPosition().y) {
							return nullptr;
						}
					}
				}
			}
			return parentContainer->getItemByIndex(player->getContainerIndex(fromCid) + slot);
		} else if (pos.y == 0 && pos.z == 0) {
			const ItemType& it = Item::items.getItemIdByClientId(spriteId);
			if (it.id == 0) {
				return nullptr;
			}

			int32_t subType;
			if (it.isFluidContainer() && index < static_cast<int32_t>(sizeof(reverseFluidMap) / sizeof(uint8_t))) {
				subType = reverseFluidMap[index];
			} else {
				subType = -1;
			}

			return findItemOfType(player, it.id, true, subType);
		} else { //inventory
			slots_t slot = static_cast<slots_t>(pos.y);
			return player->getInventoryItem(slot);
		}
	}
	return nullptr;
}

void Game::internalGetPosition(Item* item, Position& pos, uint8_t& stackpos)
{
	pos.x = 0;
	pos.y = 0;
	pos.z = 0;
	stackpos = 0;

	Cylinder* topParent = item->getTopParent();
	if (topParent) {
		if (Player* player = dynamic_cast<Player*>(topParent)) {
			pos.x = 0xFFFF;

			Container* container = dynamic_cast<Container*>(item->getParent());
			if (container) {
				pos.y = static_cast<uint16_t>(0x40) | static_cast<uint16_t>(player->getContainerID(container));
				pos.z = container->getThingIndex(item);
				stackpos = pos.z;
			} else {
				pos.y = player->getThingIndex(item);
				stackpos = pos.y;
			}
		} else if (Tile* tile = topParent->getTile()) {
			pos = tile->getPosition();
			stackpos = tile->getThingIndex(item);
		}
	}
}

Creature* Game::getCreatureByID(uint32_t id)
{
	if (id <= Player::playerAutoID) {
		return getPlayerByID(id);
	} else if (id <= Monster::monsterAutoID) {
		return getMonsterByID(id);
	} else if (id <= Npc::npcAutoID) {
		return getNpcByID(id);
	}
	return nullptr;
}

Monster* Game::getMonsterByID(uint32_t id)
{
	if (id == 0) {
		return nullptr;
	}

	auto it = monsters.find(id);
	if (it == monsters.end()) {
		return nullptr;
	}
	return it->second;
}

Npc* Game::getNpcByID(uint32_t id)
{
	if (id == 0) {
		return nullptr;
	}

	auto it = npcs.find(id);
	if (it == npcs.end()) {
		return nullptr;
	}
	return it->second;
}

Player* Game::getPlayerByID(uint32_t id)
{
	if (id == 0) {
		return nullptr;
	}

	auto it = players.find(id);
	if (it == players.end()) {
		return nullptr;
	}
	return it->second;
}

Creature* Game::getCreatureByName(const std::string& s)
{
	if (s.empty()) {
		return nullptr;
	}

	const std::string& lowerCaseName = asLowerCaseString(s);

	auto m_it = mappedPlayerNames.find(lowerCaseName);
	if (m_it != mappedPlayerNames.end()) {
		return m_it->second;
	}

	for (const auto& it : npcs) {
		if (lowerCaseName == asLowerCaseString(it.second->getName())) {
			return it.second;
		}
	}

	for (const auto& it : monsters) {
		if (lowerCaseName == asLowerCaseString(it.second->getName())) {
			return it.second;
		}
	}
	return nullptr;
}

Npc* Game::getNpcByName(const std::string& s)
{
	if (s.empty()) {
		return nullptr;
	}

	const char* npcName = s.c_str();
	for (const auto& it : npcs) {
		if (strcasecmp(npcName, it.second->getName().c_str()) == 0) {
			return it.second;
		}
	}
	return nullptr;
}

Player* Game::getPlayerByName(const std::string& s)
{
	if (s.empty()) {
		return nullptr;
	}

	auto it = mappedPlayerNames.find(asLowerCaseString(s));
	if (it == mappedPlayerNames.end()) {
		return nullptr;
	}
	return it->second;
}

Player* Game::getPlayerByGUID(const uint32_t& guid)
{
	if (guid == 0) {
		return nullptr;
	}

	for (const auto& it : players) {
		if (guid == it.second->getGUID()) {
			return it.second;
		}
	}
	return nullptr;
}

ReturnValue Game::getPlayerByNameWildcard(const std::string& s, Player*& player)
{
	size_t strlen = s.length();
	if (strlen == 0 || strlen > 20) {
		return RETURNVALUE_PLAYERWITHTHISNAMEISNOTONLINE;
	}

	if (s.back() == '~') {
		const std::string& query = asLowerCaseString(s.substr(0, strlen - 1));
		std::string result;
		ReturnValue ret = wildcardTree.findOne(query, result);
		if (ret != RETURNVALUE_NOERROR) {
			return ret;
		}

		player = getPlayerByName(result);
	} else {
		player = getPlayerByName(s);
	}

	if (!player) {
		return RETURNVALUE_PLAYERWITHTHISNAMEISNOTONLINE;
	}

	return RETURNVALUE_NOERROR;
}

Player* Game::getPlayerByAccount(uint32_t acc)
{
	for (const auto& it : players) {
		if (it.second->getAccount() == acc) {
			return it.second;
		}
	}
	return nullptr;
}

bool Game::internalPlaceCreature(Creature* creature, const Position& pos, bool extendedPos /*=false*/, bool forced /*= false*/)
{
	if (creature->getParent() != nullptr) {
		return false;
	}

	if (!map.placeCreature(pos, creature, extendedPos, forced)) {
		return false;
	}

	creature->useThing2();
	creature->setID();
	creature->addList();
	return true;
}

bool Game::placeCreature(Creature* creature, const Position& pos, bool extendedPos /*=false*/, bool forced /*= false*/)
{
	if (!internalPlaceCreature(creature, pos, extendedPos, forced)) {
		return false;
	}

	SpectatorVec list;
	getSpectators(list, creature->getPosition(), true);
	for (Creature* spectator : list) {
		if (Player* tmpPlayer = spectator->getPlayer()) {
			tmpPlayer->sendCreatureAppear(creature, creature->getPosition(), true);
		}
	}

	for (Creature* spectator : list) {
		spectator->onCreatureAppear(creature, true);
	}

	Cylinder* creatureParent = creature->getParent();
	int32_t newIndex = creatureParent->getThingIndex(creature);
	creatureParent->postAddNotification(creature, nullptr, newIndex);

	// TODO: Move this code to Player::onCreatureAppear where creature == this.
	Player* player = creature->getPlayer();
	if (player) {
		int32_t offlineTime;
		if (player->getLastLogout() != 0) {
			// Not counting more than 21 days to prevent overflow when multiplying with 1000 (for milliseconds).
			offlineTime = std::min<int32_t>(time(nullptr) - player->getLastLogout(), 86400 * 21);
		} else {
			offlineTime = 0;
		}

		Condition* conditionMuted = player->getCondition(CONDITION_MUTED, CONDITIONID_DEFAULT);
		if (conditionMuted && conditionMuted->getTicks() > 0) {
			conditionMuted->setTicks(conditionMuted->getTicks() - (offlineTime * 1000));
			if (conditionMuted->getTicks() <= 0) {
				player->removeCondition(conditionMuted);
			} else {
				player->addCondition(conditionMuted->clone());
			}
		}

		Condition* conditionTrade = player->getCondition(CONDITION_CHANNELMUTEDTICKS, CONDITIONID_DEFAULT, CHANNEL_ADVERTISING);
		if (conditionTrade && conditionTrade->getTicks() > 0) {
			conditionTrade->setTicks(conditionTrade->getTicks() - (offlineTime * 1000));
			if (conditionTrade->getTicks() <= 0) {
				player->removeCondition(conditionTrade);
			} else {
				player->addCondition(conditionTrade->clone());
			}
		}

		Condition* conditionTradeRook = player->getCondition(CONDITION_CHANNELMUTEDTICKS, CONDITIONID_DEFAULT, CHANNEL_ADVERTISINGROOKGAARD);
		if (conditionTradeRook && conditionTradeRook->getTicks() > 0) {
			conditionTradeRook->setTicks(conditionTradeRook->getTicks() - (offlineTime * 1000));
			if (conditionTradeRook->getTicks() <= 0) {
				player->removeCondition(conditionTradeRook);
			} else {
				player->addCondition(conditionTradeRook->clone());
			}
		}

		Condition* conditionHelp = player->getCondition(CONDITION_CHANNELMUTEDTICKS, CONDITIONID_DEFAULT, CHANNEL_HELP);
		if (conditionHelp && conditionHelp->getTicks() > 0) {
			conditionHelp->setTicks(conditionHelp->getTicks() - (offlineTime * 1000));
			if (conditionHelp->getTicks() <= 0) {
				player->removeCondition(conditionHelp);
			} else {
				player->addCondition(conditionHelp->clone());
			}
		}

		Condition* conditionYell = player->getCondition(CONDITION_YELLTICKS, CONDITIONID_DEFAULT);
		if (conditionYell && conditionYell->getTicks() > 0) {
			conditionYell->setTicks(conditionYell->getTicks() - (offlineTime * 1000));
			if (conditionYell->getTicks() <= 0) {
				player->removeCondition(conditionYell);
			} else {
				player->addCondition(conditionYell->clone());
			}
		}

		if (player->isPremium()) {
			int32_t value;
			player->getStorageValue(STORAGEVALUE_PROMOTION, value);

			if (player->isPromoted() && value != 1) {
				player->addStorageValue(STORAGEVALUE_PROMOTION, 1);
			} else if (!player->isPromoted() && value == 1) {
				player->setVocation(g_vocations.getPromotedVocation(player->getVocationId()));
			}
		} else if (player->isPromoted()) {
			player->setVocation(player->vocation->getFromVocation());
		}

		bool sentStats = false;

		int16_t oldStaminaMinutes = player->getStaminaMinutes();
		player->regenerateStamina(offlineTime);

		int32_t offlineTrainingSkill = player->getOfflineTrainingSkill();
		if (offlineTrainingSkill != -1) {
			player->setOfflineTrainingSkill(-1);
			uint32_t offlineTrainingTime = std::max<int32_t>(0, std::min<int32_t>(offlineTime, std::min<int32_t>(43200, player->getOfflineTrainingTime() / 1000)));

			if (offlineTime >= 600) {
				player->removeOfflineTrainingTime(offlineTrainingTime * 1000);

				int32_t remainder = offlineTime - offlineTrainingTime;
				if (remainder > 0) {
					player->addOfflineTrainingTime(remainder * 1000);
				}

				if (offlineTrainingTime >= 60) {
					std::ostringstream ss;
					ss << "During your absence you trained for ";
					int32_t hours = offlineTrainingTime / 3600;
					if (hours > 1) {
						ss << hours << " hours";
					} else if (hours == 1) {
						ss << "1 hour";
					}

					int32_t minutes = (offlineTrainingTime % 3600) / 60;
					if (minutes != 0) {
						if (hours != 0) {
							ss << " and ";
						}

						if (minutes > 1) {
							ss << minutes << " minutes";
						} else {
							ss << "1 minute";
						}
					}

					ss << '.';
					player->sendTextMessage(MESSAGE_EVENT_ADVANCE, ss.str());

					Vocation* vocation;
					if (player->isPromoted()) {
						vocation = player->getVocation();
					} else {
						int32_t promotedVocationId = g_vocations.getPromotedVocation(player->getVocationId());
						vocation = g_vocations.getVocation(promotedVocationId);
						if (!vocation) {
							vocation = player->getVocation();
						}
					}

					bool sendUpdateSkills = false;
					if (offlineTrainingSkill == SKILL_CLUB || offlineTrainingSkill == SKILL_SWORD || offlineTrainingSkill == SKILL_AXE) {
						float modifier = vocation->getAttackSpeed() / 1000.f;
						sendUpdateSkills = player->addOfflineTrainingTries(static_cast<skills_t>(offlineTrainingSkill), (offlineTrainingTime / modifier) / 2);
					} else if (offlineTrainingSkill == SKILL_DISTANCE) {
						float modifier = vocation->getAttackSpeed() / 1000.f;
						sendUpdateSkills = player->addOfflineTrainingTries(static_cast<skills_t>(offlineTrainingSkill), (offlineTrainingTime / modifier) / 4);
					} else if (offlineTrainingSkill == SKILL_MAGLEVEL) {
						int32_t gainTicks = vocation->getManaGainTicks() * 2;
						if (gainTicks == 0) {
							gainTicks = 1;
						}

						player->addOfflineTrainingTries(SKILL_MAGLEVEL, offlineTrainingTime * (static_cast<double>(vocation->getManaGainAmount()) / gainTicks));
					}

					if (player->addOfflineTrainingTries(SKILL_SHIELD, offlineTrainingTime / 4) || sendUpdateSkills) {
						player->sendSkills();
					}
				}

				player->sendStats();
				sentStats = true;
			} else {
				player->sendTextMessage(MESSAGE_EVENT_ADVANCE, "You must be logged out for more than 10 minutes to start offline training.");
			}
		} else {
			uint16_t oldMinutes = player->getOfflineTrainingTime() / 60 / 1000;
			player->addOfflineTrainingTime(offlineTime * 1000);
			uint16_t newMinutes = player->getOfflineTrainingTime() / 60 / 1000;
			if (oldMinutes != newMinutes) {
				player->sendStats();
				sentStats = true;
			}
		}

		if (!sentStats && player->getStaminaMinutes() != oldStaminaMinutes) {
			player->sendStats();
		}
	}

	addCreatureCheck(creature);
	creature->onPlacedCreature();
	return true;
}

bool Game::removeCreature(Creature* creature, bool isLogout /*= true*/)
{
	if (creature->isRemoved()) {
		return false;
	}

	Tile* tile = creature->getTile();

	std::vector<int32_t> oldStackPosVector;

	SpectatorVec list;
	getSpectators(list, tile->getPosition(), true);
	for (Creature* spectator : list) {
		if (Player* player = spectator->getPlayer()) {
			oldStackPosVector.push_back(player->canSeeCreature(creature) ? tile->getStackposOfCreature(player, creature) : -1);
		}
	}

	int32_t index = tile->getThingIndex(creature);

	if (!map.removeCreature(creature)) {
		return false;
	}

	const Position& tilePosition = tile->getPosition();

	//send to client
	size_t i = 0;
	for (Creature* spectator : list) {
		if (Player* player = spectator->getPlayer()) {
			player->sendRemoveTileThing(tilePosition, oldStackPosVector[i++]);
		}
	}

	//event method
	for (Creature* spectator : list) {
		spectator->onCreatureDisappear(creature, index, isLogout);
	}

	creature->getParent()->postRemoveNotification(creature, nullptr, index, true);

	creature->removeList();
	creature->setRemoved();
	ReleaseCreature(creature);

	removeCreatureCheck(creature);

	for (Creature* summon : creature->summons) {
		summon->setLossSkill(false);
		removeCreature(summon);
	}

	creature->onRemovedCreature();
	return true;
}

void Game::playerMoveThing(uint32_t playerId, const Position& fromPos,
                           uint16_t spriteId, uint8_t fromStackPos, const Position& toPos, uint8_t count)
{
	Player* player = getPlayerByID(playerId);
	if (!player) {
		return;
	}

	uint8_t fromIndex = 0;
	if (fromPos.x == 0xFFFF) {
		if (fromPos.y & 0x40) {
			fromIndex = fromPos.z;
		} else {
			fromIndex = fromPos.y;
		}
	} else {
		fromIndex = fromStackPos;
	}

	Thing* thing = internalGetThing(player, fromPos, fromIndex, spriteId, STACKPOS_MOVE);
	if (!thing) {
		player->sendCancelMessage(RETURNVALUE_NOTPOSSIBLE);
		return;
	}

	Cylinder* toCylinder = internalGetCylinder(player, toPos);
	if (!toCylinder) {
		player->sendCancelMessage(RETURNVALUE_NOTPOSSIBLE);
		return;
	}

	if (Creature* movingCreature = thing->getCreature()) {
		if (Position::areInRange<1, 1, 0>(movingCreature->getPosition(), player->getPosition())) {
			SchedulerTask* task = createSchedulerTask(1000,
			                      std::bind(&Game::playerMoveCreature, this, player->getID(),
			                                  movingCreature->getID(), movingCreature->getPosition(), toCylinder->getPosition()));
			player->setNextActionTask(task);
		} else {
			playerMoveCreature(playerId, movingCreature->getID(), movingCreature->getPosition(), toCylinder->getPosition());
		}
	} else if (thing->getItem()) {
		playerMoveItem(playerId, fromPos, spriteId, fromStackPos, toPos, count);
	}
}

void Game::playerMoveCreature(uint32_t playerId, uint32_t movingCreatureId,
                              const Position& movingCreatureOrigPos, const Position& toPos)
{
	Player* player = getPlayerByID(playerId);
	if (!player) {
		return;
	}

	Tile* toTile = map.getTile(toPos);
	if (!toTile) {
		player->sendCancelMessage(RETURNVALUE_NOTPOSSIBLE);
		return;
	}

	Creature* movingCreature = getCreatureByID(movingCreatureId);
	if (!movingCreature) {
		return;
	}

	if (!player->canDoAction()) {
		uint32_t delay = player->getNextActionTime();
		SchedulerTask* task = createSchedulerTask(delay, std::bind(&Game::playerMoveCreature,
		                      this, playerId, movingCreatureId, movingCreatureOrigPos, toPos));
		player->setNextActionTask(task);
		return;
	}

	player->setNextActionTask(nullptr);

	if (!Position::areInRange<1, 1, 0>(movingCreatureOrigPos, player->getPosition())) {
		//need to walk to the creature first before moving it
		std::list<Direction> listDir;
		if (player->getPathTo(movingCreatureOrigPos, listDir, 0, 1, true, true)) {
			g_dispatcher.addTask(createTask(std::bind(&Game::playerAutoWalk,
			                                this, player->getID(), listDir)));
			SchedulerTask* task = createSchedulerTask(1500, std::bind(&Game::playerMoveCreature, this,
			                      playerId, movingCreatureId, movingCreatureOrigPos, toPos));
			player->setNextWalkActionTask(task);
		} else {
			player->sendCancelMessage(RETURNVALUE_THEREISNOWAY);
		}
		return;
	}

	if ((!movingCreature->isPushable() && !player->hasFlag(PlayerFlag_CanPushAllCreatures)) ||
	        (movingCreature->isInGhostMode() && !player->isAccessPlayer())) {
		player->sendCancelMessage(RETURNVALUE_NOTMOVEABLE);
		return;
	}

	//check throw distance
	const Position& movingCreaturePos = movingCreature->getPosition();
	if ((Position::getDistanceX(movingCreaturePos, toPos) > movingCreature->getThrowRange()) || (Position::getDistanceY(movingCreaturePos, toPos) > movingCreature->getThrowRange()) || (Position::getDistanceZ(movingCreaturePos, toPos) * 4 > movingCreature->getThrowRange())) {
		player->sendCancelMessage(RETURNVALUE_DESTINATIONOUTOFREACH);
		return;
	}

	if (player != movingCreature) {
		if (toTile->hasProperty(CONST_PROP_BLOCKPATH)) {
			player->sendCancelMessage(RETURNVALUE_NOTENOUGHROOM);
			return;
		} else if ((movingCreature->getZone() == ZONE_PROTECTION && !toTile->hasFlag(TILESTATE_PROTECTIONZONE)) || (movingCreature->getZone() == ZONE_NOPVP && !toTile->hasFlag(TILESTATE_NOPVPZONE))) {
			player->sendCancelMessage(RETURNVALUE_NOTPOSSIBLE);
			return;
		} else {
			if (CreatureVector* tileCreatures = toTile->getCreatures()) {
				for (Creature* tileCreature : *tileCreatures) {
					if (!tileCreature->isInGhostMode()) {
						player->sendCancelMessage(RETURNVALUE_NOTENOUGHROOM);
						return;
					}
				}
			}

			Npc* movingNpc = movingCreature->getNpc();
			if (movingNpc && !Spawns::isInZone(movingNpc->getMasterPos(), movingNpc->getMasterRadius(), toPos)) {
				player->sendCancelMessage(RETURNVALUE_NOTENOUGHROOM);
				return;
			}
		}
	}

	if (!g_events->eventPlayerOnMoveCreature(player, movingCreature, movingCreaturePos, toPos)) {
		return;
	}

	ReturnValue ret = internalMoveCreature(*movingCreature, *toTile);
	if (ret != RETURNVALUE_NOERROR) {
		player->sendCancelMessage(ret);
	}
}

ReturnValue Game::internalMoveCreature(Creature* creature, Direction direction, uint32_t flags /*= 0*/)
{
	const Position& currentPos = creature->getPosition();
	Position destPos = getNextPosition(direction, currentPos);

<<<<<<< HEAD
	for (CreatureEvent* moveEvent : creature->getCreatureEvents(CREATURE_EVENT_MOVE)) {
		if (!moveEvent->executeOnMove(creature, destPos)) {
			return RETURNVALUE_NOTPOSSIBLE;
		}
	}

=======
>>>>>>> 71915db0
	bool diagonalMovement = (direction & DIRECTION_DIAGONAL_MASK) != 0;
	if (creature->getPlayer() && !diagonalMovement) {
		//try go up
		if (currentPos.z != 8 && creature->getTile()->hasHeight(3)) {
			Tile* tmpTile = map.getTile(currentPos.x, currentPos.y, currentPos.getZ() - 1);
			if (tmpTile == nullptr || (tmpTile->ground == nullptr && !tmpTile->hasProperty(CONST_PROP_BLOCKSOLID))) {
				tmpTile = map.getTile(destPos.x, destPos.y, destPos.getZ() - 1);
				if (tmpTile && tmpTile->ground && !tmpTile->hasProperty(CONST_PROP_BLOCKSOLID)) {
					flags = flags | FLAG_IGNOREBLOCKITEM | FLAG_IGNOREBLOCKCREATURE;

					if (!tmpTile->floorChange()) {
						destPos.z--;
					}
				}
			}
		} else {
			//try go down
			Tile* tmpTile = map.getTile(destPos.x, destPos.y, destPos.z);
			if (currentPos.z != 7 && (tmpTile == nullptr || (tmpTile->ground == nullptr && !tmpTile->hasProperty(CONST_PROP_BLOCKSOLID)))) {
				tmpTile = map.getTile(destPos.x, destPos.y, destPos.z + 1);
				if (tmpTile && tmpTile->hasHeight(3)) {
					flags |= FLAG_IGNOREBLOCKITEM | FLAG_IGNOREBLOCKCREATURE;
					destPos.z++;
				}
			}
		}
	}

	Tile* toTile = map.getTile(destPos);
	if (!toTile) {
		return RETURNVALUE_NOTPOSSIBLE;
	}
	return internalMoveCreature(*creature, *toTile, flags);
}

ReturnValue Game::internalMoveCreature(Creature& creature, Tile& toTile, uint32_t flags /*= 0*/)
{
	//check if we can move the creature to the destination
	ReturnValue ret = toTile.queryAdd(0, creature, 1, flags);
	if (ret != RETURNVALUE_NOERROR) {
		return ret;
	}

	map.moveCreature(creature, toTile);
	if (creature.getParent() != &toTile) {
		return RETURNVALUE_NOERROR;
	}

	int32_t index = 0;
	Item* toItem = nullptr;
	Tile* subCylinder = nullptr;
	Tile* toCylinder = &toTile;
	uint32_t n = 0;

	while ((subCylinder = toTile.queryDestination(index, creature, &toItem, flags)) != toCylinder) {
		map.moveCreature(creature, *subCylinder);

		if (creature.getParent() != subCylinder) {
			//could happen if a script move the creature
			break;
		}

		toCylinder = subCylinder;
		flags = 0;

		//to prevent infinite loop
		if (++n >= MAP_MAX_LAYERS) {
			break;
		}
	}

	return RETURNVALUE_NOERROR;
}

void Game::playerMoveItem(uint32_t playerId, const Position& fromPos,
                          uint16_t spriteId, uint8_t fromStackPos, const Position& toPos, uint8_t count)
{
	Player* player = getPlayerByID(playerId);
	if (!player) {
		return;
	}

	if (!player->canDoAction()) {
		uint32_t delay = player->getNextActionTime();
		SchedulerTask* task = createSchedulerTask(delay, std::bind(&Game::playerMoveItem, this,
		                      playerId, fromPos, spriteId, fromStackPos, toPos, count));
		player->setNextActionTask(task);
		return;
	}

	player->setNextActionTask(nullptr);

	Cylinder* fromCylinder = internalGetCylinder(player, fromPos);
	uint8_t fromIndex = 0;

	if (fromPos.x == 0xFFFF) {
		if (fromPos.y & 0x40) {
			fromIndex = fromPos.z;
		} else {
			fromIndex = static_cast<uint8_t>(fromPos.y);
		}
	} else {
		fromIndex = fromStackPos;
	}

	Thing* thing = internalGetThing(player, fromPos, fromIndex, spriteId, STACKPOS_MOVE);
	if (!thing || !thing->getItem()) {
		player->sendCancelMessage(RETURNVALUE_NOTPOSSIBLE);
		return;
	}

	Item* item = thing->getItem();

	Cylinder* toCylinder = internalGetCylinder(player, toPos);
	uint8_t toIndex = 0;

	if (toPos.x == 0xFFFF) {
		if (toPos.y & 0x40) {
			toIndex = toPos.z;
		} else {
			toIndex = toPos.y;
		}
	}

	if (fromCylinder == nullptr || toCylinder == nullptr || item == nullptr || item->getClientID() != spriteId) {
		player->sendCancelMessage(RETURNVALUE_NOTPOSSIBLE);
		return;
	}

	if (!item->isPushable() || item->hasAttribute(ITEM_ATTRIBUTE_UNIQUEID)) {
		player->sendCancelMessage(RETURNVALUE_NOTMOVEABLE);
		return;
	}

	const Position& playerPos = player->getPosition();
	const Position& mapFromPos = fromCylinder->getTile()->getPosition();
	if (playerPos.z != mapFromPos.z) {
		player->sendCancelMessage(playerPos.z > mapFromPos.z ? RETURNVALUE_FIRSTGOUPSTAIRS : RETURNVALUE_FIRSTGODOWNSTAIRS);
		return;
	}

	if (!Position::areInRange<1, 1>(playerPos, mapFromPos)) {
		//need to walk to the item first before using it
		std::list<Direction> listDir;
		if (player->getPathTo(item->getPosition(), listDir, 0, 1, true, true)) {
			g_dispatcher.addTask(createTask(std::bind(&Game::playerAutoWalk,
			                                this, player->getID(), listDir)));

			SchedulerTask* task = createSchedulerTask(400, std::bind(&Game::playerMoveItem, this,
			                      playerId, fromPos, spriteId, fromStackPos, toPos, count));
			player->setNextWalkActionTask(task);
		} else {
			player->sendCancelMessage(RETURNVALUE_THEREISNOWAY);
		}
		return;
	}

	const Tile* toCylinderTile = toCylinder->getTile();
	const Position& mapToPos = toCylinderTile->getPosition();

	//hangable item specific code
	if (item->isHangable() && toCylinderTile->hasFlag(TILESTATE_SUPPORTS_HANGABLE)) {
		//destination supports hangable objects so need to move there first
		bool vertical = toCylinderTile->hasProperty(CONST_PROP_ISVERTICAL);
		if (vertical) {
			if (playerPos.x + 1 == mapToPos.x) {
				player->sendCancelMessage(RETURNVALUE_NOTPOSSIBLE);
				return;
			}
		} else { // horizontal
			if (playerPos.y + 1 == mapToPos.y) {
				player->sendCancelMessage(RETURNVALUE_NOTPOSSIBLE);
				return;
			}
		}

		if (!Position::areInRange<1, 1, 0>(playerPos, mapToPos)) {
			Position walkPos = mapToPos;
			if (vertical) {
				walkPos.x++;
			} else {
				walkPos.y++;
			}

			Position itemPos = fromPos;
			uint8_t itemStackPos = fromStackPos;

			if (fromPos.x != 0xFFFF && Position::areInRange<1, 1>(mapFromPos, playerPos)
			        && !Position::areInRange<1, 1, 0>(mapFromPos, walkPos)) {
				//need to pickup the item first
				Item* moveItem = nullptr;

				ReturnValue ret = internalMoveItem(fromCylinder, player, INDEX_WHEREEVER, item, count, &moveItem);
				if (ret != RETURNVALUE_NOERROR) {
					player->sendCancelMessage(ret);
					return;
				}

				//changing the position since its now in the inventory of the player
				internalGetPosition(moveItem, itemPos, itemStackPos);
			}

			std::list<Direction> listDir;
			if (player->getPathTo(walkPos, listDir, 0, 0, true, true)) {
				g_dispatcher.addTask(createTask(std::bind(&Game::playerAutoWalk,
				                                this, player->getID(), listDir)));

				SchedulerTask* task = createSchedulerTask(400, std::bind(&Game::playerMoveItem, this,
				                      playerId, itemPos, spriteId, itemStackPos, toPos, count));
				player->setNextWalkActionTask(task);
			} else {
				player->sendCancelMessage(RETURNVALUE_THEREISNOWAY);
			}
			return;
		}
	}

	if ((Position::getDistanceX(playerPos, mapToPos) > item->getThrowRange()) ||
	        (Position::getDistanceY(playerPos, mapToPos) > item->getThrowRange()) ||
	        (Position::getDistanceZ(mapFromPos, mapToPos) * 4 > item->getThrowRange())) {
		player->sendCancelMessage(RETURNVALUE_DESTINATIONOUTOFREACH);
		return;
	}

	if (!canThrowObjectTo(mapFromPos, mapToPos)) {
		player->sendCancelMessage(RETURNVALUE_CANNOTTHROW);
		return;
	}

	if (!g_events->eventPlayerOnMoveItem(player, item, count, fromPos, toPos)) {
		return;
	}

	ReturnValue ret = internalMoveItem(fromCylinder, toCylinder, toIndex, item, count, nullptr, 0, player);
	if (ret != RETURNVALUE_NOERROR) {
		player->sendCancelMessage(ret);
	}
}

ReturnValue Game::internalMoveItem(Cylinder* fromCylinder, Cylinder* toCylinder, int32_t index,
                                   Item* item, uint32_t count, Item** _moveItem, uint32_t flags /*= 0*/, Creature* actor/* = nullptr*/, Item* tradeItem/* = nullptr*/)
{
	if (!toCylinder) {
		return RETURNVALUE_NOTPOSSIBLE;
	}

	Tile* fromTile = fromCylinder->getTile();
	if (fromTile) {
		auto it = browseFields.find(fromTile);
		if (it != browseFields.end() && it->second == fromCylinder) {
			fromCylinder = fromTile;
		}
	}

	Item* toItem = nullptr;

	Cylinder* subCylinder;
	int floorN = 0;

	while ((subCylinder = toCylinder->queryDestination(index, *item, &toItem, flags)) != toCylinder) {
		toCylinder = subCylinder;
		flags = 0;

		//to prevent infinite loop
		if (++floorN >= MAP_MAX_LAYERS) {
			break;
		}
	}

	//destination is the same as the source?
	if (item == toItem) {
		return RETURNVALUE_NOERROR;    //silently ignore move
	}

	//check if we can add this item
	ReturnValue ret = toCylinder->queryAdd(index, *item, count, flags, actor);
	if (ret == RETURNVALUE_NEEDEXCHANGE) {
		//check if we can add it to source cylinder
		ret = fromCylinder->queryAdd(fromCylinder->getThingIndex(item), *toItem, toItem->getItemCount(), 0);
		if (ret == RETURNVALUE_NOERROR) {
			//check how much we can move
			uint32_t maxExchangeQueryCount = 0;
			ReturnValue retExchangeMaxCount = fromCylinder->queryMaxCount(INDEX_WHEREEVER, *toItem, toItem->getItemCount(), maxExchangeQueryCount, 0);

			if (retExchangeMaxCount != RETURNVALUE_NOERROR && maxExchangeQueryCount == 0) {
				return retExchangeMaxCount;
			}

			if (toCylinder->queryRemove(*toItem, toItem->getItemCount(), flags) == RETURNVALUE_NOERROR) {
				int32_t oldToItemIndex = toCylinder->getThingIndex(toItem);
				toCylinder->removeThing(toItem, toItem->getItemCount());
				fromCylinder->addThing(toItem);

				if (oldToItemIndex != -1) {
					toCylinder->postRemoveNotification(toItem, fromCylinder, oldToItemIndex, true);
				}

				int32_t newToItemIndex = fromCylinder->getThingIndex(toItem);
				if (newToItemIndex != -1) {
					fromCylinder->postAddNotification(toItem, toCylinder, newToItemIndex);
				}

				ret = toCylinder->queryAdd(index, *item, count, flags);
				toItem = nullptr;
			}
		}
	}

	if (ret != RETURNVALUE_NOERROR) {
		return ret;
	}

	//check how much we can move
	uint32_t maxQueryCount = 0;
	ReturnValue retMaxCount = toCylinder->queryMaxCount(index, *item, count, maxQueryCount, flags);
	if (retMaxCount != RETURNVALUE_NOERROR && maxQueryCount == 0) {
		return retMaxCount;
	}

	uint32_t m;
	if (item->isStackable()) {
		m = std::min<uint32_t>(count, maxQueryCount);
	} else {
		m = maxQueryCount;
	}

	Item* moveItem = item;

	//check if we can remove this item
	ret = fromCylinder->queryRemove(*item, m, flags);
	if (ret != RETURNVALUE_NOERROR) {
		return ret;
	}

	if (tradeItem) {
		if (toCylinder->getItem() == tradeItem) {
			return RETURNVALUE_NOTENOUGHROOM;
		}

		Cylinder* tmpCylinder = toCylinder->getParent();
		while (tmpCylinder) {
			if (tmpCylinder->getItem() == tradeItem) {
				return RETURNVALUE_NOTENOUGHROOM;
			}

			tmpCylinder = tmpCylinder->getParent();
		}
	}

	//remove the item
	int32_t itemIndex = fromCylinder->getThingIndex(item);
	Item* updateItem = nullptr;
	fromCylinder->removeThing(item, m);
	bool isCompleteRemoval = item->isRemoved();

	//update item(s)
	if (item->isStackable()) {
		uint32_t n;

		if (item->equals(toItem)) {
			n = std::min<uint32_t>(100 - toItem->getItemCount(), m);
			toCylinder->updateThing(toItem, toItem->getID(), toItem->getItemCount() + n);
			updateItem = toItem;
		} else {
			n = 0;
		}

		int32_t newCount = m - n;
		if (newCount > 0) {
			moveItem = item->clone();
			moveItem->setItemCount(newCount);
		} else {
			moveItem = nullptr;
		}

		if (item->isRemoved()) {
			ReleaseItem(item);
		}
	}

	//add item
	if (moveItem /*m - n > 0*/) {
		toCylinder->addThing(index, moveItem);
	}

	if (itemIndex != -1) {
		fromCylinder->postRemoveNotification(item, toCylinder, itemIndex, isCompleteRemoval);
	}

	if (moveItem) {
		int32_t moveItemIndex = toCylinder->getThingIndex(moveItem);
		if (moveItemIndex != -1) {
			toCylinder->postAddNotification(moveItem, fromCylinder, moveItemIndex);
		}
	}

	if (updateItem) {
		int32_t updateItemIndex = toCylinder->getThingIndex(updateItem);
		if (updateItemIndex != -1) {
			toCylinder->postAddNotification(updateItem, fromCylinder, updateItemIndex);
		}
	}

	if (_moveItem) {
		if (moveItem) {
			*_moveItem = moveItem;
		} else {
			*_moveItem = item;
		}
	}

	//we could not move all, inform the player
	if (item->isStackable() && maxQueryCount < count) {
		return retMaxCount;
	}

	return ret;
}

ReturnValue Game::internalAddItem(Cylinder* toCylinder, Item* item, int32_t index /*= INDEX_WHEREEVER*/,
                                  uint32_t flags/* = 0*/, bool test/* = false*/)
{
	uint32_t remainderCount = 0;
	return internalAddItem(toCylinder, item, index, flags, test, remainderCount);
}

ReturnValue Game::internalAddItem(Cylinder* toCylinder, Item* item, int32_t index,
                                  uint32_t flags, bool test, uint32_t& remainderCount)
{
	remainderCount = 0;

	if (toCylinder == nullptr || item == nullptr) {
		return RETURNVALUE_NOTPOSSIBLE;
	}

	Cylinder* destCylinder = toCylinder;
	Item* toItem = nullptr;
	toCylinder = toCylinder->queryDestination(index, *item, &toItem, flags);

	//check if we can add this item
	ReturnValue ret = toCylinder->queryAdd(index, *item, item->getItemCount(), flags);
	if (ret != RETURNVALUE_NOERROR) {
		return ret;
	}

	/*
	Check if we can move add the whole amount, we do this by checking against the original cylinder,
	since the queryDestination can return a cylinder that might only hold a part of the full amount.
	*/
	uint32_t maxQueryCount = 0;
	ret = destCylinder->queryMaxCount(INDEX_WHEREEVER, *item, item->getItemCount(), maxQueryCount, flags);

	if (ret != RETURNVALUE_NOERROR) {
		return ret;
	}

	if (test) {
		return RETURNVALUE_NOERROR;
	}

	if (item->isStackable() && item->equals(toItem)) {
		uint32_t m = std::min<uint32_t>(item->getItemCount(), maxQueryCount);
		uint32_t n = std::min<uint32_t>(100 - toItem->getItemCount(), m);

		toCylinder->updateThing(toItem, toItem->getID(), toItem->getItemCount() + n);

		int32_t count = m - n;
		if (count > 0) {
			if (item->getItemCount() != count) {
				Item* remainderItem = item->clone();
				remainderItem->setItemCount(count);
				if (internalAddItem(destCylinder, remainderItem, INDEX_WHEREEVER, flags, false) != RETURNVALUE_NOERROR) {
					ReleaseItem(remainderItem);
					remainderCount = count;
				}
			} else {
				toCylinder->addThing(index, item);

				int32_t itemIndex = toCylinder->getThingIndex(item);
				if (itemIndex != -1) {
					toCylinder->postAddNotification(item, nullptr, itemIndex);
				}
			}
		} else {
			//fully merged with toItem, item will be destroyed
			item->onRemoved();
			ReleaseItem(item);

			int32_t itemIndex = toCylinder->getThingIndex(toItem);
			if (itemIndex != -1) {
				toCylinder->postAddNotification(toItem, nullptr, itemIndex);
			}
		}
	} else {
		toCylinder->addThing(index, item);

		int32_t itemIndex = toCylinder->getThingIndex(item);
		if (itemIndex != -1) {
			toCylinder->postAddNotification(item, nullptr, itemIndex);
		}
	}

	return RETURNVALUE_NOERROR;
}

ReturnValue Game::internalRemoveItem(Item* item, int32_t count /*= -1*/, bool test /*= false*/, uint32_t flags /*= 0*/)
{
	Cylinder* cylinder = item->getParent();
	if (cylinder == nullptr) {
		return RETURNVALUE_NOTPOSSIBLE;
	}

	Tile* fromTile = cylinder->getTile();
	if (fromTile) {
		auto it = browseFields.find(fromTile);
		if (it != browseFields.end() && it->second == cylinder) {
			cylinder = fromTile;
		}
	}

	if (count == -1) {
		count = item->getItemCount();
	}

	//check if we can remove this item
	ReturnValue ret = cylinder->queryRemove(*item, count, flags | FLAG_IGNORENOTMOVEABLE);
	if (ret != RETURNVALUE_NOERROR) {
		return ret;
	}

	if (!item->canRemove()) {
		return RETURNVALUE_NOTPOSSIBLE;
	}

	if (!test) {
		int32_t index = cylinder->getThingIndex(item);

		//remove the item
		cylinder->removeThing(item, count);
		bool isCompleteRemoval = false;

		if (item->isRemoved()) {
			isCompleteRemoval = true;
			ReleaseItem(item);
		}

		cylinder->postRemoveNotification(item, nullptr, index, isCompleteRemoval);
	}

	item->onRemoved();
	return RETURNVALUE_NOERROR;
}

ReturnValue Game::internalPlayerAddItem(Player* player, Item* item, bool dropOnMap /*= true*/, slots_t slot /*= CONST_SLOT_WHEREEVER*/)
{
	uint32_t remainderCount = 0;
	ReturnValue ret = internalAddItem(player, item, static_cast<int32_t>(slot), 0, false, remainderCount);
	if (remainderCount > 0) {
		Item* remainderItem = Item::CreateItem(item->getID(), remainderCount);
		ReturnValue remaindRet = internalAddItem(player->getTile(), remainderItem, INDEX_WHEREEVER, FLAG_NOLIMIT);
		if (remaindRet != RETURNVALUE_NOERROR) {
			ReleaseItem(remainderItem);
		}
	}

	if (ret != RETURNVALUE_NOERROR && dropOnMap) {
		ret = internalAddItem(player->getTile(), item, INDEX_WHEREEVER, FLAG_NOLIMIT);
	}

	return ret;
}

Item* Game::findItemOfType(Cylinder* cylinder, uint16_t itemId,
                           bool depthSearch /*= true*/, int32_t subType /*= -1*/) const
{
	if (cylinder == nullptr) {
		return nullptr;
	}

	std::vector<Container*> containers;
	for (int32_t i = cylinder->getFirstIndex(), j = cylinder->getLastIndex(); i < j; ++i) {
		Thing* thing = cylinder->getThing(i);
		if (!thing) {
			continue;
		}

		Item* item = thing->getItem();
		if (!item) {
			continue;
		}

		if (item->getID() == itemId && (subType == -1 || subType == item->getSubType())) {
			return item;
		}

		if (depthSearch) {
			Container* container = item->getContainer();
			if (container) {
				containers.push_back(container);
			}
		}
	}

	size_t i = 0;
	while (i < containers.size()) {
		Container* container = containers[i++];
		for (Item* item : container->getItemList()) {
			if (item->getID() == itemId && (subType == -1 || subType == item->getSubType())) {
				return item;
			}

			Container* tmpContainer = item->getContainer();
			if (tmpContainer) {
				containers.push_back(tmpContainer);
			}
		}
	}
	return nullptr;
}

bool Game::removeMoney(Cylinder* cylinder, uint64_t money, uint32_t flags /*= 0*/)
{
	if (cylinder == nullptr) {
		return false;
	}

	if (money <= 0) {
		return true;
	}

	std::vector<Container*> containers;

	typedef std::multimap<uint64_t, Item*, std::less<uint64_t>> MoneyMap;
	typedef MoneyMap::value_type moneymap_pair;
	MoneyMap moneyMap;
	uint64_t moneyCount = 0;

	for (int32_t i = cylinder->getFirstIndex(), j = cylinder->getLastIndex(); i < j; ++i) {
		Thing* thing = cylinder->getThing(i);
		if (!thing) {
			continue;
		}

		Item* item = thing->getItem();
		if (!item) {
			continue;
		}

		Container* container = item->getContainer();
		if (container) {
			containers.push_back(container);
		} else if (item->getWorth() != 0) {
			moneyCount += item->getWorth();
			moneyMap.insert(moneymap_pair(item->getWorth(), item));
		}
	}

	size_t i = 0;
	while (i < containers.size()) {
		Container* container = containers[i++];
		for (Item* item : container->getItemList()) {
			Container* tmpContainer = item->getContainer();
			if (tmpContainer) {
				containers.push_back(tmpContainer);
			} else if (item->getWorth() != 0) {
				moneyCount += item->getWorth();
				moneyMap.insert(moneymap_pair(item->getWorth(), item));
			}
		}
	}

	/*not enough money*/
	if (moneyCount < money) {
		return false;
	}

	for (MoneyMap::const_iterator mit = moneyMap.begin(), mend = moneyMap.end(); mit != mend && money > 0; ++mit) {
		Item* item = mit->second;
		internalRemoveItem(item);

		if (mit->first > money) {
			/* Remove a monetary value from an item*/
			uint64_t remaind = item->getWorth() - money;
			addMoney(cylinder, remaind, flags);
			money = 0;
		} else {
			money -= mit->first;
		}
	}

	return money == 0;
}

void Game::addMoney(Cylinder* cylinder, uint64_t money, uint32_t flags /*= 0*/)
{
	uint32_t crys = money / 10000;
	money -= crys * 10000;
	while (crys > 0) {
		Item* remaindItem = Item::CreateItem(ITEM_CRYSTAL_COIN, std::min<int32_t>(100, crys));

		ReturnValue ret = internalAddItem(cylinder, remaindItem, INDEX_WHEREEVER, flags);
		if (ret != RETURNVALUE_NOERROR) {
			internalAddItem(cylinder->getTile(), remaindItem, INDEX_WHEREEVER, FLAG_NOLIMIT);
		}

		crys -= std::min<int32_t>(100, crys);
	}

	uint16_t plat = money / 100;
	if (plat != 0) {
		Item* remaindItem = Item::CreateItem(ITEM_PLATINUM_COIN, plat);

		ReturnValue ret = internalAddItem(cylinder, remaindItem, INDEX_WHEREEVER, flags);
		if (ret != RETURNVALUE_NOERROR) {
			internalAddItem(cylinder->getTile(), remaindItem, INDEX_WHEREEVER, FLAG_NOLIMIT);
		}

		money -= plat * 100;
	}

	if (money != 0) {
		Item* remaindItem = Item::CreateItem(ITEM_GOLD_COIN, money);

		ReturnValue ret = internalAddItem(cylinder, remaindItem, INDEX_WHEREEVER, flags);
		if (ret != RETURNVALUE_NOERROR) {
			internalAddItem(cylinder->getTile(), remaindItem, INDEX_WHEREEVER, FLAG_NOLIMIT);
		}
	}
}

Item* Game::transformItem(Item* item, uint16_t newId, int32_t newCount /*= -1*/)
{
	if (item->getID() == newId && (newCount == -1 || (newCount == item->getSubType() && newCount != 0))) { //chargeless item placed on map = infinite
		return item;
	}

	Cylinder* cylinder = item->getParent();
	if (cylinder == nullptr) {
		return nullptr;
	}

	Tile* fromTile = cylinder->getTile();
	if (fromTile) {
		auto it = browseFields.find(fromTile);
		if (it != browseFields.end() && it->second == cylinder) {
			cylinder = fromTile;
		}
	}

	int32_t itemIndex = cylinder->getThingIndex(item);
	if (itemIndex == -1) {
		return item;
	}

	if (!item->canTransform()) {
		return item;
	}

	const ItemType& newType = Item::items[newId];
	if (newType.id == 0) {
		return item;
	}

	const ItemType& curType = Item::items[item->getID()];
	if (curType.alwaysOnTop != newType.alwaysOnTop) {
		//This only occurs when you transform items on tiles from a downItem to a topItem (or vice versa)
		//Remove the old, and add the new
		ReturnValue ret = internalRemoveItem(item);
		if (ret != RETURNVALUE_NOERROR) {
			return item;
		}

		Item* newItem;
		if (newCount == -1) {
			newItem = Item::CreateItem(newId);
		} else {
			newItem = Item::CreateItem(newId, newCount);
		}

		if (!newItem) {
			return nullptr;
		}

		newItem->moveAttributes(item);

		ret = internalAddItem(cylinder, newItem, INDEX_WHEREEVER, FLAG_NOLIMIT);
		if (ret != RETURNVALUE_NOERROR) {
			delete newItem;
			return nullptr;
		}

		return newItem;
	}

	if (curType.type == newType.type) {
		//Both items has the same type so we can safely change id/subtype
		if (newCount == 0 && (item->isStackable() || item->hasAttribute(ITEM_ATTRIBUTE_CHARGES))) {
			if (item->isStackable()) {
				internalRemoveItem(item);
				return nullptr;
			} else {
				int32_t newItemId = newId;

				if (curType.id == newType.id) {
					newItemId = curType.decayTo;
				}

				if (newItemId == -1) {
					internalRemoveItem(item);
					return nullptr;
				} else if (newItemId != newId) {
					//Replacing the the old item with the new while maintaining the old position
					Item* newItem = Item::CreateItem(newItemId, 1);
					if (newItem == nullptr) {
						return nullptr;
					}

					cylinder->replaceThing(itemIndex, newItem);
					cylinder->postAddNotification(newItem, cylinder, itemIndex);

					item->setParent(nullptr);
					cylinder->postRemoveNotification(item, cylinder, itemIndex, true);
					ReleaseItem(item);
					return newItem;
				} else {
					return transformItem(item, newItemId);
				}
			}
		} else {
			cylinder->postRemoveNotification(item, cylinder, itemIndex, false);
			uint16_t itemId = item->getID();
			int32_t count = item->getSubType();

			if (curType.id != newType.id) {
				if (newType.group != curType.group) {
					item->setDefaultSubtype();
				}

				itemId = newId;
			}

			if (newCount != -1 && newType.hasSubType()) {
				count = newCount;
			}

			cylinder->updateThing(item, itemId, count);
			cylinder->postAddNotification(item, cylinder, itemIndex);
			return item;
		}
	}

	//Replacing the the old item with the new while maintaining the old position
	Item* newItem;
	if (newCount == -1) {
		newItem = Item::CreateItem(newId);
	} else {
		newItem = Item::CreateItem(newId, newCount);
	}

	if (newItem == nullptr) {
		return nullptr;
	}

	cylinder->replaceThing(itemIndex, newItem);
	cylinder->postAddNotification(newItem, cylinder, itemIndex);

	item->setParent(nullptr);
	cylinder->postRemoveNotification(item, cylinder, itemIndex, true);
	ReleaseItem(item);

	return newItem;
}

ReturnValue Game::internalTeleport(Thing* thing, const Position& newPos, bool pushMove/* = true*/, uint32_t flags /*= 0*/)
{
	if (newPos == thing->getPosition()) {
		return RETURNVALUE_NOERROR;
	} else if (thing->isRemoved()) {
		return RETURNVALUE_NOTPOSSIBLE;
	}

	Tile* toTile = map.getTile(newPos);
	if (toTile) {
		if (Creature* creature = thing->getCreature()) {
			ReturnValue ret = toTile->queryAdd(0, *creature, 1, FLAG_NOLIMIT);
			if (ret != RETURNVALUE_NOERROR) {
				return ret;
			}

			map.moveCreature(*creature, *toTile, !pushMove);
			return RETURNVALUE_NOERROR;
		} else if (Item* item = thing->getItem()) {
			return internalMoveItem(item->getParent(), toTile, INDEX_WHEREEVER, item, item->getItemCount(), nullptr, flags);
		}
	}
	return RETURNVALUE_NOTPOSSIBLE;
}

//Implementation of player invoked events
void Game::playerMove(uint32_t playerId, Direction direction)
{
	Player* player = getPlayerByID(playerId);
	if (!player) {
		return;
	}

	player->resetIdleTime();
	player->setNextWalkActionTask(nullptr);

	player->startAutoWalk(std::list<Direction> { direction });
}

bool Game::playerBroadcastMessage(Player* player, const std::string& text) const
{
	if (!player->hasFlag(PlayerFlag_CanBroadcast)) {
		return false;
	}

	std::cout << "> " << player->getName() << " broadcasted: \"" << text << "\"." << std::endl;

	for (const auto& it : players) {
		it.second->sendPrivateMessage(player, TALKTYPE_BROADCAST, text);
	}

	return true;
}

void Game::playerCreatePrivateChannel(uint32_t playerId)
{
	Player* player = getPlayerByID(playerId);
	if (!player || !player->isPremium()) {
		return;
	}

	ChatChannel* channel = g_chat->createChannel(*player, CHANNEL_PRIVATE);
	if (!channel || !channel->addUser(*player)) {
		return;
	}

	player->sendCreatePrivateChannel(channel->getId(), channel->getName());
}

void Game::playerChannelInvite(uint32_t playerId, const std::string& name)
{
	Player* player = getPlayerByID(playerId);
	if (!player) {
		return;
	}

	PrivateChatChannel* channel = g_chat->getPrivateChannel(*player);
	if (!channel) {
		return;
	}

	Player* invitePlayer = getPlayerByName(name);
	if (!invitePlayer) {
		return;
	}

	if (player == invitePlayer) {
		return;
	}

	channel->invitePlayer(*player, *invitePlayer);
}

void Game::playerChannelExclude(uint32_t playerId, const std::string& name)
{
	Player* player = getPlayerByID(playerId);
	if (!player) {
		return;
	}

	PrivateChatChannel* channel = g_chat->getPrivateChannel(*player);
	if (!channel) {
		return;
	}

	Player* excludePlayer = getPlayerByName(name);
	if (!excludePlayer) {
		return;
	}

	if (player == excludePlayer) {
		return;
	}

	channel->excludePlayer(*player, *excludePlayer);
}

void Game::playerRequestChannels(uint32_t playerId)
{
	Player* player = getPlayerByID(playerId);
	if (!player) {
		return;
	}

	player->sendChannelsDialog();
}

void Game::playerOpenChannel(uint32_t playerId, uint16_t channelId)
{
	Player* player = getPlayerByID(playerId);
	if (!player) {
		return;
	}

	ChatChannel* channel = g_chat->addUserToChannel(*player, channelId);
	if (!channel) {
		return;
	}

	const InvitedMap* invitedUsers = channel->getInvitedUsersPtr();
	const UsersMap* users;
	if (!channel->isPublicChannel()) {
		users = &channel->getUsers();
	} else {
		users = nullptr;
	}

	player->sendChannel(channel->getId(), channel->getName(), users, invitedUsers);
}

void Game::playerCloseChannel(uint32_t playerId, uint16_t channelId)
{
	Player* player = getPlayerByID(playerId);
	if (!player) {
		return;
	}

	g_chat->removeUserFromChannel(*player, channelId);
}

void Game::playerOpenPrivateChannel(uint32_t playerId, std::string& receiver)
{
	Player* player = getPlayerByID(playerId);
	if (!player) {
		return;
	}

	if (!IOLoginData::formatPlayerName(receiver)) {
		player->sendCancel("A player with this name does not exist.");
		return;
	}

	player->sendOpenPrivateChannel(receiver);
}

void Game::playerCloseNpcChannel(uint32_t playerId)
{
	Player* player = getPlayerByID(playerId);
	if (!player) {
		return;
	}

	SpectatorVec list;
	getSpectators(list, player->getPosition());
	for (Creature* spectator : list) {
		if (Npc* npc = spectator->getNpc()) {
			npc->onPlayerCloseChannel(player);
		}
	}
}

void Game::playerReceivePing(uint32_t playerId)
{
	Player* player = getPlayerByID(playerId);
	if (!player) {
		return;
	}

	player->receivePing();
}

void Game::playerReceivePingBack(uint32_t playerId)
{
	Player* player = getPlayerByID(playerId);
	if (!player) {
		return;
	}

	player->sendPingBack();
}

void Game::playerAutoWalk(uint32_t playerId, const std::list<Direction>& listDir)
{
	Player* player = getPlayerByID(playerId);
	if (!player) {
		return;
	}

	player->resetIdleTime();
	player->setNextWalkTask(nullptr);
	player->startAutoWalk(listDir);
}

void Game::playerStopAutoWalk(uint32_t playerId)
{
	Player* player = getPlayerByID(playerId);
	if (!player) {
		return;
	}

	player->stopWalk();
}

void Game::playerUseItemEx(uint32_t playerId, const Position& fromPos, uint8_t fromStackPos, uint16_t fromSpriteId,
                           const Position& toPos, uint8_t toStackPos, uint16_t toSpriteId, bool isHotkey)
{
	Player* player = getPlayerByID(playerId);
	if (!player) {
		return;
	}

	if (isHotkey && !g_config.getBoolean(ConfigManager::AIMBOT_HOTKEY_ENABLED)) {
		return;
	}

	Thing* thing = internalGetThing(player, fromPos, fromStackPos, fromSpriteId, STACKPOS_USEITEM);
	if (!thing) {
		player->sendCancelMessage(RETURNVALUE_NOTPOSSIBLE);
		return;
	}

	Item* item = thing->getItem();
	if (!item || !item->isUseable() || item->getClientID() != fromSpriteId) {
		player->sendCancelMessage(RETURNVALUE_CANNOTUSETHISOBJECT);
		return;
	}

	Position walkToPos = fromPos;
	ReturnValue ret = g_actions->canUse(player, fromPos);
	if (ret == RETURNVALUE_NOERROR) {
		ret = g_actions->canUse(player, toPos, item);
		if (ret == RETURNVALUE_TOOFARAWAY) {
			walkToPos = toPos;
		}
	}

	if (ret != RETURNVALUE_NOERROR) {
		if (ret == RETURNVALUE_TOOFARAWAY) {
			Position itemPos = fromPos;
			uint8_t itemStackPos = fromStackPos;

			if (fromPos.x != 0xFFFF && toPos.x != 0xFFFF && Position::areInRange<1, 1, 0>(fromPos, player->getPosition()) &&
			        !Position::areInRange<1, 1, 0>(fromPos, toPos)) {
				Item* moveItem = nullptr;

				ret = internalMoveItem(item->getParent(), player, INDEX_WHEREEVER, item, item->getItemCount(), &moveItem);
				if (ret != RETURNVALUE_NOERROR) {
					player->sendCancelMessage(ret);
					return;
				}

				//changing the position since its now in the inventory of the player
				internalGetPosition(moveItem, itemPos, itemStackPos);
			}

			std::list<Direction> listDir;
			if (player->getPathTo(walkToPos, listDir, 0, 1, true, true)) {
				g_dispatcher.addTask(createTask(std::bind(&Game::playerAutoWalk, this, player->getID(), listDir)));

				SchedulerTask* task = createSchedulerTask(400, std::bind(&Game::playerUseItemEx, this,
				                      playerId, itemPos, itemStackPos, fromSpriteId, toPos, toStackPos, toSpriteId, isHotkey));
				player->setNextWalkActionTask(task);
			} else {
				player->sendCancelMessage(RETURNVALUE_THEREISNOWAY);
			}
			return;
		}

		player->sendCancelMessage(ret);
		return;
	}

	if (!player->canDoAction()) {
		uint32_t delay = player->getNextActionTime();
		SchedulerTask* task = createSchedulerTask(delay, std::bind(&Game::playerUseItemEx, this,
		                      playerId, fromPos, fromStackPos, fromSpriteId, toPos, toStackPos, toSpriteId, isHotkey));
		player->setNextActionTask(task);
		return;
	}

	player->resetIdleTime();
	player->setNextActionTask(nullptr);

	g_actions->useItemEx(player, fromPos, toPos, toStackPos, item, isHotkey);
}

void Game::playerUseItem(uint32_t playerId, const Position& pos, uint8_t stackPos,
                         uint8_t index, uint16_t spriteId, bool isHotkey)
{
	Player* player = getPlayerByID(playerId);
	if (!player) {
		return;
	}

	if (isHotkey && !g_config.getBoolean(ConfigManager::AIMBOT_HOTKEY_ENABLED)) {
		return;
	}

	Thing* thing = internalGetThing(player, pos, stackPos, spriteId, STACKPOS_USEITEM);
	if (!thing) {
		player->sendCancelMessage(RETURNVALUE_NOTPOSSIBLE);
		return;
	}

	Item* item = thing->getItem();
	if (!item || item->isUseable() || item->getClientID() != spriteId) {
		player->sendCancelMessage(RETURNVALUE_CANNOTUSETHISOBJECT);
		return;
	}

	ReturnValue ret = g_actions->canUse(player, pos);
	if (ret != RETURNVALUE_NOERROR) {
		if (ret == RETURNVALUE_TOOFARAWAY) {
			std::list<Direction> listDir;
			if (player->getPathTo(pos, listDir, 0, 1, true, true)) {
				g_dispatcher.addTask(createTask(std::bind(&Game::playerAutoWalk,
				                                this, player->getID(), listDir)));

				SchedulerTask* task = createSchedulerTask(400, std::bind(&Game::playerUseItem, this,
				                      playerId, pos, stackPos, index, spriteId, isHotkey));
				player->setNextWalkActionTask(task);
				return;
			}

			ret = RETURNVALUE_THEREISNOWAY;
		}

		player->sendCancelMessage(ret);
		return;
	}

	if (!player->canDoAction()) {
		uint32_t delay = player->getNextActionTime();
		SchedulerTask* task = createSchedulerTask(delay, std::bind(&Game::playerUseItem, this,
		                      playerId, pos, stackPos, index, spriteId, isHotkey));
		player->setNextActionTask(task);
		return;
	}

	player->resetIdleTime();
	player->setNextActionTask(nullptr);

	g_actions->useItem(player, pos, index, item, isHotkey);
}

void Game::playerUseWithCreature(uint32_t playerId, const Position& fromPos, uint8_t fromStackPos, uint32_t creatureId, uint16_t spriteId, bool isHotkey)
{
	Player* player = getPlayerByID(playerId);
	if (!player) {
		return;
	}

	Creature* creature = getCreatureByID(creatureId);
	if (!creature) {
		return;
	}

	if (!Position::areInRange<7, 5, 0>(creature->getPosition(), player->getPosition())) {
		return;
	}

	if (!g_config.getBoolean(ConfigManager::AIMBOT_HOTKEY_ENABLED)) {
		if (creature->getPlayer() || isHotkey) {
			player->sendCancelMessage(RETURNVALUE_DIRECTPLAYERSHOOT);
			return;
		}
	}

	Thing* thing = internalGetThing(player, fromPos, fromStackPos, spriteId, STACKPOS_USEITEM);
	if (!thing) {
		player->sendCancelMessage(RETURNVALUE_NOTPOSSIBLE);
		return;
	}

	Item* item = thing->getItem();
	if (!item || !item->isUseable() || item->getClientID() != spriteId) {
		player->sendCancelMessage(RETURNVALUE_CANNOTUSETHISOBJECT);
		return;
	}

	Position toPos = creature->getPosition();
	Position walkToPos = fromPos;
	ReturnValue ret = g_actions->canUse(player, fromPos);
	if (ret == RETURNVALUE_NOERROR) {
		ret = g_actions->canUse(player, toPos, item);
		if (ret == RETURNVALUE_TOOFARAWAY) {
			walkToPos = toPos;
		}
	}

	if (ret != RETURNVALUE_NOERROR) {
		if (ret == RETURNVALUE_TOOFARAWAY) {
			Position itemPos = fromPos;
			uint8_t itemStackPos = fromStackPos;

			if (fromPos.x != 0xFFFF && Position::areInRange<1, 1, 0>(fromPos, player->getPosition()) && !Position::areInRange<1, 1, 0>(fromPos, toPos)) {
				Item* moveItem = nullptr;
				ret = internalMoveItem(item->getParent(), player, INDEX_WHEREEVER, item, item->getItemCount(), &moveItem);
				if (ret != RETURNVALUE_NOERROR) {
					player->sendCancelMessage(ret);
					return;
				}

				//changing the position since its now in the inventory of the player
				internalGetPosition(moveItem, itemPos, itemStackPos);
			}

			std::list<Direction> listDir;
			if (player->getPathTo(walkToPos, listDir, 0, 1, true, true)) {
				g_dispatcher.addTask(createTask(std::bind(&Game::playerAutoWalk,
				                                this, player->getID(), listDir)));

				SchedulerTask* task = createSchedulerTask(400, std::bind(&Game::playerUseWithCreature, this,
				                      playerId, itemPos, itemStackPos, creatureId, spriteId, isHotkey));
				player->setNextWalkActionTask(task);
			} else {
				player->sendCancelMessage(RETURNVALUE_THEREISNOWAY);
			}
			return;
		}

		player->sendCancelMessage(ret);
		return;
	}

	if (!player->canDoAction()) {
		uint32_t delay = player->getNextActionTime();
		SchedulerTask* task = createSchedulerTask(delay, std::bind(&Game::playerUseWithCreature, this,
		                      playerId, fromPos, fromStackPos, creatureId, spriteId, isHotkey));
		player->setNextActionTask(task);
		return;
	}

	player->resetIdleTime();
	player->setNextActionTask(nullptr);

	g_actions->useItemEx(player, fromPos, creature->getPosition(), creature->getParent()->getThingIndex(creature), item, isHotkey, creatureId);
}

void Game::playerCloseContainer(uint32_t playerId, uint8_t cid)
{
	Player* player = getPlayerByID(playerId);
	if (!player) {
		return;
	}

	player->closeContainer(cid);
	player->sendCloseContainer(cid);
}

void Game::playerMoveUpContainer(uint32_t playerId, uint8_t cid)
{
	Player* player = getPlayerByID(playerId);
	if (!player) {
		return;
	}

	Container* container = player->getContainerByID(cid);
	if (!container) {
		return;
	}

	Container* parentContainer = dynamic_cast<Container*>(container->getRealParent());
	if (!parentContainer) {
		Tile* tile = container->getTile();
		if (!tile) {
			return;
		}

		auto it = browseFields.find(tile);
		if (it == browseFields.end()) {
			parentContainer = new Container(tile);
			parentContainer->useThing2();
			browseFields[tile] = parentContainer;
			g_scheduler.addEvent(createSchedulerTask(30000, std::bind(&Game::decreaseBrowseFieldRef, this, tile->getPosition())));
		} else {
			parentContainer = it->second;
		}
	}

	player->addContainer(cid, parentContainer);
	player->sendContainer(cid, parentContainer, parentContainer->hasParent(), player->getContainerIndex(cid));
}

void Game::playerUpdateContainer(uint32_t playerId, uint8_t cid)
{
	Player* player = getPlayerByID(playerId);
	if (!player) {
		return;
	}

	Container* container = player->getContainerByID(cid);
	if (!container) {
		return;
	}

	player->sendContainer(cid, container, container->hasParent(), player->getContainerIndex(cid));
}

void Game::playerRotateItem(uint32_t playerId, const Position& pos, uint8_t stackPos, const uint16_t spriteId)
{
	Player* player = getPlayerByID(playerId);
	if (!player) {
		return;
	}

	Thing* thing = internalGetThing(player, pos, stackPos);
	if (!thing) {
		return;
	}

	Item* item = thing->getItem();
	if (!item || item->getClientID() != spriteId || !item->isRoteable() || item->hasAttribute(ITEM_ATTRIBUTE_UNIQUEID)) {
		player->sendCancelMessage(RETURNVALUE_NOTPOSSIBLE);
		return;
	}

	if (pos.x != 0xFFFF && !Position::areInRange<1, 1, 0>(pos, player->getPosition())) {
		std::list<Direction> listDir;
		if (player->getPathTo(pos, listDir, 0, 1, true, true)) {
			g_dispatcher.addTask(createTask(std::bind(&Game::playerAutoWalk,
			                                this, player->getID(), listDir)));

			SchedulerTask* task = createSchedulerTask(400, std::bind(&Game::playerRotateItem, this,
			                      playerId, pos, stackPos, spriteId));
			player->setNextWalkActionTask(task);
		} else {
			player->sendCancelMessage(RETURNVALUE_THEREISNOWAY);
		}
		return;
	}

	uint16_t newId = Item::items[item->getID()].rotateTo;
	if (newId != 0) {
		transformItem(item, newId);
	}
}

void Game::playerWriteItem(uint32_t playerId, uint32_t windowTextId, const std::string& text)
{
	Player* player = getPlayerByID(playerId);
	if (!player) {
		return;
	}

	uint16_t maxTextLength = 0;
	uint32_t internalWindowTextId = 0;

	Item* writeItem = player->getWriteItem(internalWindowTextId, maxTextLength);
	if (text.length() > maxTextLength || windowTextId != internalWindowTextId) {
		return;
	}

	if (!writeItem || writeItem->isRemoved()) {
		player->sendCancelMessage(RETURNVALUE_NOTPOSSIBLE);
		return;
	}

	Cylinder* topParent = writeItem->getTopParent();

	Player* owner = dynamic_cast<Player*>(topParent);
	if (owner && owner != player) {
		player->sendCancelMessage(RETURNVALUE_NOTPOSSIBLE);
		return;
	}

	if (!Position::areInRange<1, 1, 0>(writeItem->getPosition(), player->getPosition())) {
		player->sendCancelMessage(RETURNVALUE_NOTPOSSIBLE);
		return;
	}

	for (auto creatureEvent : player->getCreatureEvents(CREATURE_EVENT_TEXTEDIT)) {
		if (!creatureEvent->executeTextEdit(player, writeItem, text)) {
			player->setWriteItem(nullptr);
			return;
		}
	}

	if (!text.empty()) {
		if (writeItem->getText() != text) {
			writeItem->setText(text);
			writeItem->setWriter(player->getName());
			writeItem->setDate(time(nullptr));
		}
	} else {
		writeItem->resetText();
		writeItem->resetWriter();
		writeItem->resetDate();
	}

	uint16_t newId = Item::items[writeItem->getID()].writeOnceItemId;
	if (newId != 0) {
		transformItem(writeItem, newId);
	}

	player->setWriteItem(nullptr);
}

void Game::playerBrowseField(uint32_t playerId, const Position& pos)
{
	Player* player = getPlayerByID(playerId);
	if (!player) {
		return;
	}

	const Position& playerPos = player->getPosition();
	if (playerPos.z != pos.z) {
		player->sendCancelMessage(playerPos.z > pos.z ? RETURNVALUE_FIRSTGOUPSTAIRS : RETURNVALUE_FIRSTGODOWNSTAIRS);
		return;
	}

	if (!Position::areInRange<1, 1>(playerPos, pos)) {
		std::list<Direction> listDir;
		if (player->getPathTo(pos, listDir, 0, 1, true, true)) {
			g_dispatcher.addTask(createTask(std::bind(&Game::playerAutoWalk,
			                                this, player->getID(), listDir)));
			SchedulerTask* task = createSchedulerTask(400, std::bind(
			                          &Game::playerBrowseField, this, playerId, pos
			                      ));
			player->setNextWalkActionTask(task);
		} else {
			player->sendCancelMessage(RETURNVALUE_THEREISNOWAY);
		}
		return;
	}

	Tile* tile = map.getTile(pos);
	if (!tile) {
		return;
	}

	if (!g_events->eventPlayerOnBrowseField(player, pos)) {
		return;
	}

	Container* container;

	auto it = browseFields.find(tile);
	if (it == browseFields.end()) {
		container = new Container(tile);
		container->useThing2();
		browseFields[tile] = container;
		g_scheduler.addEvent(createSchedulerTask(30000, std::bind(&Game::decreaseBrowseFieldRef, this, tile->getPosition())));
	} else {
		container = it->second;
	}

	uint8_t dummyContainerId = 0xF - ((pos.x % 3) * 3 + (pos.y % 3));
	Container* openContainer = player->getContainerByID(dummyContainerId);
	if (openContainer) {
		player->onCloseContainer(openContainer);
		player->closeContainer(dummyContainerId);
	} else {
		player->addContainer(dummyContainerId, container);
		player->sendContainer(dummyContainerId, container, false, 0);
	}
}

void Game::playerSeekInContainer(uint32_t playerId, uint8_t containerId, uint16_t index)
{
	Player* player = getPlayerByID(playerId);
	if (!player) {
		return;
	}

	Container* container = player->getContainerByID(containerId);
	if (!container || !container->hasPagination()) {
		return;
	}

	if ((index % container->capacity()) != 0 || index >= container->size()) {
		return;
	}

	player->setContainerIndex(containerId, index);
	player->sendContainer(containerId, container, false, index);
}

void Game::playerUpdateHouseWindow(uint32_t playerId, uint8_t listId, uint32_t windowTextId, const std::string& text)
{
	Player* player = getPlayerByID(playerId);
	if (!player) {
		return;
	}

	uint32_t internalWindowTextId;
	uint32_t internalListId;

	House* house = player->getEditHouse(internalWindowTextId, internalListId);
	if (house && internalWindowTextId == windowTextId && listId == 0) {
		house->setAccessList(internalListId, text);
		player->setEditHouse(nullptr);
	}
}

void Game::playerRequestTrade(uint32_t playerId, const Position& pos, uint8_t stackPos,
                              uint32_t tradePlayerId, uint16_t spriteId)
{
	Player* player = getPlayerByID(playerId);
	if (!player) {
		return;
	}

	Player* tradePartner = getPlayerByID(tradePlayerId);
	if (!tradePartner || tradePartner == player) {
		player->sendTextMessage(MESSAGE_INFO_DESCR, "Sorry, not possible.");
		return;
	}

	if (!Position::areInRange<2, 2, 0>(tradePartner->getPosition(), player->getPosition())) {
		std::ostringstream ss;
		ss << tradePartner->getName() << " tells you to move closer.";
		player->sendTextMessage(MESSAGE_INFO_DESCR, ss.str());
		return;
	}

	if (!canThrowObjectTo(tradePartner->getPosition(), player->getPosition())) {
		player->sendCancelMessage(RETURNVALUE_CREATUREISNOTREACHABLE);
		return;
	}

	Item* tradeItem = dynamic_cast<Item*>(internalGetThing(player, pos, stackPos, spriteId, STACKPOS_USE));
	if (!tradeItem || tradeItem->getClientID() != spriteId || !tradeItem->isPickupable() || tradeItem->hasAttribute(ITEM_ATTRIBUTE_UNIQUEID)) {
		player->sendCancelMessage(RETURNVALUE_NOTPOSSIBLE);
		return;
	}

	const Position& playerPosition = player->getPosition();
	const Position& tradeItemPosition = tradeItem->getPosition();
	if (playerPosition.z != tradeItemPosition.z) {
		player->sendCancelMessage(playerPosition.z > tradeItemPosition.z ? RETURNVALUE_FIRSTGOUPSTAIRS : RETURNVALUE_FIRSTGODOWNSTAIRS);
		return;
	}

	if (!Position::areInRange<1, 1>(tradeItemPosition, playerPosition)) {
		std::list<Direction> listDir;
		if (player->getPathTo(pos, listDir, 0, 1, true, true)) {
			g_dispatcher.addTask(createTask(std::bind(&Game::playerAutoWalk,
			                                this, player->getID(), listDir)));

			SchedulerTask* task = createSchedulerTask(400, std::bind(&Game::playerRequestTrade, this,
			                      playerId, pos, stackPos, tradePlayerId, spriteId));
			player->setNextWalkActionTask(task);
		} else {
			player->sendCancelMessage(RETURNVALUE_THEREISNOWAY);
		}
		return;
	}

	Container* tradeItemContainer = tradeItem->getContainer();
	if (tradeItemContainer) {
		for (const auto& it : tradeItems) {
			Item* item = it.first;
			if (tradeItem == item) {
				player->sendTextMessage(MESSAGE_INFO_DESCR, "This item is already being traded.");
				return;
			}

			if (tradeItemContainer->isHoldingItem(item)) {
				player->sendTextMessage(MESSAGE_INFO_DESCR, "This item is already being traded.");
				return;
			}

			Container* container = item->getContainer();
			if (container && container->isHoldingItem(tradeItem)) {
				player->sendTextMessage(MESSAGE_INFO_DESCR, "This item is already being traded.");
				return;
			}
		}
	} else {
		for (const auto& it : tradeItems) {
			Item* item = it.first;
			if (tradeItem == item) {
				player->sendTextMessage(MESSAGE_INFO_DESCR, "This item is already being traded.");
				return;
			}

			Container* container = item->getContainer();
			if (container && container->isHoldingItem(tradeItem)) {
				player->sendTextMessage(MESSAGE_INFO_DESCR, "This item is already being traded.");
				return;
			}
		}
	}

	Container* tradeContainer = tradeItem->getContainer();
	if (tradeContainer && tradeContainer->getItemHoldingCount() + 1 > 100) {
		player->sendTextMessage(MESSAGE_INFO_DESCR, "You can not trade more than 100 items.");
		return;
	}

	if (!g_events->eventPlayerOnTradeRequest(player, tradePartner, tradeItem)) {
		return;
	}

	internalStartTrade(player, tradePartner, tradeItem);
}

bool Game::internalStartTrade(Player* player, Player* tradePartner, Item* tradeItem)
{
	if (player->tradeState != TRADE_NONE && !(player->tradeState == TRADE_ACKNOWLEDGE && player->tradePartner == tradePartner)) {
		player->sendCancelMessage(RETURNVALUE_YOUAREALREADYTRADING);
		return false;
	} else if (tradePartner->tradeState != TRADE_NONE && tradePartner->tradePartner != player) {
		player->sendCancelMessage(RETURNVALUE_THISPLAYERISALREADYTRADING);
		return false;
	}

	player->tradePartner = tradePartner;
	player->tradeItem = tradeItem;
	player->tradeState = TRADE_INITIATED;
	tradeItem->useThing2();
	tradeItems[tradeItem] = player->getID();

	player->sendTradeItemRequest(player, tradeItem, true);

	if (tradePartner->tradeState == TRADE_NONE) {
		std::ostringstream ss;
		ss << player->getName() << " wants to trade with you.";
		tradePartner->sendTextMessage(MESSAGE_EVENT_ADVANCE, ss.str());
		tradePartner->tradeState = TRADE_ACKNOWLEDGE;
		tradePartner->tradePartner = player;
	} else {
		Item* counterOfferItem = tradePartner->tradeItem;
		player->sendTradeItemRequest(tradePartner, counterOfferItem, false);
		tradePartner->sendTradeItemRequest(player, tradeItem, false);
	}

	return true;
}

void Game::playerAcceptTrade(uint32_t playerId)
{
	Player* player = getPlayerByID(playerId);
	if (!player) {
		return;
	}

	if (!(player->getTradeState() == TRADE_ACKNOWLEDGE || player->getTradeState() == TRADE_INITIATED)) {
		return;
	}

	Player* tradePartner = player->tradePartner;
	if (!tradePartner) {
		return;
	}

	if (!canThrowObjectTo(tradePartner->getPosition(), player->getPosition())) {
		player->sendCancelMessage(RETURNVALUE_CREATUREISNOTREACHABLE);
		return;
	}

	player->setTradeState(TRADE_ACCEPT);

	if (tradePartner->getTradeState() == TRADE_ACCEPT) {
		Item* tradeItem1 = player->tradeItem;
		Item* tradeItem2 = tradePartner->tradeItem;

		if (!g_events->eventPlayerOnTradeAccept(player, tradePartner, tradeItem1, tradeItem2)) {
			internalCloseTrade(player);
			return;
		}

		player->setTradeState(TRADE_TRANSFER);
		tradePartner->setTradeState(TRADE_TRANSFER);

		std::map<Item*, uint32_t>::iterator it = tradeItems.find(tradeItem1);
		if (it != tradeItems.end()) {
			ReleaseItem(it->first);
			tradeItems.erase(it);
		}

		it = tradeItems.find(tradeItem2);
		if (it != tradeItems.end()) {
			ReleaseItem(it->first);
			tradeItems.erase(it);
		}

		bool isSuccess = false;

		ReturnValue ret1 = internalAddItem(tradePartner, tradeItem1, INDEX_WHEREEVER, 0, true);
		ReturnValue ret2 = internalAddItem(player, tradeItem2, INDEX_WHEREEVER, 0, true);
		if (ret1 == RETURNVALUE_NOERROR && ret2 == RETURNVALUE_NOERROR) {
			ret1 = internalRemoveItem(tradeItem1, tradeItem1->getItemCount(), true);
			ret2 = internalRemoveItem(tradeItem2, tradeItem2->getItemCount(), true);
			if (ret1 == RETURNVALUE_NOERROR && ret2 == RETURNVALUE_NOERROR) {
				Cylinder* cylinder1 = tradeItem1->getParent();
				Cylinder* cylinder2 = tradeItem2->getParent();

				uint32_t count1 = tradeItem1->getItemCount();
				uint32_t count2 = tradeItem2->getItemCount();

				ret1 = internalMoveItem(cylinder1, tradePartner, INDEX_WHEREEVER, tradeItem1, count1, nullptr, FLAG_IGNOREAUTOSTACK, nullptr, tradeItem2);
				if (ret1 == RETURNVALUE_NOERROR) {
					internalMoveItem(cylinder2, player, INDEX_WHEREEVER, tradeItem2, count2, nullptr, FLAG_IGNOREAUTOSTACK);

					tradeItem1->onTradeEvent(ON_TRADE_TRANSFER, tradePartner);
					tradeItem2->onTradeEvent(ON_TRADE_TRANSFER, player);

					isSuccess = true;
				}
			}
		}

		if (!isSuccess) {
			std::string errorDescription;

			if (tradePartner->tradeItem) {
				errorDescription = getTradeErrorDescription(ret1, tradeItem1);
				tradePartner->sendTextMessage(MESSAGE_EVENT_ADVANCE, errorDescription);
				tradePartner->tradeItem->onTradeEvent(ON_TRADE_CANCEL, tradePartner);
			}

			if (player->tradeItem) {
				errorDescription = getTradeErrorDescription(ret2, tradeItem2);
				player->sendTextMessage(MESSAGE_EVENT_ADVANCE, errorDescription);
				player->tradeItem->onTradeEvent(ON_TRADE_CANCEL, player);
			}
		}

		player->setTradeState(TRADE_NONE);
		player->tradeItem = nullptr;
		player->tradePartner = nullptr;
		player->sendTradeClose();

		tradePartner->setTradeState(TRADE_NONE);
		tradePartner->tradeItem = nullptr;
		tradePartner->tradePartner = nullptr;
		tradePartner->sendTradeClose();
	}
}

std::string Game::getTradeErrorDescription(ReturnValue ret, Item* item)
{
	if (item) {
		if (ret == RETURNVALUE_NOTENOUGHCAPACITY) {
			std::ostringstream ss;
			ss << "You do not have enough capacity to carry";

			if (item->isStackable() && item->getItemCount() > 1) {
				ss << " these objects.";
			} else {
				ss << " this object.";
			}

			ss << std::endl << ' ' << item->getWeightDescription();
			return ss.str();
		} else if (ret == RETURNVALUE_NOTENOUGHROOM || ret == RETURNVALUE_CONTAINERNOTENOUGHROOM) {
			std::ostringstream ss;
			ss << "You do not have enough room to carry";

			if (item->isStackable() && item->getItemCount() > 1) {
				ss << " these objects.";
			} else {
				ss << " this object.";
			}

			return ss.str();
		}
	}
	return "Trade could not be completed.";
}

void Game::playerLookInTrade(uint32_t playerId, bool lookAtCounterOffer, uint8_t index)
{
	Player* player = getPlayerByID(playerId);
	if (!player) {
		return;
	}

	Player* tradePartner = player->tradePartner;
	if (!tradePartner) {
		return;
	}

	Item* tradeItem;
	if (lookAtCounterOffer) {
		tradeItem = tradePartner->getTradeItem();
	} else {
		tradeItem = player->getTradeItem();
	}

	if (!tradeItem) {
		return;
	}

	const Position& playerPosition = player->getPosition();
	const Position& tradeItemPosition = tradeItem->getPosition();

	int32_t lookDistance = std::max<int32_t>(Position::getDistanceX(playerPosition, tradeItemPosition),
	                                         Position::getDistanceY(playerPosition, tradeItemPosition));
	if (index == 0) {
		g_events->eventPlayerOnLookInTrade(player, tradePartner, tradeItem, lookDistance);
		return;
	}

	Container* tradeContainer = tradeItem->getContainer();
	if (!tradeContainer) {
		return;
	}

	std::vector<const Container*> containers {tradeContainer};
	size_t i = 0;
	while (i < containers.size()) {
		const Container* container = containers[i++];
		for (Item* item : container->getItemList()) {
			Container* tmpContainer = item->getContainer();
			if (tmpContainer) {
				containers.push_back(tmpContainer);
			}

			if (--index == 0) {
				g_events->eventPlayerOnLookInTrade(player, tradePartner, item, lookDistance);
				return;
			}
		}
	}
}

void Game::playerCloseTrade(uint32_t playerId)
{
	Player* player = getPlayerByID(playerId);
	if (!player) {
		return;
	}

	internalCloseTrade(player);
}

void Game::internalCloseTrade(Player* player)
{
	Player* tradePartner = player->tradePartner;
	if ((tradePartner && tradePartner->getTradeState() == TRADE_TRANSFER) || player->getTradeState() == TRADE_TRANSFER) {
		return;
	}

	if (player->getTradeItem()) {
		std::map<Item*, uint32_t>::iterator it = tradeItems.find(player->getTradeItem());
		if (it != tradeItems.end()) {
			ReleaseItem(it->first);
			tradeItems.erase(it);
		}

		player->tradeItem->onTradeEvent(ON_TRADE_CANCEL, player);
		player->tradeItem = nullptr;
	}

	player->setTradeState(TRADE_NONE);
	player->tradePartner = nullptr;

	player->sendTextMessage(MESSAGE_STATUS_SMALL, "Trade cancelled.");
	player->sendTradeClose();

	if (tradePartner) {
		if (tradePartner->getTradeItem()) {
			std::map<Item*, uint32_t>::iterator it = tradeItems.find(tradePartner->getTradeItem());
			if (it != tradeItems.end()) {
				ReleaseItem(it->first);
				tradeItems.erase(it);
			}

			tradePartner->tradeItem->onTradeEvent(ON_TRADE_CANCEL, tradePartner);
			tradePartner->tradeItem = nullptr;
		}

		tradePartner->setTradeState(TRADE_NONE);
		tradePartner->tradePartner = nullptr;

		tradePartner->sendTextMessage(MESSAGE_STATUS_SMALL, "Trade cancelled.");
		tradePartner->sendTradeClose();
	}
}

void Game::playerPurchaseItem(uint32_t playerId, uint16_t spriteId, uint8_t count, uint8_t amount,
                              bool ignoreCap/* = false*/, bool inBackpacks/* = false*/)
{
	if (amount == 0 || amount > 100) {
		return;
	}

	Player* player = getPlayerByID(playerId);
	if (!player) {
		return;
	}

	int32_t onBuy, onSell;

	Npc* merchant = player->getShopOwner(onBuy, onSell);
	if (!merchant) {
		return;
	}

	const ItemType& it = Item::items.getItemIdByClientId(spriteId);
	if (it.id == 0) {
		return;
	}

	uint8_t subType;
	if (it.isSplash() || it.isFluidContainer()) {
		subType = clientFluidToServer(count);
	} else {
		subType = count;
	}

	if (!player->hasShopItemForSale(it.id, subType)) {
		return;
	}

	merchant->onPlayerTrade(player, onBuy, it.id, subType, amount, ignoreCap, inBackpacks);
}

void Game::playerSellItem(uint32_t playerId, uint16_t spriteId, uint8_t count, uint8_t amount, bool ignoreEquipped)
{
	if (amount == 0 || amount > 100) {
		return;
	}

	Player* player = getPlayerByID(playerId);
	if (!player) {
		return;
	}

	int32_t onBuy, onSell;

	Npc* merchant = player->getShopOwner(onBuy, onSell);
	if (!merchant) {
		return;
	}

	const ItemType& it = Item::items.getItemIdByClientId(spriteId);
	if (it.id == 0) {
		return;
	}

	uint8_t subType;
	if (it.isSplash() || it.isFluidContainer()) {
		subType = clientFluidToServer(count);
	} else {
		subType = count;
	}

	merchant->onPlayerTrade(player, onSell, it.id, subType, amount, ignoreEquipped);
}

void Game::playerCloseShop(uint32_t playerId)
{
	Player* player = getPlayerByID(playerId);
	if (!player) {
		return;
	}

	player->closeShopWindow();
}

void Game::playerLookInShop(uint32_t playerId, uint16_t spriteId, uint8_t count)
{
	Player* player = getPlayerByID(playerId);
	if (!player) {
		return;
	}

	int32_t onBuy, onSell;

	Npc* merchant = player->getShopOwner(onBuy, onSell);
	if (!merchant) {
		return;
	}

	const ItemType& it = Item::items.getItemIdByClientId(spriteId);
	if (it.id == 0) {
		return;
	}

	int32_t subType;
	if (it.isFluidContainer() || it.isSplash()) {
		subType = clientFluidToServer(count);
	} else {
		subType = count;
	}

	if (!player->hasShopItemForSale(it.id, subType)) {
		return;
	}

	if (!g_events->eventPlayerOnLookInShop(player, &it, subType)) {
		return;
	}

	std::ostringstream ss;
	ss << "You see " << Item::getDescription(it, 1, nullptr, subType);
	player->sendTextMessage(MESSAGE_INFO_DESCR, ss.str());
}

void Game::playerLookAt(uint32_t playerId, const Position& pos, uint16_t spriteId, uint8_t stackPos)
{
	Player* player = getPlayerByID(playerId);
	if (!player) {
		return;
	}

	Thing* thing = internalGetThing(player, pos, stackPos, spriteId, STACKPOS_LOOK);
	if (!thing) {
		player->sendCancelMessage(RETURNVALUE_NOTPOSSIBLE);
		return;
	}

	Position thingPos = thing->getPosition();
	if (!player->canSee(thingPos)) {
		player->sendCancelMessage(RETURNVALUE_NOTPOSSIBLE);
		return;
	}

	Position playerPos = player->getPosition();

	int32_t lookDistance;
	if (thing != player) {
		lookDistance = std::max<int32_t>(Position::getDistanceX(playerPos, thingPos), Position::getDistanceY(playerPos, thingPos));
		if (playerPos.z != thingPos.z) {
			lookDistance += 15;
		}
	} else {
		lookDistance = -1;
	}

	g_events->eventPlayerOnLook(player, pos, thing, stackPos, lookDistance);
}

void Game::playerLookInBattleList(uint32_t playerId, uint32_t creatureId)
{
	Player* player = getPlayerByID(playerId);
	if (!player) {
		return;
	}

	Creature* creature = getCreatureByID(creatureId);
	if (!creature) {
		return;
	}

	if (!player->canSeeCreature(creature)) {
		return;
	}

	const Position& creaturePos = creature->getPosition();
	if (!player->canSee(creaturePos)) {
		return;
	}

	int32_t lookDistance;
	if (creature != player) {
		const Position& playerPos = player->getPosition();
		lookDistance = std::max<int32_t>(Position::getDistanceX(playerPos, creaturePos), Position::getDistanceY(playerPos, creaturePos));
		if (playerPos.z != creaturePos.z) {
			lookDistance += 15;
		}
	} else {
		lookDistance = -1;
	}

	g_events->eventPlayerOnLookInBattleList(player, creature, lookDistance);
}

void Game::playerCancelAttackAndFollow(uint32_t playerId)
{
	Player* player = getPlayerByID(playerId);
	if (!player) {
		return;
	}

	playerSetAttackedCreature(playerId, 0);
	playerFollowCreature(playerId, 0);
	player->stopWalk();
}

void Game::playerSetAttackedCreature(uint32_t playerId, uint32_t creatureId)
{
	Player* player = getPlayerByID(playerId);
	if (!player) {
		return;
	}

	if (player->getAttackedCreature() && creatureId == 0) {
		player->setAttackedCreature(nullptr);
		player->sendCancelTarget();
		return;
	}

	Creature* attackCreature = getCreatureByID(creatureId);
	if (!attackCreature) {
		player->setAttackedCreature(nullptr);
		player->sendCancelTarget();
		return;
	}

	ReturnValue ret = Combat::canTargetCreature(player, attackCreature);
	if (ret != RETURNVALUE_NOERROR) {
		player->sendCancelMessage(ret);
		player->sendCancelTarget();
		player->setAttackedCreature(nullptr);
		return;
	}

	player->setAttackedCreature(attackCreature);
	g_dispatcher.addTask(createTask(std::bind(&Game::updateCreatureWalk, this, player->getID())));
}

void Game::playerFollowCreature(uint32_t playerId, uint32_t creatureId)
{
	Player* player = getPlayerByID(playerId);
	if (!player) {
		return;
	}

	player->setAttackedCreature(nullptr);
	g_dispatcher.addTask(createTask(std::bind(&Game::updateCreatureWalk, this, player->getID())));
	player->setFollowCreature(getCreatureByID(creatureId));
}

void Game::playerSetFightModes(uint32_t playerId, fightMode_t fightMode, chaseMode_t chaseMode, secureMode_t secureMode)
{
	Player* player = getPlayerByID(playerId);
	if (!player) {
		return;
	}

	player->setFightMode(fightMode);
	player->setChaseMode(chaseMode);
	player->setSecureMode(secureMode);
}

void Game::playerRequestAddVip(uint32_t playerId, const std::string& name)
{
	if (name.length() > 20) {
		return;
	}

	Player* player = getPlayerByID(playerId);
	if (!player) {
		return;
	}

	Player* vipPlayer = getPlayerByName(name);
	if (!vipPlayer) {
		uint32_t guid;
		bool specialVip;
		std::string formattedName = name;
		if (!IOLoginData::getGuidByNameEx(guid, specialVip, formattedName)) {
			player->sendTextMessage(MESSAGE_STATUS_SMALL, "A player with this name does not exist.");
			return;
		}

		if (specialVip && !player->hasFlag(PlayerFlag_SpecialVIP)) {
			player->sendTextMessage(MESSAGE_STATUS_SMALL, "You can not add this player.");
			return;
		}

		player->addVIP(guid, formattedName, VIPSTATUS_OFFLINE);
	} else {
		if (vipPlayer->hasFlag(PlayerFlag_SpecialVIP) && !player->hasFlag(PlayerFlag_SpecialVIP)) {
			player->sendTextMessage(MESSAGE_STATUS_SMALL, "You can not add this player.");
			return;
		}

		if (!vipPlayer->isInGhostMode() || player->isAccessPlayer()) {
			player->addVIP(vipPlayer->getGUID(), vipPlayer->getName(), VIPSTATUS_ONLINE);
		} else {
			player->addVIP(vipPlayer->getGUID(), vipPlayer->getName(), VIPSTATUS_OFFLINE);
		}
	}
}

void Game::playerRequestRemoveVip(uint32_t playerId, uint32_t guid)
{
	Player* player = getPlayerByID(playerId);
	if (!player) {
		return;
	}

	player->removeVIP(guid);
}

void Game::playerRequestEditVip(uint32_t playerId, uint32_t guid, const std::string& description, uint32_t icon, bool notify)
{
	Player* player = getPlayerByID(playerId);
	if (!player) {
		return;
	}

	player->editVIP(guid, description, icon, notify);
}

void Game::playerTurn(uint32_t playerId, Direction dir)
{
	Player* player = getPlayerByID(playerId);
	if (!player) {
		return;
	}

	if (!g_events->eventPlayerOnTurn(player, dir)) {
		return;
	}

	player->resetIdleTime();
	internalCreatureTurn(player, dir);
}

void Game::playerRequestOutfit(uint32_t playerId)
{
	if (!g_config.getBoolean(ConfigManager::ALLOW_CHANGEOUTFIT)) {
		return;
	}

	Player* player = getPlayerByID(playerId);
	if (!player) {
		return;
	}

	player->sendOutfitWindow();
}

void Game::playerToggleMount(uint32_t playerId, bool mount)
{
	Player* player = getPlayerByID(playerId);
	if (!player) {
		return;
	}

	player->toggleMount(mount);
}

void Game::playerChangeOutfit(uint32_t playerId, Outfit_t outfit)
{
	if (!g_config.getBoolean(ConfigManager::ALLOW_CHANGEOUTFIT)) {
		return;
	}

	Player* player = getPlayerByID(playerId);
	if (!player) {
		return;
	}

	if (!player->hasRequestedOutfit()) {
		return;
	}
	player->hasRequestedOutfit(false);

	if (outfit.lookMount != 0) {
		Mount* mount = mounts.getMountByClientID(outfit.lookMount);
		if (!mount) {
			return;
		}

		if (!player->hasMount(mount)) {
			return;
		}

		if (player->isMounted()) {
			Mount* prevMount = mounts.getMountByID(player->getCurrentMount());
			if (prevMount) {
				changeSpeed(player, mount->speed - prevMount->speed);
			}

			player->setCurrentMount(mount->id);
		} else {
			player->setCurrentMount(mount->id);
			outfit.lookMount = 0;
		}
	} else if (player->isMounted()) {
		player->dismount();
	}

	if (player->canWear(outfit.lookType, outfit.lookAddons)) {
		player->defaultOutfit = outfit;

		if (player->hasCondition(CONDITION_OUTFIT)) {
			return;
		}

		internalCreatureChangeOutfit(player, outfit);
	}
}

void Game::playerShowQuestLog(uint32_t playerId)
{
	Player* player = getPlayerByID(playerId);
	if (!player) {
		return;
	}

	player->sendQuestLog();
}

void Game::playerShowQuestLine(uint32_t playerId, uint16_t questId)
{
	Player* player = getPlayerByID(playerId);
	if (!player) {
		return;
	}

	Quest* quest = quests.getQuestByID(questId);
	if (!quest) {
		return;
	}

	player->sendQuestLine(quest);
}

void Game::playerSay(uint32_t playerId, uint16_t channelId, SpeakClasses type,
                     const std::string& receiver, const std::string& text)
{
	Player* player = getPlayerByID(playerId);
	if (!player) {
		return;
	}

	player->resetIdleTime();

	uint32_t muteTime = player->isMuted();
	if (muteTime > 0) {
		std::ostringstream ss;
		ss << "You are still muted for " << muteTime << " seconds.";
		player->sendTextMessage(MESSAGE_STATUS_SMALL, ss.str());
		return;
	}

	if (playerSayCommand(player, text)) {
		return;
	}

	if (playerSaySpell(player, type, text)) {
		return;
	}

	if (!text.empty() && text.front() == '/' && player->isAccessPlayer()) {
		return;
	}

	if (type != TALKTYPE_PRIVATE_PN) {
		player->removeMessageBuffer();
	}

	switch (type) {
		case TALKTYPE_SAY:
			internalCreatureSay(player, TALKTYPE_SAY, text, false);
			break;

		case TALKTYPE_WHISPER:
			playerWhisper(player, text);
			break;

		case TALKTYPE_YELL:
			playerYell(player, text);
			break;

		case TALKTYPE_PRIVATE_TO:
		case TALKTYPE_PRIVATE_RED_TO:
			playerSpeakTo(player, type, receiver, text);
			break;

		case TALKTYPE_CHANNEL_O:
		case TALKTYPE_CHANNEL_Y:
		case TALKTYPE_CHANNEL_R1:
			g_chat->talkToChannel(*player, type, text, channelId);
			break;

		case TALKTYPE_PRIVATE_PN:
			playerSpeakToNpc(player, text);
			break;

		case TALKTYPE_BROADCAST:
			playerBroadcastMessage(player, text);
			break;

		default:
			break;
	}
}

bool Game::playerSayCommand(Player* player, const std::string& text)
{
	if (text.empty()) {
		return false;
	}

	char firstCharacter = text.front();
	for (char commandTag : commandTags) {
		if (commandTag == firstCharacter) {
			if (commands.exeCommand(*player, text)) {
				return true;
			}
		}
	}
	return false;
}

bool Game::playerSaySpell(Player* player, SpeakClasses type, const std::string& text)
{
	std::string words = text;

	TalkActionResult_t result = g_talkActions->playerSaySpell(player, type, words);
	if (result == TALKACTION_BREAK) {
		return true;
	}

	result = g_spells->playerSaySpell(player, words);
	if (result == TALKACTION_BREAK) {
		if (!g_config.getBoolean(ConfigManager::EMOTE_SPELLS)) {
			return internalCreatureSay(player, TALKTYPE_SAY, words, false);
		} else {
			return internalCreatureSay(player, TALKTYPE_MONSTER_SAY, words, false);
		}

	} else if (result == TALKACTION_FAILED) {
		return true;
	}

	return false;
}

void Game::playerWhisper(Player* player, const std::string& text)
{
	SpectatorVec list;
	getSpectators(list, player->getPosition(), false, false,
	              Map::maxClientViewportX, Map::maxClientViewportX,
	              Map::maxClientViewportY, Map::maxClientViewportY);

	//send to client
	for (Creature* spectator : list) {
		if (Player* spectatorPlayer = spectator->getPlayer()) {
			if (!Position::areInRange<1, 1>(player->getPosition(), spectatorPlayer->getPosition())) {
				spectatorPlayer->sendCreatureSay(player, TALKTYPE_WHISPER, "pspsps");
			} else {
				spectatorPlayer->sendCreatureSay(player, TALKTYPE_WHISPER, text);
			}
		}
	}

	//event method
	for (Creature* spectator : list) {
		spectator->onCreatureSay(player, TALKTYPE_WHISPER, text);
	}
}

bool Game::playerYell(Player* player, const std::string& text)
{
	if (player->getLevel() == 1) {
		player->sendTextMessage(MESSAGE_STATUS_SMALL, "You may not yell as long as you are on level 1.");
		return false;
	}

	if (player->hasCondition(CONDITION_YELLTICKS)) {
		player->sendCancelMessage(RETURNVALUE_YOUAREEXHAUSTED);
		return false;
	}

	if (player->getAccountType() < ACCOUNT_TYPE_GAMEMASTER) {
		Condition* condition = Condition::createCondition(CONDITIONID_DEFAULT, CONDITION_YELLTICKS, 30000, 0);
		player->addCondition(condition);
	}

	internalCreatureSay(player, TALKTYPE_YELL, asUpperCaseString(text), false);
	return true;
}

bool Game::playerSpeakTo(Player* player, SpeakClasses type, const std::string& receiver,
                         const std::string& text)
{
	Player* toPlayer = getPlayerByName(receiver);
	if (!toPlayer) {
		player->sendTextMessage(MESSAGE_STATUS_SMALL, "A player with this name is not online.");
		return false;
	}

	if (type == TALKTYPE_PRIVATE_RED_TO && (player->hasFlag(PlayerFlag_CanTalkRedPrivate) || player->getAccountType() >= ACCOUNT_TYPE_GAMEMASTER)) {
		type = TALKTYPE_PRIVATE_RED_FROM;
	} else {
		type = TALKTYPE_PRIVATE_FROM;
	}

	toPlayer->sendPrivateMessage(player, type, text);
	toPlayer->onCreatureSay(player, type, text);

	if (toPlayer->isInGhostMode() && !player->isAccessPlayer()) {
		player->sendTextMessage(MESSAGE_STATUS_SMALL, "A player with this name is not online.");
	} else {
		std::ostringstream ss;
		ss << "Message sent to " << toPlayer->getName() << '.';
		player->sendTextMessage(MESSAGE_STATUS_SMALL, ss.str());
	}
	return true;
}

void Game::playerSpeakToNpc(Player* player, const std::string& text)
{
	SpectatorVec list;
	getSpectators(list, player->getPosition());
	for (Creature* spectator : list) {
		if (spectator->getNpc()) {
			spectator->onCreatureSay(player, TALKTYPE_PRIVATE_PN, text);
		}
	}
}

//--
bool Game::canThrowObjectTo(const Position& fromPos, const Position& toPos, bool checkLineOfSight /*= true*/,
                            int32_t rangex /*= Map::maxClientViewportX*/, int32_t rangey /*= Map::maxClientViewportY*/) const
{
	return map.canThrowObjectTo(fromPos, toPos, checkLineOfSight, rangex, rangey);
}

bool Game::isSightClear(const Position& fromPos, const Position& toPos, bool floorCheck) const
{
	return map.isSightClear(fromPos, toPos, floorCheck);
}

bool Game::internalCreatureTurn(Creature* creature, Direction dir)
{
	if (creature->getDirection() == dir) {
		return false;
	}

	creature->setDirection(dir);

	//send to client
	SpectatorVec list;
	getSpectators(list, creature->getPosition(), true, true);
	for (Creature* spectator : list) {
		spectator->getPlayer()->sendCreatureTurn(creature);
	}
	return true;
}

bool Game::internalCreatureSay(Creature* creature, SpeakClasses type, const std::string& text,
                               bool ghostMode, SpectatorVec* listPtr/* = nullptr*/, const Position* pos/* = nullptr*/)
{
	if (text.empty()) {
		return false;
	}

	if (!pos) {
		pos = &creature->getPosition();
	}

	SpectatorVec list;

	if (!listPtr || listPtr->empty()) {
		// This somewhat complex construct ensures that the cached SpectatorVec
		// is used if available and if it can be used, else a local vector is
		// used (hopefully the compiler will optimize away the construction of
		// the temporary when it's not used).
		if (type != TALKTYPE_YELL && type != TALKTYPE_MONSTER_YELL) {
			getSpectators(list, *pos, false, false,
			              Map::maxClientViewportX, Map::maxClientViewportX,
			              Map::maxClientViewportY, Map::maxClientViewportY);
		} else {
			getSpectators(list, *pos, true, false, 18, 18, 14, 14);
		}
	} else {
		list = (*listPtr);
	}

	//send to client
	for (Creature* spectator : list) {
		if (Player* tmpPlayer = spectator->getPlayer()) {
			if (!ghostMode || tmpPlayer->canSeeCreature(creature)) {
				tmpPlayer->sendCreatureSay(creature, type, text, pos);
			}
		}
	}

	//event method
	for (Creature* spectator : list) {
		spectator->onCreatureSay(creature, type, text);
	}
	return true;
}

void Game::checkCreatureWalk(uint32_t creatureId)
{
	Creature* creature = getCreatureByID(creatureId);
	if (creature && creature->getHealth() > 0) {
		creature->onWalk();
		cleanup();
	}
}

void Game::updateCreatureWalk(uint32_t creatureId)
{
	Creature* creature = getCreatureByID(creatureId);
	if (creature && creature->getHealth() > 0) {
		creature->goToFollowCreature();
	}
}

void Game::checkCreatureAttack(uint32_t creatureId)
{
	Creature* creature = getCreatureByID(creatureId);
	if (creature && creature->getHealth() > 0) {
		creature->onAttacking(0);
	}
}

void Game::addCreatureCheck(Creature* creature)
{
	creature->creatureCheck = true;

	if (creature->inCheckCreaturesVector) {
		// already in a vector
		return;
	}

	creature->inCheckCreaturesVector = true;
	checkCreatureLists[uniform_random(0, EVENT_CREATURECOUNT - 1)].push_back(creature);
	creature->useThing2();
}

void Game::removeCreatureCheck(Creature* creature)
{
	if (creature->inCheckCreaturesVector) {
		creature->creatureCheck = false;
	}
}

void Game::checkCreatures(size_t index)
{
	g_scheduler.addEvent(createSchedulerTask(EVENT_CHECK_CREATURE_INTERVAL, std::bind(&Game::checkCreatures, this, (index + 1) % EVENT_CREATURECOUNT)));
	auto& checkCreatureList = checkCreatureLists[index];
	for (auto it = checkCreatureList.begin(), end = checkCreatureList.end(); it != end;) {
		Creature* creature = *it;
		if (creature->creatureCheck) {
			if (creature->getHealth() > 0) {
				creature->onThink(EVENT_CREATURE_THINK_INTERVAL);
				creature->onAttacking(EVENT_CREATURE_THINK_INTERVAL);
				creature->executeConditions(EVENT_CREATURE_THINK_INTERVAL);
			} else {
				creature->onDeath();
			}
			++it;
		} else {
			creature->inCheckCreaturesVector = false;
			it = checkCreatureList.erase(it);
			ReleaseCreature(creature);
		}
	}

	cleanup();
}

void Game::changeSpeed(Creature* creature, int32_t varSpeedDelta)
{
	int32_t varSpeed = creature->getSpeed() - creature->getBaseSpeed();
	varSpeed += varSpeedDelta;

	creature->setSpeed(varSpeed);

	//send to clients
	SpectatorVec list;
	getSpectators(list, creature->getPosition(), false, true);
	for (Creature* spectator : list) {
		spectator->getPlayer()->sendChangeSpeed(creature, creature->getStepSpeed());
	}
}

void Game::internalCreatureChangeOutfit(Creature* creature, const Outfit_t& outfit)
{
	if (!g_events->eventCreatureOnChangeOutfit(creature, outfit)) {
		return;
	}

	creature->setCurrentOutfit(outfit);

	if (creature->isInvisible()) {
		return;
	}

	//send to clients
	SpectatorVec list;
	getSpectators(list, creature->getPosition(), true, true);
	for (Creature* spectator : list) {
		spectator->getPlayer()->sendCreatureChangeOutfit(creature, outfit);
	}
}

void Game::internalCreatureChangeVisible(Creature* creature, bool visible)
{
	//send to clients
	SpectatorVec list;
	getSpectators(list, creature->getPosition(), true, true);
	for (Creature* spectator : list) {
		spectator->getPlayer()->sendCreatureChangeVisible(creature, visible);
	}
}

void Game::changeLight(const Creature* creature)
{
	//send to clients
	SpectatorVec list;
	getSpectators(list, creature->getPosition(), true, true);
	for (Creature* spectator : list) {
		spectator->getPlayer()->sendCreatureLight(creature);
	}
}

bool Game::combatBlockHit(CombatDamage& damage, Creature* attacker, Creature* target, bool checkDefense, bool checkArmor, bool field)
{
	if (damage.primary.type == COMBAT_NONE && damage.secondary.type == COMBAT_NONE) {
		return true;
	}

	if (target->getPlayer() && target->isInGhostMode()) {
		return true;
	}

	if (damage.primary.value > 0) {
		return false;
	}

	static const auto sendBlockEffect = [this](BlockType_t blockType, CombatType_t combatType, const Position& targetPos) {
		if (blockType == BLOCK_DEFENSE) {
			addMagicEffect(targetPos, CONST_ME_POFF);
		} else if (blockType == BLOCK_ARMOR) {
			addMagicEffect(targetPos, CONST_ME_BLOCKHIT);
		} else if (blockType == BLOCK_IMMUNITY) {
			uint8_t hitEffect = 0;
			switch (combatType) {
				case COMBAT_UNDEFINEDDAMAGE: {
					return;
				}
				case COMBAT_ENERGYDAMAGE:
				case COMBAT_FIREDAMAGE:
				case COMBAT_PHYSICALDAMAGE:
				case COMBAT_ICEDAMAGE:
				case COMBAT_DEATHDAMAGE: {
					hitEffect = CONST_ME_BLOCKHIT;
					break;
				}
				case COMBAT_EARTHDAMAGE: {
					hitEffect = CONST_ME_GREEN_RINGS;
					break;
				}
				case COMBAT_HOLYDAMAGE: {
					hitEffect = CONST_ME_HOLYDAMAGE;
					break;
				}
				default: {
					hitEffect = CONST_ME_POFF;
					break;
				}
			}
			addMagicEffect(targetPos, hitEffect);
		}
	};

	BlockType_t primaryBlockType, secondaryBlockType;
	if (damage.primary.type != COMBAT_NONE) {
		damage.primary.value = -damage.primary.value;
		primaryBlockType = target->blockHit(attacker, damage.primary.type, damage.primary.value, checkDefense, checkArmor, field);

		damage.primary.value = -damage.primary.value;
		sendBlockEffect(primaryBlockType, damage.primary.type, target->getPosition());
	} else {
		primaryBlockType = BLOCK_NONE;
	}

	if (damage.secondary.type != COMBAT_NONE) {
		damage.secondary.value = -damage.secondary.value;
		secondaryBlockType = target->blockHit(attacker, damage.secondary.type, damage.secondary.value, false, false, field);

		damage.secondary.value = -damage.secondary.value;
		sendBlockEffect(secondaryBlockType, damage.secondary.type, target->getPosition());
	} else {
		secondaryBlockType = BLOCK_NONE;
	}
	return (primaryBlockType != BLOCK_NONE) && (secondaryBlockType != BLOCK_NONE);
}

void Game::combatGetTypeInfo(CombatType_t combatType, Creature* target, TextColor_t& color, uint8_t& effect)
{
	switch (combatType) {
		case COMBAT_PHYSICALDAMAGE: {
			Item* splash = nullptr;
			switch (target->getRace()) {
				case RACE_VENOM:
					color = TEXTCOLOR_LIGHTGREEN;
					effect = CONST_ME_HITBYPOISON;
					splash = Item::CreateItem(ITEM_SMALLSPLASH, FLUID_GREEN);
					break;
				case RACE_BLOOD:
					color = TEXTCOLOR_RED;
					effect = CONST_ME_DRAWBLOOD;
					splash = Item::CreateItem(ITEM_SMALLSPLASH, FLUID_BLOOD);
					break;
				case RACE_UNDEAD:
					color = TEXTCOLOR_LIGHTGREY;
					effect = CONST_ME_HITAREA;
					break;
				case RACE_FIRE:
					color = TEXTCOLOR_ORANGE;
					effect = CONST_ME_DRAWBLOOD;
					break;
				case RACE_ENERGY:
					color = TEXTCOLOR_PURPLE;
					effect = CONST_ME_ENERGYHIT;
					break;
				default:
					color = TEXTCOLOR_NONE;
					effect = CONST_ME_NONE;
					break;
			}

			if (splash) {
				internalAddItem(target->getTile(), splash, INDEX_WHEREEVER, FLAG_NOLIMIT);
				startDecay(splash);
			}

			break;
		}

		case COMBAT_ENERGYDAMAGE: {
			color = TEXTCOLOR_PURPLE;
			effect = CONST_ME_ENERGYHIT;
			break;
		}

		case COMBAT_EARTHDAMAGE: {
			color = TEXTCOLOR_LIGHTGREEN;
			effect = CONST_ME_GREEN_RINGS;
			break;
		}

		case COMBAT_DROWNDAMAGE: {
			color = TEXTCOLOR_LIGHTBLUE;
			effect = CONST_ME_LOSEENERGY;
			break;
		}
		case COMBAT_FIREDAMAGE: {
			color = TEXTCOLOR_ORANGE;
			effect = CONST_ME_HITBYFIRE;
			break;
		}
		case COMBAT_ICEDAMAGE: {
			color = TEXTCOLOR_SKYBLUE;
			effect = CONST_ME_ICEATTACK;
			break;
		}
		case COMBAT_HOLYDAMAGE: {
			color = TEXTCOLOR_YELLOW;
			effect = CONST_ME_HOLYDAMAGE;
			break;
		}
		case COMBAT_DEATHDAMAGE: {
			color = TEXTCOLOR_DARKRED;
			effect = CONST_ME_SMALLCLOUDS;
			break;
		}
		case COMBAT_LIFEDRAIN: {
			color = TEXTCOLOR_RED;
			effect = CONST_ME_MAGIC_RED;
			break;
		}
		default: {
			color = TEXTCOLOR_NONE;
			effect = CONST_ME_NONE;
			break;
		}
	}
}

bool Game::combatChangeHealth(Creature* attacker, Creature* target, CombatDamage& damage)
{
	const Position& targetPos = target->getPosition();
	if (damage.primary.value > 0) {
		if (target->getHealth() <= 0) {
			return false;
		}

		Player* attackerPlayer;
		if (attacker) {
			attackerPlayer = attacker->getPlayer();
		} else {
			attackerPlayer = nullptr;
		}

		Player* targetPlayer = target->getPlayer();
		if (attackerPlayer && targetPlayer) {
			if (g_config.getBoolean(ConfigManager::CANNOT_ATTACK_SAME_LOOKFEET) && attackerPlayer->defaultOutfit.lookFeet == target->defaultOutfit.lookFeet && damage.primary.type != COMBAT_HEALING) {
				return false;
			}

			if (attackerPlayer->getSkull() == SKULL_BLACK && attackerPlayer->getSkullClient(targetPlayer) == SKULL_NONE) {
				return false;
			}
		}

		if (damage.origin != ORIGIN_NONE) {
			const auto& events = target->getCreatureEvents(CREATURE_EVENT_HEALTHCHANGE);
			if (!events.empty()) {
				for (CreatureEvent* creatureEvent : events) {
					creatureEvent->executeHealthChange(target, attacker, damage);
				}
				damage.origin = ORIGIN_NONE;
				return combatChangeHealth(attacker, target, damage);
			}
		}

		int32_t realHealthChange = target->getHealth();
		target->gainHealth(attacker, damage.primary.value);
		realHealthChange = target->getHealth() - realHealthChange;

		if (realHealthChange > 0 && !target->isInGhostMode()) {
			std::string damageString = std::to_string(realHealthChange);
			std::string pluralString = (realHealthChange != 1 ? "s." : ".");

			std::string spectatorMessage;
			if (!attacker) {
				spectatorMessage += ucfirst(target->getNameDescription());
				spectatorMessage += " was healed for " + damageString + " hitpoint" + pluralString;
			} else {
				spectatorMessage += ucfirst(attacker->getNameDescription());
				spectatorMessage += " healed ";
				if (attacker == target) {
					spectatorMessage += (targetPlayer ? (targetPlayer->getSex() == PLAYERSEX_FEMALE ? "herself" : "himself") : "itself");
				} else {
					spectatorMessage += target->getNameDescription();
				}
				spectatorMessage += " for " + damageString + " hitpoint" + pluralString;
			}

			TextMessage message;
			message.position = targetPos;
			message.primary.value = realHealthChange;
			message.primary.color = TEXTCOLOR_MAYABLUE;

			SpectatorVec list;
			getSpectators(list, targetPos, false, true);
			for (Creature* spectator : list) {
				Player* tmpPlayer = spectator->getPlayer();
				if (tmpPlayer == attackerPlayer && attackerPlayer != targetPlayer) {
					message.type = MESSAGE_HEALED;
					message.text = "You heal " + target->getNameDescription() + " for " + damageString + " hitpoint" + pluralString;
				} else if (tmpPlayer == targetPlayer) {
					message.type = MESSAGE_HEALED;
					if (!attacker) {
						message.text = "You were healed for " + damageString + " hitpoint" + pluralString;
					} else if (targetPlayer == attackerPlayer) {
						message.text = "You heal yourself for " + damageString + " hitpoint" + pluralString;
					} else {
						message.text = "You were healed by " + attacker->getNameDescription() + " for " + damageString + " hitpoint" + pluralString;
					}
				} else {
					message.type = MESSAGE_HEALED_OTHERS;
					message.text = spectatorMessage;
				}
				tmpPlayer->sendTextMessage(message);
			}
		}
	} else {
		if (!target->isAttackable()) {
			if (!target->isInGhostMode()) {
				addMagicEffect(targetPos, CONST_ME_POFF);
			}
			return true;
		}

		Player* attackerPlayer;
		if (attacker) {
			attackerPlayer = attacker->getPlayer();
		} else {
			attackerPlayer = nullptr;
		}

		Player* targetPlayer = target->getPlayer();
		if (attackerPlayer && targetPlayer) {
			if (g_config.getBoolean(ConfigManager::CANNOT_ATTACK_SAME_LOOKFEET) && attacker->defaultOutfit.lookFeet == target->defaultOutfit.lookFeet && damage.primary.type != COMBAT_HEALING) {
				return false;
			}

			if (attackerPlayer->getSkull() == SKULL_BLACK && attackerPlayer->getSkullClient(targetPlayer) == SKULL_NONE) {
				return false;
			}
		}

		damage.primary.value = std::abs(damage.primary.value);
		damage.secondary.value = std::abs(damage.secondary.value);

		int32_t healthChange = damage.primary.value + damage.secondary.value;
		if (healthChange == 0) {
			return true;
		}

		TextMessage message;
		message.position = targetPos;

		SpectatorVec list;
		if (target->hasCondition(CONDITION_MANASHIELD) && damage.primary.type != COMBAT_UNDEFINEDDAMAGE) {
			int32_t manaDamage = std::min<int32_t>(target->getMana(), healthChange);
			if (manaDamage != 0) {
				if (damage.origin != ORIGIN_NONE) {
					const auto& events = target->getCreatureEvents(CREATURE_EVENT_MANACHANGE);
					if (!events.empty()) {
						for (CreatureEvent* creatureEvent : events) {
							creatureEvent->executeManaChange(target, attacker, healthChange, damage.origin);
						}
						if (healthChange == 0) {
							return true;
						}
						manaDamage = std::min<int32_t>(target->getMana(), healthChange);
					}
				}

				target->drainMana(attacker, manaDamage);
				getSpectators(list, targetPos, true, true);
				addMagicEffect(list, targetPos, CONST_ME_LOSEENERGY);

				std::string damageString = std::to_string(manaDamage);
				std::string spectatorMessage = ucfirst(target->getNameDescription()) + " loses " + damageString + " mana";
				if (attacker) {
					spectatorMessage += " blocking an attack by ";
					if (attacker == target) {
						spectatorMessage += (targetPlayer ? (targetPlayer->getSex() == PLAYERSEX_FEMALE ? "herself" : "himself") : "itself");
					} else {
						spectatorMessage += attacker->getNameDescription();
					}
				}
				spectatorMessage += '.';

				message.primary.value = manaDamage;
				message.primary.color = TEXTCOLOR_BLUE;

				for (Creature* spectator : list) {
					Player* tmpPlayer = spectator->getPlayer();
					if (tmpPlayer->getPosition().z == targetPos.z) {
						if (tmpPlayer == attackerPlayer && attackerPlayer != targetPlayer) {
							message.type = MESSAGE_DAMAGE_DEALT;
							message.text = ucfirst(target->getNameDescription()) + " loses " + damageString + " mana blocking your attack.";
						} else if (tmpPlayer == targetPlayer) {
							message.type = MESSAGE_DAMAGE_RECEIVED;
							if (!attacker) {
								message.text = "You lose " + damageString + " mana.";
							} else if (targetPlayer == attackerPlayer) {
								message.text = "You lose " + damageString + " mana blocking an attack by yourself.";
							} else {
								message.text = "You lose " + damageString + " mana blocking an attack by " + attacker->getNameDescription() + '.';
							}
						} else {
							message.type = MESSAGE_DAMAGE_OTHERS;
							message.text = spectatorMessage;
						}
						tmpPlayer->sendTextMessage(message);
					}
				}

				damage.primary.value -= manaDamage;
				if (damage.primary.value < 0) {
					damage.secondary.value = std::max<int32_t>(0, damage.secondary.value + damage.primary.value);
					damage.primary.value = 0;
				}
			}
		}

		int32_t realDamage = damage.primary.value + damage.secondary.value;
		if (realDamage == 0) {
			return true;
		}

		if (damage.origin != ORIGIN_NONE) {
			const auto& events = target->getCreatureEvents(CREATURE_EVENT_HEALTHCHANGE);
			if (!events.empty()) {
				for (CreatureEvent* creatureEvent : events) {
					creatureEvent->executeHealthChange(target, attacker, damage);
				}
				damage.origin = ORIGIN_NONE;
				return combatChangeHealth(attacker, target, damage);
			}
		}

		int32_t targetHealth = target->getHealth();
		if (damage.primary.value >= targetHealth) {
			damage.primary.value = targetHealth;
			damage.secondary.value = 0;
		} else if (damage.secondary.value) {
			damage.secondary.value = std::min<int32_t>(damage.secondary.value, targetHealth - damage.primary.value);
		}

		realDamage = damage.primary.value + damage.secondary.value;
		if (realDamage == 0) {
			return true;
		} else if (realDamage >= targetHealth) {
			for (CreatureEvent* creatureEvent : target->getCreatureEvents(CREATURE_EVENT_PREPAREDEATH)) {
				if (!creatureEvent->executeOnPrepareDeath(target, attacker)) {
					return false;
				}
			}
		}

		target->drainHealth(attacker, realDamage);
		if (list.empty()) {
			getSpectators(list, targetPos, true, true);
		}
		addCreatureHealth(list, target);

		message.primary.value = damage.primary.value;
		message.secondary.value = damage.secondary.value;

		uint8_t hitEffect;
		if (message.primary.value) {
			combatGetTypeInfo(damage.primary.type, target, message.primary.color, hitEffect);
			if (hitEffect != CONST_ME_NONE) {
				addMagicEffect(list, targetPos, hitEffect);
			}
		}

		if (message.secondary.value) {
			combatGetTypeInfo(damage.secondary.type, target, message.secondary.color, hitEffect);
			if (hitEffect != CONST_ME_NONE) {
				addMagicEffect(list, targetPos, hitEffect);
			}
		}

		if (message.primary.color != TEXTCOLOR_NONE || message.secondary.color != TEXTCOLOR_NONE) {
			std::string damageString = std::to_string(realDamage);
			std::string pluralString = (realDamage != 1 ? "s" : "");
			std::string spectatorMessage = ucfirst(target->getNameDescription()) + " loses " + damageString + " hitpoint" + pluralString;
			if (attacker) {
				spectatorMessage += " due to ";
				if (attacker == target) {
					spectatorMessage += (targetPlayer ? (targetPlayer->getSex() == PLAYERSEX_FEMALE ? "her" : "his") : "its");
					spectatorMessage += " own attack";
				} else {
					spectatorMessage += "an attack by " + attacker->getNameDescription();
				}
			}
			spectatorMessage += '.';

			for (Creature* spectator : list) {
				Player* tmpPlayer = spectator->getPlayer();
				if (tmpPlayer->getPosition().z == targetPos.z) {
					if (tmpPlayer == attackerPlayer && attackerPlayer != targetPlayer) {
						message.type = MESSAGE_DAMAGE_DEALT;
						message.text = ucfirst(target->getNameDescription()) + " loses " + damageString + " hitpoint" + pluralString + " due to your attack.";
					} else if (tmpPlayer == targetPlayer) {
						message.type = MESSAGE_DAMAGE_RECEIVED;
						if (!attacker) {
							message.text = "You lose " + damageString + " hitpoint" + pluralString + '.';
						} else if (targetPlayer == attackerPlayer) {
							message.text = "You lose " + damageString + " hitpoint" + pluralString + " due to your own attack.";
						} else {
							message.text = "You lose " + damageString + " hitpoint" + pluralString + " due to an attack by " + attacker->getNameDescription() + '.';
						}
					} else {
						message.type = MESSAGE_DAMAGE_OTHERS;
						message.text = spectatorMessage;
					}
					tmpPlayer->sendTextMessage(message);
				}
			}
		}
	}

	return true;
}

bool Game::combatChangeMana(Creature* attacker, Creature* target, int32_t manaChange, CombatOrigin origin)
{
	if (manaChange > 0) {
		if (attacker) {
			Player* attackerPlayer = attacker->getPlayer();
			Player* targetPlayer = target->getPlayer();

			if (attackerPlayer && targetPlayer) {
				if (g_config.getBoolean(ConfigManager::CANNOT_ATTACK_SAME_LOOKFEET) && attacker->defaultOutfit.lookFeet == target->defaultOutfit.lookFeet) {
					return false;
				}

				if (attackerPlayer->getSkull() == SKULL_BLACK && attackerPlayer->getSkullClient(targetPlayer) == SKULL_NONE) {
					return false;
				}
			}
		}

		if (origin != ORIGIN_NONE) {
			const auto& events = target->getCreatureEvents(CREATURE_EVENT_MANACHANGE);
			if (!events.empty()) {
				for (CreatureEvent* creatureEvent : events) {
					creatureEvent->executeManaChange(target, attacker, manaChange, origin);
				}
				return combatChangeMana(attacker, target, manaChange, ORIGIN_NONE);
			}
		}

		target->changeMana(manaChange);
	} else {
		const Position& targetPos = target->getPosition();
		if (!target->isAttackable()) {
			if (!target->isInGhostMode()) {
				addMagicEffect(targetPos, CONST_ME_POFF);
			}
			return false;
		}

		Player* attackerPlayer;
		if (attacker) {
			attackerPlayer = attacker->getPlayer();
		} else {
			attackerPlayer = nullptr;
		}

		Player* targetPlayer = target->getPlayer();
		if (attackerPlayer && targetPlayer) {
			if (g_config.getBoolean(ConfigManager::CANNOT_ATTACK_SAME_LOOKFEET) && attacker->defaultOutfit.lookFeet == target->defaultOutfit.lookFeet) {
				return false;
			}

			if (attackerPlayer->getSkull() == SKULL_BLACK && attackerPlayer->getSkullClient(targetPlayer) == SKULL_NONE) {
				return false;
			}
		}

		int32_t manaLoss = std::min<int32_t>(target->getMana(), -manaChange);
		BlockType_t blockType = target->blockHit(attacker, COMBAT_MANADRAIN, manaLoss);
		if (blockType != BLOCK_NONE) {
			addMagicEffect(targetPos, CONST_ME_POFF);
			return false;
		}

		if (manaLoss <= 0) {
			return true;
		}

		if (origin != ORIGIN_NONE) {
			const auto& events = target->getCreatureEvents(CREATURE_EVENT_MANACHANGE);
			if (!events.empty()) {
				for (CreatureEvent* creatureEvent : events) {
					creatureEvent->executeManaChange(target, attacker, manaChange, origin);
				}
				return combatChangeMana(attacker, target, manaChange, ORIGIN_NONE);
			}
		}

		target->drainMana(attacker, manaLoss);

		std::string damageString = std::to_string(manaLoss);
		std::string spectatorMessage = ucfirst(target->getNameDescription()) + " loses " + damageString + " mana";
		if (attacker) {
			spectatorMessage += " blocking an attack by ";
			if (attacker == target) {
				spectatorMessage += (targetPlayer ? (targetPlayer->getSex() == PLAYERSEX_FEMALE ? "herself" : "himself") : "itself");
			} else {
				spectatorMessage += attacker->getNameDescription();
			}
		}
		spectatorMessage += '.';

		TextMessage message;
		message.position = targetPos;
		message.primary.value = manaLoss;
		message.primary.color = TEXTCOLOR_BLUE;

		SpectatorVec list;
		getSpectators(list, targetPos, false, true);
		for (Creature* spectator : list) {
			Player* tmpPlayer = spectator->getPlayer();
			if (tmpPlayer == attackerPlayer && attackerPlayer != targetPlayer) {
				message.type = MESSAGE_DAMAGE_DEALT;
				message.text = ucfirst(target->getNameDescription()) + " loses " + damageString + " mana blocking your attack.";
			} else if (tmpPlayer == targetPlayer) {
				message.type = MESSAGE_DAMAGE_RECEIVED;
				if (!attacker) {
					message.text = "You lose " + damageString + " mana.";
				} else if (targetPlayer == attackerPlayer) {
					message.text = "You lose " + damageString + " mana blocking an attack by yourself.";
				} else {
					message.text = "You lose " + damageString + " mana blocking an attack by " + attacker->getNameDescription() + '.';
				}
			} else {
				message.type = MESSAGE_DAMAGE_OTHERS;
				message.text = spectatorMessage;
			}
			tmpPlayer->sendTextMessage(message);
		}
	}

	return true;
}

void Game::addCreatureHealth(const Creature* target)
{
	SpectatorVec list;
	getSpectators(list, target->getPosition(), true, true);
	addCreatureHealth(list, target);
}

void Game::addCreatureHealth(const SpectatorVec& list, const Creature* target)
{
	for (Creature* spectator : list) {
		if (Player* tmpPlayer = spectator->getPlayer()) {
			tmpPlayer->sendCreatureHealth(target);
		}
	}
}

void Game::addMagicEffect(const Position& pos, uint8_t effect)
{
	SpectatorVec list;
	getSpectators(list, pos, true, true);
	addMagicEffect(list, pos, effect);
}

void Game::addMagicEffect(const SpectatorVec& list, const Position& pos, uint8_t effect)
{
	for (Creature* spectator : list) {
		if (Player* tmpPlayer = spectator->getPlayer()) {
			tmpPlayer->sendMagicEffect(pos, effect);
		}
	}
}

void Game::addDistanceEffect(const Position& fromPos, const Position& toPos, uint8_t effect)
{
	SpectatorVec list;
	getSpectators(list, fromPos, false, true);
	getSpectators(list, toPos, false, true);
	addDistanceEffect(list, fromPos, toPos, effect);
}

void Game::addDistanceEffect(const SpectatorVec& list, const Position& fromPos, const Position& toPos, uint8_t effect)
{
	for (Creature* spectator : list) {
		if (Player* tmpPlayer = spectator->getPlayer()) {
			tmpPlayer->sendDistanceShoot(fromPos, toPos, effect);
		}
	}
}

void Game::startDecay(Item* item)
{
	if (!item || !item->canDecay()) {
		return;
	}

	ItemDecayState_t decayState = item->getDecaying();
	if (decayState == DECAYING_TRUE) {
		return;
	}

	if (item->getDuration() > 0) {
		item->useThing2();
		item->setDecaying(DECAYING_TRUE);
		toDecayItems.push_front(item);
	} else {
		internalDecayItem(item);
	}
}

void Game::internalDecayItem(Item* item)
{
	const ItemType& it = Item::items[item->getID()];
	if (it.decayTo != 0) {
		Item* newItem = transformItem(item, it.decayTo);
		startDecay(newItem);
	} else {
		ReturnValue ret = internalRemoveItem(item);
		if (ret != RETURNVALUE_NOERROR) {
			std::cout << "[Debug - Game::internalDecayItem] internalDecayItem failed, error code: " << static_cast<uint32_t>(ret) << ", item id: " << item->getID() << std::endl;
		}
	}
}

void Game::checkDecay()
{
	g_scheduler.addEvent(createSchedulerTask(EVENT_DECAYINTERVAL, std::bind(&Game::checkDecay, this)));

	size_t bucket = (lastBucket + 1) % EVENT_DECAY_BUCKETS;

	for (auto it = decayItems[bucket].begin(); it != decayItems[bucket].end();) {
		Item* item = *it;
		if (!item->canDecay()) {
			item->setDecaying(DECAYING_FALSE);
			ReleaseItem(item);
			it = decayItems[bucket].erase(it);
			continue;
		}

		int32_t decreaseTime = EVENT_DECAYINTERVAL * EVENT_DECAY_BUCKETS;
		int32_t duration = item->getDuration();
		if (duration - decreaseTime < 0) {
			decreaseTime = duration;
		}

		duration -= decreaseTime;
		item->decreaseDuration(decreaseTime);

		if (duration <= 0) {
			it = decayItems[bucket].erase(it);
			internalDecayItem(item);
			ReleaseItem(item);
		} else if (duration < EVENT_DECAYINTERVAL * EVENT_DECAY_BUCKETS) {
			it = decayItems[bucket].erase(it);
			size_t newBucket = (bucket + ((duration + EVENT_DECAYINTERVAL / 2) / 1000)) % EVENT_DECAY_BUCKETS;
			if (newBucket == bucket) {
				internalDecayItem(item);
				ReleaseItem(item);
			} else {
				decayItems[newBucket].push_back(item);
			}
		} else {
			++it;
		}
	}

	lastBucket = bucket;
	cleanup();
}

void Game::checkLight()
{
	g_scheduler.addEvent(createSchedulerTask(EVENT_LIGHTINTERVAL, std::bind(&Game::checkLight, this)));

	lightHour += lightHourDelta;

	if (lightHour > 1440) {
		lightHour -= 1440;
	}

	if (std::abs(lightHour - SUNRISE) < 2 * lightHourDelta) {
		lightState = LIGHT_STATE_SUNRISE;
	} else if (std::abs(lightHour - SUNSET) < 2 * lightHourDelta) {
		lightState = LIGHT_STATE_SUNSET;
	}

	int32_t newLightLevel = lightLevel;
	bool lightChange = false;

	switch (lightState) {
		case LIGHT_STATE_SUNRISE: {
			newLightLevel += (LIGHT_LEVEL_DAY - LIGHT_LEVEL_NIGHT) / 30;
			lightChange = true;
			break;
		}
		case LIGHT_STATE_SUNSET: {
			newLightLevel -= (LIGHT_LEVEL_DAY - LIGHT_LEVEL_NIGHT) / 30;
			lightChange = true;
			break;
		}
		default:
			break;
	}

	if (newLightLevel <= LIGHT_LEVEL_NIGHT) {
		lightLevel = LIGHT_LEVEL_NIGHT;
		lightState = LIGHT_STATE_NIGHT;
	} else if (newLightLevel >= LIGHT_LEVEL_DAY) {
		lightLevel = LIGHT_LEVEL_DAY;
		lightState = LIGHT_STATE_DAY;
	} else {
		lightLevel = newLightLevel;
	}

	if (lightChange) {
		LightInfo lightInfo;
		getWorldLightInfo(lightInfo);

		for (const auto& it : players) {
			it.second->sendWorldLight(lightInfo);
		}
	}
}

void Game::getWorldLightInfo(LightInfo& lightInfo) const
{
	lightInfo.level = lightLevel;
	lightInfo.color = 0xD7;
}

void Game::addCommandTag(char tag)
{
	for (char commandTag : commandTags) {
		if (commandTag == tag) {
			return;
		}
	}
	commandTags.push_back(tag);
}

void Game::resetCommandTag()
{
	commandTags.clear();
}

void Game::shutdown()
{
	std::cout << "Shutting down server..." << std::flush;

	g_scheduler.shutdown();
	g_databaseTasks.shutdown();
	g_dispatcher.shutdown();
	map.spawns.clear();
	raids.clear();

	cleanup();

	if (serviceManager) {
		serviceManager->stop();
	}

	ConnectionManager::getInstance()->closeAll();

	std::cout << " done!" << std::endl;
}

void Game::cleanup()
{
	//free memory
	for (auto creature : ToReleaseCreatures) {
		creature->releaseThing2();
	}
	ToReleaseCreatures.clear();

	for (auto item : ToReleaseItems) {
		item->releaseThing2();
	}
	ToReleaseItems.clear();

	for (Item* item : toDecayItems) {
		const uint32_t dur = item->getDuration();
		if (dur >= EVENT_DECAYINTERVAL * EVENT_DECAY_BUCKETS) {
			decayItems[lastBucket].push_back(item);
		} else {
			decayItems[(lastBucket + 1 + dur / 1000) % EVENT_DECAY_BUCKETS].push_back(item);
		}
	}
	toDecayItems.clear();
}

void Game::ReleaseCreature(Creature* creature)
{
	ToReleaseCreatures.push_back(creature);
}

void Game::ReleaseItem(Item* item)
{
	ToReleaseItems.push_back(item);
}

void Game::broadcastMessage(const std::string& text, MessageClasses type) const
{
	std::cout << "> Broadcasted message: \"" << text << "\"." << std::endl;
	for (const auto& it : players) {
		it.second->sendTextMessage(type, text);
	}
}

void Game::updateCreatureWalkthrough(const Creature* creature)
{
	//send to clients
	SpectatorVec list;
	getSpectators(list, creature->getPosition(), true, true);
	for (Creature* spectator : list) {
		Player* tmpPlayer = spectator->getPlayer();
		tmpPlayer->sendCreatureWalkthrough(creature, tmpPlayer->canWalkthroughEx(creature));
	}
}

void Game::updateCreatureSkull(const Creature* creature)
{
	if (getWorldType() != WORLD_TYPE_PVP) {
		return;
	}

	SpectatorVec list;
	getSpectators(list, creature->getPosition(), true, true);
	for (Creature* spectator : list) {
		spectator->getPlayer()->sendCreatureSkull(creature);
	}
}

void Game::updatePlayerShield(Player* player)
{
	SpectatorVec list;
	getSpectators(list, player->getPosition(), true, true);
	for (Creature* spectator : list) {
		spectator->getPlayer()->sendCreatureShield(player);
	}
}

void Game::updatePlayerHelpers(const Player& player)
{
	uint32_t creatureId = player.getID();
	uint16_t helpers = player.getHelpers();

	SpectatorVec list;
	getSpectators(list, player.getPosition(), true, true);
	for (Creature* spectator : list) {
		spectator->getPlayer()->sendCreatureHelpers(creatureId, helpers);
	}
}

void Game::updateCreatureType(Creature* creature)
{
	const Player* masterPlayer = nullptr;

	uint32_t creatureId = creature->getID();
	CreatureType_t creatureType = creature->getType();
	if (creatureType == CREATURETYPE_MONSTER) {
		const Creature* master = creature->getMaster();
		if (master) {
			masterPlayer = master->getPlayer();
			if (masterPlayer) {
				creatureType = CREATURETYPE_SUMMON_OTHERS;
			}
		}
	}

	//send to clients
	SpectatorVec list;
	getSpectators(list, creature->getPosition(), true, true);

	if (creatureType == CREATURETYPE_SUMMON_OTHERS) {
		for (Creature* spectator : list) {
			Player* player = spectator->getPlayer();
			if (masterPlayer == player) {
				player->sendCreatureType(creatureId, CREATURETYPE_SUMMON_OWN);
			} else {
				player->sendCreatureType(creatureId, creatureType);
			}
		}
	} else {
		for (Creature* spectator : list) {
			spectator->getPlayer()->sendCreatureType(creatureId, creatureType);
		}
	}
}

void Game::updatePremium(Account& account)
{
	bool save = false;
	time_t timeNow = time(nullptr);

	if (account.premiumDays != 0 && account.premiumDays != std::numeric_limits<uint16_t>::max()) {
		if (account.lastDay == 0) {
			account.lastDay = timeNow;
			save = true;
		} else {
			uint32_t days = (timeNow - account.lastDay) / 86400;
			if (days > 0) {
				if (days >= account.premiumDays) {
					account.premiumDays = 0;
					account.lastDay = 0;
				} else {
					account.premiumDays -= days;
					uint32_t remainder = (timeNow - account.lastDay) % 86400;
					account.lastDay = timeNow - remainder;
				}

				save = true;
			}
		}
	} else if (account.lastDay != 0) {
		account.lastDay = 0;
		save = true;
	}

	if (save && !IOLoginData::saveAccount(account)) {
		std::cout << "> ERROR: Failed to save account: " << account.name << "!" << std::endl;
	}
}

void Game::loadMotdNum()
{
	Database* db = Database::getInstance();

	DBResult_ptr result = db->storeQuery("SELECT `value` FROM `server_config` WHERE `config` = 'motd_num'");
	if (result) {
		motdNum = result->getDataInt("value");
	} else {
		db->executeQuery("INSERT INTO `server_config` (`config`, `value`) VALUES ('motd_num', '0')");
	}

	result = db->storeQuery("SELECT `value` FROM `server_config` WHERE `config` = 'motd_hash'");
	if (result) {
		motdHash = result->getDataString("value");
		if (motdHash != transformToSHA1(g_config.getString(ConfigManager::MOTD))) {
			++motdNum;
		}
	} else {
		db->executeQuery("INSERT INTO `server_config` (`config`, `value`) VALUES ('motd_hash', '')");
	}
}

void Game::saveMotdNum() const
{
	Database* db = Database::getInstance();

	std::ostringstream query;
	query << "UPDATE `server_config` SET `value` = '" << motdNum << "' WHERE `config` = 'motd_num'";
	db->executeQuery(query.str());

	query.str("");
	query << "UPDATE `server_config` SET `value` = '" << transformToSHA1(g_config.getString(ConfigManager::MOTD)) << "' WHERE `config` = 'motd_hash'";
	db->executeQuery(query.str());
}

void Game::checkPlayersRecord()
{
	const size_t playersOnline = getPlayersOnline();
	if (playersOnline > playersRecord) {
		uint32_t previousRecord = playersRecord;
		playersRecord = playersOnline;

		for (const auto& it : g_globalEvents->getEventMap(GLOBALEVENT_RECORD)) {
			it.second->executeRecord(playersRecord, previousRecord);
		}
		updatePlayersRecord();
	}
}

void Game::updatePlayersRecord() const
{
	Database* db = Database::getInstance();

	std::ostringstream query;
	query << "UPDATE `server_config` SET `value` = '" << playersRecord << "' WHERE `config` = 'players_record'";
	db->executeQuery(query.str());
}

void Game::loadPlayersRecord()
{
	Database* db = Database::getInstance();

	DBResult_ptr result = db->storeQuery("SELECT `value` FROM `server_config` WHERE `config` = 'players_record'");
	if (result) {
		playersRecord = result->getDataInt("value");
	} else {
		db->executeQuery("INSERT INTO `server_config` (`config`, `value`) VALUES ('players_record', '0')");
	}
}

uint64_t Game::getExperienceStage(uint32_t level)
{
	if (!stagesEnabled) {
		return g_config.getNumber(ConfigManager::RATE_EXPERIENCE);
	}

	if (useLastStageLevel && level >= lastStageLevel) {
		return stages[lastStageLevel];
	}

	return stages[level];
}

bool Game::loadExperienceStages()
{
	pugi::xml_document doc;
	pugi::xml_parse_result result = doc.load_file("data/XML/stages.xml");
	if (!result) {
		std::cout << "[Error - Game::loadExperienceStages] Failed to load data/XML/stages.xml: " << result.description() << std::endl;
		return false;
	}

	for (pugi::xml_node stageNode = doc.child("stages").first_child(); stageNode; stageNode = stageNode.next_sibling()) {
		if (strcasecmp(stageNode.name(), "config") == 0) {
			stagesEnabled = stageNode.attribute("enabled").as_bool();
		} else {
			uint32_t minLevel, maxLevel, multiplier;

			pugi::xml_attribute minLevelAttribute = stageNode.attribute("minlevel");
			if (minLevelAttribute) {
				minLevel = pugi::cast<uint32_t>(minLevelAttribute.value());
			} else {
				minLevel = 1;
			}

			pugi::xml_attribute maxLevelAttribute = stageNode.attribute("maxlevel");
			if (maxLevelAttribute) {
				maxLevel = pugi::cast<uint32_t>(maxLevelAttribute.value());
			} else {
				maxLevel = 0;
				lastStageLevel = minLevel;
				useLastStageLevel = true;
			}

			pugi::xml_attribute multiplierAttribute = stageNode.attribute("multiplier");
			if (multiplierAttribute) {
				multiplier = pugi::cast<uint32_t>(multiplierAttribute.value());
			} else {
				multiplier = 1;
			}

			if (useLastStageLevel) {
				stages[lastStageLevel] = multiplier;
			} else {
				for (uint32_t i = minLevel; i <= maxLevel; ++i) {
					stages[i] = multiplier;
				}
			}
		}
	}
	return true;
}

void Game::playerInviteToParty(uint32_t playerId, uint32_t invitedId)
{
	Player* player = getPlayerByID(playerId);
	if (!player) {
		return;
	}

	Player* invitedPlayer = getPlayerByID(invitedId);
	if (!invitedPlayer || invitedPlayer->isInviting(player)) {
		return;
	}

	if (invitedPlayer->getParty()) {
		std::ostringstream ss;
		ss << invitedPlayer->getName() << " is already in a party.";
		player->sendTextMessage(MESSAGE_INFO_DESCR, ss.str());
		return;
	}

	Party* party = player->getParty();
	if (!party) {
		party = new Party(player);
	} else if (party->getLeader() != player) {
		return;
	}

	party->invitePlayer(*invitedPlayer);
}

void Game::playerJoinParty(uint32_t playerId, uint32_t leaderId)
{
	Player* player = getPlayerByID(playerId);
	if (!player) {
		return;
	}

	Player* leader = getPlayerByID(leaderId);
	if (!leader || !leader->isInviting(player)) {
		return;
	}

	Party* party = leader->getParty();
	if (!party || party->getLeader() != leader) {
		return;
	}

	if (player->getParty()) {
		player->sendTextMessage(MESSAGE_INFO_DESCR, "You are already in a party.");
		return;
	}

	party->joinParty(*player);
}

void Game::playerRevokePartyInvitation(uint32_t playerId, uint32_t invitedId)
{
	Player* player = getPlayerByID(playerId);
	if (!player) {
		return;
	}

	Party* party = player->getParty();
	if (!party || party->getLeader() != player) {
		return;
	}

	Player* invitedPlayer = getPlayerByID(invitedId);
	if (!invitedPlayer || !player->isInviting(invitedPlayer)) {
		return;
	}

	party->revokeInvitation(*invitedPlayer);
}

void Game::playerPassPartyLeadership(uint32_t playerId, uint32_t newLeaderId)
{
	Player* player = getPlayerByID(playerId);
	if (!player) {
		return;
	}

	Party* party = player->getParty();
	if (!party || party->getLeader() != player) {
		return;
	}

	Player* newLeader = getPlayerByID(newLeaderId);
	if (!newLeader || !player->isPartner(newLeader)) {
		return;
	}

	party->passPartyLeadership(newLeader);
}

void Game::playerLeaveParty(uint32_t playerId)
{
	Player* player = getPlayerByID(playerId);
	if (!player) {
		return;
	}

	Party* party = player->getParty();
	if (!party || player->hasCondition(CONDITION_INFIGHT)) {
		return;
	}

	party->leaveParty(player);
}

void Game::playerEnableSharedPartyExperience(uint32_t playerId, bool sharedExpActive)
{
	Player* player = getPlayerByID(playerId);
	if (!player) {
		return;
	}

	Party* party = player->getParty();
	if (!party || player->hasCondition(CONDITION_INFIGHT)) {
		return;
	}

	party->setSharedExperience(player, sharedExpActive);
}

void Game::sendGuildMotd(uint32_t playerId)
{
	Player* player = getPlayerByID(playerId);
	if (!player) {
		return;
	}

	Guild* guild = player->getGuild();
	if (guild) {
		player->sendChannelMessage("Message of the Day", guild->getMotd(), TALKTYPE_CHANNEL_R1, CHANNEL_GUILD);
	}
}

void Game::kickPlayer(uint32_t playerId, bool displayEffect)
{
	Player* player = getPlayerByID(playerId);
	if (!player) {
		return;
	}

	player->kickPlayer(displayEffect);
}

void Game::playerReportBug(uint32_t playerId, const std::string& bug)
{
	Player* player = getPlayerByID(playerId);
	if (!player) {
		return;
	}

	if (player->getAccountType() == ACCOUNT_TYPE_NORMAL) {
		return;
	}

	std::string fileName = "data/reports/" + player->getName() + " report.txt";
	FILE* file = fopen(fileName.c_str(), "a");
	if (file) {
		const Position& position = player->getPosition();
		fprintf(file, "------------------------------\nName: %s [Position X: %u Y: %u Z: %u]\nBug Report: %s\n", player->getName().c_str(), position.x, position.y, position.z, bug.c_str());
		fclose(file);
	}

	player->sendTextMessage(MESSAGE_EVENT_DEFAULT, "Your report has been sent to " + g_config.getString(ConfigManager::SERVER_NAME) + ".");
}

void Game::playerDebugAssert(uint32_t playerId, const std::string& assertLine, const std::string& date, const std::string& description, const std::string& comment)
{
	Player* player = getPlayerByID(playerId);
	if (!player) {
		return;
	}

	// TODO: move debug assertions to database
	FILE* file = fopen("client_assertions.txt", "a");
	if (file) {
		fprintf(file, "----- %s - %s (%s) -----\n", formatDate(time(nullptr)).c_str(), player->getName().c_str(), convertIPToString(player->getIP()).c_str());
		fprintf(file, "%s\n%s\n%s\n%s\n", assertLine.c_str(), date.c_str(), description.c_str(), comment.c_str());
		fclose(file);
	}
}

void Game::playerLeaveMarket(uint32_t playerId)
{
	Player* player = getPlayerByID(playerId);
	if (!player) {
		return;
	}

	player->setInMarket(false);
}

void Game::playerBrowseMarket(uint32_t playerId, uint16_t spriteId)
{
	Player* player = getPlayerByID(playerId);
	if (!player) {
		return;
	}

	if (!player->isInMarket()) {
		return;
	}

	const ItemType& it = Item::items.getItemIdByClientId(spriteId);
	if (it.id == 0) {
		return;
	}

	if (it.wareId == 0) {
		return;
	}

	const MarketOfferList& buyOffers = IOMarket::getActiveOffers(MARKETACTION_BUY, it.id);
	const MarketOfferList& sellOffers = IOMarket::getActiveOffers(MARKETACTION_SELL, it.id);
	player->sendMarketBrowseItem(it.id, buyOffers, sellOffers);
	player->sendMarketDetail(it.id);
}

void Game::playerBrowseMarketOwnOffers(uint32_t playerId)
{
	Player* player = getPlayerByID(playerId);
	if (!player) {
		return;
	}

	if (!player->isInMarket()) {
		return;
	}

	const MarketOfferList& buyOffers = IOMarket::getOwnOffers(MARKETACTION_BUY, player->getGUID());
	const MarketOfferList& sellOffers = IOMarket::getOwnOffers(MARKETACTION_SELL, player->getGUID());
	player->sendMarketBrowseOwnOffers(buyOffers, sellOffers);
}

void Game::playerBrowseMarketOwnHistory(uint32_t playerId)
{
	Player* player = getPlayerByID(playerId);
	if (!player) {
		return;
	}

	if (!player->isInMarket()) {
		return;
	}

	const HistoryMarketOfferList& buyOffers = IOMarket::getOwnHistory(MARKETACTION_BUY, player->getGUID());
	const HistoryMarketOfferList& sellOffers = IOMarket::getOwnHistory(MARKETACTION_SELL, player->getGUID());
	player->sendMarketBrowseOwnHistory(buyOffers, sellOffers);
}

void Game::playerCreateMarketOffer(uint32_t playerId, uint8_t type, uint16_t spriteId, uint16_t amount, uint32_t price, bool anonymous)
{
	if (amount == 0 || amount > 64000) {
		return;
	}

	if (price == 0 || price > 999999999) {
		return;
	}

	if (type != MARKETACTION_BUY && type != MARKETACTION_SELL) {
		return;
	}

	Player* player = getPlayerByID(playerId);
	if (!player) {
		return;
	}

	if (!player->isInMarket()) {
		return;
	}

	if (g_config.getBoolean(ConfigManager::MARKET_PREMIUM) && !player->isPremium()) {
		player->sendMarketLeave();
		return;
	}

	const ItemType& itt = Item::items.getItemIdByClientId(spriteId);
	if (itt.id == 0 || itt.wareId == 0) {
		return;
	}

	const ItemType& it = Item::items.getItemIdByClientId(itt.wareId);
	if (it.id == 0 || it.wareId == 0) {
		return;
	}

	if (!it.stackable && amount > 2000) {
		return;
	}

	const int32_t maxOfferCount = g_config.getNumber(ConfigManager::MAX_MARKET_OFFERS_AT_A_TIME_PER_PLAYER);
	if (maxOfferCount > 0) {
		const int32_t offerCount = IOMarket::getPlayerOfferCount(player->getGUID());
		if (offerCount == -1 || offerCount >= maxOfferCount) {
			return;
		}
	}

	uint64_t fee = (price / 100.) * amount;
	if (fee < 20) {
		fee = 20;
	} else if (fee > 1000) {
		fee = 1000;
	}

	if (type == MARKETACTION_SELL) {
		if (fee > player->bankBalance) {
			return;
		}

		DepotChest* depotChest = player->getDepotChest(player->getLastDepotId(), false);
		if (!depotChest) {
			return;
		}

		ItemList itemList;
		uint32_t count = 0;
		std::vector<Container*> containers {depotChest, player->getInbox()};
		bool enough = false;

		size_t i = 0;
		do {
			Container* container = containers[i++];
			for (Item* item : container->getItemList()) {
				Container* c = item->getContainer();
				if (c && !c->empty()) {
					containers.push_back(c);
					continue;
				}

				const ItemType& itemType = Item::items[item->getID()];
				if (itemType.wareId != it.wareId) {
					continue;
				}

				if (item->hasAttributes()) {
					bool badAttribute = false;

					ItemAttributes* attributes = item->getAttributes();
					for (const auto& attr : attributes->getList()) {
						if (attr.type == ITEM_ATTRIBUTE_CHARGES) {
							uint16_t charges = static_cast<uint16_t>(reinterpret_cast<ptrdiff_t>(attr.value));
							if (charges != itemType.charges) {
								badAttribute = true;
								break;
							}
						} else if (attr.type == ITEM_ATTRIBUTE_DURATION) {
							uint32_t duration = static_cast<uint32_t>(reinterpret_cast<ptrdiff_t>(attr.value));
							if (duration != itemType.decayTime) {
								badAttribute = true;
								break;
							}
						} else {
							badAttribute = true;
							break;
						}
					}

					if (badAttribute) {
						continue;
					}
				}

				itemList.push_back(item);

				count += Item::countByType(item, -1);
				if (count >= amount) {
					enough = true;
					break;
				}
			}

			if (enough) {
				break;
			}
		} while (i < containers.size());

		if (!enough) {
			return;
		}

		if (it.stackable) {
			uint16_t tmpAmount = amount;
			for (Item* item : itemList) {
				uint16_t removeCount = std::min<uint16_t>(tmpAmount, item->getItemCount());
				tmpAmount -= removeCount;
				internalRemoveItem(item, removeCount);

				if (tmpAmount == 0) {
					break;
				}
			}
		} else {
			for (Item* item : itemList) {
				internalRemoveItem(item);
			}
		}

		player->bankBalance -= fee;
	} else {
		uint64_t totalPrice = static_cast<uint64_t>(price) * amount;
		totalPrice += fee;
		if (totalPrice > player->bankBalance) {
			return;
		}

		player->bankBalance -= totalPrice;
	}

	IOMarket::createOffer(player->getGUID(), static_cast<MarketAction_t>(type), it.id, amount, price, anonymous);

	player->sendMarketEnter(player->getLastDepotId());
	const MarketOfferList& buyOffers = IOMarket::getActiveOffers(MARKETACTION_BUY, it.id);
	const MarketOfferList& sellOffers = IOMarket::getActiveOffers(MARKETACTION_SELL, it.id);
	player->sendMarketBrowseItem(it.id, buyOffers, sellOffers);
}

void Game::playerCancelMarketOffer(uint32_t playerId, uint32_t timestamp, uint16_t counter)
{
	Player* player = getPlayerByID(playerId);
	if (!player) {
		return;
	}

	if (!player->isInMarket()) {
		return;
	}

	MarketOfferEx offer = IOMarket::getOfferByCounter(timestamp, counter);
	if (offer.id == 0 || offer.playerId != player->getGUID()) {
		return;
	}

	if (offer.type == MARKETACTION_BUY) {
		player->bankBalance += static_cast<uint64_t>(offer.price) * offer.amount;
		player->sendMarketEnter(player->getLastDepotId());
	} else {
		const ItemType& it = Item::items[offer.itemId];
		if (it.id == 0) {
			return;
		}

		if (it.stackable) {
			uint16_t tmpAmount = offer.amount;
			while (tmpAmount > 0) {
				int32_t stackCount = std::min<int32_t>(100, tmpAmount);
				Item* item = Item::CreateItem(it.id, stackCount);
				if (internalAddItem(player->getInbox(), item, INDEX_WHEREEVER, FLAG_NOLIMIT) != RETURNVALUE_NOERROR) {
					delete item;
					break;
				}

				tmpAmount -= stackCount;
			}
		} else {
			int32_t subType;
			if (it.charges != 0) {
				subType = it.charges;
			} else {
				subType = -1;
			}

			for (uint16_t i = 0; i < offer.amount; ++i) {
				Item* item = Item::CreateItem(it.id, subType);
				if (internalAddItem(player->getInbox(), item, INDEX_WHEREEVER, FLAG_NOLIMIT) != RETURNVALUE_NOERROR) {
					delete item;
					break;
				}
			}
		}
	}

	IOMarket::moveOfferToHistory(offer.id, OFFERSTATE_CANCELLED);
	offer.amount = 0;
	offer.timestamp += g_config.getNumber(ConfigManager::MARKET_OFFER_DURATION);
	player->sendMarketCancelOffer(offer);
}

void Game::playerAcceptMarketOffer(uint32_t playerId, uint32_t timestamp, uint16_t counter, uint16_t amount)
{
	if (amount == 0 || amount > 64000) {
		return;
	}

	Player* player = getPlayerByID(playerId);
	if (!player) {
		return;
	}

	if (!player->isInMarket()) {
		return;
	}

	MarketOfferEx offer = IOMarket::getOfferByCounter(timestamp, counter);
	if (offer.id == 0) {
		return;
	}

	if (amount > offer.amount) {
		return;
	}

	const ItemType& it = Item::items[offer.itemId];
	if (it.id == 0) {
		return;
	}

	uint64_t totalPrice = static_cast<uint64_t>(offer.price) * amount;

	if (offer.type == MARKETACTION_BUY) {
		DepotChest* depotChest = player->getDepotChest(player->getLastDepotId(), false);
		if (!depotChest) {
			return;
		}

		ItemList itemList;
		uint32_t count = 0;
		std::vector<Container*> containers {depotChest, player->getInbox()};
		bool enough = false;

		size_t i = 0;
		do {
			Container* container = containers[i++];
			for (Item* item : container->getItemList()) {
				Container* c = item->getContainer();
				if (c && !c->empty()) {
					containers.push_back(c);
					continue;
				}

				const ItemType& itemType = Item::items[item->getID()];
				if (itemType.wareId != it.wareId) {
					continue;
				}

				if (item->hasAttributes()) {
					bool badAttribute = false;

					ItemAttributes* attributes = item->getAttributes();
					for (const auto& attr : attributes->getList()) {
						if (attr.type == ITEM_ATTRIBUTE_CHARGES) {
							uint16_t charges = static_cast<uint16_t>(reinterpret_cast<ptrdiff_t>(attr.value));
							if (charges != itemType.charges) {
								badAttribute = true;
								break;
							}
						} else if (attr.type == ITEM_ATTRIBUTE_DURATION) {
							uint32_t duration = static_cast<uint32_t>(reinterpret_cast<ptrdiff_t>(attr.value));
							if (duration != itemType.decayTime) {
								badAttribute = true;
								break;
							}
						} else {
							badAttribute = true;
							break;
						}
					}

					if (badAttribute) {
						continue;
					}
				}

				itemList.push_back(item);

				count += Item::countByType(item, -1);
				if (count >= amount) {
					enough = true;
					break;
				}
			}

			if (enough) {
				break;
			}
		} while (i < containers.size());

		if (!enough) {
			return;
		}

		Player* buyerPlayer = getPlayerByGUID(offer.playerId);
		if (!buyerPlayer) {
			buyerPlayer = new Player(nullptr);
			if (!IOLoginData::loadPlayerById(buyerPlayer, offer.playerId)) {
				delete buyerPlayer;
				return;
			}
		}

		if (it.stackable) {
			uint16_t tmpAmount = amount;
			for (Item* item : itemList) {
				uint16_t removeCount = std::min<uint16_t>(tmpAmount, item->getItemCount());
				tmpAmount -= removeCount;
				internalRemoveItem(item, removeCount);

				if (tmpAmount == 0) {
					break;
				}
			}
		} else {
			for (Item* item : itemList) {
				internalRemoveItem(item);
			}
		}

		player->bankBalance += totalPrice;

		if (it.stackable) {
			uint16_t tmpAmount = amount;
			while (tmpAmount > 0) {
				uint16_t stackCount = std::min<uint16_t>(100, tmpAmount);
				Item* item = Item::CreateItem(it.id, stackCount);
				if (internalAddItem(buyerPlayer->getInbox(), item, INDEX_WHEREEVER, FLAG_NOLIMIT) != RETURNVALUE_NOERROR) {
					delete item;
					break;
				}

				tmpAmount -= stackCount;
			}
		} else {
			int32_t subType;
			if (it.charges != 0) {
				subType = it.charges;
			} else {
				subType = -1;
			}

			for (uint16_t i = 0; i < amount; ++i) {
				Item* item = Item::CreateItem(it.id, subType);
				if (internalAddItem(buyerPlayer->getInbox(), item, INDEX_WHEREEVER, FLAG_NOLIMIT) != RETURNVALUE_NOERROR) {
					delete item;
					break;
				}
			}
		}

		if (buyerPlayer->isOffline()) {
			IOLoginData::savePlayer(buyerPlayer);
			delete buyerPlayer;
		} else {
			buyerPlayer->onReceiveMail();
		}
	} else {
		if (totalPrice > player->bankBalance) {
			return;
		}

		player->bankBalance -= totalPrice;

		if (it.stackable) {
			uint16_t tmpAmount = amount;
			while (tmpAmount > 0) {
				uint16_t stackCount = std::min<uint16_t>(100, tmpAmount);
				Item* item = Item::CreateItem(it.id, stackCount);
				if (internalAddItem(player->getInbox(), item, INDEX_WHEREEVER, FLAG_NOLIMIT) != RETURNVALUE_NOERROR) {
					delete item;
					break;
				}

				tmpAmount -= stackCount;
			}
		} else {
			int32_t subType;
			if (it.charges != 0) {
				subType = it.charges;
			} else {
				subType = -1;
			}

			for (uint16_t i = 0; i < amount; ++i) {
				Item* item = Item::CreateItem(it.id, subType);
				if (internalAddItem(player->getInbox(), item, INDEX_WHEREEVER, FLAG_NOLIMIT) != RETURNVALUE_NOERROR) {
					delete item;
					break;
				}
			}
		}

		Player* sellerPlayer = getPlayerByGUID(offer.playerId);
		if (sellerPlayer) {
			sellerPlayer->bankBalance += totalPrice;
		} else {
			IOLoginData::increaseBankBalance(offer.playerId, totalPrice);
		}

		player->onReceiveMail();
	}

	const int32_t marketOfferDuration = g_config.getNumber(ConfigManager::MARKET_OFFER_DURATION);

	IOMarket::appendHistory(player->getGUID(), (offer.type == MARKETACTION_BUY ? MARKETACTION_SELL : MARKETACTION_BUY), offer.itemId, amount, offer.price, offer.timestamp + marketOfferDuration, OFFERSTATE_ACCEPTEDEX);

	IOMarket::appendHistory(offer.playerId, offer.type, offer.itemId, amount, offer.price, offer.timestamp + marketOfferDuration, OFFERSTATE_ACCEPTED);

	offer.amount -= amount;

	if (offer.amount == 0) {
		IOMarket::deleteOffer(offer.id);
	} else {
		IOMarket::acceptOffer(offer.id, amount);
	}

	player->sendMarketEnter(player->getLastDepotId());
	offer.timestamp += marketOfferDuration;
	player->sendMarketAcceptOffer(offer);
}

void Game::parsePlayerExtendedOpcode(uint32_t playerId, uint8_t opcode, const std::string& buffer)
{
	Player* player = getPlayerByID(playerId);
	if (!player) {
		return;
	}

	for (CreatureEvent* creatureEvent : player->getCreatureEvents(CREATURE_EVENT_EXTENDED_OPCODE)) {
		creatureEvent->executeExtendedOpcode(player, opcode, buffer);
	}
}

void Game::forceAddCondition(uint32_t creatureId, Condition* condition)
{
	Creature* creature = getCreatureByID(creatureId);
	if (!creature) {
		delete condition;
		return;
	}

	creature->addCondition(condition, true);
}

void Game::forceRemoveCondition(uint32_t creatureId, ConditionType_t type)
{
	Creature* creature = getCreatureByID(creatureId);
	if (!creature) {
		return;
	}

	creature->removeCondition(type, true);
}

void Game::sendOfflineTrainingDialog(Player* player)
{
	if (!player) {
		return;
	}

	if (!player->hasModalWindowOpen(offlineTrainingWindow.id)) {
		player->sendModalWindow(offlineTrainingWindow);
	}
}

void Game::playerAnswerModalWindow(uint32_t playerId, uint32_t modalWindowId, uint8_t button, uint8_t choice)
{
	Player* player = getPlayerByID(playerId);
	if (!player) {
		return;
	}

	if (!player->hasModalWindowOpen(modalWindowId)) {
		return;
	}

	player->onModalWindowHandled(modalWindowId);

	// offline training, hardcoded
	if (modalWindowId == std::numeric_limits<uint32_t>::max()) {
		if (button == 1) {
			if (choice == SKILL_SWORD || choice == SKILL_AXE || choice == SKILL_CLUB || choice == SKILL_DISTANCE || choice == SKILL_MAGLEVEL) {
				BedItem* bedItem = player->getBedItem();
				if (bedItem && bedItem->sleep(player)) {
					player->setOfflineTrainingSkill(choice);
					return;
				}
			}
		} else {
			player->sendTextMessage(MESSAGE_EVENT_ADVANCE, "Offline training aborted.");
		}

		player->setBedItem(nullptr);
	} else {
		for (auto creatureEvent : player->getCreatureEvents(CREATURE_EVENT_MODALWINDOW)) {
			creatureEvent->executeModalWindow(player, modalWindowId, button, choice);
		}
	}
}

void Game::addPlayer(Player* player)
{
	const std::string& lowercase_name = asLowerCaseString(player->getName());
	mappedPlayerNames[lowercase_name] = player;
	wildcardTree.insert(lowercase_name);
	players[player->getID()] = player;
}

void Game::removePlayer(Player* player)
{
	const std::string& lowercase_name = asLowerCaseString(player->getName());
	mappedPlayerNames.erase(lowercase_name);
	wildcardTree.remove(lowercase_name);
	players.erase(player->getID());
}

void Game::addNpc(Npc* npc)
{
	npcs[npc->getID()] = npc;
}

void Game::removeNpc(Npc* npc)
{
	npcs.erase(npc->getID());
}

void Game::addMonster(Monster* monster)
{
	monsters[monster->getID()] = monster;
}

void Game::removeMonster(Monster* monster)
{
	monsters.erase(monster->getID());
}

Guild* Game::getGuild(uint32_t id) const
{
	auto it = guilds.find(id);
	if (it == guilds.end()) {
		return nullptr;
	}
	return it->second;
}

void Game::addGuild(Guild* guild)
{
	guilds[guild->getId()] = guild;
}

void Game::decreaseBrowseFieldRef(const Position& pos)
{
	Tile* tile = map.getTile(pos.x, pos.y, pos.z);
	if (!tile) {
		return;
	}

	auto it = browseFields.find(tile);
	if (it != browseFields.end()) {
		it->second->releaseThing2();
	}
}

void Game::internalRemoveItems(std::vector<Item*> itemList, uint32_t amount, bool stackable)
{
	if (stackable) {
		for (Item* item : itemList) {
			if (item->getItemCount() > amount) {
				internalRemoveItem(item, amount);
				break;
			} else {
				amount -= item->getItemCount();
				internalRemoveItem(item);
			}
		}
	} else {
		for (Item* item : itemList) {
			internalRemoveItem(item);
		}
	}
}

BedItem* Game::getBedBySleeper(uint32_t guid) const
{
	auto it = bedSleepersMap.find(guid);
	if (it == bedSleepersMap.end()) {
		return nullptr;
	}
	return it->second;
}

void Game::setBedSleeper(BedItem* bed, uint32_t guid)
{
	bedSleepersMap[guid] = bed;
}

void Game::removeBedSleeper(uint32_t guid)
{
	auto it = bedSleepersMap.find(guid);
	if (it != bedSleepersMap.end()) {
		bedSleepersMap.erase(it);
	}
}<|MERGE_RESOLUTION|>--- conflicted
+++ resolved
@@ -949,15 +949,6 @@
 	const Position& currentPos = creature->getPosition();
 	Position destPos = getNextPosition(direction, currentPos);
 
-<<<<<<< HEAD
-	for (CreatureEvent* moveEvent : creature->getCreatureEvents(CREATURE_EVENT_MOVE)) {
-		if (!moveEvent->executeOnMove(creature, destPos)) {
-			return RETURNVALUE_NOTPOSSIBLE;
-		}
-	}
-
-=======
->>>>>>> 71915db0
 	bool diagonalMovement = (direction & DIRECTION_DIAGONAL_MASK) != 0;
 	if (creature->getPlayer() && !diagonalMovement) {
 		//try go up
