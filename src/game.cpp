// Copyright 2023 The Forgotten Server Authors. All rights reserved.
// Use of this source code is governed by the GPL-2.0 License that can be found in the LICENSE file.

#include "otpch.h"

#include "game.h"

#include "actions.h"
#include "bed.h"
#include "configmanager.h"
#include "creature.h"
#include "creatureevent.h"
#include "databasetasks.h"
#include "depotchest.h"
#include "events.h"
#include "globalevent.h"
#include "housetile.h"
#include "http/http.h"
#include "inbox.h"
#include "iologindata.h"
#include "iomarket.h"
#include "items.h"
#include "monster.h"
#include "movement.h"
#include "npc.h"
#include "outfit.h"
#include "party.h"
#include "podium.h"
#include "scheduler.h"
#include "script.h"
#include "server.h"
#include "spectators.h"
#include "spells.h"
#include "storeinbox.h"
#include "talkaction.h"
#include "weapons.h"

extern Actions* g_actions;
extern Chat* g_chat;
extern TalkActions* g_talkActions;
extern Spells* g_spells;
extern Vocations g_vocations;
extern GlobalEvents* g_globalEvents;
extern CreatureEvents* g_creatureEvents;
extern Monsters g_monsters;
extern MoveEvents* g_moveEvents;
extern Weapons* g_weapons;
extern Scripts* g_scripts;

Game::Game()
{
	offlineTrainingWindow.defaultEnterButton = 0;
	offlineTrainingWindow.defaultEscapeButton = 1;
	offlineTrainingWindow.choices.emplace_back("Sword Fighting and Shielding", SKILL_SWORD);
	offlineTrainingWindow.choices.emplace_back("Axe Fighting and Shielding", SKILL_AXE);
	offlineTrainingWindow.choices.emplace_back("Club Fighting and Shielding", SKILL_CLUB);
	offlineTrainingWindow.choices.emplace_back("Distance Fighting and Shielding", SKILL_DISTANCE);
	offlineTrainingWindow.choices.emplace_back("Magic Level and Shielding", SKILL_MAGLEVEL);
	offlineTrainingWindow.buttons.emplace_back("Okay", offlineTrainingWindow.defaultEnterButton);
	offlineTrainingWindow.buttons.emplace_back("Cancel", offlineTrainingWindow.defaultEscapeButton);
	offlineTrainingWindow.priority = true;
}

void Game::start(ServiceManager* manager)
{
	serviceManager = manager;

	g_scheduler.addEvent(createSchedulerTask(EVENT_CREATURE_THINK_INTERVAL, [this]() { checkCreatures(0); }));
	g_scheduler.addEvent(createSchedulerTask(EVENT_DECAYINTERVAL, [this]() { checkDecay(); }));
}

GameState_t Game::getGameState() const { return gameState; }

void Game::setWorldType(WorldType_t type) { worldType = type; }

void Game::setGameState(GameState_t newState)
{
	if (gameState == GAME_STATE_SHUTDOWN) {
		return; // this cannot be stopped
	}

	if (gameState == newState) {
		return;
	}

	gameState = newState;
	switch (newState) {
		case GAME_STATE_INIT: {
			groups.load();
			g_chat->load();

			map.spawns.startup();

			mounts.loadFromXml();

			loadPlayersRecord();

			g_globalEvents->startup();
			break;
		}

		case GAME_STATE_SHUTDOWN: {
			g_globalEvents->save();
			g_globalEvents->shutdown();

			// kick all players that are still online
			auto it = players.begin();
			while (it != players.end()) {
				it->second->kickPlayer(true);
				it = players.begin();
			}

			saveGameState();

			g_dispatcher.addTask([this]() { shutdown(); });

			g_scheduler.stop();
			g_databaseTasks.stop();
			g_dispatcher.stop();
			tfs::http::stop();
			break;
		}

		case GAME_STATE_CLOSED: {
			g_globalEvents->save();

			/* kick all players without the CanAlwaysLogin flag */
			auto it = players.begin();
			while (it != players.end()) {
				if (!it->second->hasFlag(PlayerFlag_CanAlwaysLogin)) {
					it->second->kickPlayer(true);
					it = players.begin();
				} else {
					++it;
				}
			}

			saveGameState();
			break;
		}

		default:
			break;
	}
}

void Game::saveGameState()
{
	if (gameState == GAME_STATE_NORMAL) {
		setGameState(GAME_STATE_MAINTAIN);
	}

	std::cout << "Saving server..." << std::endl;

	for (const auto& it : players) {
		it.second->loginPosition = it.second->getPosition();
		IOLoginData::savePlayer(it.second);
	}

	Map::save();

	g_databaseTasks.flush();

	if (gameState == GAME_STATE_MAINTAIN) {
		setGameState(GAME_STATE_NORMAL);
	}
}

bool Game::loadMainMap(const std::string& filename)
{
	return map.loadMap("data/world/" + filename + ".otbm", true, false);
}

void Game::loadMap(const std::string& path, bool isCalledByLua) { map.loadMap(path, false, isCalledByLua); }

Cylinder* Game::internalGetCylinder(Player* player, const Position& pos) const
{
	if (pos.x != 0xFFFF) {
		return map.getTile(pos);
	}

	// container
	if (pos.y & 0x40) {
		uint8_t from_cid = pos.y & 0x0F;
		return player->getContainerByID(from_cid);
	}

	// inventory
	return player;
}

Thing* Game::internalGetThing(Player* player, const Position& pos, int32_t index, uint32_t spriteId,
                              stackPosType_t type) const
{
	if (pos.x != 0xFFFF) {
		Tile* tile = map.getTile(pos);
		if (!tile) {
			return nullptr;
		}

		Thing* thing;
		switch (type) {
			case STACKPOS_LOOK: {
				return tile->getTopVisibleThing(player);
			}

			case STACKPOS_MOVE: {
				Item* item = tile->getTopDownItem();
				if (item && item->isMoveable()) {
					thing = item;
				} else {
					thing = tile->getTopVisibleCreature(player);
				}

				if (player && tile->hasFlag(TILESTATE_SUPPORTS_HANGABLE)) {
					// do extra checks here if the thing is accessible
					if (thing && thing->getItem()) {
						if (tile->hasProperty(CONST_PROP_ISVERTICAL)) {
							if (player->getPosition().x + 1 == tile->getPosition().x) {
								thing = nullptr;
							}
						} else { // horizontal
							if (player->getPosition().y + 1 == tile->getPosition().y) {
								thing = nullptr;
							}
						}
					}
				}
				break;
			}

			case STACKPOS_USEITEM: {
				thing = tile->getUseItem(index);
				break;
			}

			case STACKPOS_TOPDOWN_ITEM: {
				thing = tile->getTopDownItem();
				break;
			}

			case STACKPOS_USETARGET: {
				thing = tile->getTopVisibleCreature(player);
				if (!thing) {
					thing = tile->getUseItem(index);
				}
				break;
			}

			default: {
				thing = nullptr;
				break;
			}
		}

		return thing;
	}

	// container
	if (pos.y & 0x40) {
		uint8_t fromCid = pos.y & 0x0F;

		Container* parentContainer = player->getContainerByID(fromCid);
		if (!parentContainer) {
			return nullptr;
		}

		if (parentContainer->getID() == ITEM_BROWSEFIELD) {
			Tile* tile = parentContainer->getTile();
			if (tile && tile->hasFlag(TILESTATE_SUPPORTS_HANGABLE)) {
				if (tile->hasProperty(CONST_PROP_ISVERTICAL)) {
					if (player->getPosition().x + 1 == tile->getPosition().x) {
						return nullptr;
					}
				} else { // horizontal
					if (player->getPosition().y + 1 == tile->getPosition().y) {
						return nullptr;
					}
				}
			}
		}

		uint8_t slot = pos.z;
		return parentContainer->getItemByIndex(player->getContainerIndex(fromCid) + slot);
	} else if (pos.y == 0 && pos.z == 0) {
		const ItemType& it = Item::items.getItemIdByClientId(spriteId);
		if (it.id == 0) {
			return nullptr;
		}

		int32_t subType;
		if (it.isFluidContainer() && index < static_cast<int32_t>(sizeof(reverseFluidMap) / sizeof(uint8_t))) {
			subType = reverseFluidMap[index];
		} else {
			subType = -1;
		}

		return findItemOfType(player, it.id, true, subType);
	}

	// inventory
	slots_t slot = static_cast<slots_t>(pos.y);
	if (slot == CONST_SLOT_STORE_INBOX) {
		return player->getStoreInbox();
	}

	return player->getInventoryItem(slot);
}

void Game::internalGetPosition(Item* item, Position& pos, uint8_t& stackpos)
{
	pos.x = 0;
	pos.y = 0;
	pos.z = 0;
	stackpos = 0;

	Cylinder* topParent = item->getTopParent();
	if (topParent) {
		if (Player* player = dynamic_cast<Player*>(topParent)) {
			pos.x = 0xFFFF;

			Container* container = dynamic_cast<Container*>(item->getParent());
			if (container) {
				pos.y = static_cast<uint16_t>(0x40) | static_cast<uint16_t>(player->getContainerID(container));
				pos.z = container->getThingIndex(item);
				stackpos = pos.z;
			} else {
				pos.y = player->getThingIndex(item);
				stackpos = pos.y;
			}
		} else if (Tile* tile = topParent->getTile()) {
			pos = tile->getPosition();
			stackpos = tile->getThingIndex(item);
		}
	}
}

Creature* Game::getCreatureByID(uint32_t id)
{
	if (id <= Player::playerIDLimit) {
		return getPlayerByID(id);
	} else if (id <= Npc::npcAutoID) {
		return getNpcByID(id);
	} else if (id <= Monster::monsterAutoID) {
		return getMonsterByID(id);
	}
	return nullptr;
}

Monster* Game::getMonsterByID(uint32_t id)
{
	if (id == 0) {
		return nullptr;
	}

	auto it = monsters.find(id);
	if (it == monsters.end()) {
		return nullptr;
	}
	return it->second;
}

Npc* Game::getNpcByID(uint32_t id)
{
	if (id == 0) {
		return nullptr;
	}

	auto it = npcs.find(id);
	if (it == npcs.end()) {
		return nullptr;
	}
	return it->second;
}

Player* Game::getPlayerByID(uint32_t id)
{
	if (id == 0) {
		return nullptr;
	}

	auto it = players.find(id);
	if (it == players.end()) {
		return nullptr;
	}
	return it->second;
}

Creature* Game::getCreatureByName(const std::string& s)
{
	if (s.empty()) {
		return nullptr;
	}

	const std::string& lowerCaseName = boost::algorithm::to_lower_copy(s);

	if (auto it = mappedPlayerNames.find(lowerCaseName); it != mappedPlayerNames.end()) {
		return it->second;
	}

	auto equalCreatureName = [&](const std::pair<uint32_t, Creature*>& it) {
		auto name = it.second->getName();
		return lowerCaseName.size() == name.size() &&
		       std::equal(lowerCaseName.begin(), lowerCaseName.end(), name.begin(),
		                  [](char a, char b) { return a == std::tolower(b); });
	};

	if (auto it = std::find_if(npcs.begin(), npcs.end(), equalCreatureName); it != npcs.end()) {
		return it->second;
	}

	if (auto it = std::find_if(monsters.begin(), monsters.end(), equalCreatureName); it != monsters.end()) {
		return it->second;
	}

	return nullptr;
}

Npc* Game::getNpcByName(const std::string& s)
{
	if (s.empty()) {
		return nullptr;
	}

	const char* npcName = s.c_str();
	for (const auto& it : npcs) {
		if (caseInsensitiveEqual(npcName, it.second->getName())) {
			return it.second;
		}
	}
	return nullptr;
}

Player* Game::getPlayerByName(const std::string& s)
{
	if (s.empty()) {
		return nullptr;
	}

	auto it = mappedPlayerNames.find(boost::algorithm::to_lower_copy(s));
	if (it == mappedPlayerNames.end()) {
		return nullptr;
	}
	return it->second;
}

Player* Game::getPlayerByGUID(const uint32_t& guid)
{
	if (guid == 0) {
		return nullptr;
	}

	auto it = mappedPlayerGuids.find(guid);
	if (it == mappedPlayerGuids.end()) {
		return nullptr;
	}
	return it->second;
}

ReturnValue Game::getPlayerByNameWildcard(const std::string& s, Player*& player)
{
	size_t strlen = s.length();
	if (strlen == 0 || strlen > PLAYER_NAME_LENGTH) {
		return RETURNVALUE_PLAYERWITHTHISNAMEISNOTONLINE;
	}

	if (s.back() == '~') {
		const std::string& query = boost::algorithm::to_lower_copy(s.substr(0, strlen - 1));
		std::string result;
		ReturnValue ret = wildcardTree.findOne(query, result);
		if (ret != RETURNVALUE_NOERROR) {
			return ret;
		}

		player = getPlayerByName(result);
	} else {
		player = getPlayerByName(s);
	}

	if (!player) {
		return RETURNVALUE_PLAYERWITHTHISNAMEISNOTONLINE;
	}

	return RETURNVALUE_NOERROR;
}

Player* Game::getPlayerByAccount(uint32_t acc)
{
	for (const auto& it : players) {
		if (it.second->getAccount() == acc) {
			return it.second;
		}
	}
	return nullptr;
}

bool Game::internalPlaceCreature(Creature* creature, const Position& pos, bool extendedPos /*=false*/,
                                 bool forced /*= false*/)
{
	if (creature->hasParent()) {
		return false;
	}

	if (!map.placeCreature(pos, creature, extendedPos, forced)) {
		return false;
	}

	creature->incrementReferenceCounter();
	creature->setID();
	creature->addList();
	return true;
}

bool Game::placeCreature(Creature* creature, const Position& pos, bool extendedPos /*=false*/, bool forced /*= false*/,
                         MagicEffectClasses magicEffect /*= CONST_ME_TELEPORT*/)
{
	if (!internalPlaceCreature(creature, pos, extendedPos, forced)) {
		return false;
	}

	SpectatorVec spectators;
	map.getSpectators(spectators, creature->getPosition(), true);
	for (Creature* spectator : spectators) {
		if (Player* tmpPlayer = spectator->getPlayer()) {
			tmpPlayer->sendCreatureAppear(creature, creature->getPosition(), magicEffect);
		}
	}

	for (Creature* spectator : spectators) {
		spectator->onCreatureAppear(creature, true);
	}

	creature->getParent()->postAddNotification(creature, nullptr, 0);

	addCreatureCheck(creature);
	creature->onPlacedCreature();
	return true;
}

bool Game::removeCreature(Creature* creature, bool isLogout /* = true*/)
{
	if (creature->isRemoved()) {
		return false;
	}

	Tile* tile = creature->getTile();

	std::vector<int32_t> oldStackPosVector;

	SpectatorVec spectators;
	map.getSpectators(spectators, tile->getPosition(), true);
	for (Creature* spectator : spectators) {
		if (Player* player = spectator->getPlayer()) {
			oldStackPosVector.push_back(
			    player->canSeeCreature(creature) ? tile->getClientIndexOfCreature(player, creature) : -1);
		}
	}

	tile->removeCreature(creature);

	const Position& tilePosition = tile->getPosition();

	// send to client
	size_t i = 0;
	for (Creature* spectator : spectators) {
		if (Player* player = spectator->getPlayer()) {
			player->sendRemoveTileCreature(creature, tilePosition, oldStackPosVector[i++]);
		}
	}

	// event method
	for (Creature* spectator : spectators) {
		spectator->onRemoveCreature(creature, isLogout);
	}

	Creature* master = creature->getMaster();
	if (master && !master->isRemoved()) {
		creature->setMaster(nullptr);
	}

	creature->getParent()->postRemoveNotification(creature, nullptr, 0);

	creature->removeList();
	creature->setRemoved();
	ReleaseCreature(creature);

	removeCreatureCheck(creature);

	for (Creature* summon : creature->summons) {
		summon->setSkillLoss(false);
		removeCreature(summon);
	}
	return true;
}

void Game::executeDeath(uint32_t creatureId)
{
	Creature* creature = getCreatureByID(creatureId);
	if (creature && !creature->isRemoved()) {
		creature->onDeath();
	}
}

void Game::playerMoveThing(uint32_t playerId, const Position& fromPos, uint16_t spriteId, uint8_t fromStackPos,
                           const Position& toPos, uint8_t count)
{
	Player* player = getPlayerByID(playerId);
	if (!player) {
		return;
	}

	uint8_t fromIndex = 0;
	if (fromPos.x == 0xFFFF) {
		if (fromPos.y & 0x40) {
			fromIndex = fromPos.z;
		} else {
			fromIndex = static_cast<uint8_t>(fromPos.y);
		}
	} else {
		fromIndex = fromStackPos;
	}

	Thing* thing = internalGetThing(player, fromPos, fromIndex, 0, STACKPOS_MOVE);
	if (!thing) {
		player->sendCancelMessage(RETURNVALUE_NOTPOSSIBLE);
		return;
	}

	if (Creature* movingCreature = thing->getCreature()) {
		Tile* tile = map.getTile(toPos);
		if (!tile) {
			player->sendCancelMessage(RETURNVALUE_NOTPOSSIBLE);
			return;
		}

		if (movingCreature->getPosition().isInRange(player->getPosition(), 1, 1, 0)) {
			SchedulerTask* task = createSchedulerTask(
			    MOVE_CREATURE_INTERVAL, [=, this, playerID = player->getID(), creatureID = movingCreature->getID()]() {
				    playerMoveCreatureByID(playerID, creatureID, fromPos, toPos);
			    });
			player->setNextActionTask(task);
		} else {
			playerMoveCreature(player, movingCreature, movingCreature->getPosition(), tile);
		}
	} else if (thing->getItem()) {
		Cylinder* toCylinder = internalGetCylinder(player, toPos);
		if (!toCylinder) {
			player->sendCancelMessage(RETURNVALUE_NOTPOSSIBLE);
			return;
		}

		playerMoveItem(player, fromPos, spriteId, fromStackPos, toPos, count, thing->getItem(), toCylinder);
	}
}

void Game::playerMoveCreatureByID(uint32_t playerId, uint32_t movingCreatureId, const Position& movingCreatureOrigPos,
                                  const Position& toPos)
{
	Player* player = getPlayerByID(playerId);
	if (!player) {
		return;
	}

	Creature* movingCreature = getCreatureByID(movingCreatureId);
	if (!movingCreature) {
		return;
	}

	Tile* toTile = map.getTile(toPos);
	if (!toTile) {
		player->sendCancelMessage(RETURNVALUE_NOTPOSSIBLE);
		return;
	}

	playerMoveCreature(player, movingCreature, movingCreatureOrigPos, toTile);
}

void Game::playerMoveCreature(Player* player, Creature* movingCreature, const Position& movingCreatureOrigPos,
                              Tile* toTile)
{
	if (!player->canDoAction()) {
		uint32_t delay = player->getNextActionTime();
		SchedulerTask* task =
		    createSchedulerTask(delay, [=, this, playerID = player->getID(), movingCreatureID = movingCreature->getID(),
		                                toPos = toTile->getPosition()]() {
			    playerMoveCreatureByID(playerID, movingCreatureID, movingCreatureOrigPos, toPos);
		    });
		player->setNextActionTask(task);
		return;
	}

	if (movingCreature->isMovementBlocked()) {
		player->sendCancelMessage(RETURNVALUE_NOTMOVEABLE);
		return;
	}

	player->setNextActionTask(nullptr);

	if (!movingCreatureOrigPos.isInRange(player->getPosition(), 1, 1, 0)) {
		// need to walk to the creature first before moving it
		std::vector<Direction> listDir;
		if (player->getPathTo(movingCreatureOrigPos, listDir, 0, 1, true, true)) {
			g_dispatcher.addTask([this, playerID = player->getID(), listDir = std::move(listDir)]() {
				playerAutoWalk(playerID, listDir);
			});
			SchedulerTask* task =
			    createSchedulerTask(RANGE_MOVE_CREATURE_INTERVAL, [=, this, playerID = player->getID(),
			                                                       movingCreatureID = movingCreature->getID(),
			                                                       toPos = toTile->getPosition()] {
				    playerMoveCreatureByID(playerID, movingCreatureID, movingCreatureOrigPos, toPos);
			    });
			player->setNextWalkActionTask(task);
		} else {
			player->sendCancelMessage(RETURNVALUE_THEREISNOWAY);
		}
		return;
	}

	if ((!movingCreature->isPushable() && !player->hasFlag(PlayerFlag_CanPushAllCreatures)) ||
	    (movingCreature->isInGhostMode() && !player->canSeeGhostMode(movingCreature))) {
		player->sendCancelMessage(RETURNVALUE_NOTMOVEABLE);
		return;
	}

	// check throw distance
	const Position& movingCreaturePos = movingCreature->getPosition();
	const Position& toPos = toTile->getPosition();
	if ((movingCreaturePos.getDistanceX(toPos) > movingCreature->getThrowRange()) ||
	    (movingCreaturePos.getDistanceY(toPos) > movingCreature->getThrowRange()) ||
	    (movingCreaturePos.getDistanceZ(toPos) * 4 > movingCreature->getThrowRange())) {
		player->sendCancelMessage(RETURNVALUE_DESTINATIONOUTOFREACH);
		return;
	}

	if (!movingCreaturePos.isInRange(player->getPosition(), 1, 1, 0)) {
		player->sendCancelMessage(RETURNVALUE_NOTPOSSIBLE);
		return;
	}

	if (player != movingCreature) {
		if (toTile->hasFlag(TILESTATE_BLOCKPATH)) {
			player->sendCancelMessage(RETURNVALUE_NOTENOUGHROOM);
			return;
		} else if ((movingCreature->getZone() == ZONE_PROTECTION && !toTile->hasFlag(TILESTATE_PROTECTIONZONE)) ||
		           (movingCreature->getZone() == ZONE_NOPVP && !toTile->hasFlag(TILESTATE_NOPVPZONE))) {
			player->sendCancelMessage(RETURNVALUE_NOTPOSSIBLE);
			return;
		} else {
			if (CreatureVector* tileCreatures = toTile->getCreatures()) {
				for (Creature* tileCreature : *tileCreatures) {
					if (!tileCreature->isInGhostMode()) {
						player->sendCancelMessage(RETURNVALUE_NOTENOUGHROOM);
						return;
					}
				}
			}

			Npc* movingNpc = movingCreature->getNpc();
			if (movingNpc && !Spawns::isInZone(movingNpc->getMasterPos(), movingNpc->getMasterRadius(), toPos)) {
				player->sendCancelMessage(RETURNVALUE_NOTENOUGHROOM);
				return;
			}
		}
	}

	if (!tfs::events::player::onMoveCreature(player, movingCreature, movingCreaturePos, toPos)) {
		return;
	}

	ReturnValue ret = internalMoveCreature(*movingCreature, *toTile);
	if (ret != RETURNVALUE_NOERROR) {
		player->sendCancelMessage(ret);
	}
}

ReturnValue Game::internalMoveCreature(Creature* creature, Direction direction, uint32_t flags /*= 0*/)
{
	creature->setLastPosition(creature->getPosition());
	const Position& currentPos = creature->getPosition();
	Position destPos = getNextPosition(direction, currentPos);
	Player* player = creature->getPlayer();

	bool diagonalMovement = (direction & DIRECTION_DIAGONAL_MASK) != 0;
	if (player && !diagonalMovement) {
		// try to go up
		if (currentPos.z != 8 && creature->getTile()->hasHeight(3)) {
			Tile* tmpTile = map.getTile(currentPos.x, currentPos.y, currentPos.getZ() - 1);
			if (!tmpTile || (!tmpTile->getGround() && !tmpTile->hasFlag(TILESTATE_BLOCKSOLID))) {
				tmpTile = map.getTile(destPos.x, destPos.y, destPos.getZ() - 1);
				if (tmpTile && tmpTile->getGround() && !tmpTile->hasFlag(TILESTATE_IMMOVABLEBLOCKSOLID)) {
					flags |= FLAG_IGNOREBLOCKITEM | FLAG_IGNOREBLOCKCREATURE;

					if (!tmpTile->hasFlag(TILESTATE_FLOORCHANGE)) {
						player->setDirection(direction);
						destPos.z--;
					}
				}
			}
		}

		// try to go down
		if (currentPos.z != 7 && currentPos.z == destPos.z) {
			Tile* tmpTile = map.getTile(destPos.x, destPos.y, destPos.z);
			if (!tmpTile || (!tmpTile->getGround() && !tmpTile->hasFlag(TILESTATE_BLOCKSOLID))) {
				tmpTile = map.getTile(destPos.x, destPos.y, destPos.z + 1);
				if (tmpTile && tmpTile->hasHeight(3) && !tmpTile->hasFlag(TILESTATE_IMMOVABLEBLOCKSOLID)) {
					flags |= FLAG_IGNOREBLOCKITEM | FLAG_IGNOREBLOCKCREATURE;
					player->setDirection(direction);
					destPos.z++;
				}
			}
		}
	}

	Tile* toTile = map.getTile(destPos);
	if (!toTile) {
		return RETURNVALUE_NOTPOSSIBLE;
	}
	return internalMoveCreature(*creature, *toTile, flags);
}

ReturnValue Game::internalMoveCreature(Creature& creature, Tile& toTile, uint32_t flags /*= 0*/)
{
	if (creature.hasCondition(CONDITION_ROOT)) {
		return RETURNVALUE_NOTPOSSIBLE;
	}

	// check if we can move the creature to the destination
	ReturnValue ret = toTile.queryAdd(0, creature, 1, flags);
	if (ret != RETURNVALUE_NOERROR) {
		return ret;
	}

	map.moveCreature(creature, toTile);
	if (creature.getParent() != &toTile) {
		return RETURNVALUE_NOERROR;
	}

	int32_t index = 0;
	Item* toItem = nullptr;
	Tile* subCylinder = nullptr;
	Tile* toCylinder = &toTile;
	Tile* fromCylinder = nullptr;
	uint32_t n = 0;

	while ((subCylinder = toCylinder->queryDestination(index, creature, &toItem, flags)) != toCylinder) {
		map.moveCreature(creature, *subCylinder);

		if (creature.getParent() != subCylinder) {
			// could happen if a script move the creature
			fromCylinder = nullptr;
			break;
		}

		fromCylinder = toCylinder;
		toCylinder = subCylinder;
		flags = 0;

		// to prevent infinite loop
		if (++n >= MAP_MAX_LAYERS) {
			break;
		}
	}

	if (fromCylinder) {
		const Position& fromPosition = fromCylinder->getPosition();
		const Position& toPosition = toCylinder->getPosition();
		if (fromPosition.z != toPosition.z && (fromPosition.x != toPosition.x || fromPosition.y != toPosition.y)) {
			Direction dir = getDirectionTo(fromPosition, toPosition);
			if ((dir & DIRECTION_DIAGONAL_MASK) == 0) {
				internalCreatureTurn(&creature, dir);
			}
		}
	}

	return RETURNVALUE_NOERROR;
}

void Game::playerMoveItemByPlayerID(uint32_t playerId, const Position& fromPos, uint16_t spriteId, uint8_t fromStackPos,
                                    const Position& toPos, uint8_t count)
{
	Player* player = getPlayerByID(playerId);
	if (!player) {
		return;
	}
	playerMoveItem(player, fromPos, spriteId, fromStackPos, toPos, count, nullptr, nullptr);
}

void Game::playerMoveItem(Player* player, const Position& fromPos, uint16_t spriteId, uint8_t fromStackPos,
                          const Position& toPos, uint8_t count, Item* item, Cylinder* toCylinder)
{
	if (!player->canDoAction()) {
		uint32_t delay = player->getNextActionTime();
		SchedulerTask* task = createSchedulerTask(delay, [=, this, playerID = player->getID()]() {
			playerMoveItemByPlayerID(playerID, fromPos, spriteId, fromStackPos, toPos, count);
		});
		player->setNextActionTask(task);
		return;
	}

	player->setNextActionTask(nullptr);

	if (!item) {
		uint8_t fromIndex = 0;
		if (fromPos.x == 0xFFFF) {
			if (fromPos.y & 0x40) {
				fromIndex = fromPos.z;
			} else {
				fromIndex = static_cast<uint8_t>(fromPos.y);
			}
		} else {
			fromIndex = fromStackPos;
		}

		Thing* thing = internalGetThing(player, fromPos, fromIndex, 0, STACKPOS_MOVE);
		if (!thing || !thing->getItem()) {
			player->sendCancelMessage(RETURNVALUE_NOTPOSSIBLE);
			return;
		}

		item = thing->getItem();
	}

	if (item->getClientID() != spriteId) {
		player->sendCancelMessage(RETURNVALUE_NOTPOSSIBLE);
		return;
	}

	Cylinder* fromCylinder = internalGetCylinder(player, fromPos);
	if (!fromCylinder) {
		player->sendCancelMessage(RETURNVALUE_NOTPOSSIBLE);
		return;
	}

	if (!toCylinder) {
		toCylinder = internalGetCylinder(player, toPos);
		if (!toCylinder) {
			player->sendCancelMessage(RETURNVALUE_NOTPOSSIBLE);
			return;
		}
	}

	if (!item->isPushable() || item->hasAttribute(ITEM_ATTRIBUTE_UNIQUEID)) {
		player->sendCancelMessage(RETURNVALUE_NOTMOVEABLE);
		return;
	}

	const Position& playerPos = player->getPosition();
	const Position& mapFromPos = fromCylinder->getTile()->getPosition();
	if (playerPos.z != mapFromPos.z) {
		player->sendCancelMessage(playerPos.z > mapFromPos.z ? RETURNVALUE_FIRSTGOUPSTAIRS
		                                                     : RETURNVALUE_FIRSTGODOWNSTAIRS);
		return;
	}

	if (!playerPos.isInRange(mapFromPos, 1, 1)) {
		// need to walk to the item first before using it
		std::vector<Direction> listDir;
		if (player->getPathTo(item->getPosition(), listDir, 0, 1, true, true)) {
			g_dispatcher.addTask([this, playerID = player->getID(), listDir = std::move(listDir)]() {
				playerAutoWalk(playerID, listDir);
			});
			SchedulerTask* task =
			    createSchedulerTask(RANGE_MOVE_ITEM_INTERVAL, [=, this, playerID = player->getID()]() {
				    playerMoveItemByPlayerID(playerID, fromPos, spriteId, fromStackPos, toPos, count);
			    });
			player->setNextWalkActionTask(task);
		} else {
			player->sendCancelMessage(RETURNVALUE_THEREISNOWAY);
		}
		return;
	}

	const Tile* toCylinderTile = toCylinder->getTile();
	const Position& mapToPos = toCylinderTile->getPosition();

	// hangable item specific code
	if (item->isHangable() && toCylinderTile->hasFlag(TILESTATE_SUPPORTS_HANGABLE)) {
		// destination supports hangable objects so need to move there first
		bool vertical = toCylinderTile->hasProperty(CONST_PROP_ISVERTICAL);
		if (vertical) {
			if (playerPos.x + 1 == mapToPos.x) {
				player->sendCancelMessage(RETURNVALUE_NOTPOSSIBLE);
				return;
			}
		} else { // horizontal
			if (playerPos.y + 1 == mapToPos.y) {
				player->sendCancelMessage(RETURNVALUE_NOTPOSSIBLE);
				return;
			}
		}

		if (!playerPos.isInRange(mapToPos, 1, 1, 0)) {
			Position walkPos = mapToPos;
			if (vertical) {
				walkPos.x++;
			} else {
				walkPos.y++;
			}

			Position itemPos = fromPos;
			uint8_t itemStackPos = fromStackPos;

			if (fromPos.x != 0xFFFF && mapFromPos.isInRange(playerPos, 1, 1) &&
			    !mapFromPos.isInRange(walkPos, 1, 1, 0)) {
				// need to pickup the item first
				Item* moveItem = nullptr;

				ReturnValue ret = internalMoveItem(fromCylinder, player, INDEX_WHEREEVER, item, count, &moveItem, 0,
				                                   player, nullptr, &fromPos, &toPos);
				if (ret != RETURNVALUE_NOERROR) {
					player->sendCancelMessage(ret);
					return;
				}

				// changing the position since its now in the inventory of the player
				internalGetPosition(moveItem, itemPos, itemStackPos);
			}

			std::vector<Direction> listDir;
			if (player->getPathTo(walkPos, listDir, 0, 0, true, true)) {
				g_dispatcher.addTask([this, playerID = player->getID(), listDir = std::move(listDir)]() {
					playerAutoWalk(playerID, listDir);
				});
				SchedulerTask* task = createSchedulerTask(
				    RANGE_MOVE_ITEM_INTERVAL,
				    [this, playerID = player->getID(), itemPos, spriteId, itemStackPos, toPos, count]() {
					    playerMoveItemByPlayerID(playerID, itemPos, spriteId, itemStackPos, toPos, count);
				    });
				player->setNextWalkActionTask(task);
			} else {
				player->sendCancelMessage(RETURNVALUE_THEREISNOWAY);
			}
			return;
		}
	}

	if (!item->isPickupable() && playerPos.z != mapToPos.z) {
		player->sendCancelMessage(RETURNVALUE_DESTINATIONOUTOFREACH);
		return;
	}

	int32_t throwRange = item->getThrowRange();
	if ((playerPos.getDistanceX(mapToPos) > throwRange) || (playerPos.getDistanceY(mapToPos) > throwRange)) {
		player->sendCancelMessage(RETURNVALUE_DESTINATIONOUTOFREACH);
		return;
	}

	if (!canThrowObjectTo(mapFromPos, mapToPos, true, false, throwRange, throwRange)) {
		player->sendCancelMessage(RETURNVALUE_CANNOTTHROW);
		return;
	}

	uint8_t toIndex = 0;
	if (toPos.x == 0xFFFF) {
		if (toPos.y & 0x40) {
			toIndex = toPos.z;
		} else {
			toIndex = static_cast<uint8_t>(toPos.y);
		}
	}

	ReturnValue ret =
	    internalMoveItem(fromCylinder, toCylinder, toIndex, item, count, nullptr, 0, player, nullptr, &fromPos, &toPos);
	if (ret != RETURNVALUE_NOERROR) {
		player->sendCancelMessage(ret);
	}
}

ReturnValue Game::internalMoveItem(Cylinder* fromCylinder, Cylinder* toCylinder, int32_t index, Item* item,
                                   uint32_t count, Item** _moveItem, uint32_t flags /*= 0*/,
                                   Creature* actor /* = nullptr*/, Item* tradeItem /* = nullptr*/,
                                   const Position* fromPos /*= nullptr*/, const Position* toPos /*= nullptr*/)
{
	Player* actorPlayer = actor ? actor->getPlayer() : nullptr;
	if (actorPlayer && fromPos && toPos) {
		const ReturnValue ret =
		    tfs::events::player::onMoveItem(actorPlayer, item, count, *fromPos, *toPos, fromCylinder, toCylinder);
		if (ret != RETURNVALUE_NOERROR) {
			return ret;
		}
	}

	Tile* fromTile = fromCylinder->getTile();
	if (fromTile) {
		auto it = browseFields.find(fromTile);
		if (it != browseFields.end() && it->second == fromCylinder) {
			fromCylinder = fromTile;
		}
	}

	Item* toItem = nullptr;

	Cylinder* subCylinder;
	int floorN = 0;

	while ((subCylinder = toCylinder->queryDestination(index, *item, &toItem, flags)) != toCylinder) {
		toCylinder = subCylinder;

		// to prevent infinite loop
		if (++floorN >= MAP_MAX_LAYERS) {
			break;
		}
	}

	// destination is the same as the source?
	if (item == toItem) {
		return RETURNVALUE_NOERROR; // silently ignore move
	}

	// check if we can add this item
	ReturnValue ret = toCylinder->queryAdd(index, *item, count, flags, actor);
	if (ret == RETURNVALUE_NEEDEXCHANGE) {
		// check if we can add it to source cylinder
		ret = fromCylinder->queryAdd(fromCylinder->getThingIndex(item), *toItem, toItem->getItemCount(), 0);
		if (ret == RETURNVALUE_NOERROR) {
			if (actorPlayer && fromPos && toPos) {
				const ReturnValue eventRet = tfs::events::player::onMoveItem(
				    actorPlayer, toItem, toItem->getItemCount(), *toPos, *fromPos, toCylinder, fromCylinder);
				if (eventRet != RETURNVALUE_NOERROR) {
					return eventRet;
				}
			}

			// check how much we can move
			uint32_t maxExchangeQueryCount = 0;
			ReturnValue retExchangeMaxCount =
			    fromCylinder->queryMaxCount(INDEX_WHEREEVER, *toItem, toItem->getItemCount(), maxExchangeQueryCount, 0);

			if (retExchangeMaxCount != RETURNVALUE_NOERROR && maxExchangeQueryCount == 0) {
				return retExchangeMaxCount;
			}

			if (toCylinder->queryRemove(*toItem, toItem->getItemCount(), flags, actor) == RETURNVALUE_NOERROR) {
				int32_t oldToItemIndex = toCylinder->getThingIndex(toItem);
				toCylinder->removeThing(toItem, toItem->getItemCount());
				fromCylinder->addThing(toItem);

				if (oldToItemIndex != -1) {
					toCylinder->postRemoveNotification(toItem, fromCylinder, oldToItemIndex);
				}

				int32_t newToItemIndex = fromCylinder->getThingIndex(toItem);
				if (newToItemIndex != -1) {
					fromCylinder->postAddNotification(toItem, toCylinder, newToItemIndex);
				}

				ret = toCylinder->queryAdd(index, *item, count, flags);

				if (actorPlayer && fromPos && toPos && !toItem->isRemoved()) {
					tfs::events::player::onItemMoved(actorPlayer, toItem, toItem->getItemCount(), *toPos, *fromPos,
					                                 toCylinder, fromCylinder);
				}

				toItem = nullptr;
			}
		}
	}

	if (ret != RETURNVALUE_NOERROR) {
		return ret;
	}

	// check how much we can move
	uint32_t maxQueryCount = 0;
	ReturnValue retMaxCount = toCylinder->queryMaxCount(index, *item, count, maxQueryCount, flags);
	if (retMaxCount != RETURNVALUE_NOERROR && maxQueryCount == 0) {
		return retMaxCount;
	}

	uint32_t m;
	if (item->isStackable()) {
		m = std::min<uint32_t>(count, maxQueryCount);
	} else {
		m = maxQueryCount;
	}

	Item* moveItem = item;

	// check if we can remove this item
	ret = fromCylinder->queryRemove(*item, m, flags, actor);
	if (ret != RETURNVALUE_NOERROR) {
		return ret;
	}

	if (tradeItem) {
		if (toCylinder->getItem() == tradeItem) {
			return RETURNVALUE_NOTENOUGHROOM;
		}

		Cylinder* tmpCylinder = toCylinder->getParent();
		while (tmpCylinder) {
			if (tmpCylinder->getItem() == tradeItem) {
				return RETURNVALUE_NOTENOUGHROOM;
			}

			tmpCylinder = tmpCylinder->getParent();
		}
	}

	// remove the item
	int32_t itemIndex = fromCylinder->getThingIndex(item);
	Item* updateItem = nullptr;
	fromCylinder->removeThing(item, m);

	// update item(s)
	if (item->isStackable()) {
		uint32_t n;

		if (item->equals(toItem)) {
			n = std::min<uint32_t>(ITEM_STACK_SIZE - toItem->getItemCount(), m);
			toCylinder->updateThing(toItem, toItem->getID(), toItem->getItemCount() + n);
			updateItem = toItem;
		} else {
			n = 0;
		}

		int32_t newCount = m - n;
		if (newCount > 0) {
			moveItem = item->clone();
			moveItem->setItemCount(newCount);
		} else {
			moveItem = nullptr;
		}

		if (item->isRemoved()) {
			ReleaseItem(item);
		}
	}

	// add item
	if (moveItem /*m - n > 0*/) {
		toCylinder->addThing(index, moveItem);
	}

	if (itemIndex != -1) {
		fromCylinder->postRemoveNotification(item, toCylinder, itemIndex);
	}

	if (moveItem) {
		int32_t moveItemIndex = toCylinder->getThingIndex(moveItem);
		if (moveItemIndex != -1) {
			toCylinder->postAddNotification(moveItem, fromCylinder, moveItemIndex);
		}
	}

	if (updateItem) {
		int32_t updateItemIndex = toCylinder->getThingIndex(updateItem);
		if (updateItemIndex != -1) {
			toCylinder->postAddNotification(updateItem, fromCylinder, updateItemIndex);
		}
	}

	if (_moveItem) {
		if (moveItem) {
			*_moveItem = moveItem;
		} else {
			*_moveItem = item;
		}
	}

	// update quiver
	if (actorPlayer) {
		actorPlayer->sendQuiverUpdate(getBoolean(ConfigManager::CLASSIC_EQUIPMENT_SLOTS));
	}

	// we could not move all, inform the player
	if (item->isStackable() && maxQueryCount < count) {
		return retMaxCount;
	}

	if (moveItem && moveItem->getDuration() > 0) {
		if (moveItem->getDecaying() != DECAYING_TRUE) {
			moveItem->incrementReferenceCounter();
			moveItem->setDecaying(DECAYING_TRUE);
			toDecayItems.push_front(moveItem);
		}
	}

	if (actorPlayer && fromPos && toPos) {
		if (updateItem && !updateItem->isRemoved()) {
			tfs::events::player::onItemMoved(actorPlayer, updateItem, count, *fromPos, *toPos, fromCylinder,
			                                 toCylinder);
		} else if (moveItem && !moveItem->isRemoved()) {
			tfs::events::player::onItemMoved(actorPlayer, moveItem, count, *fromPos, *toPos, fromCylinder, toCylinder);
		} else if (item && !item->isRemoved()) {
			tfs::events::player::onItemMoved(actorPlayer, item, count, *fromPos, *toPos, fromCylinder, toCylinder);
		}
	}

	return ret;
}

ReturnValue Game::internalAddItem(Cylinder* toCylinder, Item* item, int32_t index /*= INDEX_WHEREEVER*/,
                                  uint32_t flags /* = 0*/, bool test /* = false*/)
{
	uint32_t remainderCount = 0;
	return internalAddItem(toCylinder, item, index, flags, test, remainderCount);
}

ReturnValue Game::internalAddItem(Cylinder* toCylinder, Item* item, int32_t index, uint32_t flags, bool test,
                                  uint32_t& remainderCount)
{
	if (!toCylinder || !item) {
		return RETURNVALUE_NOTPOSSIBLE;
	}

	Cylinder* destCylinder = toCylinder;
	Item* toItem = nullptr;
	toCylinder = toCylinder->queryDestination(index, *item, &toItem, flags);

	// check if we can add this item
	ReturnValue ret = toCylinder->queryAdd(index, *item, item->getItemCount(), flags);
	if (ret != RETURNVALUE_NOERROR) {
		return ret;
	}

	/*
	Check if we can move add the whole amount, we do this by checking against the original cylinder,
	since the queryDestination can return a cylinder that might only hold a part of the full amount.
	*/
	uint32_t maxQueryCount = 0;
	ret = destCylinder->queryMaxCount(INDEX_WHEREEVER, *item, item->getItemCount(), maxQueryCount, flags);

	if (ret != RETURNVALUE_NOERROR) {
		return ret;
	}

	if (test) {
		return RETURNVALUE_NOERROR;
	}

	if (item->isStackable() && item->equals(toItem)) {
		uint32_t m = std::min<uint32_t>(item->getItemCount(), maxQueryCount);
		uint32_t n = std::min<uint32_t>(ITEM_STACK_SIZE - toItem->getItemCount(), m);

		toCylinder->updateThing(toItem, toItem->getID(), toItem->getItemCount() + n);

		int32_t count = m - n;
		if (count > 0) {
			if (item->getItemCount() != count) {
				Item* remainderItem = item->clone();
				remainderItem->setItemCount(count);
				if (internalAddItem(destCylinder, remainderItem, INDEX_WHEREEVER, flags, false) !=
				    RETURNVALUE_NOERROR) {
					ReleaseItem(remainderItem);
					remainderCount = count;
				}
			} else {
				toCylinder->addThing(index, item);

				int32_t itemIndex = toCylinder->getThingIndex(item);
				if (itemIndex != -1) {
					toCylinder->postAddNotification(item, nullptr, itemIndex);
				}
			}
		} else {
			// fully merged with toItem, item will be destroyed
			item->onRemoved();
			ReleaseItem(item);

			int32_t itemIndex = toCylinder->getThingIndex(toItem);
			if (itemIndex != -1) {
				toCylinder->postAddNotification(toItem, nullptr, itemIndex);
			}
		}
	} else {
		toCylinder->addThing(index, item);

		int32_t itemIndex = toCylinder->getThingIndex(item);
		if (itemIndex != -1) {
			toCylinder->postAddNotification(item, nullptr, itemIndex);
		}
	}

	if (item->getDuration() > 0) {
		if (item->getDecaying() != DECAYING_TRUE) {
			item->incrementReferenceCounter();
			item->setDecaying(DECAYING_TRUE);
			toDecayItems.push_front(item);
		}
	}

	return RETURNVALUE_NOERROR;
}

ReturnValue Game::internalRemoveItem(Item* item, int32_t count /*= -1*/, bool test /*= false*/, uint32_t flags /*= 0*/)
{
	Cylinder* cylinder = item->getParent();
	if (!cylinder) {
		return RETURNVALUE_NOTPOSSIBLE;
	}

	Tile* fromTile = cylinder->getTile();
	if (fromTile) {
		auto it = browseFields.find(fromTile);
		if (it != browseFields.end() && it->second == cylinder) {
			cylinder = fromTile;
		}
	}

	if (count == -1) {
		count = item->getItemCount();
	}

	// check if we can remove this item
	ReturnValue ret = cylinder->queryRemove(*item, count, flags | FLAG_IGNORENOTMOVEABLE);
	if (ret != RETURNVALUE_NOERROR) {
		return ret;
	}

	if (!item->canRemove()) {
		return RETURNVALUE_NOTPOSSIBLE;
	}

	if (!test) {
		int32_t index = cylinder->getThingIndex(item);

		// remove the item
		cylinder->removeThing(item, count);

		if (item->isRemoved()) {
			item->onRemoved();
			if (item->canDecay()) {
				decayItems->remove(item);
			}
			ReleaseItem(item);
		}

		cylinder->postRemoveNotification(item, nullptr, index);
	}

	return RETURNVALUE_NOERROR;
}

ReturnValue Game::internalPlayerAddItem(Player* player, Item* item, bool dropOnMap /*= true*/,
                                        slots_t slot /*= CONST_SLOT_WHEREEVER*/)
{
	uint32_t remainderCount = 0;
	ReturnValue ret = internalAddItem(player, item, static_cast<int32_t>(slot), 0, false, remainderCount);
	if (remainderCount != 0) {
		Item* remainderItem = Item::CreateItem(item->getID(), remainderCount);
		ReturnValue remaindRet = internalAddItem(player->getTile(), remainderItem, INDEX_WHEREEVER, FLAG_NOLIMIT);
		if (remaindRet != RETURNVALUE_NOERROR) {
			ReleaseItem(remainderItem);
		}
	}

	if (ret != RETURNVALUE_NOERROR && dropOnMap) {
		ret = internalAddItem(player->getTile(), item, INDEX_WHEREEVER, FLAG_NOLIMIT);
	}

	return ret;
}

Item* Game::findItemOfType(Cylinder* cylinder, uint16_t itemId, bool depthSearch /*= true*/,
                           int32_t subType /*= -1*/) const
{
	if (!cylinder) {
		return nullptr;
	}

	std::vector<Container*> containers;
	for (size_t i = cylinder->getFirstIndex(), j = cylinder->getLastIndex(); i < j; ++i) {
		Thing* thing = cylinder->getThing(i);
		if (!thing) {
			continue;
		}

		Item* item = thing->getItem();
		if (!item) {
			continue;
		}

		if (item->getID() == itemId && (subType == -1 || subType == item->getSubType())) {
			return item;
		}

		if (depthSearch) {
			Container* container = item->getContainer();
			if (container) {
				containers.push_back(container);
			}
		}
	}

	size_t i = 0;
	while (i < containers.size()) {
		Container* container = containers[i++];
		for (Item* item : container->getItemList()) {
			if (item->getID() == itemId && (subType == -1 || subType == item->getSubType())) {
				return item;
			}

			Container* subContainer = item->getContainer();
			if (subContainer) {
				containers.push_back(subContainer);
			}
		}
	}
	return nullptr;
}

bool Game::removeMoney(Cylinder* cylinder, uint64_t money, uint32_t flags /*= 0*/)
{
	if (!cylinder) {
		return false;
	}

	if (money == 0) {
		return true;
	}

	std::vector<Container*> containers;

	std::multimap<uint32_t, Item*> moneyMap;
	uint64_t moneyCount = 0;

	for (size_t i = cylinder->getFirstIndex(), j = cylinder->getLastIndex(); i < j; ++i) {
		Thing* thing = cylinder->getThing(i);
		if (!thing) {
			continue;
		}

		Item* item = thing->getItem();
		if (!item) {
			continue;
		}

		Container* container = item->getContainer();
		if (container) {
			containers.push_back(container);
		} else {
			const uint32_t worth = item->getWorth();
			if (worth != 0) {
				moneyCount += worth;
				moneyMap.emplace(worth, item);
			}
		}
	}

	size_t i = 0;
	while (i < containers.size()) {
		Container* container = containers[i++];
		for (Item* item : container->getItemList()) {
			Container* tmpContainer = item->getContainer();
			if (tmpContainer) {
				containers.push_back(tmpContainer);
			} else {
				const uint32_t worth = item->getWorth();
				if (worth != 0) {
					moneyCount += worth;
					moneyMap.emplace(worth, item);
				}
			}
		}
	}

	if (moneyCount < money) {
		return false;
	}

	for (const auto& moneyEntry : moneyMap) {
		Item* item = moneyEntry.second;
		if (moneyEntry.first < money) {
			internalRemoveItem(item);
			money -= moneyEntry.first;
		} else if (moneyEntry.first > money) {
			const uint32_t worth = moneyEntry.first / item->getItemCount();
			const uint32_t removeCount = std::ceil(money / static_cast<double>(worth));

			addMoney(cylinder, (worth * removeCount) - money, flags);
			internalRemoveItem(item, removeCount);
			break;
		} else {
			internalRemoveItem(item);
			break;
		}
	}
	return true;
}

void Game::addMoney(Cylinder* cylinder, uint64_t money, uint32_t flags /*= 0*/)
{
	if (money == 0) {
		return;
	}

	for (const auto& it : Item::items.currencyItems) {
		const uint64_t worth = it.first;

		uint32_t currencyCoins = money / worth;
		if (currencyCoins <= 0) {
			continue;
		}

		money -= currencyCoins * worth;
		while (currencyCoins > 0) {
			const uint16_t count = std::min<uint32_t>(ITEM_STACK_SIZE, currencyCoins);

			Item* remaindItem = Item::CreateItem(it.second, count);

			ReturnValue ret = internalAddItem(cylinder, remaindItem, INDEX_WHEREEVER, flags);
			if (ret != RETURNVALUE_NOERROR) {
				internalAddItem(cylinder->getTile(), remaindItem, INDEX_WHEREEVER, FLAG_NOLIMIT);
			}

			currencyCoins -= count;
		}
	}
}

Item* Game::transformItem(Item* item, uint16_t newId, int32_t newCount /*= -1*/)
{
	if (item->getID() == newId && (newCount == -1 || (newCount == item->getSubType() &&
	                                                  newCount != 0))) { // chargeless item placed on map = infinite
		return item;
	}

	Cylinder* cylinder = item->getParent();
	if (!cylinder) {
		return nullptr;
	}

	Tile* fromTile = cylinder->getTile();
	if (fromTile) {
		auto it = browseFields.find(fromTile);
		if (it != browseFields.end() && it->second == cylinder) {
			cylinder = fromTile;
		}
	}

	int32_t itemIndex = cylinder->getThingIndex(item);
	if (itemIndex == -1) {
		return item;
	}

	if (!item->canTransform()) {
		return item;
	}

	const ItemType& newType = Item::items[newId];
	if (newType.id == 0) {
		return item;
	}

	const ItemType& curType = Item::items[item->getID()];
	if (curType.alwaysOnTop != newType.alwaysOnTop) {
		// This only occurs when you transform items on tiles from a downItem to a topItem (or vice versa)
		// Remove the old, and add the new
		cylinder->removeThing(item, item->getItemCount());
		cylinder->postRemoveNotification(item, cylinder, itemIndex);

		item->setID(newId);
		if (newCount != -1) {
			item->setSubType(newCount);
		}
		cylinder->addThing(item);

		Cylinder* newParent = item->getParent();
		if (!newParent) {
			ReleaseItem(item);
			return nullptr;
		}

		newParent->postAddNotification(item, cylinder, newParent->getThingIndex(item));
		return item;
	}

	if (curType.type == newType.type) {
		// Both items has the same type so we can safely change id/subtype
		if (newCount == 0 && (item->isStackable() || item->hasAttribute(ITEM_ATTRIBUTE_CHARGES))) {
			if (item->isStackable()) {
				internalRemoveItem(item);
				return nullptr;
			} else {
				int32_t newItemId = newId;
				if (curType.id == newType.id) {
					newItemId = item->getDecayTo();
				}

				if (newItemId < 0) {
					internalRemoveItem(item);
					return nullptr;
				} else if (newItemId != newId) {
					// Replacing the the old item with the new while maintaining the old position
					Item* newItem = Item::CreateItem(newItemId, 1);
					if (!newItem) {
						return nullptr;
					}

					cylinder->replaceThing(itemIndex, newItem);
					cylinder->postAddNotification(newItem, cylinder, itemIndex);

					item->setParent(nullptr);
					cylinder->postRemoveNotification(item, cylinder, itemIndex);
					ReleaseItem(item);
					return newItem;
				}
				return transformItem(item, newItemId);
			}
		} else {
			cylinder->postRemoveNotification(item, cylinder, itemIndex);
			uint16_t itemId = item->getID();
			int32_t count = item->getSubType();

			if (curType.id != newType.id) {
				if (newType.group != curType.group) {
					item->setDefaultSubtype();
				}

				itemId = newId;
			}

			if (newCount != -1 && newType.hasSubType()) {
				count = newCount;
			}

			cylinder->updateThing(item, itemId, count);
			cylinder->postAddNotification(item, cylinder, itemIndex);
			return item;
		}
	}

	// Replacing the old item with the new while maintaining the old position
	Item* newItem;
	if (newCount == -1) {
		newItem = Item::CreateItem(newId);
	} else {
		newItem = Item::CreateItem(newId, newCount);
	}

	if (!newItem) {
		return nullptr;
	}

	cylinder->replaceThing(itemIndex, newItem);
	cylinder->postAddNotification(newItem, cylinder, itemIndex);

	item->setParent(nullptr);
	cylinder->postRemoveNotification(item, cylinder, itemIndex);
	ReleaseItem(item);

	if (newItem->getDuration() > 0) {
		if (newItem->getDecaying() != DECAYING_TRUE) {
			newItem->incrementReferenceCounter();
			newItem->setDecaying(DECAYING_TRUE);
			toDecayItems.push_front(newItem);
		}
	}

	return newItem;
}

ReturnValue Game::internalTeleport(Thing* thing, const Position& newPos, bool pushMove /* = true*/,
                                   uint32_t flags /*= 0*/)
{
	if (newPos == thing->getPosition()) {
		return RETURNVALUE_NOERROR;
	} else if (thing->isRemoved()) {
		return RETURNVALUE_NOTPOSSIBLE;
	}

	Tile* toTile = map.getTile(newPos);
	if (!toTile) {
		return RETURNVALUE_NOTPOSSIBLE;
	}

	if (Creature* creature = thing->getCreature()) {
		ReturnValue ret = toTile->queryAdd(0, *creature, 1, FLAG_NOLIMIT);
		if (ret != RETURNVALUE_NOERROR) {
			return ret;
		}

		map.moveCreature(*creature, *toTile, !pushMove);
		return RETURNVALUE_NOERROR;
	} else if (Item* item = thing->getItem()) {
		return internalMoveItem(item->getParent(), toTile, INDEX_WHEREEVER, item, item->getItemCount(), nullptr, flags);
	}
	return RETURNVALUE_NOTPOSSIBLE;
}

Item* searchForItem(Container* container, uint16_t itemId)
{
	for (ContainerIterator it = container->iterator(); it.hasNext(); it.advance()) {
		if ((*it)->getID() == itemId) {
			return *it;
		}
	}

	return nullptr;
}

slots_t getSlotType(const ItemType& it)
{
	slots_t slot = CONST_SLOT_RIGHT;
	if (it.weaponType != WeaponType_t::WEAPON_SHIELD && it.weaponType != WeaponType_t::WEAPON_QUIVER) {
		int32_t slotPosition = it.slotPosition;

		if (slotPosition & SLOTP_HEAD) {
			slot = CONST_SLOT_HEAD;
		} else if (slotPosition & SLOTP_NECKLACE) {
			slot = CONST_SLOT_NECKLACE;
		} else if (slotPosition & SLOTP_ARMOR) {
			slot = CONST_SLOT_ARMOR;
		} else if (slotPosition & SLOTP_LEGS) {
			slot = CONST_SLOT_LEGS;
		} else if (slotPosition & SLOTP_FEET) {
			slot = CONST_SLOT_FEET;
		} else if (slotPosition & SLOTP_RING) {
			slot = CONST_SLOT_RING;
		} else if (slotPosition & SLOTP_AMMO) {
			slot = CONST_SLOT_AMMO;
		} else if (slotPosition & SLOTP_TWO_HAND || slotPosition & SLOTP_LEFT) {
			slot = CONST_SLOT_LEFT;
		}
	}

	return slot;
}

// Implementation of player invoked events
void Game::playerEquipItem(uint32_t playerId, uint16_t spriteId)
{
	Player* player = getPlayerByID(playerId);
	if (!player) {
		return;
	}

	Item* item = player->getInventoryItem(CONST_SLOT_BACKPACK);
	if (!item) {
		return;
	}

	Container* backpack = item->getContainer();
	if (!backpack) {
		return;
	}

	const ItemType& it = Item::items.getItemIdByClientId(spriteId);
	slots_t slot = getSlotType(it);

	Item* slotItem = player->getInventoryItem(slot);
	Item* equipItem = searchForItem(backpack, it.id);
	Position fromPos, toPos;
	uint8_t fromStackPos, toStackPos;
	if (slotItem) {
		internalGetPosition(slotItem, toPos, toStackPos);
	}

	if (equipItem) {
		internalGetPosition(equipItem, fromPos, fromStackPos);
	}

	if (slotItem && slotItem->getID() == it.id &&
	    (!it.stackable || slotItem->getItemCount() == ITEM_STACK_SIZE || !equipItem)) {
		internalMoveItem(slotItem->getParent(), player, CONST_SLOT_WHEREEVER, slotItem, slotItem->getItemCount(),
		                 nullptr, 0, player, nullptr, &fromPos, &toPos);
	} else if (equipItem) {
		internalMoveItem(equipItem->getParent(), player, slot, equipItem, equipItem->getItemCount(), nullptr, 0, player,
		                 nullptr, &fromPos, &toPos);
	}
}

void Game::playerMove(uint32_t playerId, Direction direction)
{
	Player* player = getPlayerByID(playerId);
	if (!player) {
		return;
	}

	if (player->isMovementBlocked()) {
		player->sendCancelWalk();
		return;
	}

	player->resetIdleTime();
	player->setNextWalkActionTask(nullptr);

	player->startAutoWalk(direction);
}

bool Game::playerBroadcastMessage(Player* player, const std::string& text) const
{
	if (!player->hasFlag(PlayerFlag_CanBroadcast)) {
		return false;
	}

	std::cout << "> " << player->getName() << " broadcasted: \"" << text << "\"." << std::endl;

	for (const auto& it : players) {
		it.second->sendPrivateMessage(player, TALKTYPE_BROADCAST, text);
	}

	return true;
}

void Game::playerCreatePrivateChannel(uint32_t playerId)
{
	Player* player = getPlayerByID(playerId);
	if (!player || !player->isPremium()) {
		return;
	}

	ChatChannel* channel = g_chat->createChannel(*player, CHANNEL_PRIVATE);
	if (!channel || !channel->addUser(*player)) {
		return;
	}

	player->sendCreatePrivateChannel(channel->getId(), channel->getName());
}

void Game::playerChannelInvite(uint32_t playerId, const std::string& name)
{
	Player* player = getPlayerByID(playerId);
	if (!player) {
		return;
	}

	PrivateChatChannel* channel = g_chat->getPrivateChannel(*player);
	if (!channel) {
		return;
	}

	Player* invitePlayer = getPlayerByName(name);
	if (!invitePlayer) {
		return;
	}

	if (player == invitePlayer) {
		return;
	}

	channel->invitePlayer(*player, *invitePlayer);
}

void Game::playerChannelExclude(uint32_t playerId, const std::string& name)
{
	Player* player = getPlayerByID(playerId);
	if (!player) {
		return;
	}

	PrivateChatChannel* channel = g_chat->getPrivateChannel(*player);
	if (!channel) {
		return;
	}

	Player* excludePlayer = getPlayerByName(name);
	if (!excludePlayer) {
		return;
	}

	if (player == excludePlayer) {
		return;
	}

	channel->excludePlayer(*player, *excludePlayer);
}

void Game::playerRequestChannels(uint32_t playerId)
{
	Player* player = getPlayerByID(playerId);
	if (!player) {
		return;
	}

	player->sendChannelsDialog();
}

void Game::playerOpenChannel(uint32_t playerId, uint16_t channelId)
{
	Player* player = getPlayerByID(playerId);
	if (!player) {
		return;
	}

	ChatChannel* channel = g_chat->addUserToChannel(*player, channelId);
	if (!channel) {
		return;
	}

	const InvitedMap* invitedUsers = channel->getInvitedUsers();
	const UsersMap* users;
	if (!channel->isPublicChannel()) {
		users = &channel->getUsers();
	} else {
		users = nullptr;
	}

	player->sendChannel(channel->getId(), channel->getName(), users, invitedUsers);
}

void Game::playerCloseChannel(uint32_t playerId, uint16_t channelId)
{
	Player* player = getPlayerByID(playerId);
	if (!player) {
		return;
	}

	g_chat->removeUserFromChannel(*player, channelId);
}

void Game::playerOpenPrivateChannel(uint32_t playerId, std::string receiver)
{
	Player* player = getPlayerByID(playerId);
	if (!player) {
		return;
	}

	if (!IOLoginData::formatPlayerName(receiver)) {
		player->sendCancelMessage("A player with this name does not exist.");
		return;
	}

	if (player->getName() == receiver) {
		player->sendCancelMessage("You cannot set up a private message channel with yourself.");
		return;
	}

	player->sendOpenPrivateChannel(receiver);
}

void Game::playerCloseNpcChannel(uint32_t playerId)
{
	Player* player = getPlayerByID(playerId);
	if (!player) {
		return;
	}

	SpectatorVec spectators;
	map.getSpectators(spectators, player->getPosition());
	for (Creature* spectator : spectators) {
		if (Npc* npc = spectator->getNpc()) {
			npc->onPlayerCloseChannel(player);
		}
	}
}

void Game::playerReceivePing(uint32_t playerId)
{
	Player* player = getPlayerByID(playerId);
	if (!player) {
		return;
	}

	player->receivePing();
}

void Game::playerReceivePingBack(uint32_t playerId)
{
	Player* player = getPlayerByID(playerId);
	if (!player) {
		return;
	}

	player->sendPingBack();
}

void Game::playerAutoWalk(uint32_t playerId, const std::vector<Direction>& listDir)
{
	Player* player = getPlayerByID(playerId);
	if (!player) {
		return;
	}

	player->resetIdleTime();
	player->startAutoWalk(listDir);
}

void Game::playerStopAutoWalk(uint32_t playerId)
{
	Player* player = getPlayerByID(playerId);
	if (!player) {
		return;
	}

	player->stopWalk();
}

void Game::playerUseItemEx(uint32_t playerId, const Position& fromPos, uint8_t fromStackPos, uint16_t fromSpriteId,
                           const Position& toPos, uint8_t toStackPos, uint16_t toSpriteId)
{
	Player* player = getPlayerByID(playerId);
	if (!player) {
		return;
	}

	bool isHotkey = (fromPos.x == 0xFFFF && fromPos.y == 0 && fromPos.z == 0);
	if (isHotkey && !getBoolean(ConfigManager::AIMBOT_HOTKEY_ENABLED)) {
		return;
	}

	Thing* thing = internalGetThing(player, fromPos, fromStackPos, fromSpriteId, STACKPOS_USEITEM);
	if (!thing) {
		player->sendCancelMessage(RETURNVALUE_NOTPOSSIBLE);
		return;
	}

	Item* item = thing->getItem();
	if (!item || !item->isUseable() || item->getClientID() != fromSpriteId) {
		player->sendCancelMessage(RETURNVALUE_CANNOTUSETHISOBJECT);
		return;
	}

	Position walkToPos = fromPos;
	ReturnValue ret = g_actions->canUse(player, fromPos);
	if (ret == RETURNVALUE_NOERROR) {
		ret = g_actions->canUse(player, toPos, item);
		if (ret == RETURNVALUE_TOOFARAWAY) {
			walkToPos = toPos;
		}
	}

	if (ret != RETURNVALUE_NOERROR) {
		if (ret == RETURNVALUE_TOOFARAWAY) {
			Position itemPos = fromPos;
			uint8_t itemStackPos = fromStackPos;

			if (fromPos.x != 0xFFFF && toPos.x != 0xFFFF && fromPos.isInRange(player->getPosition(), 1, 1, 0) &&
			    !fromPos.isInRange(toPos, 1, 1, 0)) {
				Item* moveItem = nullptr;

				ret = internalMoveItem(item->getParent(), player, INDEX_WHEREEVER, item, item->getItemCount(),
				                       &moveItem, 0, player, nullptr, &fromPos, &toPos);
				if (ret != RETURNVALUE_NOERROR) {
					player->sendCancelMessage(ret);
					return;
				}

				// changing the position since its now in the inventory of the player
				internalGetPosition(moveItem, itemPos, itemStackPos);
			}

			std::vector<Direction> listDir;
			if (player->getPathTo(walkToPos, listDir, 0, 1, true, true)) {
				g_dispatcher.addTask([this, playerID = player->getID(), listDir = std::move(listDir)]() {
					playerAutoWalk(playerID, listDir);
				});
				SchedulerTask* task = createSchedulerTask(RANGE_USE_ITEM_EX_INTERVAL, [=, this]() {
					playerUseItemEx(playerId, itemPos, itemStackPos, fromSpriteId, toPos, toStackPos, toSpriteId);
				});
				player->setNextWalkActionTask(task);
			} else {
				player->sendCancelMessage(RETURNVALUE_THEREISNOWAY);
			}
			return;
		}

		player->sendCancelMessage(ret);
		return;
	}

	if (!player->canDoAction()) {
		uint32_t delay = player->getNextActionTime();
		SchedulerTask* task = createSchedulerTask(delay, [=, this]() {
			playerUseItemEx(playerId, fromPos, fromStackPos, fromSpriteId, toPos, toStackPos, toSpriteId);
		});
		player->setNextActionTask(task);
		return;
	}

	player->resetIdleTime();
	player->setNextActionTask(nullptr);

	g_actions->useItemEx(player, fromPos, toPos, toStackPos, item, isHotkey);
}

void Game::playerUseItem(uint32_t playerId, const Position& pos, uint8_t stackPos, uint8_t index, uint16_t spriteId)
{
	Player* player = getPlayerByID(playerId);
	if (!player) {
		return;
	}

	bool isHotkey = (pos.x == 0xFFFF && pos.y == 0 && pos.z == 0);
	if (isHotkey && !getBoolean(ConfigManager::AIMBOT_HOTKEY_ENABLED)) {
		return;
	}

	Thing* thing = internalGetThing(player, pos, stackPos, spriteId, STACKPOS_USEITEM);
	if (!thing) {
		player->sendCancelMessage(RETURNVALUE_NOTPOSSIBLE);
		return;
	}

	Item* item = thing->getItem();
	if (!item || item->isUseable() || item->getClientID() != spriteId) {
		player->sendCancelMessage(RETURNVALUE_CANNOTUSETHISOBJECT);
		return;
	}

	ReturnValue ret = g_actions->canUse(player, pos);
	if (ret != RETURNVALUE_NOERROR) {
		if (ret == RETURNVALUE_TOOFARAWAY) {
			std::vector<Direction> listDir;
			if (player->getPathTo(pos, listDir, 0, 1, true, true)) {
				g_dispatcher.addTask([this, playerID = player->getID(), listDir = std::move(listDir)]() {
					playerAutoWalk(playerID, listDir);
				});
				SchedulerTask* task = createSchedulerTask(
				    RANGE_USE_ITEM_INTERVAL, [=, this]() { playerUseItem(playerId, pos, stackPos, index, spriteId); });
				player->setNextWalkActionTask(task);
				return;
			}

			ret = RETURNVALUE_THEREISNOWAY;
		}

		player->sendCancelMessage(ret);
		return;
	}

	if (!player->canDoAction()) {
		uint32_t delay = player->getNextActionTime();
		SchedulerTask* task =
		    createSchedulerTask(delay, [=, this]() { playerUseItem(playerId, pos, stackPos, index, spriteId); });
		player->setNextActionTask(task);
		return;
	}

	player->resetIdleTime();
	player->setNextActionTask(nullptr);

	g_actions->useItem(player, pos, index, item, isHotkey);
}

void Game::playerUseWithCreature(uint32_t playerId, const Position& fromPos, uint8_t fromStackPos, uint32_t creatureId,
                                 uint16_t spriteId)
{
	Player* player = getPlayerByID(playerId);
	if (!player) {
		return;
	}

	Creature* creature = getCreatureByID(creatureId);
	if (!creature) {
		return;
	}

	if (!creature->getPosition().isInRange(player->getPosition(), Map::maxClientViewportX - 1,
	                                       Map::maxClientViewportY - 1, 0)) {
		return;
	}

	bool isHotkey = (fromPos.x == 0xFFFF && fromPos.y == 0 && fromPos.z == 0);
	if (!getBoolean(ConfigManager::AIMBOT_HOTKEY_ENABLED)) {
		if (creature->getPlayer() || isHotkey) {
			player->sendCancelMessage(RETURNVALUE_DIRECTPLAYERSHOOT);
			return;
		}
	}

	Thing* thing = internalGetThing(player, fromPos, fromStackPos, spriteId, STACKPOS_USEITEM);
	if (!thing) {
		player->sendCancelMessage(RETURNVALUE_NOTPOSSIBLE);
		return;
	}

	Item* item = thing->getItem();
	if (!item || !item->isUseable() || item->getClientID() != spriteId) {
		player->sendCancelMessage(RETURNVALUE_CANNOTUSETHISOBJECT);
		return;
	}

	Position toPos = creature->getPosition();
	Position walkToPos = fromPos;
	ReturnValue ret = g_actions->canUse(player, fromPos);
	if (ret == RETURNVALUE_NOERROR) {
		ret = g_actions->canUse(player, toPos, item);
		if (ret == RETURNVALUE_TOOFARAWAY) {
			walkToPos = toPos;
		}
	}

	if (ret != RETURNVALUE_NOERROR) {
		if (ret == RETURNVALUE_TOOFARAWAY) {
			Position itemPos = fromPos;
			uint8_t itemStackPos = fromStackPos;

			if (fromPos.x != 0xFFFF && fromPos.isInRange(player->getPosition(), 1, 1, 0) &&
			    !fromPos.isInRange(toPos, 1, 1, 0)) {
				Item* moveItem = nullptr;
				ret = internalMoveItem(item->getParent(), player, INDEX_WHEREEVER, item, item->getItemCount(),
				                       &moveItem, 0, player, nullptr, &fromPos, &toPos);
				if (ret != RETURNVALUE_NOERROR) {
					player->sendCancelMessage(ret);
					return;
				}

				// changing the position since its now in the inventory of the player
				internalGetPosition(moveItem, itemPos, itemStackPos);
			}

			std::vector<Direction> listDir;
			if (player->getPathTo(walkToPos, listDir, 0, 1, true, true)) {
				g_dispatcher.addTask([this, playerID = player->getID(), listDir = std::move(listDir)]() {
					playerAutoWalk(playerID, listDir);
				});
				SchedulerTask* task = createSchedulerTask(RANGE_USE_WITH_CREATURE_INTERVAL, [=, this]() {
					playerUseWithCreature(playerId, itemPos, itemStackPos, creatureId, spriteId);
				});
				player->setNextWalkActionTask(task);
			} else {
				player->sendCancelMessage(RETURNVALUE_THEREISNOWAY);
			}
			return;
		}

		player->sendCancelMessage(ret);
		return;
	}

	if (!player->canDoAction()) {
		uint32_t delay = player->getNextActionTime();
		SchedulerTask* task = createSchedulerTask(
		    delay, [=, this]() { playerUseWithCreature(playerId, fromPos, fromStackPos, creatureId, spriteId); });
		player->setNextActionTask(task);
		return;
	}

	player->resetIdleTime();
	player->setNextActionTask(nullptr);

	g_actions->useItemEx(player, fromPos, creature->getPosition(), creature->getParent()->getThingIndex(creature), item,
	                     isHotkey, creature);
}

void Game::playerCloseContainer(uint32_t playerId, uint8_t cid)
{
	Player* player = getPlayerByID(playerId);
	if (!player) {
		return;
	}

	player->closeContainer(cid);
	player->sendCloseContainer(cid);
}

void Game::playerMoveUpContainer(uint32_t playerId, uint8_t cid)
{
	Player* player = getPlayerByID(playerId);
	if (!player) {
		return;
	}

	Container* container = player->getContainerByID(cid);
	if (!container) {
		return;
	}

	Container* parentContainer = dynamic_cast<Container*>(container->getRealParent());
	if (!parentContainer) {
		Tile* tile = container->getTile();
		if (!tile) {
			return;
		}

		if (!tfs::events::player::onBrowseField(player, tile->getPosition())) {
			return;
		}

		auto it = browseFields.find(tile);
		if (it == browseFields.end()) {
			parentContainer = new Container(tile);
			parentContainer->incrementReferenceCounter();
			browseFields[tile] = parentContainer;
			g_scheduler.addEvent(createSchedulerTask(
			    30000, [this, position = tile->getPosition()]() { decreaseBrowseFieldRef(position); }));
		} else {
			parentContainer = it->second;
		}
	}

	player->addContainer(cid, parentContainer);
	player->sendContainer(cid, parentContainer, player->getContainerIndex(cid));
}

void Game::playerUpdateContainer(uint32_t playerId, uint8_t cid)
{
	Player* player = getPlayerByID(playerId);
	if (!player) {
		return;
	}

	Container* container = player->getContainerByID(cid);
	if (!container) {
		return;
	}

	player->sendContainer(cid, container, player->getContainerIndex(cid));
}

void Game::playerRotateItem(uint32_t playerId, const Position& pos, uint8_t stackPos, const uint16_t spriteId)
{
	Player* player = getPlayerByID(playerId);
	if (!player) {
		return;
	}

	Thing* thing = internalGetThing(player, pos, stackPos, 0, STACKPOS_TOPDOWN_ITEM);
	if (!thing) {
		return;
	}

	Item* item = thing->getItem();
	if (!item || item->getClientID() != spriteId || (!item->isRotatable() && !item->isPodium()) ||
	    item->hasAttribute(ITEM_ATTRIBUTE_UNIQUEID)) {
		player->sendCancelMessage(RETURNVALUE_NOTPOSSIBLE);
		return;
	}

	if (pos.x != 0xFFFF && !pos.isInRange(player->getPosition(), 1, 1, 0)) {
		std::vector<Direction> listDir;
		if (player->getPathTo(pos, listDir, 0, 1, true, true)) {
			g_dispatcher.addTask([this, playerID = player->getID(), listDir = std::move(listDir)]() {
				playerAutoWalk(playerID, listDir);
			});
			SchedulerTask* task = createSchedulerTask(
			    RANGE_ROTATE_ITEM_INTERVAL, [=, this]() { playerRotateItem(playerId, pos, stackPos, spriteId); });
			player->setNextWalkActionTask(task);
		} else {
			player->sendCancelMessage(RETURNVALUE_THEREISNOWAY);
		}
		return;
	}

	if (Podium* podium = item->getPodium()) {
		podium->setDirection(static_cast<Direction>((podium->getDirection() + 1) % 4));
		updatePodium(podium);
	} else {
		tfs::events::player::onRotateItem(player, item);
	}
}

void Game::playerWriteItem(uint32_t playerId, uint32_t windowTextId, std::string_view text)
{
	Player* player = getPlayerByID(playerId);
	if (!player) {
		return;
	}

	uint16_t maxTextLength = 0;
	uint32_t internalWindowTextId = 0;

	Item* writeItem = player->getWriteItem(internalWindowTextId, maxTextLength);
	if (text.length() > maxTextLength || windowTextId != internalWindowTextId) {
		return;
	}

	if (!writeItem || writeItem->isRemoved()) {
		player->sendCancelMessage(RETURNVALUE_NOTPOSSIBLE);
		return;
	}

	Cylinder* topParent = writeItem->getTopParent();

	Player* owner = dynamic_cast<Player*>(topParent);
	if (owner && owner != player) {
		player->sendCancelMessage(RETURNVALUE_NOTPOSSIBLE);
		return;
	}

	if (!writeItem->getPosition().isInRange(player->getPosition(), 1, 1, 0)) {
		player->sendCancelMessage(RETURNVALUE_NOTPOSSIBLE);
		return;
	}

	for (auto creatureEvent : player->getCreatureEvents(CREATURE_EVENT_TEXTEDIT)) {
		if (!creatureEvent->executeTextEdit(player, writeItem, text, windowTextId)) {
			player->setWriteItem(nullptr);
			return;
		}
	}

	if (!text.empty()) {
		if (writeItem->getText() != text) {
			writeItem->setText(text);
			writeItem->setWriter(player->getName());
			writeItem->setDate(time(nullptr));
		}
	} else {
		writeItem->resetText();
		writeItem->resetWriter();
		writeItem->resetDate();
	}

	uint16_t newId = Item::items[writeItem->getID()].writeOnceItemId;
	if (newId != 0) {
		transformItem(writeItem, newId);
	}

	player->setWriteItem(nullptr);
}

void Game::playerBrowseField(uint32_t playerId, const Position& pos)
{
	Player* player = getPlayerByID(playerId);
	if (!player) {
		return;
	}

	const Position& playerPos = player->getPosition();
	if (playerPos.z != pos.z) {
		player->sendCancelMessage(playerPos.z > pos.z ? RETURNVALUE_FIRSTGOUPSTAIRS : RETURNVALUE_FIRSTGODOWNSTAIRS);
		return;
	}

	if (!playerPos.isInRange(pos, 1, 1)) {
		std::vector<Direction> listDir;
		if (player->getPathTo(pos, listDir, 0, 1, true, true)) {
			g_dispatcher.addTask([this, playerID = player->getID(), listDir = std::move(listDir)]() {
				playerAutoWalk(playerID, listDir);
			});
			SchedulerTask* task =
			    createSchedulerTask(RANGE_BROWSE_FIELD_INTERVAL, [=, this]() { playerBrowseField(playerId, pos); });
			player->setNextWalkActionTask(task);
		} else {
			player->sendCancelMessage(RETURNVALUE_THEREISNOWAY);
		}
		return;
	}

	Tile* tile = map.getTile(pos);
	if (!tile) {
		return;
	}

	if (!tfs::events::player::onBrowseField(player, pos)) {
		return;
	}

	Container* container;

	auto it = browseFields.find(tile);
	if (it == browseFields.end()) {
		container = new Container(tile);
		container->incrementReferenceCounter();
		browseFields[tile] = container;
		g_scheduler.addEvent(
		    createSchedulerTask(30000, [this, position = tile->getPosition()]() { decreaseBrowseFieldRef(position); }));
	} else {
		container = it->second;
	}

	uint8_t dummyContainerId = 0xF - ((pos.x % 3) * 3 + (pos.y % 3));
	Container* openContainer = player->getContainerByID(dummyContainerId);
	if (openContainer) {
		player->onCloseContainer(openContainer);
		player->closeContainer(dummyContainerId);
	} else {
		player->addContainer(dummyContainerId, container);
		player->sendContainer(dummyContainerId, container, 0);
	}
}

void Game::playerSeekInContainer(uint32_t playerId, uint8_t containerId, uint16_t index)
{
	Player* player = getPlayerByID(playerId);
	if (!player) {
		return;
	}

	Container* container = player->getContainerByID(containerId);
	if (!container || !container->hasPagination()) {
		return;
	}

	if ((index % container->capacity()) != 0 || index >= container->size()) {
		return;
	}

	player->setContainerIndex(containerId, index);
	player->sendContainer(containerId, container, index);
}

void Game::playerUpdateHouseWindow(uint32_t playerId, uint8_t listId, uint32_t windowTextId, const std::string& text)
{
	Player* player = getPlayerByID(playerId);
	if (!player) {
		return;
	}

	uint32_t internalWindowTextId;
	uint32_t internalListId;

	House* house = player->getEditHouse(internalWindowTextId, internalListId);
	if (house && house->canEditAccessList(internalListId, player) && internalWindowTextId == windowTextId &&
	    listId == 0) {
		house->setAccessList(internalListId, text);
	}

	player->setEditHouse(nullptr);
}

void Game::playerWrapItem(uint32_t playerId, const Position& position, uint8_t stackPos, const uint16_t spriteId)
{
	Player* player = getPlayerByID(playerId);
	if (!player) {
		return;
	}

	Thing* thing = internalGetThing(player, position, stackPos, 0, STACKPOS_TOPDOWN_ITEM);
	if (!thing) {
		return;
	}

	Item* item = thing->getItem();
	if (!item || item->getClientID() != spriteId || !item->hasAttribute(ITEM_ATTRIBUTE_WRAPID) ||
	    item->hasAttribute(ITEM_ATTRIBUTE_UNIQUEID)) {
		player->sendCancelMessage(RETURNVALUE_NOTPOSSIBLE);
		return;
	}

	if (position.x != 0xFFFF && !position.isInRange(player->getPosition(), 1, 1, 0)) {
		std::vector<Direction> listDir;
		if (player->getPathTo(position, listDir, 0, 1, true, true)) {
			g_dispatcher.addTask([this, playerID = player->getID(), listDir = std::move(listDir)]() {
				playerAutoWalk(playerID, listDir);
			});
			SchedulerTask* task = createSchedulerTask(
			    RANGE_WRAP_ITEM_INTERVAL, [=, this]() { playerWrapItem(playerId, position, stackPos, spriteId); });
			player->setNextWalkActionTask(task);
		} else {
			player->sendCancelMessage(RETURNVALUE_THEREISNOWAY);
		}
		return;
	}

	tfs::events::player::onWrapItem(player, item);
}

void Game::playerRequestTrade(uint32_t playerId, const Position& pos, uint8_t stackPos, uint32_t tradePlayerId,
                              uint16_t spriteId)
{
	Player* player = getPlayerByID(playerId);
	if (!player) {
		return;
	}

	Player* tradePartner = getPlayerByID(tradePlayerId);
	if (!tradePartner || tradePartner == player) {
		player->sendCancelMessage("Select a player to trade with.");
		return;
	}

	if (!tradePartner->getPosition().isInRange(player->getPosition(), 2, 2, 0)) {
		player->sendCancelMessage(RETURNVALUE_DESTINATIONOUTOFREACH);
		return;
	}

	if (!canThrowObjectTo(tradePartner->getPosition(), player->getPosition(), true, true)) {
		player->sendCancelMessage(RETURNVALUE_CANNOTTHROW);
		return;
	}

	Thing* tradeThing = internalGetThing(player, pos, stackPos, 0, STACKPOS_TOPDOWN_ITEM);
	if (!tradeThing) {
		player->sendCancelMessage(RETURNVALUE_NOTPOSSIBLE);
		return;
	}

	Item* tradeItem = tradeThing->getItem();
	if (tradeItem->getClientID() != spriteId || !tradeItem->isPickupable() ||
	    tradeItem->hasAttribute(ITEM_ATTRIBUTE_UNIQUEID)) {
		player->sendCancelMessage(RETURNVALUE_NOTPOSSIBLE);
		return;
	}

	if (getBoolean(ConfigManager::ONLY_INVITED_CAN_MOVE_HOUSE_ITEMS)) {
		if (const HouseTile* const houseTile = dynamic_cast<const HouseTile*>(tradeItem->getTile())) {
			if (!tradeItem->getTopParent()->getCreature() && !houseTile->getHouse()->isInvited(player)) {
				player->sendCancelMessage(RETURNVALUE_PLAYERISNOTINVITED);
				return;
			}
		}
	}

	const Position& playerPosition = player->getPosition();
	const Position& tradeItemPosition = tradeItem->getPosition();
	if (playerPosition.z != tradeItemPosition.z) {
		player->sendCancelMessage(playerPosition.z > tradeItemPosition.z ? RETURNVALUE_FIRSTGOUPSTAIRS
		                                                                 : RETURNVALUE_FIRSTGODOWNSTAIRS);
		return;
	}

	if (!tradeItemPosition.isInRange(playerPosition, 1, 1)) {
		std::vector<Direction> listDir;
		if (player->getPathTo(pos, listDir, 0, 1, true, true)) {
			g_dispatcher.addTask([this, playerID = player->getID(), listDir = std::move(listDir)]() {
				playerAutoWalk(playerID, listDir);
			});
			SchedulerTask* task = createSchedulerTask(RANGE_REQUEST_TRADE_INTERVAL, [=, this]() {
				playerRequestTrade(playerId, pos, stackPos, tradePlayerId, spriteId);
			});
			player->setNextWalkActionTask(task);
		} else {
			player->sendCancelMessage(RETURNVALUE_THEREISNOWAY);
		}
		return;
	}

	Container* tradeItemContainer = tradeItem->getContainer();
	if (tradeItemContainer) {
		for (const auto& it : tradeItems) {
			Item* item = it.first;
			if (tradeItem == item) {
				player->sendCancelMessage("This item is already being traded.");
				return;
			}

			if (tradeItemContainer->isHoldingItem(item)) {
				player->sendCancelMessage("This item is already being traded.");
				return;
			}

			Container* container = item->getContainer();
			if (container && container->isHoldingItem(tradeItem)) {
				player->sendCancelMessage("This item is already being traded.");
				return;
			}
		}
	} else {
		for (const auto& it : tradeItems) {
			Item* item = it.first;
			if (tradeItem == item) {
				player->sendCancelMessage("This item is already being traded.");
				return;
			}

			Container* container = item->getContainer();
			if (container && container->isHoldingItem(tradeItem)) {
				player->sendCancelMessage("This item is already being traded.");
				return;
			}
		}
	}

	Container* tradeContainer = tradeItem->getContainer();
	if (tradeContainer && tradeContainer->getItemHoldingCount() + 1 > ITEM_STACK_SIZE) {
		player->sendCancelMessage("You can only trade up to " + std::to_string(ITEM_STACK_SIZE) + " objects at once.");
		return;
	}

	if (!tfs::events::player::onTradeRequest(player, tradePartner, tradeItem)) {
		return;
	}

	internalStartTrade(player, tradePartner, tradeItem);
}

bool Game::internalStartTrade(Player* player, Player* tradePartner, Item* tradeItem)
{
	if (player->tradeState != TRADE_NONE &&
	    !(player->tradeState == TRADE_ACKNOWLEDGE && player->tradePartner == tradePartner)) {
		player->sendCancelMessage(RETURNVALUE_YOUAREALREADYTRADING);
		return false;
	} else if (tradePartner->tradeState != TRADE_NONE && tradePartner->tradePartner != player) {
		player->sendCancelMessage(RETURNVALUE_THISPLAYERISALREADYTRADING);
		return false;
	}

	player->tradePartner = tradePartner;
	player->tradeItem = tradeItem;
	player->tradeState = TRADE_INITIATED;
	tradeItem->incrementReferenceCounter();
	tradeItems[tradeItem] = player->getID();

	player->sendTradeItemRequest(player->getName(), tradeItem, true);

	if (tradePartner->tradeState == TRADE_NONE) {
		tradePartner->sendTextMessage(MESSAGE_TRADE, fmt::format("{:s} wants to trade with you.", player->getName()));
		tradePartner->tradeState = TRADE_ACKNOWLEDGE;
		tradePartner->tradePartner = player;
	} else {
		Item* counterOfferItem = tradePartner->tradeItem;
		player->sendTradeItemRequest(tradePartner->getName(), counterOfferItem, false);
		tradePartner->sendTradeItemRequest(player->getName(), tradeItem, false);
	}

	return true;
}

void Game::playerAcceptTrade(uint32_t playerId)
{
	Player* player = getPlayerByID(playerId);
	if (!player) {
		return;
	}

	if (!(player->getTradeState() == TRADE_ACKNOWLEDGE || player->getTradeState() == TRADE_INITIATED)) {
		return;
	}

	Player* tradePartner = player->tradePartner;
	if (!tradePartner) {
		return;
	}

	player->setTradeState(TRADE_ACCEPT);

	if (tradePartner->getTradeState() == TRADE_ACCEPT) {
		if (!canThrowObjectTo(tradePartner->getPosition(), player->getPosition(), true, true)) {
			internalCloseTrade(player, false);
			player->sendCancelMessage(RETURNVALUE_CANNOTTHROW);
			tradePartner->sendCancelMessage(RETURNVALUE_CANNOTTHROW);
			return;
		}

		Item* playerTradeItem = player->tradeItem;
		Item* partnerTradeItem = tradePartner->tradeItem;

		if (!tfs::events::player::onTradeAccept(player, tradePartner, playerTradeItem, partnerTradeItem)) {
			internalCloseTrade(player, false);
			return;
		}

		player->setTradeState(TRADE_TRANSFER);
		tradePartner->setTradeState(TRADE_TRANSFER);

		auto it = tradeItems.find(playerTradeItem);
		if (it != tradeItems.end()) {
			ReleaseItem(it->first);
			tradeItems.erase(it);
		}

		it = tradeItems.find(partnerTradeItem);
		if (it != tradeItems.end()) {
			ReleaseItem(it->first);
			tradeItems.erase(it);
		}

		bool isSuccess = false;

		ReturnValue tradePartnerRet = RETURNVALUE_NOERROR;
		ReturnValue playerRet = RETURNVALUE_NOERROR;

		// if player is trying to trade its own backpack
		if (tradePartner->getInventoryItem(CONST_SLOT_BACKPACK) == partnerTradeItem) {
			tradePartnerRet = (tradePartner->getInventoryItem(getSlotType(Item::items[playerTradeItem->getID()]))
			                       ? RETURNVALUE_NOTENOUGHROOM
			                       : RETURNVALUE_NOERROR);
		}

		if (player->getInventoryItem(CONST_SLOT_BACKPACK) == playerTradeItem) {
			playerRet = (player->getInventoryItem(getSlotType(Item::items[partnerTradeItem->getID()]))
			                 ? RETURNVALUE_NOTENOUGHROOM
			                 : RETURNVALUE_NOERROR);
		}

		// both players try to trade equipped backpacks
		if (player->getInventoryItem(CONST_SLOT_BACKPACK) == playerTradeItem &&
		    tradePartner->getInventoryItem(CONST_SLOT_BACKPACK) == partnerTradeItem) {
			playerRet = RETURNVALUE_NOTENOUGHROOM;
		}

		if (tradePartnerRet == RETURNVALUE_NOERROR && playerRet == RETURNVALUE_NOERROR) {
			tradePartnerRet = internalAddItem(tradePartner, playerTradeItem, INDEX_WHEREEVER, 0, true);
			playerRet = internalAddItem(player, partnerTradeItem, INDEX_WHEREEVER, 0, true);
			if (tradePartnerRet == RETURNVALUE_NOERROR && playerRet == RETURNVALUE_NOERROR) {
				playerRet = internalRemoveItem(playerTradeItem, playerTradeItem->getItemCount(), true);
				tradePartnerRet = internalRemoveItem(partnerTradeItem, partnerTradeItem->getItemCount(), true);
				if (tradePartnerRet == RETURNVALUE_NOERROR && playerRet == RETURNVALUE_NOERROR) {
					tradePartnerRet = internalMoveItem(playerTradeItem->getParent(), tradePartner, INDEX_WHEREEVER,
					                                   playerTradeItem, playerTradeItem->getItemCount(), nullptr,
					                                   FLAG_IGNOREAUTOSTACK, nullptr, partnerTradeItem);
					if (tradePartnerRet == RETURNVALUE_NOERROR) {
						internalMoveItem(partnerTradeItem->getParent(), player, INDEX_WHEREEVER, partnerTradeItem,
						                 partnerTradeItem->getItemCount(), nullptr, FLAG_IGNOREAUTOSTACK);
						playerTradeItem->onTradeEvent(ON_TRADE_TRANSFER, tradePartner);
						partnerTradeItem->onTradeEvent(ON_TRADE_TRANSFER, player);
						isSuccess = true;
					}
				}
			}
		}

		if (!isSuccess) {
			std::string errorDescription;

			if (tradePartner->tradeItem) {
				errorDescription = getTradeErrorDescription(tradePartnerRet, playerTradeItem);
				tradePartner->sendTextMessage(MESSAGE_EVENT_ADVANCE, errorDescription);
				tradePartner->tradeItem->onTradeEvent(ON_TRADE_CANCEL, tradePartner);
			}

			if (player->tradeItem) {
				errorDescription = getTradeErrorDescription(playerRet, partnerTradeItem);
				player->sendTextMessage(MESSAGE_EVENT_ADVANCE, errorDescription);
				player->tradeItem->onTradeEvent(ON_TRADE_CANCEL, player);
			}
		}

		tfs::events::player::onTradeCompleted(player, tradePartner, playerTradeItem, partnerTradeItem, isSuccess);

		player->setTradeState(TRADE_NONE);
		player->tradeItem = nullptr;
		player->tradePartner = nullptr;
		player->sendTradeClose();

		tradePartner->setTradeState(TRADE_NONE);
		tradePartner->tradeItem = nullptr;
		tradePartner->tradePartner = nullptr;
		tradePartner->sendTradeClose();
	}
}

std::string Game::getTradeErrorDescription(ReturnValue ret, Item* item)
{
	if (item) {
		if (ret == RETURNVALUE_NOTENOUGHCAPACITY) {
			return fmt::format("You do not have enough capacity to carry {:s}.\n {:s}",
			                   item->isStackable() && item->getItemCount() > 1 ? "these objects" : "this object",
			                   item->getWeightDescription());
		} else if (ret == RETURNVALUE_NOTENOUGHROOM || ret == RETURNVALUE_CONTAINERNOTENOUGHROOM) {
			return fmt::format("You do not have enough room to carry {:s}.",
			                   item->isStackable() && item->getItemCount() > 1 ? "these objects" : "this object");
		}
	}
	return "Trade could not be completed.";
}

void Game::playerLookInTrade(uint32_t playerId, bool lookAtCounterOffer, uint8_t index)
{
	Player* player = getPlayerByID(playerId);
	if (!player) {
		return;
	}

	Player* tradePartner = player->tradePartner;
	if (!tradePartner) {
		return;
	}

	Item* tradeItem;
	if (lookAtCounterOffer) {
		tradeItem = tradePartner->getTradeItem();
	} else {
		tradeItem = player->getTradeItem();
	}

	if (!tradeItem) {
		return;
	}

	const Position& playerPosition = player->getPosition();
	const Position& tradeItemPosition = tradeItem->getPosition();

	int32_t lookDistance =
	    std::max(playerPosition.getDistanceX(tradeItemPosition), playerPosition.getDistanceY(tradeItemPosition));
	if (index == 0) {
		tfs::events::player::onLookInTrade(player, tradePartner, tradeItem, lookDistance);
		return;
	}

	Container* tradeContainer = tradeItem->getContainer();
	if (!tradeContainer) {
		return;
	}

	std::vector<const Container*> containers{tradeContainer};
	size_t i = 0;
	while (i < containers.size()) {
		const Container* container = containers[i++];
		for (Item* item : container->getItemList()) {
			Container* tmpContainer = item->getContainer();
			if (tmpContainer) {
				containers.push_back(tmpContainer);
			}

			if (--index == 0) {
				tfs::events::player::onLookInTrade(player, tradePartner, item, lookDistance);
				return;
			}
		}
	}
}

void Game::playerCloseTrade(uint32_t playerId)
{
	Player* player = getPlayerByID(playerId);
	if (!player) {
		return;
	}

	internalCloseTrade(player);
}

void Game::internalCloseTrade(Player* player, bool sendCancel /* = true*/)
{
	Player* tradePartner = player->tradePartner;
	if ((tradePartner && tradePartner->getTradeState() == TRADE_TRANSFER) ||
	    player->getTradeState() == TRADE_TRANSFER) {
		return;
	}

	if (player->getTradeItem()) {
		auto it = tradeItems.find(player->getTradeItem());
		if (it != tradeItems.end()) {
			ReleaseItem(it->first);
			tradeItems.erase(it);
		}

		player->tradeItem->onTradeEvent(ON_TRADE_CANCEL, player);
		player->tradeItem = nullptr;
	}

	player->setTradeState(TRADE_NONE);
	player->tradePartner = nullptr;

	if (sendCancel) {
		player->sendTextMessage(MESSAGE_STATUS_SMALL, "Trade cancelled.");
	}
	player->sendTradeClose();

	if (tradePartner) {
		if (tradePartner->getTradeItem()) {
			auto it = tradeItems.find(tradePartner->getTradeItem());
			if (it != tradeItems.end()) {
				ReleaseItem(it->first);
				tradeItems.erase(it);
			}

			tradePartner->tradeItem->onTradeEvent(ON_TRADE_CANCEL, tradePartner);
			tradePartner->tradeItem = nullptr;
		}

		tradePartner->setTradeState(TRADE_NONE);
		tradePartner->tradePartner = nullptr;

		if (sendCancel) {
			tradePartner->sendTextMessage(MESSAGE_STATUS_SMALL, "Trade cancelled.");
		}
		tradePartner->sendTradeClose();
	}
}

void Game::playerPurchaseItem(uint32_t playerId, uint16_t spriteId, uint8_t count, uint16_t amount,
                              bool ignoreCap /* = false*/, bool inBackpacks /* = false*/)
{
	if (amount == 0 || amount > ITEM_STACK_SIZE) {
		return;
	}

	Player* player = getPlayerByID(playerId);
	if (!player) {
		return;
	}

	int32_t onBuy, onSell;

	Npc* merchant = player->getShopOwner(onBuy, onSell);
	if (!merchant) {
		return;
	}

	const ItemType& it = Item::items.getItemIdByClientId(spriteId);
	if (it.id == 0) {
		return;
	}

	uint8_t subType;
	if (it.isSplash() || it.isFluidContainer()) {
		subType = clientFluidToServer(count);
	} else {
		subType = count;
	}

	if (!player->hasShopItemForSale(it.id, subType)) {
		return;
	}

	merchant->onPlayerTrade(player, onBuy, it.id, subType, amount, ignoreCap, inBackpacks);
}

void Game::playerSellItem(uint32_t playerId, uint16_t spriteId, uint8_t count, uint16_t amount, bool ignoreEquipped)
{
	if (amount == 0 || amount > ITEM_STACK_SIZE) {
		return;
	}

	Player* player = getPlayerByID(playerId);
	if (!player) {
		return;
	}

	int32_t onBuy, onSell;

	Npc* merchant = player->getShopOwner(onBuy, onSell);
	if (!merchant) {
		return;
	}

	const ItemType& it = Item::items.getItemIdByClientId(spriteId);
	if (it.id == 0) {
		return;
	}

	uint8_t subType;
	if (it.isSplash() || it.isFluidContainer()) {
		subType = clientFluidToServer(count);
	} else {
		subType = count;
	}

	merchant->onPlayerTrade(player, onSell, it.id, subType, amount, ignoreEquipped);
}

void Game::playerCloseShop(uint32_t playerId)
{
	Player* player = getPlayerByID(playerId);
	if (!player) {
		return;
	}

	player->closeShopWindow();
}

void Game::playerLookInShop(uint32_t playerId, uint16_t spriteId, uint8_t count)
{
	Player* player = getPlayerByID(playerId);
	if (!player) {
		return;
	}

	int32_t onBuy, onSell;

	Npc* merchant = player->getShopOwner(onBuy, onSell);
	if (!merchant) {
		return;
	}

	const ItemType& it = Item::items.getItemIdByClientId(spriteId);
	if (it.id == 0) {
		return;
	}

	int32_t subType;
	if (it.isFluidContainer() || it.isSplash()) {
		subType = clientFluidToServer(count);
	} else {
		subType = count;
	}

	if (!player->hasShopItemForSale(it.id, subType)) {
		return;
	}

	tfs::events::player::onLookInShop(player, &it, subType);
}

void Game::playerLookAt(uint32_t playerId, const Position& pos, uint8_t stackPos)
{
	Player* player = getPlayerByID(playerId);
	if (!player) {
		return;
	}

	Thing* thing = internalGetThing(player, pos, stackPos, 0, STACKPOS_LOOK);
	if (!thing) {
		player->sendCancelMessage(RETURNVALUE_NOTPOSSIBLE);
		return;
	}

	Position thingPos = thing->getPosition();
	if (!player->canSee(thingPos)) {
		player->sendCancelMessage(RETURNVALUE_NOTPOSSIBLE);
		return;
	}

	Position playerPos = player->getPosition();

	int32_t lookDistance = -1;
	if (thing != player) {
		lookDistance = std::max(playerPos.getDistanceX(thingPos), playerPos.getDistanceY(thingPos));
		if (playerPos.z != thingPos.z) {
			lookDistance += 15;
		}
	}

	tfs::events::player::onLook(player, pos, thing, stackPos, lookDistance);
}

void Game::playerLookInBattleList(uint32_t playerId, uint32_t creatureId)
{
	Player* player = getPlayerByID(playerId);
	if (!player) {
		return;
	}

	Creature* creature = getCreatureByID(creatureId);
	if (!creature) {
		return;
	}

	if (!player->canSeeCreature(creature)) {
		return;
	}

	const Position& creaturePos = creature->getPosition();
	if (!player->canSee(creaturePos)) {
		return;
	}

	int32_t lookDistance = -1;
	if (creature != player) {
		const Position& playerPos = player->getPosition();
		lookDistance = std::max(playerPos.getDistanceX(creaturePos), playerPos.getDistanceY(creaturePos));
		if (playerPos.z != creaturePos.z) {
			lookDistance += 15;
		}
	}

	tfs::events::player::onLookInBattleList(player, creature, lookDistance);
}

void Game::playerCancelAttackAndFollow(uint32_t playerId)
{
	Player* player = getPlayerByID(playerId);
	if (!player) {
		return;
	}

	playerSetAttackedCreature(playerId, 0);
	playerFollowCreature(playerId, 0);
	player->stopWalk();
}

void Game::playerSetAttackedCreature(uint32_t playerId, uint32_t creatureId)
{
	Player* player = getPlayerByID(playerId);
	if (!player) {
		return;
	}

	if (player->getAttackedCreature() && creatureId == 0) {
		player->removeAttackedCreature();
		player->sendCancelTarget();
		return;
	}

	Creature* attackCreature = getCreatureByID(creatureId);
	if (!attackCreature) {
		player->removeAttackedCreature();
		player->sendCancelTarget();
		return;
	}

	ReturnValue ret = Combat::canTargetCreature(player, attackCreature);
	if (ret != RETURNVALUE_NOERROR) {
		player->sendCancelMessage(ret);
		player->sendCancelTarget();
		player->removeAttackedCreature();
		return;
	}

	player->setAttackedCreature(attackCreature);

	g_dispatcher.addTask([this, id = player->getID()]() { updateCreatureWalk(id); });
}

void Game::playerFollowCreature(uint32_t playerId, uint32_t creatureId)
{
	Player* player = getPlayerByID(playerId);
	if (!player) {
		return;
	}

	player->removeAttackedCreature();

	if (Creature* followCreature = getCreatureByID(creatureId)) {
		player->setFollowCreature(followCreature);
	} else {
		player->removeFollowCreature();
	}

	g_dispatcher.addTask([this, id = player->getID()]() { updateCreatureWalk(id); });
}

void Game::playerSetFightModes(uint32_t playerId, fightMode_t fightMode, bool chaseMode, bool secureMode)
{
	Player* player = getPlayerByID(playerId);
	if (!player) {
		return;
	}

	player->setFightMode(fightMode);
	player->setChaseMode(chaseMode);
	player->setSecureMode(secureMode);
}

void Game::playerRequestAddVip(uint32_t playerId, const std::string& name)
{
	if (name.length() > PLAYER_NAME_LENGTH) {
		return;
	}

	Player* player = getPlayerByID(playerId);
	if (!player) {
		return;
	}

	Player* vipPlayer = getPlayerByName(name);
	if (!vipPlayer) {
		uint32_t guid;
		bool specialVip;
		std::string formattedName = name;
		if (!IOLoginData::getGuidByNameEx(guid, specialVip, formattedName)) {
			player->sendTextMessage(MESSAGE_STATUS_SMALL, "A player with this name does not exist.");
			return;
		}

		if (specialVip && !player->hasFlag(PlayerFlag_SpecialVIP)) {
			player->sendTextMessage(MESSAGE_STATUS_SMALL, "You can not add this player.");
			return;
		}

		player->addVIP(guid, formattedName, VIPSTATUS_OFFLINE);
	} else {
		if (vipPlayer->hasFlag(PlayerFlag_SpecialVIP) && !player->hasFlag(PlayerFlag_SpecialVIP)) {
			player->sendTextMessage(MESSAGE_STATUS_SMALL, "You can not add this player.");
			return;
		}

		if (!vipPlayer->isInGhostMode() || player->canSeeGhostMode(vipPlayer)) {
			player->addVIP(vipPlayer->getGUID(), vipPlayer->getName(), VIPSTATUS_ONLINE);
		} else {
			player->addVIP(vipPlayer->getGUID(), vipPlayer->getName(), VIPSTATUS_OFFLINE);
		}
	}
}

void Game::playerRequestRemoveVip(uint32_t playerId, uint32_t guid)
{
	Player* player = getPlayerByID(playerId);
	if (!player) {
		return;
	}

	player->removeVIP(guid);
}

void Game::playerRequestEditVip(uint32_t playerId, uint32_t guid, const std::string& description, uint32_t icon,
                                bool notify)
{
	Player* player = getPlayerByID(playerId);
	if (!player) {
		return;
	}

	player->editVIP(guid, description, icon, notify);
}

void Game::playerTurn(uint32_t playerId, Direction dir)
{
	Player* player = getPlayerByID(playerId);
	if (!player) {
		return;
	}

	if (!tfs::events::player::onTurn(player, dir)) {
		return;
	}

	player->resetIdleTime();
	internalCreatureTurn(player, dir);
}

void Game::playerRequestOutfit(uint32_t playerId)
{
	if (!getBoolean(ConfigManager::ALLOW_CHANGEOUTFIT)) {
		return;
	}

	Player* player = getPlayerByID(playerId);
	if (!player) {
		return;
	}

	player->sendOutfitWindow();
}

void Game::playerRequestEditPodium(uint32_t playerId, const Position& position, uint8_t stackPos,
                                   const uint16_t spriteId)
{
	Player* player = getPlayerByID(playerId);
	if (!player) {
		return;
	}

	Thing* thing = internalGetThing(player, position, stackPos, 0, STACKPOS_TOPDOWN_ITEM);
	if (!thing) {
		return;
	}

	const ItemType& it = Item::items.getItemIdByClientId(spriteId);
	if (it.id == 0) {
		return;
	}

	Item* item = thing->getItem();
	if (!item || item->getClientID() != spriteId || it.type != ITEM_TYPE_PODIUM) {
		player->sendCancelMessage(RETURNVALUE_NOTPOSSIBLE);
		return;
	}

	// player has to walk to podium
	// gm/god can edit instantly
	if (!player->isAccessPlayer()) {
		if (position.x != 0xFFFF && !position.isInRange(player->getPosition(), 1, 1, 0)) {
			std::vector<Direction> listDir;
			if (player->getPathTo(position, listDir, 0, 1, true, true)) {
				g_dispatcher.addTask([this, playerID = player->getID(), listDir = std::move(listDir)]() {
					playerAutoWalk(playerID, listDir);
				});
				SchedulerTask* task = createSchedulerTask(
				    400, [=, this]() { playerRequestEditPodium(playerId, position, stackPos, spriteId); });
				player->setNextWalkActionTask(task);
			} else {
				player->sendCancelMessage(RETURNVALUE_THEREISNOWAY);
			}
			return;
		}
	}

	tfs::events::player::onPodiumRequest(player, item);
}

void Game::playerEditPodium(uint32_t playerId, Outfit_t outfit, const Position& position, uint8_t stackPos,
                            const uint16_t spriteId, bool podiumVisible, Direction direction)
{
	Player* player = getPlayerByID(playerId);
	if (!player) {
		return;
	}

	Thing* thing = internalGetThing(player, position, stackPos, 0, STACKPOS_TOPDOWN_ITEM);
	if (!thing) {
		return;
	}

	Item* item = thing->getItem();
	if (!item) {
		return;
	}

	const ItemType& it = Item::items.getItemIdByClientId(spriteId);
	if (it.id == 0) {
		return;
	}

	tfs::events::player::onPodiumEdit(player, item, outfit, podiumVisible, direction);
}

void Game::playerToggleMount(uint32_t playerId, bool mount)
{
	Player* player = getPlayerByID(playerId);
	if (!player) {
		return;
	}

	player->toggleMount(mount);
}

void Game::playerChangeOutfit(uint32_t playerId, Outfit_t outfit, bool randomizeMount /* = false*/)
{
	if (!getBoolean(ConfigManager::ALLOW_CHANGEOUTFIT)) {
		return;
	}

	Player* player = getPlayerByID(playerId);
	if (!player) {
		return;
	}

	player->randomizeMount = randomizeMount;

	const Outfit* playerOutfit = Outfits::getInstance().getOutfitByLookType(player->getSex(), outfit.lookType);
	if (!playerOutfit) {
		outfit.lookMount = 0;
	}

	if (outfit.lookMount != 0) {
		Mount* mount = mounts.getMountByClientID(outfit.lookMount);
		if (!mount) {
			return;
		}

		if (!player->hasMount(mount)) {
			return;
		}

		int32_t speedChange = mount->speed;
		if (player->isMounted()) {
			Mount* prevMount = mounts.getMountByID(player->getCurrentMount());
			if (prevMount) {
				speedChange -= prevMount->speed;
			}
		}

		changeSpeed(player, speedChange);
		player->setCurrentMount(mount->id);
	} else {
		if (player->isMounted()) {
			player->dismount();
		}

		player->wasMounted = false;
	}

	if (player->canWear(outfit.lookType, outfit.lookAddons)) {
		player->defaultOutfit = outfit;

		if (player->hasCondition(CONDITION_OUTFIT)) {
			return;
		}

		if (player->randomizeMount && player->hasMounts()) {
			const Mount* mount = mounts.getMountByID(player->getRandomMount());
			outfit.lookMount = mount->clientId;
		}

		internalCreatureChangeOutfit(player, outfit);
	}

	if (player->isMounted()) {
		player->onChangeZone(player->getZone());
	}
}

void Game::playerSay(uint32_t playerId, uint16_t channelId, SpeakClasses type, const std::string& receiver,
                     const std::string& text)
{
	Player* player = getPlayerByID(playerId);
	if (!player) {
		return;
	}

	player->resetIdleTime();

	if (playerSaySpell(player, type, text)) {
		return;
	}

	if (type == TALKTYPE_PRIVATE_PN) {
		playerSpeakToNpc(player, text);
		return;
	}

	uint32_t muteTime = player->isMuted();
	if (muteTime > 0) {
		player->sendTextMessage(MESSAGE_STATUS_SMALL, fmt::format("You are still muted for {:d} seconds.", muteTime));
		return;
	}

	if (!text.empty() && text.front() == '/' && player->isAccessPlayer()) {
		return;
	}

	player->removeMessageBuffer();

	switch (type) {
		case TALKTYPE_SAY:
			internalCreatureSay(player, TALKTYPE_SAY, text, false);
			break;

		case TALKTYPE_WHISPER:
			playerWhisper(player, text);
			break;

		case TALKTYPE_YELL:
			playerYell(player, text);
			break;

		case TALKTYPE_PRIVATE_TO:
		case TALKTYPE_PRIVATE_RED_TO:
			playerSpeakTo(player, type, receiver, text);
			break;

		case TALKTYPE_CHANNEL_O:
		case TALKTYPE_CHANNEL_Y:
		case TALKTYPE_CHANNEL_R1:
			g_chat->talkToChannel(*player, type, text, channelId);
			break;

		case TALKTYPE_BROADCAST:
			playerBroadcastMessage(player, text);
			break;

		default:
			break;
	}
}

bool Game::playerSaySpell(Player* player, SpeakClasses type, const std::string& text)
{
	std::string words = text;

	TalkActionResult_t result = g_talkActions->playerSaySpell(player, type, words);
	if (result == TALKACTION_BREAK) {
		return true;
	}

	result = g_spells->playerSaySpell(player, words);
	if (result == TALKACTION_BREAK) {
		if (!getBoolean(ConfigManager::EMOTE_SPELLS)) {
			return internalCreatureSay(player, TALKTYPE_SPELL, words, false);
		}
		return internalCreatureSay(player, TALKTYPE_MONSTER_SAY, words, false);
	} else if (result == TALKACTION_FAILED) {
		return true;
	}

	return false;
}

void Game::playerWhisper(Player* player, const std::string& text)
{
	SpectatorVec spectators;
	map.getSpectators(spectators, player->getPosition(), false, false, Map::maxClientViewportX, Map::maxClientViewportX,
	                  Map::maxClientViewportY, Map::maxClientViewportY);

	// send to client
	for (Creature* spectator : spectators) {
		if (Player* spectatorPlayer = spectator->getPlayer()) {
			if (!player->getPosition().isInRange(spectatorPlayer->getPosition(), 1, 1)) {
				spectatorPlayer->sendCreatureSay(player, TALKTYPE_WHISPER, "pspsps");
			} else {
				spectatorPlayer->sendCreatureSay(player, TALKTYPE_WHISPER, text);
			}
		}
	}

	// event method
	for (Creature* spectator : spectators) {
		spectator->onCreatureSay(player, TALKTYPE_WHISPER, text);
	}
}

bool Game::playerYell(Player* player, const std::string& text)
{
	if (player->hasCondition(CONDITION_YELLTICKS)) {
		player->sendCancelMessage(RETURNVALUE_YOUAREEXHAUSTED);
		return false;
	}

	if (!player->isAccessPlayer() && !player->hasFlag(PlayerFlag_IgnoreYellCheck)) {
		uint32_t minimumLevel = getNumber(ConfigManager::YELL_MINIMUM_LEVEL);
		if (player->getLevel() < minimumLevel) {
			if (getBoolean(ConfigManager::YELL_ALLOW_PREMIUM)) {
				if (!player->isPremium()) {
					player->sendTextMessage(
					    MESSAGE_STATUS_SMALL,
					    fmt::format("You may not yell unless you have reached level {:d} or have a premium account.",
					                minimumLevel));
					return false;
				}
			} else {
				player->sendTextMessage(
				    MESSAGE_STATUS_SMALL,
				    fmt::format("You may not yell unless you have reached level {:d}.", minimumLevel));
				return false;
			}
		}

		Condition* condition = Condition::createCondition(CONDITIONID_DEFAULT, CONDITION_YELLTICKS, 30000, 0);
		player->addCondition(condition);
	}

	internalCreatureSay(player, TALKTYPE_YELL, boost::algorithm::to_upper_copy(text), false);
	return true;
}

bool Game::playerSpeakTo(Player* player, SpeakClasses type, const std::string& receiver, const std::string& text)
{
	Player* toPlayer = getPlayerByName(receiver);
	if (!toPlayer) {
		player->sendTextMessage(MESSAGE_STATUS_SMALL, "A player with this name is not online.");
		return false;
	}

	if (type == TALKTYPE_PRIVATE_RED_TO &&
	    (player->hasFlag(PlayerFlag_CanTalkRedPrivate) || player->getAccountType() >= ACCOUNT_TYPE_GAMEMASTER)) {
		type = TALKTYPE_PRIVATE_RED_FROM;
	} else {
		type = TALKTYPE_PRIVATE_FROM;
	}

	if (!player->isAccessPlayer() && !player->hasFlag(PlayerFlag_IgnoreSendPrivateCheck)) {
		uint32_t minimumLevel = getNumber(ConfigManager::MINIMUM_LEVEL_TO_SEND_PRIVATE);
		if (player->getLevel() < minimumLevel) {
			if (getBoolean(ConfigManager::PREMIUM_TO_SEND_PRIVATE)) {
				if (!player->isPremium()) {
					player->sendTextMessage(
					    MESSAGE_STATUS_SMALL,
					    fmt::format(
					        "You may not send private messages unless you have reached level {:d} or have a premium account.",
					        minimumLevel));
					return false;
				}
			} else {
				player->sendTextMessage(
				    MESSAGE_STATUS_SMALL,
				    fmt::format("You may not send private messages unless you have reached level {:d}.", minimumLevel));
				return false;
			}
		}
	}

	toPlayer->sendPrivateMessage(player, type, text);
	toPlayer->onCreatureSay(player, type, text);

	if (toPlayer->isInGhostMode() && !player->canSeeGhostMode(toPlayer)) {
		player->sendTextMessage(MESSAGE_STATUS_SMALL, "A player with this name is not online.");
	} else {
		player->sendTextMessage(MESSAGE_STATUS_SMALL, fmt::format("Message sent to {:s}.", toPlayer->getName()));
	}
	return true;
}

void Game::playerSpeakToNpc(Player* player, const std::string& text)
{
	SpectatorVec spectators;
	map.getSpectators(spectators, player->getPosition());
	for (Creature* spectator : spectators) {
		if (spectator->getNpc()) {
			spectator->onCreatureSay(player, TALKTYPE_PRIVATE_PN, text);
		}
	}
}

//--
bool Game::canThrowObjectTo(const Position& fromPos, const Position& toPos, bool checkLineOfSight /*= true*/,
                            bool sameFloor /*= false*/, int32_t rangex /*= Map::maxClientViewportX*/,
                            int32_t rangey /*= Map::maxClientViewportY*/) const
{
	return map.canThrowObjectTo(fromPos, toPos, checkLineOfSight, sameFloor, rangex, rangey);
}

bool Game::isSightClear(const Position& fromPos, const Position& toPos, bool sameFloor /*= false*/) const
{
	return map.isSightClear(fromPos, toPos, sameFloor);
}

bool Game::internalCreatureTurn(Creature* creature, Direction dir)
{
	if (creature->getDirection() == dir) {
		return false;
	}

	creature->setDirection(dir);

	// send to client
	SpectatorVec spectators;
	map.getSpectators(spectators, creature->getPosition(), true, true);
	for (Creature* spectator : spectators) {
		assert(dynamic_cast<Player*>(spectator) != nullptr);
		static_cast<Player*>(spectator)->sendCreatureTurn(creature);
	}
	return true;
}

bool Game::internalCreatureSay(Creature* creature, SpeakClasses type, const std::string& text, bool ghostMode,
                               SpectatorVec* spectatorsPtr /* = nullptr*/, const Position* pos /* = nullptr*/,
                               bool echo /* = false*/)
{
	if (text.empty()) {
		return false;
	}

	if (!pos) {
		pos = &creature->getPosition();
	}

	SpectatorVec spectators;

	if (!spectatorsPtr || spectatorsPtr->empty()) {
		// This somewhat complex construct ensures that the cached SpectatorVec
		// is used if available and if it can be used, else a local vector is
		// used (hopefully the compiler will optimize away the construction of
		// the temporary when it's not used).
		if (type != TALKTYPE_YELL && type != TALKTYPE_MONSTER_YELL) {
			map.getSpectators(spectators, *pos, false, false, Map::maxClientViewportX, Map::maxClientViewportX,
			                  Map::maxClientViewportY, Map::maxClientViewportY);
		} else {
			map.getSpectators(spectators, *pos, true, false, (Map::maxClientViewportX * 2) + 2,
			                  (Map::maxClientViewportX * 2) + 2, (Map::maxClientViewportY * 2) + 2,
			                  (Map::maxClientViewportY * 2) + 2);
		}
	} else {
		spectators = (*spectatorsPtr);
	}

	// send to client
	for (Creature* spectator : spectators) {
		if (Player* tmpPlayer = spectator->getPlayer()) {
			if (!ghostMode || tmpPlayer->canSeeCreature(creature)) {
				tmpPlayer->sendCreatureSay(creature, type, text, pos);
			}
		}
	}

	// event method
	if (!echo) {
		for (Creature* spectator : spectators) {
			spectator->onCreatureSay(creature, type, text);
			if (creature != spectator) {
				tfs::events::creature::onHear(spectator, creature, text, type);
			}
		}
	}
	return true;
}

void Game::checkCreatureWalk(uint32_t creatureId)
{
	Creature* creature = getCreatureByID(creatureId);
	if (creature && !creature->isDead()) {
		creature->onWalk();
		cleanup();
	}
}

void Game::updateCreatureWalk(uint32_t creatureId)
{
	Creature* creature = getCreatureByID(creatureId);
	if (creature && !creature->isDead()) {
		creature->goToFollowCreature();
	}
}

void Game::checkCreatureAttack(uint32_t creatureId)
{
	Creature* creature = getCreatureByID(creatureId);
	if (creature && !creature->isDead()) {
		creature->onAttacking(0);
	}
}

void Game::addCreatureCheck(Creature* creature)
{
	creature->creatureCheck = true;

	if (creature->inCheckCreaturesVector) {
		// already in a vector
		return;
	}

	creature->inCheckCreaturesVector = true;
	checkCreatureLists[uniform_random(0, EVENT_CREATURECOUNT - 1)].push_back(creature);
	creature->incrementReferenceCounter();
}

void Game::removeCreatureCheck(Creature* creature)
{
	if (creature->inCheckCreaturesVector) {
		creature->creatureCheck = false;
	}
}

void Game::checkCreatures(size_t index)
{
	g_scheduler.addEvent(createSchedulerTask(EVENT_CHECK_CREATURE_INTERVAL,
	                                         [=, this]() { checkCreatures((index + 1) % EVENT_CREATURECOUNT); }));

	auto& checkCreatureList = checkCreatureLists[index];
	auto it = checkCreatureList.begin(), end = checkCreatureList.end();
	while (it != end) {
		Creature* creature = *it;
		if (creature->creatureCheck) {
			if (!creature->isDead()) {
				creature->onThink(EVENT_CREATURE_THINK_INTERVAL);
				creature->onAttacking(EVENT_CREATURE_THINK_INTERVAL);
				creature->executeConditions(EVENT_CREATURE_THINK_INTERVAL);
			}
			++it;
		} else {
			creature->inCheckCreaturesVector = false;
			it = checkCreatureList.erase(it);
			ReleaseCreature(creature);
		}
	}

	cleanup();
}

void Game::changeSpeed(Creature* creature, int32_t varSpeedDelta)
{
	int32_t varSpeed = creature->getSpeed() - creature->getBaseSpeed();
	varSpeed += varSpeedDelta;

	creature->setSpeed(varSpeed);

	// send to clients
	SpectatorVec spectators;
	map.getSpectators(spectators, creature->getPosition(), false, true);
	for (Creature* spectator : spectators) {
		assert(dynamic_cast<Player*>(spectator) != nullptr);
		static_cast<Player*>(spectator)->sendChangeSpeed(creature, creature->getStepSpeed());
	}
}

void Game::internalCreatureChangeOutfit(Creature* creature, const Outfit_t& outfit)
{
	if (!tfs::events::creature::onChangeOutfit(creature, outfit)) {
		return;
	}

	creature->setCurrentOutfit(outfit);

	if (creature->isInvisible()) {
		return;
	}

	// send to clients
	SpectatorVec spectators;
	map.getSpectators(spectators, creature->getPosition(), true, true);
	for (Creature* spectator : spectators) {
		assert(dynamic_cast<Player*>(spectator) != nullptr);
		static_cast<Player*>(spectator)->sendCreatureChangeOutfit(creature, outfit);
	}
}

void Game::internalCreatureChangeVisible(Creature* creature, bool visible)
{
	// send to clients
	SpectatorVec spectators;
	map.getSpectators(spectators, creature->getPosition(), true, true);
	for (Creature* spectator : spectators) {
		assert(dynamic_cast<Player*>(spectator) != nullptr);
		static_cast<Player*>(spectator)->sendCreatureChangeVisible(creature, visible);
	}
}

void Game::changeLight(const Creature* creature)
{
	// send to clients
	SpectatorVec spectators;
	map.getSpectators(spectators, creature->getPosition(), true, true);
	for (Creature* spectator : spectators) {
		assert(dynamic_cast<Player*>(spectator) != nullptr);
		static_cast<Player*>(spectator)->sendCreatureLight(creature);
	}
}

bool Game::combatBlockHit(CombatDamage& damage, Creature* attacker, Creature* target, bool checkDefense,
                          bool checkArmor, bool field, bool ignoreResistances /*= false */)
{
	if (damage.primary.type == COMBAT_NONE && damage.secondary.type == COMBAT_NONE) {
		return true;
	}

	if (target->getPlayer() && target->isInGhostMode()) {
		return true;
	}

	static const auto sendBlockEffect = [this](BlockType_t blockType, CombatType_t combatType,
	                                           const Position& targetPos) {
		if (blockType == BLOCK_DEFENSE) {
			addMagicEffect(targetPos, CONST_ME_POFF);
		} else if (blockType == BLOCK_ARMOR) {
			addMagicEffect(targetPos, CONST_ME_BLOCKHIT);
		} else if (blockType == BLOCK_IMMUNITY) {
			uint8_t hitEffect = 0;
			switch (combatType) {
				case COMBAT_UNDEFINEDDAMAGE: {
					return;
				}
				case COMBAT_ENERGYDAMAGE:
				case COMBAT_FIREDAMAGE:
				case COMBAT_PHYSICALDAMAGE:
				case COMBAT_ICEDAMAGE:
				case COMBAT_DEATHDAMAGE: {
					hitEffect = CONST_ME_BLOCKHIT;
					break;
				}
				case COMBAT_EARTHDAMAGE: {
					hitEffect = CONST_ME_GREEN_RINGS;
					break;
				}
				case COMBAT_HOLYDAMAGE: {
					hitEffect = CONST_ME_HOLYDAMAGE;
					break;
				}
				default: {
					hitEffect = CONST_ME_POFF;
					break;
				}
			}
			addMagicEffect(targetPos, hitEffect);
		}
	};

	BlockType_t primaryBlockType, secondaryBlockType;
	if (damage.primary.type != COMBAT_NONE) {
		damage.primary.value = std::abs(damage.primary.value);
		primaryBlockType = target->blockHit(attacker, damage.primary.type, damage.primary.value, checkDefense,
		                                    checkArmor, field, ignoreResistances);

		if (damage.primary.type != COMBAT_HEALING) {
			damage.primary.value = -damage.primary.value;
		}

		sendBlockEffect(primaryBlockType, damage.primary.type, target->getPosition());
	} else {
		primaryBlockType = BLOCK_NONE;
	}

	if (damage.secondary.type != COMBAT_NONE) {
		damage.secondary.value = std::abs(damage.secondary.value);
		secondaryBlockType = target->blockHit(attacker, damage.secondary.type, damage.secondary.value, false, false,
		                                      field, ignoreResistances);

		if (damage.secondary.type != COMBAT_HEALING) {
			damage.secondary.value = -damage.secondary.value;
		}

		sendBlockEffect(secondaryBlockType, damage.secondary.type, target->getPosition());
	} else {
		secondaryBlockType = BLOCK_NONE;
	}

	damage.blockType = primaryBlockType;

	return (primaryBlockType != BLOCK_NONE) && (secondaryBlockType != BLOCK_NONE);
}

void Game::combatGetTypeInfo(CombatType_t combatType, Creature* target, TextColor_t& color, uint8_t& effect)
{
	switch (combatType) {
		case COMBAT_PHYSICALDAMAGE: {
			Item* splash = nullptr;
			switch (target->getRace()) {
				case RACE_VENOM:
					color = TEXTCOLOR_LIGHTGREEN;
					effect = CONST_ME_HITBYPOISON;
					splash = Item::CreateItem(ITEM_SMALLSPLASH, FLUID_SLIME);
					break;
				case RACE_BLOOD:
					color = TEXTCOLOR_RED;
					effect = CONST_ME_DRAWBLOOD;
					if (const Tile* tile = target->getTile()) {
						if (!tile->hasFlag(TILESTATE_PROTECTIONZONE)) {
							splash = Item::CreateItem(ITEM_SMALLSPLASH, FLUID_BLOOD);
						}
					}
					break;
				case RACE_UNDEAD:
					color = TEXTCOLOR_LIGHTGREY;
					effect = CONST_ME_HITAREA;
					break;
				case RACE_FIRE:
					color = TEXTCOLOR_ORANGE;
					effect = CONST_ME_DRAWBLOOD;
					break;
				case RACE_ENERGY:
					color = TEXTCOLOR_ELECTRICPURPLE;
					effect = CONST_ME_ENERGYHIT;
					break;
				case RACE_INK:
					color = TEXTCOLOR_DARKGREY;
					effect = CONST_ME_DRAWINK;
					if (const Tile* tile = target->getTile()) {
						if (tile && !tile->hasFlag(TILESTATE_PROTECTIONZONE)) {
							splash = Item::CreateItem(ITEM_SMALLSPLASH, FLUID_INK);
						}
					}
					break;
				default:
					color = TEXTCOLOR_NONE;
					effect = CONST_ME_NONE;
					break;
			}

			if (splash) {
				internalAddItem(target->getTile(), splash, INDEX_WHEREEVER, FLAG_NOLIMIT);
				startDecay(splash);
			}

			break;
		}

		case COMBAT_ENERGYDAMAGE: {
			color = TEXTCOLOR_ELECTRICPURPLE;
			effect = CONST_ME_ENERGYHIT;
			break;
		}

		case COMBAT_EARTHDAMAGE: {
			color = TEXTCOLOR_LIGHTGREEN;
			effect = CONST_ME_GREEN_RINGS;
			break;
		}

		case COMBAT_DROWNDAMAGE: {
			color = TEXTCOLOR_LIGHTBLUE;
			effect = CONST_ME_LOSEENERGY;
			break;
		}
		case COMBAT_FIREDAMAGE: {
			color = TEXTCOLOR_ORANGE;
			effect = CONST_ME_HITBYFIRE;
			break;
		}
		case COMBAT_ICEDAMAGE: {
			color = TEXTCOLOR_SKYBLUE;
			effect = CONST_ME_ICEATTACK;
			break;
		}
		case COMBAT_HOLYDAMAGE: {
			color = TEXTCOLOR_YELLOW;
			effect = CONST_ME_HOLYDAMAGE;
			break;
		}
		case COMBAT_DEATHDAMAGE: {
			color = TEXTCOLOR_DARKRED;
			effect = CONST_ME_SMALLCLOUDS;
			break;
		}
		case COMBAT_LIFEDRAIN: {
			color = TEXTCOLOR_RED;
			effect = CONST_ME_MAGIC_RED;
			break;
		}
		default: {
			color = TEXTCOLOR_NONE;
			effect = CONST_ME_NONE;
			break;
		}
	}
}

bool Game::combatChangeHealth(Creature* attacker, Creature* target, CombatDamage& damage)
{
	const Position& targetPos = target->getPosition();
	if (damage.primary.value > 0) {
		if (target->isDead()) {
			return false;
		}

		Player* attackerPlayer;
		if (attacker) {
			attackerPlayer = attacker->getPlayer();
		} else {
			attackerPlayer = nullptr;
		}

		Player* targetPlayer = target->getPlayer();
		if (attackerPlayer && targetPlayer && attackerPlayer->getSkull() == SKULL_BLACK &&
		    attackerPlayer->getSkullClient(targetPlayer) == SKULL_NONE) {
			return false;
		}

		if (damage.origin != ORIGIN_NONE) {
			const auto& events = target->getCreatureEvents(CREATURE_EVENT_HEALTHCHANGE);
			if (!events.empty()) {
				for (CreatureEvent* creatureEvent : events) {
					creatureEvent->executeHealthChange(target, attacker, damage);
				}
				damage.origin = ORIGIN_NONE;
				return combatChangeHealth(attacker, target, damage);
			}
		}

		int32_t realHealthChange = target->getHealth();
		target->gainHealth(attacker, damage.primary.value);
		realHealthChange = target->getHealth() - realHealthChange;

		if (attackerPlayer && attackerPlayer != targetPlayer) {
			attackerPlayer->sendCombatAnalyzer(damage.primary.type, damage.primary.value,
			                                   DamageAnalyzerImpactType::DEALT, target ? target->getName() : "(other)");
			if (damage.secondary.type == COMBAT_HEALING) {
				attackerPlayer->sendCombatAnalyzer(damage.secondary.type, damage.secondary.value,
				                                   DamageAnalyzerImpactType::DEALT,
				                                   target ? target->getName() : "(other)");
			}
		} else if (targetPlayer) {
			targetPlayer->sendCombatAnalyzer(damage.primary.type, damage.primary.value,
			                                 DamageAnalyzerImpactType::HEALING,
			                                 attacker ? attacker->getName() : "(other)");
			if (damage.secondary.type == COMBAT_HEALING) {
				targetPlayer->sendCombatAnalyzer(damage.secondary.type, damage.secondary.value,
				                                 DamageAnalyzerImpactType::HEALING,
				                                 attacker ? attacker->getName() : "(other)");
			}
		}

		if (realHealthChange > 0 && !target->isInGhostMode()) {
			auto damageString = fmt::format("{:d} hitpoint{:s}", realHealthChange, realHealthChange != 1 ? "s" : "");

			std::string spectatorMessage;

			TextMessage message;
			message.position = targetPos;
			message.primary.value = realHealthChange;
			message.primary.color = TEXTCOLOR_PASTELRED;

			SpectatorVec spectators;
			map.getSpectators(spectators, targetPos, false, true);
			for (Creature* spectator : spectators) {
				assert(dynamic_cast<Player*>(spectator) != nullptr);

				Player* spectatorPlayer = static_cast<Player*>(spectator);
				if (spectatorPlayer == attackerPlayer && attackerPlayer != targetPlayer) {
					message.type = MESSAGE_HEALED;
					message.text = fmt::format("You heal {:s} for {:s}.", target->getNameDescription(), damageString);
				} else if (spectatorPlayer == targetPlayer) {
					message.type = MESSAGE_HEALED;
					if (!attacker) {
						message.text = fmt::format("You were healed for {:s}.", damageString);
					} else if (targetPlayer == attackerPlayer) {
						message.text = fmt::format("You healed yourself for {:s}.", damageString);
					} else {
						message.text = fmt::format("You were healed by {:s} for {:s}.", attacker->getNameDescription(),
						                           damageString);
					}
				} else {
					message.type = MESSAGE_HEALED_OTHERS;
					if (spectatorMessage.empty()) {
						if (!attacker) {
							spectatorMessage =
							    fmt::format("{:s} was healed for {:s}.", target->getNameDescription(), damageString);
						} else if (attacker == target) {
							spectatorMessage = fmt::format(
							    "{:s} healed {:s}self for {:s}.", attacker->getNameDescription(),
							    targetPlayer ? (targetPlayer->getSex() == PLAYERSEX_FEMALE ? "her" : "him") : "it",
							    damageString);
						} else {
							spectatorMessage = fmt::format("{:s} healed {:s} for {:s}.", attacker->getNameDescription(),
							                               target->getNameDescription(), damageString);
						}
						spectatorMessage[0] = std::toupper(spectatorMessage[0]);
					}
					message.text = spectatorMessage;
				}
				spectatorPlayer->sendTextMessage(message);
			}
		}
	} else {
		if (!target->isAttackable()) {
			if (!target->isInGhostMode()) {
				addMagicEffect(targetPos, CONST_ME_POFF);
			}
			return true;
		}

		Player* attackerPlayer;
		if (attacker) {
			attackerPlayer = attacker->getPlayer();
		} else {
			attackerPlayer = nullptr;
		}

		Player* targetPlayer = target->getPlayer();
		if (attackerPlayer && targetPlayer && attackerPlayer->getSkull() == SKULL_BLACK &&
		    attackerPlayer->getSkullClient(targetPlayer) == SKULL_NONE) {
			return false;
		}

		damage.primary.value = std::abs(damage.primary.value);
		damage.secondary.value = std::abs(damage.secondary.value);

		int32_t healthChange = damage.primary.value + damage.secondary.value;
		if (healthChange == 0) {
			return true;
		}

		TextMessage message;
		message.position = targetPos;

		SpectatorVec spectators;
		if (targetPlayer &&
		    (target->hasCondition(CONDITION_MANASHIELD) || target->hasCondition(CONDITION_MANASHIELD_BREAKABLE)) &&
		    damage.primary.type != COMBAT_UNDEFINEDDAMAGE) {
			int32_t manaDamage = std::min<int32_t>(targetPlayer->getMana(), healthChange);
			if (damage.origin != ORIGIN_NONE) {
				const auto& events = target->getCreatureEvents(CREATURE_EVENT_MANACHANGE);
				if (!events.empty()) {
					for (CreatureEvent* creatureEvent : events) {
						creatureEvent->executeManaChange(target, attacker, damage);
					}
					healthChange = damage.primary.value + damage.secondary.value;
					if (healthChange == 0) {
						return true;
					}
					manaDamage = std::min<int32_t>(targetPlayer->getMana(), healthChange);
				}
			}

			if (getBoolean(ConfigManager::MANASHIELD_BREAKABLE) && targetPlayer) {
				if (ConditionManaShield* conditionManaShield = dynamic_cast<ConditionManaShield*>(
				        targetPlayer->getCondition(CONDITION_MANASHIELD_BREAKABLE))) {
					if (int32_t remainingManaDamage =
					        conditionManaShield->onDamageTaken(targetPlayer, manaDamage) != 0) {
						manaDamage -= remainingManaDamage;
						targetPlayer->removeCondition(CONDITION_MANASHIELD_BREAKABLE);
					}
				}
			}

			if (manaDamage != 0) {
				targetPlayer->drainMana(attacker, manaDamage);
				if (targetPlayer->getMana() == 0) {
					targetPlayer->removeCondition(CONDITION_MANASHIELD_BREAKABLE);
				}

				map.getSpectators(spectators, targetPos, true, true);
				addMagicEffect(spectators, targetPos, CONST_ME_LOSEENERGY);

				std::string spectatorMessage;

				message.primary.value = manaDamage;
				message.primary.color = TEXTCOLOR_BLUE;

				for (Creature* spectator : spectators) {
					assert(dynamic_cast<Player*>(spectator) != nullptr);

					Player* spectatorPlayer = static_cast<Player*>(spectator);
					if (spectatorPlayer->getPosition().z != targetPos.z) {
						continue;
					}

					if (spectatorPlayer == attackerPlayer && attackerPlayer != targetPlayer) {
						message.type = MESSAGE_DAMAGE_DEALT;
						message.text = fmt::format("{:s} loses {:d} mana due to your attack.",
						                           target->getNameDescription(), manaDamage);
						message.text[0] = std::toupper(message.text[0]);
					} else if (spectatorPlayer == targetPlayer) {
						message.type = MESSAGE_DAMAGE_RECEIVED;
						if (!attacker) {
							message.text = fmt::format("You lose {:d} mana.", manaDamage);
						} else if (targetPlayer == attackerPlayer) {
							message.text = fmt::format("You lose {:d} mana due to your own attack.", manaDamage);
						} else {
							message.text = fmt::format("You lose {:d} mana due to an attack by {:s}.", manaDamage,
							                           attacker->getNameDescription());
						}
					} else {
						message.type = MESSAGE_DAMAGE_OTHERS;
						if (spectatorMessage.empty()) {
							if (!attacker) {
								spectatorMessage =
								    fmt::format("{:s} loses {:d} mana.", target->getNameDescription(), manaDamage);
							} else if (attacker == target) {
								spectatorMessage = fmt::format(
								    "{:s} loses {:d} mana due to {:s} own attack.", target->getNameDescription(),
								    manaDamage, targetPlayer->getSex() == PLAYERSEX_FEMALE ? "her" : "his");
							} else {
								spectatorMessage = fmt::format("{:s} loses {:d} mana due to an attack by {:s}.",
								                               target->getNameDescription(), manaDamage,
								                               attacker->getNameDescription());
							}
							spectatorMessage[0] = std::toupper(spectatorMessage[0]);
						}
						message.text = spectatorMessage;
					}
					spectatorPlayer->sendTextMessage(message);
				}

				damage.primary.value -= manaDamage;
				if (damage.primary.value < 0) {
					damage.secondary.value = std::max<int32_t>(0, damage.secondary.value + damage.primary.value);
					damage.primary.value = 0;
				}

				if (attackerPlayer) {
					attackerPlayer->sendCombatAnalyzer(damage.primary.type, damage.primary.value,
					                                   DamageAnalyzerImpactType::DEALT, target->getName());
					if (damage.secondary.type != COMBAT_NONE) {
						attackerPlayer->sendCombatAnalyzer(damage.secondary.type, damage.secondary.value,
						                                   DamageAnalyzerImpactType::DEALT, target->getName());
					}
				}

				if (targetPlayer) {
					targetPlayer->sendCombatAnalyzer(damage.primary.type, manaDamage,
					                                 DamageAnalyzerImpactType::RECEIVED,
					                                 attacker ? attacker->getName() : "(other)");
					if (damage.secondary.type != COMBAT_NONE) {
						targetPlayer->sendCombatAnalyzer(damage.secondary.type, damage.secondary.value,
						                                 DamageAnalyzerImpactType::RECEIVED,
						                                 attacker ? attacker->getName() : "(other)");
					}
				}
			}
		}

		int32_t realDamage = damage.primary.value + damage.secondary.value;
		if (realDamage == 0) {
			return true;
		}

		if (damage.origin != ORIGIN_NONE) {
			const auto& events = target->getCreatureEvents(CREATURE_EVENT_HEALTHCHANGE);
			if (!events.empty()) {
				for (CreatureEvent* creatureEvent : events) {
					creatureEvent->executeHealthChange(target, attacker, damage);
				}
				damage.origin = ORIGIN_NONE;
				return combatChangeHealth(attacker, target, damage);
			}
		}

		int32_t targetHealth = target->getHealth();
		if (damage.primary.value >= targetHealth) {
			damage.primary.value = targetHealth;
			damage.secondary.value = 0;
		} else if (damage.secondary.value) {
			damage.secondary.value = std::min<int32_t>(damage.secondary.value, targetHealth - damage.primary.value);
		}

		realDamage = damage.primary.value + damage.secondary.value;
		if (realDamage == 0) {
			return true;
		}

		if (spectators.empty()) {
			map.getSpectators(spectators, targetPos, true, true);
		}

		message.primary.value = damage.primary.value;
		message.secondary.value = damage.secondary.value;

		uint8_t hitEffect;
		if (message.primary.value) {
			combatGetTypeInfo(damage.primary.type, target, message.primary.color, hitEffect);
			if (hitEffect != CONST_ME_NONE) {
				addMagicEffect(spectators, targetPos, hitEffect);
			}
		}

		if (message.secondary.value) {
			combatGetTypeInfo(damage.secondary.type, target, message.secondary.color, hitEffect);
			if (hitEffect != CONST_ME_NONE) {
				addMagicEffect(spectators, targetPos, hitEffect);
			}
		}

		if (attackerPlayer) {
			attackerPlayer->sendCombatAnalyzer(damage.primary.type, damage.primary.value,
			                                   DamageAnalyzerImpactType::DEALT, target->getName());
			if (damage.secondary.type != COMBAT_NONE) {
				attackerPlayer->sendCombatAnalyzer(damage.secondary.type, damage.secondary.value,
				                                   DamageAnalyzerImpactType::DEALT, target->getName());
			}
		}

		if (targetPlayer) {
			targetPlayer->sendCombatAnalyzer(damage.primary.type, damage.primary.value,
			                                 DamageAnalyzerImpactType::RECEIVED,
			                                 attacker ? attacker->getName() : "(other)");
			if (damage.secondary.type != COMBAT_NONE) {
				targetPlayer->sendCombatAnalyzer(damage.secondary.type, damage.secondary.value,
				                                 DamageAnalyzerImpactType::RECEIVED,
				                                 attacker ? attacker->getName() : "(other)");
			}
		}

		if (message.primary.color != TEXTCOLOR_NONE || message.secondary.color != TEXTCOLOR_NONE) {
			auto damageString = fmt::format("{:d} hitpoint{:s}", realDamage, realDamage != 1 ? "s" : "");

			std::string spectatorMessage;

			for (Creature* spectator : spectators) {
				assert(dynamic_cast<Player*>(spectator) != nullptr);

				Player* spectatorPlayer = static_cast<Player*>(spectator);
				if (spectatorPlayer->getPosition().z != targetPos.z) {
					continue;
				}

				if (spectatorPlayer == attackerPlayer && attackerPlayer != targetPlayer) {
					message.type = MESSAGE_DAMAGE_DEALT;
					message.text =
					    fmt::format("{:s} loses {:s} due to your attack.", target->getNameDescription(), damageString);
					message.text[0] = std::toupper(message.text[0]);
				} else if (spectatorPlayer == targetPlayer) {
					message.type = MESSAGE_DAMAGE_RECEIVED;
					if (!attacker) {
						message.text = fmt::format("You lose {:s}.", damageString);
					} else if (targetPlayer == attackerPlayer) {
						message.text = fmt::format("You lose {:s} due to your own attack.", damageString);
					} else {
						message.text = fmt::format("You lose {:s} due to an attack by {:s}.", damageString,
						                           attacker->getNameDescription());
					}
				} else {
					message.type = MESSAGE_DAMAGE_OTHERS;
					if (spectatorMessage.empty()) {
						if (!attacker) {
							spectatorMessage =
							    fmt::format("{:s} loses {:s}.", target->getNameDescription(), damageString);
						} else if (attacker == target) {
							spectatorMessage = fmt::format(
							    "{:s} loses {:s} due to {:s} own attack.", target->getNameDescription(), damageString,
							    targetPlayer ? (targetPlayer->getSex() == PLAYERSEX_FEMALE ? "her" : "his") : "its");
						} else {
							spectatorMessage =
							    fmt::format("{:s} loses {:s} due to an attack by {:s}.", target->getNameDescription(),
							                damageString, attacker->getNameDescription());
						}
						spectatorMessage[0] = std::toupper(spectatorMessage[0]);
					}
					message.text = spectatorMessage;
				}
				spectatorPlayer->sendTextMessage(message);
			}
		}

		if (realDamage >= targetHealth) {
			for (CreatureEvent* creatureEvent : target->getCreatureEvents(CREATURE_EVENT_PREPAREDEATH)) {
				if (!creatureEvent->executeOnPrepareDeath(target, attacker)) {
					return false;
				}
			}
		}

		target->drainHealth(attacker, realDamage);
		addCreatureHealth(spectators, target);
	}

	return true;
}

bool Game::combatChangeMana(Creature* attacker, Creature* target, CombatDamage& damage)
{
	Player* targetPlayer = target->getPlayer();
	if (!targetPlayer) {
		return true;
	}

	int32_t manaChange = damage.primary.value + damage.secondary.value;
	if (manaChange > 0) {
		if (attacker) {
			const Player* attackerPlayer = attacker->getPlayer();
			if (attackerPlayer && attackerPlayer->getSkull() == SKULL_BLACK &&
			    attackerPlayer->getSkullClient(target) == SKULL_NONE) {
				return false;
			}
		}

		if (damage.origin != ORIGIN_NONE) {
			const auto& events = target->getCreatureEvents(CREATURE_EVENT_MANACHANGE);
			if (!events.empty()) {
				for (CreatureEvent* creatureEvent : events) {
					creatureEvent->executeManaChange(target, attacker, damage);
				}
				damage.origin = ORIGIN_NONE;
				return combatChangeMana(attacker, target, damage);
			}
		}

		int32_t realManaChange = targetPlayer->getMana();
		targetPlayer->changeMana(manaChange);
		realManaChange = targetPlayer->getMana() - realManaChange;

		if (realManaChange > 0 && !targetPlayer->isInGhostMode()) {
			TextMessage message(MESSAGE_HEALED, "You gained " + std::to_string(realManaChange) + " mana.");
			message.position = target->getPosition();
			message.primary.value = realManaChange;
			message.primary.color = TEXTCOLOR_MAYABLUE;
			targetPlayer->sendTextMessage(message);
		}
	} else {
		const Position& targetPos = target->getPosition();
		if (!target->isAttackable()) {
			if (!target->isInGhostMode()) {
				addMagicEffect(targetPos, CONST_ME_POFF);
			}
			return false;
		}

		Player* attackerPlayer;
		if (attacker) {
			attackerPlayer = attacker->getPlayer();
		} else {
			attackerPlayer = nullptr;
		}

		if (attackerPlayer && attackerPlayer->getSkull() == SKULL_BLACK &&
		    attackerPlayer->getSkullClient(targetPlayer) == SKULL_NONE) {
			return false;
		}

		int32_t manaLoss = std::min<int32_t>(targetPlayer->getMana(), -manaChange);
		BlockType_t blockType = target->blockHit(attacker, COMBAT_MANADRAIN, manaLoss);
		if (blockType != BLOCK_NONE) {
			addMagicEffect(targetPos, CONST_ME_POFF);
			return false;
		}

		if (manaLoss <= 0) {
			return true;
		}

		if (damage.origin != ORIGIN_NONE) {
			const auto& events = target->getCreatureEvents(CREATURE_EVENT_MANACHANGE);
			if (!events.empty()) {
				for (CreatureEvent* creatureEvent : events) {
					creatureEvent->executeManaChange(target, attacker, damage);
				}
				damage.origin = ORIGIN_NONE;
				return combatChangeMana(attacker, target, damage);
			}
		}

		targetPlayer->drainMana(attacker, manaLoss);

		std::string spectatorMessage;

		TextMessage message;
		message.position = targetPos;
		message.primary.value = manaLoss;
		message.primary.color = TEXTCOLOR_BLUE;

		SpectatorVec spectators;
		map.getSpectators(spectators, targetPos, false, true);
		for (Creature* spectator : spectators) {
			assert(dynamic_cast<Player*>(spectator) != nullptr);

			Player* spectatorPlayer = static_cast<Player*>(spectator);
			if (spectatorPlayer == attackerPlayer && attackerPlayer != targetPlayer) {
				message.type = MESSAGE_DAMAGE_DEALT;
				message.text =
				    fmt::format("{:s} loses {:d} mana due to your attack.", target->getNameDescription(), manaLoss);
				message.text[0] = std::toupper(message.text[0]);
			} else if (spectatorPlayer == targetPlayer) {
				message.type = MESSAGE_DAMAGE_RECEIVED;
				if (!attacker) {
					message.text = fmt::format("You lose {:d} mana.", manaLoss);
				} else if (targetPlayer == attackerPlayer) {
					message.text = fmt::format("You lose {:d} mana due to your own attack.", manaLoss);
				} else {
					message.text = fmt::format("You lose {:d} mana due to an attack by {:s}.", manaLoss,
					                           attacker->getNameDescription());
				}
			} else {
				message.type = MESSAGE_DAMAGE_OTHERS;
				if (spectatorMessage.empty()) {
					if (!attacker) {
						spectatorMessage = fmt::format("{:s} loses {:d} mana.", target->getNameDescription(), manaLoss);
					} else if (attacker == target) {
						spectatorMessage =
						    fmt::format("{:s} loses {:d} mana due to {:s} own attack.", target->getNameDescription(),
						                manaLoss, targetPlayer->getSex() == PLAYERSEX_FEMALE ? "her" : "his");
					} else {
						spectatorMessage =
						    fmt::format("{:s} loses {:d} mana due to an attack by {:s}.", target->getNameDescription(),
						                manaLoss, attacker->getNameDescription());
					}
					spectatorMessage[0] = std::toupper(spectatorMessage[0]);
				}
				message.text = spectatorMessage;
			}
			spectatorPlayer->sendTextMessage(message);
		}
	}

	return true;
}

void Game::addCreatureHealth(const Creature* target)
{
	SpectatorVec spectators;
	map.getSpectators(spectators, target->getPosition(), true, true);
	addCreatureHealth(spectators, target);
}

void Game::addCreatureHealth(const SpectatorVec& spectators, const Creature* target)
{
	for (Creature* spectator : spectators) {
		if (Player* tmpPlayer = spectator->getPlayer()) {
			tmpPlayer->sendCreatureHealth(target);
		}
	}
}

void Game::addMagicEffect(const Position& pos, uint8_t effect)
{
	SpectatorVec spectators;
	map.getSpectators(spectators, pos, true, true);
	addMagicEffect(spectators, pos, effect);
}

void Game::addMagicEffect(const SpectatorVec& spectators, const Position& pos, uint8_t effect)
{
	for (Creature* spectator : spectators) {
		if (Player* tmpPlayer = spectator->getPlayer()) {
			tmpPlayer->sendMagicEffect(pos, effect);
		}
	}
}

void Game::addDistanceEffect(const Position& fromPos, const Position& toPos, uint8_t effect)
{
	SpectatorVec spectators, toPosSpectators;
	map.getSpectators(spectators, fromPos, true, true);
	map.getSpectators(toPosSpectators, toPos, true, true);
	spectators.addSpectators(toPosSpectators);

	addDistanceEffect(spectators, fromPos, toPos, effect);
}

void Game::addDistanceEffect(const SpectatorVec& spectators, const Position& fromPos, const Position& toPos,
                             uint8_t effect)
{
	for (Creature* spectator : spectators) {
		if (Player* tmpPlayer = spectator->getPlayer()) {
			tmpPlayer->sendDistanceShoot(fromPos, toPos, effect);
		}
	}
}

void Game::startDecay(Item* item)
{
	if (!item || !item->canDecay()) {
		return;
	}

	ItemDecayState_t decayState = item->getDecaying();
	if (decayState == DECAYING_TRUE) {
		return;
	}

	if (item->getDuration() > 0) {
		item->incrementReferenceCounter();
		item->setDecaying(DECAYING_TRUE);
		toDecayItems.push_front(item);
	} else {
		internalDecayItem(item);
	}
}

void Game::internalDecayItem(Item* item)
{
	const int32_t decayTo = item->getDecayTo();
	if (decayTo > 0) {
		startDecay(transformItem(item, decayTo));
	} else {
		if (const Player* player = item->getHoldingPlayer()) {
			const ItemType& it = Item::items[item->getID()];
			player->sendSupplyUsed(it.transformDeEquipTo != 0 ? Item::items[it.transformDeEquipTo].clientId
			                                                  : item->getClientID());
		}
		ReturnValue ret = internalRemoveItem(item);
		if (ret != RETURNVALUE_NOERROR) {
			std::cout << "[Debug - Game::internalDecayItem] internalDecayItem failed, error code: "
			          << static_cast<uint32_t>(ret) << ", item id: " << item->getID() << std::endl;
		}
	}
}

void Game::checkDecay()
{
	g_scheduler.addEvent(createSchedulerTask(EVENT_DECAYINTERVAL, [this]() { checkDecay(); }));
	size_t bucket = (lastBucket + 1) % EVENT_DECAY_BUCKETS;

	auto it = decayItems[bucket].begin(), end = decayItems[bucket].end();
	while (it != end) {
		Item* item = *it;
		if (!item->canDecay()) {
			item->setDecaying(DECAYING_FALSE);
			ReleaseItem(item);
			it = decayItems[bucket].erase(it);
			continue;
		}

		int32_t duration = item->getDuration();
		int32_t decreaseTime = std::min<int32_t>(EVENT_DECAYINTERVAL * EVENT_DECAY_BUCKETS, duration);

		duration -= decreaseTime;
		item->decreaseDuration(decreaseTime);

		if (duration <= 0) {
			it = decayItems[bucket].erase(it);
			internalDecayItem(item);
			ReleaseItem(item);
		} else if (duration < EVENT_DECAYINTERVAL * EVENT_DECAY_BUCKETS) {
			it = decayItems[bucket].erase(it);
			size_t newBucket = (bucket + ((duration + EVENT_DECAYINTERVAL / 2) / 1000)) % EVENT_DECAY_BUCKETS;
			if (newBucket == bucket) {
				internalDecayItem(item);
				ReleaseItem(item);
			} else {
				decayItems[newBucket].push_back(item);
			}
		} else {
			++it;
		}
	}

	lastBucket = bucket;
	cleanup();
}

void Game::shutdown()
{
	std::cout << "Shutting down..." << std::flush;

	g_scheduler.shutdown();
	g_databaseTasks.shutdown();
	g_dispatcher.shutdown();
	map.spawns.clear();

	cleanup();

	if (serviceManager) {
		serviceManager->stop();
	}

	ConnectionManager::getInstance().closeAll();

	std::cout << " done!" << std::endl;
}

void Game::cleanup()
{
	// free memory
	for (auto creature : ToReleaseCreatures) {
		creature->decrementReferenceCounter();
	}
	ToReleaseCreatures.clear();

	for (auto item : ToReleaseItems) {
		item->decrementReferenceCounter();
	}
	ToReleaseItems.clear();

	for (Item* item : toDecayItems) {
		const uint32_t dur = item->getDuration();
		if (dur >= EVENT_DECAYINTERVAL * EVENT_DECAY_BUCKETS) {
			decayItems[lastBucket].push_back(item);
		} else {
			decayItems[(lastBucket + 1 + dur / 1000) % EVENT_DECAY_BUCKETS].push_back(item);
		}
	}
	toDecayItems.clear();
}

void Game::ReleaseCreature(Creature* creature) { ToReleaseCreatures.push_back(creature); }

void Game::ReleaseItem(Item* item) { ToReleaseItems.push_back(item); }

void Game::broadcastMessage(const std::string& text, MessageClasses type) const
{
	std::cout << "> Broadcasted message: \"" << text << "\"." << std::endl;
	for (const auto& it : players) {
		it.second->sendTextMessage(type, text);
	}
}

void Game::updateCreatureWalkthrough(const Creature* creature)
{
	// send to clients
	SpectatorVec spectators;
	map.getSpectators(spectators, creature->getPosition(), true, true);
	for (Creature* spectator : spectators) {
		assert(dynamic_cast<Player*>(spectator) != nullptr);

		Player* spectatorPlayer = static_cast<Player*>(spectator);
		spectatorPlayer->sendCreatureWalkthrough(creature, spectatorPlayer->canWalkthroughEx(creature));
	}
}

void Game::updateKnownCreature(const Creature* creature)
{
	// send to clients
	SpectatorVec spectators;
	map.getSpectators(spectators, creature->getPosition(), true, true);
	for (Creature* spectator : spectators) {
		assert(dynamic_cast<Player*>(spectator) != nullptr);
		static_cast<Player*>(spectator)->sendUpdateTileCreature(creature);
	}
}

void Game::updateCreatureSkull(const Creature* creature)
{
	if (getWorldType() != WORLD_TYPE_PVP) {
		return;
	}

	SpectatorVec spectators;
	map.getSpectators(spectators, creature->getPosition(), true, true);
	for (Creature* spectator : spectators) {
		assert(dynamic_cast<Player*>(spectator) != nullptr);
		static_cast<Player*>(spectator)->sendCreatureSkull(creature);
	}
}

void Game::updatePlayerShield(Player* player)
{
	SpectatorVec spectators;
	map.getSpectators(spectators, player->getPosition(), true, true);
	for (Creature* spectator : spectators) {
		assert(dynamic_cast<Player*>(spectator) != nullptr);
		static_cast<Player*>(spectator)->sendCreatureShield(player);
	}
}

void Game::checkPlayersRecord()
{
	const size_t playersOnline = getPlayersOnline();
	if (playersOnline > playersRecord) {
		uint32_t previousRecord = playersRecord;
		playersRecord = playersOnline;

		for (auto& it : g_globalEvents->getEventMap(GLOBALEVENT_RECORD)) {
			it.second.executeRecord(playersRecord, previousRecord);
		}
		updatePlayersRecord();
	}
}

void Game::updatePlayersRecord() const
{
	Database& db = Database::getInstance();
	db.executeQuery(
	    fmt::format("UPDATE `server_config` SET `value` = '{:d}' WHERE `config` = 'players_record'", playersRecord));
}

void Game::loadPlayersRecord()
{
	Database& db = Database::getInstance();

	DBResult_ptr result = db.storeQuery("SELECT `value` FROM `server_config` WHERE `config` = 'players_record'");
	if (result) {
		playersRecord = result->getNumber<uint32_t>("value");
	} else {
		db.executeQuery("INSERT INTO `server_config` (`config`, `value`) VALUES ('players_record', '0')");
	}
}

void Game::playerInviteToParty(uint32_t playerId, uint32_t invitedId)
{
	if (playerId == invitedId) {
		return;
	}

	Player* player = getPlayerByID(playerId);
	if (!player) {
		return;
	}

	Player* invitedPlayer = getPlayerByID(invitedId);
	if (!invitedPlayer || invitedPlayer->isInviting(player)) {
		return;
	}

	if (invitedPlayer->getParty()) {
		player->sendTextMessage(MESSAGE_INFO_DESCR,
		                        fmt::format("{:s} is already in a party.", invitedPlayer->getName()));
		return;
	}

	Party* party = player->getParty();
	if (!party) {
		party = new Party(player);
	} else if (party->getLeader() != player) {
		return;
	}

	if (!tfs::events::party::onInvite(party, invitedPlayer)) {
		if (party->empty()) {
			player->setParty(nullptr);
			delete party;
		}
		return;
	}

	party->invitePlayer(*invitedPlayer);
}

void Game::playerJoinParty(uint32_t playerId, uint32_t leaderId)
{
	Player* player = getPlayerByID(playerId);
	if (!player) {
		return;
	}

	Player* leader = getPlayerByID(leaderId);
	if (!leader || !leader->isInviting(player)) {
		return;
	}

	Party* party = leader->getParty();
	if (!party || party->getLeader() != leader) {
		return;
	}

	if (player->getParty()) {
		player->sendTextMessage(MESSAGE_INFO_DESCR, "You are already in a party.");
		return;
	}

	party->joinParty(*player);
}

void Game::playerRevokePartyInvitation(uint32_t playerId, uint32_t invitedId)
{
	Player* player = getPlayerByID(playerId);
	if (!player) {
		return;
	}

	Party* party = player->getParty();
	if (!party || party->getLeader() != player) {
		return;
	}

	Player* invitedPlayer = getPlayerByID(invitedId);
	if (!invitedPlayer || !player->isInviting(invitedPlayer)) {
		return;
	}

	party->revokeInvitation(*invitedPlayer);
}

void Game::playerPassPartyLeadership(uint32_t playerId, uint32_t newLeaderId)
{
	Player* player = getPlayerByID(playerId);
	if (!player) {
		return;
	}

	Party* party = player->getParty();
	if (!party || party->getLeader() != player) {
		return;
	}

	Player* newLeader = getPlayerByID(newLeaderId);
	if (!newLeader || !player->isPartner(newLeader)) {
		return;
	}

	party->passPartyLeadership(newLeader);
}

void Game::playerLeaveParty(uint32_t playerId)
{
	Player* player = getPlayerByID(playerId);
	if (!player) {
		return;
	}

	Party* party = player->getParty();
	if (!party || player->hasCondition(CONDITION_INFIGHT)) {
		return;
	}

	party->leaveParty(player);
}

void Game::playerEnableSharedPartyExperience(uint32_t playerId, bool sharedExpActive)
{
	Player* player = getPlayerByID(playerId);
	if (!player) {
		return;
	}

	Party* party = player->getParty();
	if (!party || (player->hasCondition(CONDITION_INFIGHT) && player->getZone() != ZONE_PROTECTION)) {
		return;
	}

	party->setSharedExperience(player, sharedExpActive);
}

void Game::sendGuildMotd(uint32_t playerId)
{
	Player* player = getPlayerByID(playerId);
	if (!player) {
		return;
	}

	if (const auto& guild = player->getGuild()) {
		player->sendChannelMessage("Message of the Day", guild->getMotd(), TALKTYPE_CHANNEL_R1, CHANNEL_GUILD);
	}
}

void Game::kickPlayer(uint32_t playerId, bool displayEffect)
{
	Player* player = getPlayerByID(playerId);
	if (!player) {
		return;
	}

	player->kickPlayer(displayEffect);
}

void Game::playerReportRuleViolation(uint32_t playerId, const std::string& targetName, uint8_t reportType,
                                     uint8_t reportReason, const std::string& comment, const std::string& translation)
{
	Player* player = getPlayerByID(playerId);
	if (!player) {
		return;
	}

	tfs::events::player::onReportRuleViolation(player, targetName, reportType, reportReason, comment, translation);
}

void Game::playerDebugAssert(uint32_t playerId, const std::string& assertLine, const std::string& date,
                             const std::string& description, const std::string& comment)
{
	Player* player = getPlayerByID(playerId);
	if (!player) {
		return;
	}

	// TODO: move debug assertions to database
	FILE* file = fopen("client_assertions.txt", "a");
	if (file) {
		fprintf(file, "----- %s - %s (%s) -----\n", formatDate(time(nullptr)).c_str(), player->getName().c_str(),
		        player->getIP().to_string().c_str());
		fprintf(file, "%s\n%s\n%s\n%s\n", assertLine.c_str(), date.c_str(), description.c_str(), comment.c_str());
		fclose(file);
	}
}

void Game::playerLeaveMarket(uint32_t playerId)
{
	Player* player = getPlayerByID(playerId);
	if (!player) {
		return;
	}

	player->setInMarket(false);
}

void Game::playerBrowseMarket(uint32_t playerId, uint16_t spriteId)
{
	Player* player = getPlayerByID(playerId);
	if (!player) {
		return;
	}

	if (!player->isInMarket()) {
		player->sendMarketEnter();
	}

	const ItemType& it = Item::items.getItemIdByClientId(spriteId);
	if (it.id == 0) {
		return;
	}

	if (it.wareId == 0) {
		return;
	}

	const MarketOfferList& buyOffers = IOMarket::getActiveOffers(MARKETACTION_BUY, it.id);
	const MarketOfferList& sellOffers = IOMarket::getActiveOffers(MARKETACTION_SELL, it.id);
	player->sendMarketBrowseItem(it.id, buyOffers, sellOffers);
	tfs::events::player::onLookInMarket(player, &it);
}

void Game::playerBrowseMarketOwnOffers(uint32_t playerId)
{
	Player* player = getPlayerByID(playerId);
	if (!player) {
		return;
	}

	if (!player->isInMarket()) {
		return;
	}

	const MarketOfferList& buyOffers = IOMarket::getOwnOffers(MARKETACTION_BUY, player->getGUID());
	const MarketOfferList& sellOffers = IOMarket::getOwnOffers(MARKETACTION_SELL, player->getGUID());
	player->sendMarketBrowseOwnOffers(buyOffers, sellOffers);
}

void Game::playerBrowseMarketOwnHistory(uint32_t playerId)
{
	Player* player = getPlayerByID(playerId);
	if (!player) {
		return;
	}

	if (!player->isInMarket()) {
		return;
	}

	const HistoryMarketOfferList& buyOffers = IOMarket::getOwnHistory(MARKETACTION_BUY, player->getGUID());
	const HistoryMarketOfferList& sellOffers = IOMarket::getOwnHistory(MARKETACTION_SELL, player->getGUID());
	player->sendMarketBrowseOwnHistory(buyOffers, sellOffers);
}

void Game::playerCreateMarketOffer(uint32_t playerId, uint8_t type, uint16_t spriteId, uint16_t amount, uint64_t price,
                                   bool anonymous)
{
	if (amount == 0 || amount > 64000) {
		return;
	}

	if (price == 0 || price > 999999999999) {
		return;
	}

	if (type != MARKETACTION_BUY && type != MARKETACTION_SELL) {
		return;
	}

	Player* player = getPlayerByID(playerId);
	if (!player) {
		return;
	}

	if (!player->isInMarket()) {
		return;
	}

	if (getBoolean(ConfigManager::MARKET_PREMIUM) && !player->isPremium()) {
		player->sendTextMessage(MESSAGE_MARKET, "Only premium accounts may create offers for that object.");
		return;
	}

	const ItemType& itt = Item::items.getItemIdByClientId(spriteId);
	if (itt.id == 0 || itt.wareId == 0) {
		return;
	}

	const ItemType& it = Item::items.getItemIdByClientId(itt.wareId);
	if (it.id == 0 || it.wareId == 0) {
		return;
	}

	if (!it.stackable && amount > 2000) {
		return;
	}

	const uint32_t maxOfferCount = getNumber(ConfigManager::MAX_MARKET_OFFERS_AT_A_TIME_PER_PLAYER);
	if (maxOfferCount != 0 && IOMarket::getPlayerOfferCount(player->getGUID()) >= maxOfferCount) {
		return;
	}

	uint64_t fee = (price / 100.) * amount;
	if (fee < MIN_MARKET_FEE) {
		fee = MIN_MARKET_FEE;
	} else if (fee > MAX_MARKET_FEE) {
		fee = MAX_MARKET_FEE;
	}

	if (type == MARKETACTION_SELL) {
		if (fee > (player->getMoney() + player->bankBalance)) {
			return;
		}

		const auto& itemList = getMarketItemList(it.wareId, amount, *player);
		if (itemList.empty()) {
			return;
		}

		if (it.stackable) {
			uint16_t tmpAmount = amount;
			for (Item* item : itemList) {
				uint16_t removeCount = std::min<uint16_t>(tmpAmount, item->getItemCount());
				tmpAmount -= removeCount;
				internalRemoveItem(item, removeCount);

				if (tmpAmount == 0) {
					break;
				}
			}
		} else {
			for (Item* item : itemList) {
				internalRemoveItem(item);
			}
		}

		const auto debitCash = std::min(player->getMoney(), fee);
		const auto debitBank = fee - debitCash;
		removeMoney(player, debitCash);
		player->bankBalance -= debitBank;
	} else {
		uint64_t totalPrice = static_cast<uint64_t>(price) * amount;
		totalPrice += fee;
		if (totalPrice > (player->getMoney() + player->bankBalance)) {
			return;
		}

		const auto debitCash = std::min(player->getMoney(), totalPrice);
		const auto debitBank = totalPrice - debitCash;
		removeMoney(player, debitCash);
		player->bankBalance -= debitBank;
	}

	IOMarket::createOffer(player->getGUID(), static_cast<MarketAction_t>(type), it.id, amount, price, anonymous);

	player->sendMarketEnter();
	const MarketOfferList& buyOffers = IOMarket::getActiveOffers(MARKETACTION_BUY, it.id);
	const MarketOfferList& sellOffers = IOMarket::getActiveOffers(MARKETACTION_SELL, it.id);
	player->sendMarketBrowseItem(it.id, buyOffers, sellOffers);
}

void Game::playerCancelMarketOffer(uint32_t playerId, uint32_t timestamp, uint16_t counter)
{
	Player* player = getPlayerByID(playerId);
	if (!player) {
		return;
	}

	if (!player->isInMarket()) {
		return;
	}

	MarketOfferEx offer = IOMarket::getOfferByCounter(timestamp, counter);
	if (offer.id == 0 || offer.playerId != player->getGUID()) {
		return;
	}

	if (offer.type == MARKETACTION_BUY) {
		player->bankBalance += offer.price * offer.amount;
		player->sendMarketEnter();
	} else {
		const ItemType& it = Item::items[offer.itemId];
		if (it.id == 0) {
			return;
		}

		if (it.stackable) {
			uint16_t tmpAmount = offer.amount;
			while (tmpAmount > 0) {
				int32_t stackCount = std::min<int32_t>(ITEM_STACK_SIZE, tmpAmount);
				Item* item = Item::CreateItem(it.id, stackCount);
				if (internalAddItem(player->getInbox().get(), item, INDEX_WHEREEVER, FLAG_NOLIMIT) !=
				    RETURNVALUE_NOERROR) {
					delete item;
					break;
				}

				tmpAmount -= stackCount;
			}
		} else {
			int32_t subType;
			if (it.charges != 0) {
				subType = it.charges;
			} else {
				subType = -1;
			}

			for (uint16_t i = 0; i < offer.amount; ++i) {
				Item* item = Item::CreateItem(it.id, subType);
				if (internalAddItem(player->getInbox().get(), item, INDEX_WHEREEVER, FLAG_NOLIMIT) !=
				    RETURNVALUE_NOERROR) {
					delete item;
					break;
				}
			}
		}
	}

	IOMarket::moveOfferToHistory(offer.id, OFFERSTATE_CANCELLED);
	offer.amount = 0;
	offer.timestamp += getNumber(ConfigManager::MARKET_OFFER_DURATION);
	player->sendMarketCancelOffer(offer);
	player->sendMarketEnter();
}

void Game::playerAcceptMarketOffer(uint32_t playerId, uint32_t timestamp, uint16_t counter, uint16_t amount)
{
	if (amount == 0 || amount > 64000) {
		return;
	}

	Player* player = getPlayerByID(playerId);
	if (!player) {
		return;
	}

	if (!player->isInMarket()) {
		return;
	}

	MarketOfferEx offer = IOMarket::getOfferByCounter(timestamp, counter);
	if (offer.id == 0) {
		return;
	}

	uint32_t offerAccountId = IOLoginData::getAccountIdByPlayerId(offer.playerId);
	if (offerAccountId == player->getAccount()) {
		player->sendTextMessage(MESSAGE_MARKET, "You cannot accept your own offer.");
		return;
	}

	if (amount > offer.amount) {
		return;
	}

	const ItemType& it = Item::items[offer.itemId];
	if (it.id == 0) {
		return;
	}

	uint64_t totalPrice = offer.price * amount;

	if (offer.type == MARKETACTION_BUY) {
		const auto& itemList = getMarketItemList(it.wareId, amount, *player);
		if (itemList.empty()) {
			return;
		}

		Player* buyerPlayer = getPlayerByGUID(offer.playerId);
		if (!buyerPlayer) {
			buyerPlayer = new Player(nullptr);
			if (!IOLoginData::loadPlayerById(buyerPlayer, offer.playerId)) {
				delete buyerPlayer;
				return;
			}
		}

		if (it.stackable) {
			uint16_t tmpAmount = amount;
			for (Item* item : itemList) {
				uint16_t removeCount = std::min<uint16_t>(tmpAmount, item->getItemCount());
				tmpAmount -= removeCount;
				internalRemoveItem(item, removeCount);

				if (tmpAmount == 0) {
					break;
				}
			}
		} else {
			for (Item* item : itemList) {
				internalRemoveItem(item);
			}
		}

		player->bankBalance += totalPrice;

		if (it.stackable) {
			uint16_t tmpAmount = amount;
			while (tmpAmount > 0) {
				uint16_t stackCount = std::min<uint16_t>(ITEM_STACK_SIZE, tmpAmount);
				Item* item = Item::CreateItem(it.id, stackCount);
				if (internalAddItem(buyerPlayer->getInbox().get(), item, INDEX_WHEREEVER, FLAG_NOLIMIT) !=
				    RETURNVALUE_NOERROR) {
					delete item;
					break;
				}

				tmpAmount -= stackCount;
			}
		} else {
			int32_t subType;
			if (it.charges != 0) {
				subType = it.charges;
			} else {
				subType = -1;
			}

			for (uint16_t i = 0; i < amount; ++i) {
				Item* item = Item::CreateItem(it.id, subType);
				if (internalAddItem(buyerPlayer->getInbox().get(), item, INDEX_WHEREEVER, FLAG_NOLIMIT) !=
				    RETURNVALUE_NOERROR) {
					delete item;
					break;
				}
			}
		}

		if (buyerPlayer->isOffline()) {
			IOLoginData::savePlayer(buyerPlayer);
			delete buyerPlayer;
		} else {
			buyerPlayer->onReceiveMail();
		}
	} else {
		if (totalPrice > (player->getMoney() + player->bankBalance)) {
			return;
		}

		const auto debitCash = std::min(player->getMoney(), totalPrice);
		const auto debitBank = totalPrice - debitCash;
		removeMoney(player, debitCash);
		player->bankBalance -= debitBank;

		if (it.stackable) {
			uint16_t tmpAmount = amount;
			while (tmpAmount > 0) {
				uint16_t stackCount = std::min<uint16_t>(ITEM_STACK_SIZE, tmpAmount);
				Item* item = Item::CreateItem(it.id, stackCount);
				if (internalAddItem(player->getInbox().get(), item, INDEX_WHEREEVER, FLAG_NOLIMIT) !=
				    RETURNVALUE_NOERROR) {
					delete item;
					break;
				}

				tmpAmount -= stackCount;
			}
		} else {
			int32_t subType;
			if (it.charges != 0) {
				subType = it.charges;
			} else {
				subType = -1;
			}

			for (uint16_t i = 0; i < amount; ++i) {
				Item* item = Item::CreateItem(it.id, subType);
				if (internalAddItem(player->getInbox().get(), item, INDEX_WHEREEVER, FLAG_NOLIMIT) !=
				    RETURNVALUE_NOERROR) {
					delete item;
					break;
				}
			}
		}

		Player* sellerPlayer = getPlayerByGUID(offer.playerId);
		if (sellerPlayer) {
			sellerPlayer->bankBalance += totalPrice;
		} else {
			IOLoginData::increaseBankBalance(offer.playerId, totalPrice);
		}

		player->onReceiveMail();
	}

	const int32_t marketOfferDuration = getNumber(ConfigManager::MARKET_OFFER_DURATION);

	IOMarket::appendHistory(player->getGUID(), (offer.type == MARKETACTION_BUY ? MARKETACTION_SELL : MARKETACTION_BUY),
	                        offer.itemId, amount, offer.price, offer.timestamp + marketOfferDuration,
	                        OFFERSTATE_ACCEPTEDEX);

	IOMarket::appendHistory(offer.playerId, offer.type, offer.itemId, amount, offer.price,
	                        offer.timestamp + marketOfferDuration, OFFERSTATE_ACCEPTED);

	offer.amount -= amount;

	if (offer.amount == 0) {
		IOMarket::deleteOffer(offer.id);
	} else {
		IOMarket::acceptOffer(offer.id, amount);
	}

	player->sendMarketEnter();
	offer.timestamp += marketOfferDuration;
	player->sendMarketAcceptOffer(offer);
}

void Game::parsePlayerExtendedOpcode(uint32_t playerId, uint8_t opcode, const std::string& buffer)
{
	Player* player = getPlayerByID(playerId);
	if (!player) {
		return;
	}

	for (CreatureEvent* creatureEvent : player->getCreatureEvents(CREATURE_EVENT_EXTENDED_OPCODE)) {
		creatureEvent->executeExtendedOpcode(player, opcode, buffer);
	}
}

void Game::parsePlayerNetworkMessage(uint32_t playerId, uint8_t recvByte, NetworkMessage* msg)
{
	Player* player = getPlayerByID(playerId);
	if (!player) {
		return;
	}

	tfs::events::player::onNetworkMessage(player, recvByte, msg);
}

std::vector<Item*> Game::getMarketItemList(uint16_t wareId, uint16_t sufficientCount, Player& player)
{
	uint16_t count = 0;
	std::list<Container*> containers{player.getInbox().get()};

	for (const auto& chest : player.depotChests) {
		if (!chest.second->empty()) {
			containers.push_front(chest.second.get());
		}
	}

	std::vector<Item*> itemList;

	do {
		Container* container = containers.front();
		containers.pop_front();

		for (Item* item : container->getItemList()) {
			Container* containerItem = item->getContainer();
			if (containerItem && !containerItem->empty()) {
				containers.push_back(containerItem);
				continue;
			}

			const ItemType& itemType = Item::items[item->getID()];
			if (itemType.wareId != wareId) {
				continue;
			}

			if (containerItem && (!itemType.isContainer() || containerItem->capacity() != itemType.maxItems)) {
				continue;
			}

			if (!item->hasMarketAttributes()) {
				continue;
			}

			itemList.push_back(item);

			count += Item::countByType(item, -1);
			if (count >= sufficientCount) {
				return itemList;
			}
		}
	} while (!containers.empty());

	return {};
}

void Game::forceAddCondition(uint32_t creatureId, Condition* condition)
{
	Creature* creature = getCreatureByID(creatureId);
	if (!creature) {
		delete condition;
		return;
	}

	creature->addCondition(condition, true);
}

void Game::forceRemoveCondition(uint32_t creatureId, ConditionType_t type)
{
	Creature* creature = getCreatureByID(creatureId);
	if (!creature) {
		return;
	}

	creature->removeCondition(type, true);
}

void Game::sendOfflineTrainingDialog(Player* player)
{
	if (!player) {
		return;
	}

	if (!player->hasModalWindowOpen(offlineTrainingWindow.id)) {
		player->sendModalWindow(offlineTrainingWindow);
	}
}

void Game::playerAnswerModalWindow(uint32_t playerId, uint32_t modalWindowId, uint8_t button, uint8_t choice)
{
	Player* player = getPlayerByID(playerId);
	if (!player) {
		return;
	}

	if (!player->hasModalWindowOpen(modalWindowId)) {
		return;
	}

	player->onModalWindowHandled(modalWindowId);

	// offline training, hard-coded
	if (modalWindowId == std::numeric_limits<uint32_t>::max()) {
		if (button == offlineTrainingWindow.defaultEnterButton) {
			if (choice == SKILL_SWORD || choice == SKILL_AXE || choice == SKILL_CLUB || choice == SKILL_DISTANCE ||
			    choice == SKILL_MAGLEVEL) {
				BedItem* bedItem = player->getBedItem();
				if (bedItem && bedItem->sleep(player)) {
					player->setOfflineTrainingSkill(choice);
					return;
				}
			}
		} else {
			player->sendTextMessage(MESSAGE_EVENT_ADVANCE, "Offline training aborted.");
		}

		player->setBedItem(nullptr);
	} else {
		for (auto creatureEvent : player->getCreatureEvents(CREATURE_EVENT_MODALWINDOW)) {
			creatureEvent->executeModalWindow(player, modalWindowId, button, choice);
		}
	}
}

void Game::addPlayer(Player* player)
{
	const std::string& lowercase_name = boost::algorithm::to_lower_copy(player->getName());
	mappedPlayerNames[lowercase_name] = player;
	mappedPlayerGuids[player->getGUID()] = player;
	wildcardTree.insert(lowercase_name);
	players[player->getID()] = player;
}

void Game::removePlayer(Player* player)
{
	const std::string& lowercase_name = boost::algorithm::to_lower_copy(player->getName());
	mappedPlayerNames.erase(lowercase_name);
	mappedPlayerGuids.erase(player->getGUID());
	wildcardTree.remove(lowercase_name);
	players.erase(player->getID());
}

void Game::addNpc(Npc* npc) { npcs[npc->getID()] = npc; }

void Game::removeNpc(Npc* npc) { npcs.erase(npc->getID()); }

void Game::addMonster(Monster* monster) { monsters[monster->getID()] = monster; }

void Game::removeMonster(Monster* monster) { monsters.erase(monster->getID()); }

Guild_ptr Game::getGuild(uint32_t id) const
{
	auto it = guilds.find(id);
	if (it == guilds.end()) {
		return nullptr;
	}
	return it->second;
}

void Game::addGuild(Guild_ptr guild) { guilds[guild->getId()] = guild; }

void Game::removeGuild(uint32_t guildId) { guilds.erase(guildId); }

void Game::decreaseBrowseFieldRef(const Position& pos)
{
	Tile* tile = map.getTile(pos.x, pos.y, pos.z);
	if (!tile) {
		return;
	}

	auto it = browseFields.find(tile);
	if (it != browseFields.end()) {
		it->second->decrementReferenceCounter();
	}
}

void Game::internalRemoveItems(std::vector<Item*> itemList, uint32_t amount, bool stackable)
{
	if (stackable) {
		for (Item* item : itemList) {
			if (item->getItemCount() > amount) {
				internalRemoveItem(item, amount);
				break;
			} else {
				amount -= item->getItemCount();
				internalRemoveItem(item);
			}
		}
	} else {
		for (Item* item : itemList) {
			internalRemoveItem(item);
		}
	}
}

BedItem* Game::getBedBySleeper(uint32_t guid) const
{
	auto it = bedSleepersMap.find(guid);
	if (it == bedSleepersMap.end()) {
		return nullptr;
	}
	return it->second;
}

void Game::setBedSleeper(BedItem* bed, uint32_t guid) { bedSleepersMap[guid] = bed; }

void Game::removeBedSleeper(uint32_t guid)
{
	auto it = bedSleepersMap.find(guid);
	if (it != bedSleepersMap.end()) {
		bedSleepersMap.erase(it);
	}
}

void Game::updatePodium(Item* item)
{
	if (!item->getPodium()) {
		return;
	}

	Tile* tile = item->getTile();
	if (!tile) {
		return;
	}

	// send to clients
	SpectatorVec spectators;
	map.getSpectators(spectators, item->getPosition(), true, true);
	for (Creature* spectator : spectators) {
		assert(dynamic_cast<Player*>(spectator) != nullptr);
		static_cast<Player*>(spectator)->sendUpdateTileItem(tile, item->getPosition(), item);
	}
}

Item* Game::getUniqueItem(uint16_t uniqueId)
{
	auto it = uniqueItems.find(uniqueId);
	if (it == uniqueItems.end()) {
		return nullptr;
	}
	return it->second;
}

bool Game::addUniqueItem(uint16_t uniqueId, Item* item)
{
	auto result = uniqueItems.emplace(uniqueId, item);
	if (!result.second) {
		std::cout << "Duplicate unique id: " << uniqueId << std::endl;
	}
	return result.second;
}

void Game::removeUniqueItem(uint16_t uniqueId)
{
	auto it = uniqueItems.find(uniqueId);
	if (it != uniqueItems.end()) {
		uniqueItems.erase(it);
	}
}

bool Game::reload(ReloadTypes_t reloadType)
{
	switch (reloadType) {
		case RELOAD_TYPE_ACTIONS:
			return g_actions->reload();
		case RELOAD_TYPE_CHAT:
			return g_chat->reload();
		case RELOAD_TYPE_CONFIG:
			return ConfigManager::load();
		case RELOAD_TYPE_CREATURESCRIPTS: {
			g_creatureEvents->reload();
			g_creatureEvents->removeInvalidEvents();
			return true;
		}
		case RELOAD_TYPE_EVENTS:
			return tfs::events::reload();
		case RELOAD_TYPE_GLOBALEVENTS:
			return g_globalEvents->reload();
		case RELOAD_TYPE_ITEMS:
			return Item::items.reload();
		case RELOAD_TYPE_MONSTERS:
			return g_monsters.reload();
		case RELOAD_TYPE_MOUNTS:
			return mounts.reload();
		case RELOAD_TYPE_MOVEMENTS:
			return g_moveEvents->reload();
		case RELOAD_TYPE_NPCS: {
			Npcs::reload();
			return true;
		}

		case RELOAD_TYPE_SPELLS: {
			if (!g_spells->reload()) {
				std::cout << "[Error - Game::reload] Failed to reload spells." << std::endl;
				std::terminate();
			} else if (!g_monsters.reload()) {
				std::cout << "[Error - Game::reload] Failed to reload monsters." << std::endl;
				std::terminate();
			}
			return true;
		}

		case RELOAD_TYPE_TALKACTIONS:
			return g_talkActions->reload();

		case RELOAD_TYPE_WEAPONS: {
			bool results = g_weapons->reload();
			g_weapons->loadDefaults();
			return results;
		}

		case RELOAD_TYPE_SCRIPTS: {
			// commented out stuff is TODO, once we approach further in revscriptsys
			g_actions->clear(true);
			g_creatureEvents->clear(true);
			g_moveEvents->clear(true);
			g_talkActions->clear(true);
			g_globalEvents->clear(true);
			g_weapons->clear(true);
			g_weapons->loadDefaults();
			g_spells->clear(true);
			g_scripts->loadScripts("scripts", false, true);
			g_creatureEvents->removeInvalidEvents();
			/*
			Npcs::reload();
			Item::items.reload();
			mounts.reload();
			ConfigManager::reload();
<<<<<<< HEAD
			g_events->load();
			g_chat->reload();
=======
			tfs::events::load();
			g_chat->load();
>>>>>>> c85df89e
			*/
			return true;
		}

		default: {
			if (!g_spells->reload()) {
				std::cout << "[Error - Game::reload] Failed to reload spells." << std::endl;
				std::terminate();
			} else if (!g_monsters.reload()) {
				std::cout << "[Error - Game::reload] Failed to reload monsters." << std::endl;
				std::terminate();
			}

			g_actions->reload();
			ConfigManager::load();
			g_creatureEvents->reload();
			g_monsters.reload();
			g_moveEvents->reload();
			Npcs::reload();
			g_talkActions->reload();
			Item::items.reload();
			g_weapons->reload();
			g_weapons->clear(true);
			g_weapons->loadDefaults();
			mounts.reload();
			g_globalEvents->reload();
<<<<<<< HEAD
			g_events->load();
			g_chat->reload();
=======
			tfs::events::reload();
			g_chat->load();
>>>>>>> c85df89e
			g_actions->clear(true);
			g_creatureEvents->clear(true);
			g_moveEvents->clear(true);
			g_talkActions->clear(true);
			g_globalEvents->clear(true);
			g_spells->clear(true);
			g_scripts->loadScripts("scripts", false, true);
			g_creatureEvents->removeInvalidEvents();
			return true;
		}
	}
	return true;
}<|MERGE_RESOLUTION|>--- conflicted
+++ resolved
@@ -5879,13 +5879,8 @@
 			Item::items.reload();
 			mounts.reload();
 			ConfigManager::reload();
-<<<<<<< HEAD
-			g_events->load();
+			tfs::events::load();
 			g_chat->reload();
-=======
-			tfs::events::load();
-			g_chat->load();
->>>>>>> c85df89e
 			*/
 			return true;
 		}
@@ -5912,13 +5907,8 @@
 			g_weapons->loadDefaults();
 			mounts.reload();
 			g_globalEvents->reload();
-<<<<<<< HEAD
-			g_events->load();
+			tfs::events::reload();
 			g_chat->reload();
-=======
-			tfs::events::reload();
-			g_chat->load();
->>>>>>> c85df89e
 			g_actions->clear(true);
 			g_creatureEvents->clear(true);
 			g_moveEvents->clear(true);
