/**
 * The Forgotten Server - a free and open-source MMORPG server emulator
 * Copyright (C) 2019  Mark Samman <mark.samman@gmail.com>
 *
 * This program is free software; you can redistribute it and/or modify
 * it under the terms of the GNU General Public License as published by
 * the Free Software Foundation; either version 2 of the License, or
 * (at your option) any later version.
 *
 * This program is distributed in the hope that it will be useful,
 * but WITHOUT ANY WARRANTY; without even the implied warranty of
 * MERCHANTABILITY or FITNESS FOR A PARTICULAR PURPOSE.  See the
 * GNU General Public License for more details.
 *
 * You should have received a copy of the GNU General Public License along
 * with this program; if not, write to the Free Software Foundation, Inc.,
 * 51 Franklin Street, Fifth Floor, Boston, MA 02110-1301 USA.
 */

#include "otpch.h"

#include "pugicast.h"

#include "actions.h"
#include "bed.h"
#include "configmanager.h"
#include "creature.h"
#include "creatureevent.h"
#include "databasetasks.h"
#include "events.h"
#include "game.h"
#include "globalevent.h"
#include "iologindata.h"
#include "iomarket.h"
#include "items.h"
#include "monster.h"
#include "movement.h"
#include "scheduler.h"
#include "server.h"
#include "spells.h"
#include "talkaction.h"
#include "weapons.h"
#include "script.h"

extern ConfigManager g_config;
extern Actions* g_actions;
extern Chat* g_chat;
extern TalkActions* g_talkActions;
extern Spells* g_spells;
extern Vocations g_vocations;
extern GlobalEvents* g_globalEvents;
extern CreatureEvents* g_creatureEvents;
extern Events* g_events;
extern Monsters g_monsters;
extern MoveEvents* g_moveEvents;
extern Weapons* g_weapons;
extern Scripts* g_scripts;

Game::Game()
{
	offlineTrainingWindow.choices.emplace_back("Sword Fighting and Shielding", SKILL_SWORD);
	offlineTrainingWindow.choices.emplace_back("Axe Fighting and Shielding", SKILL_AXE);
	offlineTrainingWindow.choices.emplace_back("Club Fighting and Shielding", SKILL_CLUB);
	offlineTrainingWindow.choices.emplace_back("Distance Fighting and Shielding", SKILL_DISTANCE);
	offlineTrainingWindow.choices.emplace_back("Magic Level and Shielding", SKILL_MAGLEVEL);
	offlineTrainingWindow.buttons.emplace_back("Okay", 1);
	offlineTrainingWindow.buttons.emplace_back("Cancel", 0);
	offlineTrainingWindow.defaultEnterButton = 1;
	offlineTrainingWindow.defaultEscapeButton = 0;
	offlineTrainingWindow.priority = true;
}

Game::~Game()
{
	for (const auto& it : guilds) {
		delete it.second;
	}
}

void Game::start(ServiceManager* manager)
{
	serviceManager = manager;

	g_scheduler.addEvent(createSchedulerTask(EVENT_LIGHTINTERVAL, std::bind(&Game::checkLight, this)));
	g_scheduler.addEvent(createSchedulerTask(EVENT_CREATURE_THINK_INTERVAL, std::bind(&Game::checkCreatures, this, 0)));
	g_scheduler.addEvent(createSchedulerTask(EVENT_DECAYINTERVAL, std::bind(&Game::checkDecay, this)));
}

GameState_t Game::getGameState() const
{
	return gameState;
}

void Game::setWorldType(WorldType_t type)
{
	worldType = type;
}

void Game::setGameState(GameState_t newState)
{
	if (gameState == GAME_STATE_SHUTDOWN) {
		return;    //this cannot be stopped
	}

	if (gameState == newState) {
		return;
	}

	gameState = newState;
	switch (newState) {
		case GAME_STATE_INIT: {
			loadExperienceStages();

			groups.load();
			g_chat->load();

			map.spawns.startup();

			raids.loadFromXml();
			raids.startup();

			quests.loadFromXml();
			mounts.loadFromXml();

			loadMotdNum();
			loadPlayersRecord();

			g_globalEvents->startup();
			break;
		}

		case GAME_STATE_SHUTDOWN: {
			g_globalEvents->execute(GLOBALEVENT_SHUTDOWN);

			//kick all players that are still online
			auto it = players.begin();
			while (it != players.end()) {
				it->second->kickPlayer(true);
				it = players.begin();
			}

			saveMotdNum();
			saveGameState();

			g_dispatcher.addTask(
				createTask(std::bind(&Game::shutdown, this)));

			g_scheduler.stop();
			g_databaseTasks.stop();
			g_dispatcher.stop();
			break;
		}

		case GAME_STATE_CLOSED: {
			/* kick all players without the CanAlwaysLogin flag */
			auto it = players.begin();
			while (it != players.end()) {
				if (!it->second->hasFlag(PlayerFlag_CanAlwaysLogin)) {
					it->second->kickPlayer(true);
					it = players.begin();
				} else {
					++it;
				}
			}

			saveGameState();
			break;
		}

		default:
			break;
	}
}

void Game::saveGameState()
{
	if (gameState == GAME_STATE_NORMAL) {
		setGameState(GAME_STATE_MAINTAIN);
	}

	std::cout << "Saving server..." << std::endl;

	for (const auto& it : players) {
		it.second->loginPosition = it.second->getPosition();
		IOLoginData::savePlayer(it.second);
	}

	Map::save();

	g_databaseTasks.flush();

	if (gameState == GAME_STATE_MAINTAIN) {
		setGameState(GAME_STATE_NORMAL);
	}
}

bool Game::loadMainMap(const std::string& filename)
{
	Monster::despawnRange = g_config.getNumber(ConfigManager::DEFAULT_DESPAWNRANGE);
	Monster::despawnRadius = g_config.getNumber(ConfigManager::DEFAULT_DESPAWNRADIUS);
	return map.loadMap("data/world/" + filename + ".otbm", true);
}

void Game::loadMap(const std::string& path)
{
	map.loadMap(path, false);
}

Cylinder* Game::internalGetCylinder(Player* player, const Position& pos) const
{
	if (pos.x != 0xFFFF) {
		return map.getTile(pos);
	}

	//container
	if (pos.y & 0x40) {
		uint8_t from_cid = pos.y & 0x0F;
		return player->getContainerByID(from_cid);
	}

	//inventory
	return player;
}

Thing* Game::internalGetThing(Player* player, const Position& pos, int32_t index, uint32_t spriteId, stackPosType_t type) const
{
	if (pos.x != 0xFFFF) {
		Tile* tile = map.getTile(pos);
		if (!tile) {
			return nullptr;
		}

		Thing* thing;
		switch (type) {
			case STACKPOS_LOOK: {
				return tile->getTopVisibleThing(player);
			}

			case STACKPOS_MOVE: {
				Item* item = tile->getTopDownItem();
				if (item && item->isMoveable()) {
					thing = item;
				} else {
					thing = tile->getTopVisibleCreature(player);
				}
				break;
			}

			case STACKPOS_USEITEM: {
				thing = tile->getUseItem(index);
				break;
			}

			case STACKPOS_TOPDOWN_ITEM: {
				thing = tile->getTopDownItem();
				break;
			}

			case STACKPOS_USETARGET: {
				thing = tile->getTopVisibleCreature(player);
				if (!thing) {
					thing = tile->getUseItem(index);
				}
				break;
			}

			default: {
				thing = nullptr;
				break;
			}
		}

		if (player && tile->hasFlag(TILESTATE_SUPPORTS_HANGABLE)) {
			//do extra checks here if the thing is accessable
			if (thing && thing->getItem()) {
				if (tile->hasProperty(CONST_PROP_ISVERTICAL)) {
					if (player->getPosition().x + 1 == tile->getPosition().x) {
						thing = nullptr;
					}
				} else { // horizontal
					if (player->getPosition().y + 1 == tile->getPosition().y) {
						thing = nullptr;
					}
				}
			}
		}
		return thing;
	}

	//container
	if (pos.y & 0x40) {
		uint8_t fromCid = pos.y & 0x0F;

		Container* parentContainer = player->getContainerByID(fromCid);
		if (!parentContainer) {
			return nullptr;
		}

		if (parentContainer->getID() == ITEM_BROWSEFIELD) {
			Tile* tile = parentContainer->getTile();
			if (tile && tile->hasFlag(TILESTATE_SUPPORTS_HANGABLE)) {
				if (tile->hasProperty(CONST_PROP_ISVERTICAL)) {
					if (player->getPosition().x + 1 == tile->getPosition().x) {
						return nullptr;
					}
				} else { // horizontal
					if (player->getPosition().y + 1 == tile->getPosition().y) {
						return nullptr;
					}
				}
			}
		}

		uint8_t slot = pos.z;
		return parentContainer->getItemByIndex(player->getContainerIndex(fromCid) + slot);
	} else if (pos.y == 0 && pos.z == 0) {
		const ItemType& it = Item::items.getItemIdByClientId(spriteId);
		if (it.id == 0) {
			return nullptr;
		}

		int32_t subType;
		if (it.isFluidContainer() && index < static_cast<int32_t>(sizeof(reverseFluidMap) / sizeof(uint8_t))) {
			subType = reverseFluidMap[index];
		} else {
			subType = -1;
		}

		return findItemOfType(player, it.id, true, subType);
	}

	//inventory
	slots_t slot = static_cast<slots_t>(pos.y);
	return player->getInventoryItem(slot);
}

void Game::internalGetPosition(Item* item, Position& pos, uint8_t& stackpos)
{
	pos.x = 0;
	pos.y = 0;
	pos.z = 0;
	stackpos = 0;

	Cylinder* topParent = item->getTopParent();
	if (topParent) {
		if (Player* player = dynamic_cast<Player*>(topParent)) {
			pos.x = 0xFFFF;

			Container* container = dynamic_cast<Container*>(item->getParent());
			if (container) {
				pos.y = static_cast<uint16_t>(0x40) | static_cast<uint16_t>(player->getContainerID(container));
				pos.z = container->getThingIndex(item);
				stackpos = pos.z;
			} else {
				pos.y = player->getThingIndex(item);
				stackpos = pos.y;
			}
		} else if (Tile* tile = topParent->getTile()) {
			pos = tile->getPosition();
			stackpos = tile->getThingIndex(item);
		}
	}
}

Creature* Game::getCreatureByID(uint32_t id)
{
	if (id <= Player::playerAutoID) {
		return getPlayerByID(id);
	} else if (id <= Monster::monsterAutoID) {
		return getMonsterByID(id);
	} else if (id <= Npc::npcAutoID) {
		return getNpcByID(id);
	}
	return nullptr;
}

Monster* Game::getMonsterByID(uint32_t id)
{
	if (id == 0) {
		return nullptr;
	}

	auto it = monsters.find(id);
	if (it == monsters.end()) {
		return nullptr;
	}
	return it->second;
}

Npc* Game::getNpcByID(uint32_t id)
{
	if (id == 0) {
		return nullptr;
	}

	auto it = npcs.find(id);
	if (it == npcs.end()) {
		return nullptr;
	}
	return it->second;
}

Player* Game::getPlayerByID(uint32_t id)
{
	if (id == 0) {
		return nullptr;
	}

	auto it = players.find(id);
	if (it == players.end()) {
		return nullptr;
	}
	return it->second;
}

Creature* Game::getCreatureByName(const std::string& s)
{
	if (s.empty()) {
		return nullptr;
	}

	const std::string& lowerCaseName = asLowerCaseString(s);

	auto m_it = mappedPlayerNames.find(lowerCaseName);
	if (m_it != mappedPlayerNames.end()) {
		return m_it->second;
	}

	for (const auto& it : npcs) {
		if (lowerCaseName == asLowerCaseString(it.second->getName())) {
			return it.second;
		}
	}

	for (const auto& it : monsters) {
		if (lowerCaseName == asLowerCaseString(it.second->getName())) {
			return it.second;
		}
	}
	return nullptr;
}

Npc* Game::getNpcByName(const std::string& s)
{
	if (s.empty()) {
		return nullptr;
	}

	const char* npcName = s.c_str();
	for (const auto& it : npcs) {
		if (strcasecmp(npcName, it.second->getName().c_str()) == 0) {
			return it.second;
		}
	}
	return nullptr;
}

Player* Game::getPlayerByName(const std::string& s)
{
	if (s.empty()) {
		return nullptr;
	}

	auto it = mappedPlayerNames.find(asLowerCaseString(s));
	if (it == mappedPlayerNames.end()) {
		return nullptr;
	}
	return it->second;
}

Player* Game::getPlayerByGUID(const uint32_t& guid)
{
	if (guid == 0) {
		return nullptr;
	}

	auto it = mappedPlayerGuids.find(guid);
	if (it == mappedPlayerGuids.end()) {
		return nullptr;
	}
	return it->second;
}

ReturnValue Game::getPlayerByNameWildcard(const std::string& s, Player*& player)
{
	size_t strlen = s.length();
	if (strlen == 0 || strlen > 20) {
		return RETURNVALUE_PLAYERWITHTHISNAMEISNOTONLINE;
	}

	if (s.back() == '~') {
		const std::string& query = asLowerCaseString(s.substr(0, strlen - 1));
		std::string result;
		ReturnValue ret = wildcardTree.findOne(query, result);
		if (ret != RETURNVALUE_NOERROR) {
			return ret;
		}

		player = getPlayerByName(result);
	} else {
		player = getPlayerByName(s);
	}

	if (!player) {
		return RETURNVALUE_PLAYERWITHTHISNAMEISNOTONLINE;
	}

	return RETURNVALUE_NOERROR;
}

Player* Game::getPlayerByAccount(uint32_t acc)
{
	for (const auto& it : players) {
		if (it.second->getAccount() == acc) {
			return it.second;
		}
	}
	return nullptr;
}

bool Game::internalPlaceCreature(Creature* creature, const Position& pos, bool extendedPos /*=false*/, bool forced /*= false*/)
{
	if (creature->getParent() != nullptr) {
		return false;
	}

	if (!map.placeCreature(pos, creature, extendedPos, forced)) {
		return false;
	}

	creature->incrementReferenceCounter();
	creature->setID();
	creature->addList();
	return true;
}

bool Game::placeCreature(Creature* creature, const Position& pos, bool extendedPos /*=false*/, bool forced /*= false*/)
{
	if (!internalPlaceCreature(creature, pos, extendedPos, forced)) {
		return false;
	}

	SpectatorVec spectators;
	map.getSpectators(spectators, creature->getPosition(), true);
	for (Creature* spectator : spectators) {
		if (Player* tmpPlayer = spectator->getPlayer()) {
			tmpPlayer->sendCreatureAppear(creature, creature->getPosition(), true);
		}
	}

	for (Creature* spectator : spectators) {
		spectator->onCreatureAppear(creature, true);
	}

	creature->getParent()->postAddNotification(creature, nullptr, 0);

	addCreatureCheck(creature);
	creature->onPlacedCreature();
	return true;
}

bool Game::removeCreature(Creature* creature, bool isLogout/* = true*/)
{
	if (creature->isRemoved()) {
		return false;
	}

	Tile* tile = creature->getTile();

	std::vector<int32_t> oldStackPosVector;

	SpectatorVec spectators;
	map.getSpectators(spectators, tile->getPosition(), true);
	for (Creature* spectator : spectators) {
		if (Player* player = spectator->getPlayer()) {
			oldStackPosVector.push_back(player->canSeeCreature(creature) ? tile->getStackposOfCreature(player, creature) : -1);
		}
	}

	tile->removeCreature(creature);

	const Position& tilePosition = tile->getPosition();

	//send to client
	size_t i = 0;
	for (Creature* spectator : spectators) {
		if (Player* player = spectator->getPlayer()) {
			player->sendRemoveTileThing(tilePosition, oldStackPosVector[i++]);
		}
	}

	//event method
	for (Creature* spectator : spectators) {
		spectator->onRemoveCreature(creature, isLogout);
	}

	creature->getParent()->postRemoveNotification(creature, nullptr, 0);

	creature->removeList();
	creature->setRemoved();
	ReleaseCreature(creature);

	removeCreatureCheck(creature);

	for (Creature* summon : creature->summons) {
		summon->setSkillLoss(false);
		removeCreature(summon);
	}
	return true;
}

void Game::playerMoveThing(uint32_t playerId, const Position& fromPos,
                           uint16_t spriteId, uint8_t fromStackPos, const Position& toPos, uint8_t count)
{
	Player* player = getPlayerByID(playerId);
	if (!player) {
		return;
	}

	uint8_t fromIndex = 0;
	if (fromPos.x == 0xFFFF) {
		if (fromPos.y & 0x40) {
			fromIndex = fromPos.z;
		} else {
			fromIndex = static_cast<uint8_t>(fromPos.y);
		}
	} else {
		fromIndex = fromStackPos;
	}

	Thing* thing = internalGetThing(player, fromPos, fromIndex, 0, STACKPOS_MOVE);
	if (!thing) {
		player->sendCancelMessage(RETURNVALUE_NOTPOSSIBLE);
		return;
	}

	if (Creature* movingCreature = thing->getCreature()) {
		Tile* tile = map.getTile(toPos);
		if (!tile) {
			player->sendCancelMessage(RETURNVALUE_NOTPOSSIBLE);
			return;
		}

		if (Position::areInRange<1, 1, 0>(movingCreature->getPosition(), player->getPosition())) {
			SchedulerTask* task = createSchedulerTask(1000,
			                      std::bind(&Game::playerMoveCreatureByID, this, player->getID(),
			                                  movingCreature->getID(), movingCreature->getPosition(), tile->getPosition()));
			player->setNextActionTask(task);
		} else {
			playerMoveCreature(player, movingCreature, movingCreature->getPosition(), tile);
		}
	} else if (thing->getItem()) {
		Cylinder* toCylinder = internalGetCylinder(player, toPos);
		if (!toCylinder) {
			player->sendCancelMessage(RETURNVALUE_NOTPOSSIBLE);
			return;
		}

		playerMoveItem(player, fromPos, spriteId, fromStackPos, toPos, count, thing->getItem(), toCylinder);
	}
}

void Game::playerMoveCreatureByID(uint32_t playerId, uint32_t movingCreatureId, const Position& movingCreatureOrigPos, const Position& toPos)
{
	Player* player = getPlayerByID(playerId);
	if (!player) {
		return;
	}

	Creature* movingCreature = getCreatureByID(movingCreatureId);
	if (!movingCreature) {
		return;
	}

	Tile* toTile = map.getTile(toPos);
	if (!toTile) {
		player->sendCancelMessage(RETURNVALUE_NOTPOSSIBLE);
		return;
	}

	playerMoveCreature(player, movingCreature, movingCreatureOrigPos, toTile);
}

void Game::playerMoveCreature(Player* player, Creature* movingCreature, const Position& movingCreatureOrigPos, Tile* toTile)
{
	if (!player->canDoAction()) {
		uint32_t delay = player->getNextActionTime();
		SchedulerTask* task = createSchedulerTask(delay, std::bind(&Game::playerMoveCreatureByID,
			this, player->getID(), movingCreature->getID(), movingCreatureOrigPos, toTile->getPosition()));
		player->setNextActionTask(task);
		return;
	}

	player->setNextActionTask(nullptr);

	if (!Position::areInRange<1, 1, 0>(movingCreatureOrigPos, player->getPosition())) {
		//need to walk to the creature first before moving it
		std::forward_list<Direction> listDir;
		if (player->getPathTo(movingCreatureOrigPos, listDir, 0, 1, true, true)) {
			g_dispatcher.addTask(createTask(std::bind(&Game::playerAutoWalk,
			                                this, player->getID(), listDir)));
			SchedulerTask* task = createSchedulerTask(1500, std::bind(&Game::playerMoveCreatureByID, this,
				player->getID(), movingCreature->getID(), movingCreatureOrigPos, toTile->getPosition()));
			player->setNextWalkActionTask(task);
		} else {
			player->sendCancelMessage(RETURNVALUE_THEREISNOWAY);
		}
		return;
	}

	if ((!movingCreature->isPushable() && !player->hasFlag(PlayerFlag_CanPushAllCreatures)) ||
	        (movingCreature->isInGhostMode() && !player->isAccessPlayer())) {
		player->sendCancelMessage(RETURNVALUE_NOTMOVEABLE);
		return;
	}

	//check throw distance
	const Position& movingCreaturePos = movingCreature->getPosition();
	const Position& toPos = toTile->getPosition();
	if ((Position::getDistanceX(movingCreaturePos, toPos) > movingCreature->getThrowRange()) || (Position::getDistanceY(movingCreaturePos, toPos) > movingCreature->getThrowRange()) || (Position::getDistanceZ(movingCreaturePos, toPos) * 4 > movingCreature->getThrowRange())) {
		player->sendCancelMessage(RETURNVALUE_DESTINATIONOUTOFREACH);
		return;
	}

	if (player != movingCreature) {
		if (toTile->hasFlag(TILESTATE_BLOCKPATH)) {
			player->sendCancelMessage(RETURNVALUE_NOTENOUGHROOM);
			return;
		} else if ((movingCreature->getZone() == ZONE_PROTECTION && !toTile->hasFlag(TILESTATE_PROTECTIONZONE)) || (movingCreature->getZone() == ZONE_NOPVP && !toTile->hasFlag(TILESTATE_NOPVPZONE))) {
			player->sendCancelMessage(RETURNVALUE_NOTPOSSIBLE);
			return;
		} else {
			if (CreatureVector* tileCreatures = toTile->getCreatures()) {
				for (Creature* tileCreature : *tileCreatures) {
					if (!tileCreature->isInGhostMode()) {
						player->sendCancelMessage(RETURNVALUE_NOTENOUGHROOM);
						return;
					}
				}
			}

			Npc* movingNpc = movingCreature->getNpc();
			if (movingNpc && !Spawns::isInZone(movingNpc->getMasterPos(), movingNpc->getMasterRadius(), toPos)) {
				player->sendCancelMessage(RETURNVALUE_NOTENOUGHROOM);
				return;
			}
		}
	}

	if (!g_events->eventPlayerOnMoveCreature(player, movingCreature, movingCreaturePos, toPos)) {
		return;
	}

	ReturnValue ret = internalMoveCreature(*movingCreature, *toTile);
	if (ret != RETURNVALUE_NOERROR) {
		player->sendCancelMessage(ret);
	}
}

ReturnValue Game::internalMoveCreature(Creature* creature, Direction direction, uint32_t flags /*= 0*/)
{
	creature->setLastPosition(creature->getPosition());
	const Position& currentPos = creature->getPosition();
	Position destPos = getNextPosition(direction, currentPos);
	Player* player = creature->getPlayer();

	bool diagonalMovement = (direction & DIRECTION_DIAGONAL_MASK) != 0;
	if (player && !diagonalMovement) {
		//try go up
		if (currentPos.z != 8 && creature->getTile()->hasHeight(3)) {
			Tile* tmpTile = map.getTile(currentPos.x, currentPos.y, currentPos.getZ() - 1);
			if (tmpTile == nullptr || (tmpTile->getGround() == nullptr && !tmpTile->hasFlag(TILESTATE_BLOCKSOLID))) {
				tmpTile = map.getTile(destPos.x, destPos.y, destPos.getZ() - 1);
				if (tmpTile && tmpTile->getGround() && !tmpTile->hasFlag(TILESTATE_BLOCKSOLID)) {
					flags |= FLAG_IGNOREBLOCKITEM | FLAG_IGNOREBLOCKCREATURE;

					if (!tmpTile->hasFlag(TILESTATE_FLOORCHANGE)) {
						player->setDirection(direction);
						destPos.z--;
					}
				}
			}
		}

		//try go down
		if (currentPos.z != 7 && currentPos.z == destPos.z) {
			Tile* tmpTile = map.getTile(destPos.x, destPos.y, destPos.z);
			if (tmpTile == nullptr || (tmpTile->getGround() == nullptr && !tmpTile->hasFlag(TILESTATE_BLOCKSOLID))) {
				tmpTile = map.getTile(destPos.x, destPos.y, destPos.z + 1);
				if (tmpTile && tmpTile->hasHeight(3)) {
					flags |= FLAG_IGNOREBLOCKITEM | FLAG_IGNOREBLOCKCREATURE;
					player->setDirection(direction);
					destPos.z++;
				}
			}
		}
	}

	Tile* toTile = map.getTile(destPos);
	if (!toTile) {
		return RETURNVALUE_NOTPOSSIBLE;
	}
	return internalMoveCreature(*creature, *toTile, flags);
}

ReturnValue Game::internalMoveCreature(Creature& creature, Tile& toTile, uint32_t flags /*= 0*/)
{
	//check if we can move the creature to the destination
	ReturnValue ret = toTile.queryAdd(0, creature, 1, flags);
	if (ret != RETURNVALUE_NOERROR) {
		return ret;
	}

	map.moveCreature(creature, toTile);
	if (creature.getParent() != &toTile) {
		return RETURNVALUE_NOERROR;
	}

	int32_t index = 0;
	Item* toItem = nullptr;
	Tile* subCylinder = nullptr;
	Tile* toCylinder = &toTile;
	Tile* fromCylinder = nullptr;
	uint32_t n = 0;

	while ((subCylinder = toCylinder->queryDestination(index, creature, &toItem, flags)) != toCylinder) {
		map.moveCreature(creature, *subCylinder);

		if (creature.getParent() != subCylinder) {
			//could happen if a script move the creature
			fromCylinder = nullptr;
			break;
		}

		fromCylinder = toCylinder;
		toCylinder = subCylinder;
		flags = 0;

		//to prevent infinite loop
		if (++n >= MAP_MAX_LAYERS) {
			break;
		}
	}

	if (fromCylinder) {
		const Position& fromPosition = fromCylinder->getPosition();
		const Position& toPosition = toCylinder->getPosition();
		if (fromPosition.z != toPosition.z && (fromPosition.x != toPosition.x || fromPosition.y != toPosition.y)) {
			Direction dir = getDirectionTo(fromPosition, toPosition);
			if ((dir & DIRECTION_DIAGONAL_MASK) == 0) {
				internalCreatureTurn(&creature, dir);
			}
		}
	}

	return RETURNVALUE_NOERROR;
}

void Game::playerMoveItemByPlayerID(uint32_t playerId, const Position& fromPos, uint16_t spriteId, uint8_t fromStackPos, const Position& toPos, uint8_t count)
{
	Player* player = getPlayerByID(playerId);
	if (!player) {
		return;
	}
	playerMoveItem(player, fromPos, spriteId, fromStackPos, toPos, count, nullptr, nullptr);
}

void Game::playerMoveItem(Player* player, const Position& fromPos,
                          uint16_t spriteId, uint8_t fromStackPos, const Position& toPos, uint8_t count, Item* item, Cylinder* toCylinder)
{
	if (!player->canDoAction()) {
		uint32_t delay = player->getNextActionTime();
		SchedulerTask* task = createSchedulerTask(delay, std::bind(&Game::playerMoveItemByPlayerID, this,
		                      player->getID(), fromPos, spriteId, fromStackPos, toPos, count));
		player->setNextActionTask(task);
		return;
	}

	player->setNextActionTask(nullptr);

	if (item == nullptr) {
		uint8_t fromIndex = 0;
		if (fromPos.x == 0xFFFF) {
			if (fromPos.y & 0x40) {
				fromIndex = fromPos.z;
			} else {
				fromIndex = static_cast<uint8_t>(fromPos.y);
			}
		} else {
			fromIndex = fromStackPos;
		}

		Thing* thing = internalGetThing(player, fromPos, fromIndex, 0, STACKPOS_MOVE);
		if (!thing || !thing->getItem()) {
			player->sendCancelMessage(RETURNVALUE_NOTPOSSIBLE);
			return;
		}

		item = thing->getItem();
	}

	if (item->getClientID() != spriteId) {
		player->sendCancelMessage(RETURNVALUE_NOTPOSSIBLE);
		return;
	}

	Cylinder* fromCylinder = internalGetCylinder(player, fromPos);
	if (fromCylinder == nullptr) {
		player->sendCancelMessage(RETURNVALUE_NOTPOSSIBLE);
		return;
	}

	if (toCylinder == nullptr) {
		toCylinder = internalGetCylinder(player, toPos);
		if (toCylinder == nullptr) {
			player->sendCancelMessage(RETURNVALUE_NOTPOSSIBLE);
			return;
		}
	}

	if (!item->isPushable() || item->hasAttribute(ITEM_ATTRIBUTE_UNIQUEID)) {
		player->sendCancelMessage(RETURNVALUE_NOTMOVEABLE);
		return;
	}

	const Position& playerPos = player->getPosition();
	const Position& mapFromPos = fromCylinder->getTile()->getPosition();
	if (playerPos.z != mapFromPos.z) {
		player->sendCancelMessage(playerPos.z > mapFromPos.z ? RETURNVALUE_FIRSTGOUPSTAIRS : RETURNVALUE_FIRSTGODOWNSTAIRS);
		return;
	}

	if (!Position::areInRange<1, 1>(playerPos, mapFromPos)) {
		//need to walk to the item first before using it
		std::forward_list<Direction> listDir;
		if (player->getPathTo(item->getPosition(), listDir, 0, 1, true, true)) {
			g_dispatcher.addTask(createTask(std::bind(&Game::playerAutoWalk,
			                                this, player->getID(), listDir)));

			SchedulerTask* task = createSchedulerTask(400, std::bind(&Game::playerMoveItemByPlayerID, this,
			                      player->getID(), fromPos, spriteId, fromStackPos, toPos, count));
			player->setNextWalkActionTask(task);
		} else {
			player->sendCancelMessage(RETURNVALUE_THEREISNOWAY);
		}
		return;
	}

	const Tile* toCylinderTile = toCylinder->getTile();
	const Position& mapToPos = toCylinderTile->getPosition();

	//hangable item specific code
	if (item->isHangable() && toCylinderTile->hasFlag(TILESTATE_SUPPORTS_HANGABLE)) {
		//destination supports hangable objects so need to move there first
		bool vertical = toCylinderTile->hasProperty(CONST_PROP_ISVERTICAL);
		if (vertical) {
			if (playerPos.x + 1 == mapToPos.x) {
				player->sendCancelMessage(RETURNVALUE_NOTPOSSIBLE);
				return;
			}
		} else { // horizontal
			if (playerPos.y + 1 == mapToPos.y) {
				player->sendCancelMessage(RETURNVALUE_NOTPOSSIBLE);
				return;
			}
		}

		if (!Position::areInRange<1, 1, 0>(playerPos, mapToPos)) {
			Position walkPos = mapToPos;
			if (vertical) {
				walkPos.x++;
			} else {
				walkPos.y++;
			}

			Position itemPos = fromPos;
			uint8_t itemStackPos = fromStackPos;

			if (fromPos.x != 0xFFFF && Position::areInRange<1, 1>(mapFromPos, playerPos)
			        && !Position::areInRange<1, 1, 0>(mapFromPos, walkPos)) {
				//need to pickup the item first
				Item* moveItem = nullptr;

				ReturnValue ret = internalMoveItem(fromCylinder, player, INDEX_WHEREEVER, item, count, &moveItem);
				if (ret != RETURNVALUE_NOERROR) {
					player->sendCancelMessage(ret);
					return;
				}

				//changing the position since its now in the inventory of the player
				internalGetPosition(moveItem, itemPos, itemStackPos);
			}

			std::forward_list<Direction> listDir;
			if (player->getPathTo(walkPos, listDir, 0, 0, true, true)) {
				g_dispatcher.addTask(createTask(std::bind(&Game::playerAutoWalk,
				                                this, player->getID(), listDir)));

				SchedulerTask* task = createSchedulerTask(400, std::bind(&Game::playerMoveItemByPlayerID, this,
				                      player->getID(), itemPos, spriteId, itemStackPos, toPos, count));
				player->setNextWalkActionTask(task);
			} else {
				player->sendCancelMessage(RETURNVALUE_THEREISNOWAY);
			}
			return;
		}
	}

	if ((Position::getDistanceX(playerPos, mapToPos) > item->getThrowRange()) ||
	        (Position::getDistanceY(playerPos, mapToPos) > item->getThrowRange()) ||
	        (Position::getDistanceZ(mapFromPos, mapToPos) * 4 > item->getThrowRange())) {
		player->sendCancelMessage(RETURNVALUE_DESTINATIONOUTOFREACH);
		return;
	}

	if (!canThrowObjectTo(mapFromPos, mapToPos)) {
		player->sendCancelMessage(RETURNVALUE_CANNOTTHROW);
		return;
	}

	if (!g_events->eventPlayerOnMoveItem(player, item, count, fromPos, toPos, fromCylinder, toCylinder)) {
		return;
	}

	uint8_t toIndex = 0;
	if (toPos.x == 0xFFFF) {
		if (toPos.y & 0x40) {
			toIndex = toPos.z;
		} else {
			toIndex = static_cast<uint8_t>(toPos.y);
		}
	}

	ReturnValue ret = internalMoveItem(fromCylinder, toCylinder, toIndex, item, count, nullptr, 0, player);
	if (ret != RETURNVALUE_NOERROR) {
		player->sendCancelMessage(ret);
	} else {
		g_events->eventPlayerOnItemMoved(player, item, count, fromPos, toPos, fromCylinder, toCylinder);
	}
}

ReturnValue Game::internalMoveItem(Cylinder* fromCylinder, Cylinder* toCylinder, int32_t index,
                                   Item* item, uint32_t count, Item** _moveItem, uint32_t flags /*= 0*/, Creature* actor/* = nullptr*/, Item* tradeItem/* = nullptr*/)
{
	Tile* fromTile = fromCylinder->getTile();
	if (fromTile) {
		auto it = browseFields.find(fromTile);
		if (it != browseFields.end() && it->second == fromCylinder) {
			fromCylinder = fromTile;
		}
	}

	Item* toItem = nullptr;

	Cylinder* subCylinder;
	int floorN = 0;

	while ((subCylinder = toCylinder->queryDestination(index, *item, &toItem, flags)) != toCylinder) {
		toCylinder = subCylinder;
		flags = 0;

		//to prevent infinite loop
		if (++floorN >= MAP_MAX_LAYERS) {
			break;
		}
	}

	//destination is the same as the source?
	if (item == toItem) {
		return RETURNVALUE_NOERROR;    //silently ignore move
	}

	//check if we can add this item
	ReturnValue ret = toCylinder->queryAdd(index, *item, count, flags, actor);
	if (ret == RETURNVALUE_NEEDEXCHANGE) {
		//check if we can add it to source cylinder
		ret = fromCylinder->queryAdd(fromCylinder->getThingIndex(item), *toItem, toItem->getItemCount(), 0);
		if (ret == RETURNVALUE_NOERROR) {
			//check how much we can move
			uint32_t maxExchangeQueryCount = 0;
			ReturnValue retExchangeMaxCount = fromCylinder->queryMaxCount(INDEX_WHEREEVER, *toItem, toItem->getItemCount(), maxExchangeQueryCount, 0);

			if (retExchangeMaxCount != RETURNVALUE_NOERROR && maxExchangeQueryCount == 0) {
				return retExchangeMaxCount;
			}

			if (toCylinder->queryRemove(*toItem, toItem->getItemCount(), flags) == RETURNVALUE_NOERROR) {
				int32_t oldToItemIndex = toCylinder->getThingIndex(toItem);
				toCylinder->removeThing(toItem, toItem->getItemCount());
				fromCylinder->addThing(toItem);

				if (oldToItemIndex != -1) {
					toCylinder->postRemoveNotification(toItem, fromCylinder, oldToItemIndex);
				}

				int32_t newToItemIndex = fromCylinder->getThingIndex(toItem);
				if (newToItemIndex != -1) {
					fromCylinder->postAddNotification(toItem, toCylinder, newToItemIndex);
				}

				ret = toCylinder->queryAdd(index, *item, count, flags);
				toItem = nullptr;
			}
		}
	}

	if (ret != RETURNVALUE_NOERROR) {
		return ret;
	}

	//check how much we can move
	uint32_t maxQueryCount = 0;
	ReturnValue retMaxCount = toCylinder->queryMaxCount(index, *item, count, maxQueryCount, flags);
	if (retMaxCount != RETURNVALUE_NOERROR && maxQueryCount == 0) {
		return retMaxCount;
	}

	uint32_t m;
	if (item->isStackable()) {
		m = std::min<uint32_t>(count, maxQueryCount);
	} else {
		m = maxQueryCount;
	}

	Item* moveItem = item;

	//check if we can remove this item
	ret = fromCylinder->queryRemove(*item, m, flags);
	if (ret != RETURNVALUE_NOERROR) {
		return ret;
	}

	if (tradeItem) {
		if (toCylinder->getItem() == tradeItem) {
			return RETURNVALUE_NOTENOUGHROOM;
		}

		Cylinder* tmpCylinder = toCylinder->getParent();
		while (tmpCylinder) {
			if (tmpCylinder->getItem() == tradeItem) {
				return RETURNVALUE_NOTENOUGHROOM;
			}

			tmpCylinder = tmpCylinder->getParent();
		}
	}

	//remove the item
	int32_t itemIndex = fromCylinder->getThingIndex(item);
	Item* updateItem = nullptr;
	fromCylinder->removeThing(item, m);

	//update item(s)
	if (item->isStackable()) {
		uint32_t n;

		if (item->equals(toItem)) {
			n = std::min<uint32_t>(100 - toItem->getItemCount(), m);
			toCylinder->updateThing(toItem, toItem->getID(), toItem->getItemCount() + n);
			updateItem = toItem;
		} else {
			n = 0;
		}

		int32_t newCount = m - n;
		if (newCount > 0) {
			moveItem = item->clone();
			moveItem->setItemCount(newCount);
		} else {
			moveItem = nullptr;
		}

		if (item->isRemoved()) {
			ReleaseItem(item);
		}
	}

	//add item
	if (moveItem /*m - n > 0*/) {
		toCylinder->addThing(index, moveItem);
	}

	if (itemIndex != -1) {
		fromCylinder->postRemoveNotification(item, toCylinder, itemIndex);
	}

	if (moveItem) {
		int32_t moveItemIndex = toCylinder->getThingIndex(moveItem);
		if (moveItemIndex != -1) {
			toCylinder->postAddNotification(moveItem, fromCylinder, moveItemIndex);
		}
	}

	if (updateItem) {
		int32_t updateItemIndex = toCylinder->getThingIndex(updateItem);
		if (updateItemIndex != -1) {
			toCylinder->postAddNotification(updateItem, fromCylinder, updateItemIndex);
		}
	}

	if (_moveItem) {
		if (moveItem) {
			*_moveItem = moveItem;
		} else {
			*_moveItem = item;
		}
	}

	//we could not move all, inform the player
	if (item->isStackable() && maxQueryCount < count) {
		return retMaxCount;
	}

	if (moveItem && moveItem->getDuration() > 0) {
		if (moveItem->getDecaying() != DECAYING_TRUE) {
			moveItem->incrementReferenceCounter();
			moveItem->setDecaying(DECAYING_TRUE);
			toDecayItems.push_front(moveItem);
		}
	}

	return ret;
}

ReturnValue Game::internalAddItem(Cylinder* toCylinder, Item* item, int32_t index /*= INDEX_WHEREEVER*/,
                                  uint32_t flags/* = 0*/, bool test/* = false*/)
{
	uint32_t remainderCount = 0;
	return internalAddItem(toCylinder, item, index, flags, test, remainderCount);
}

ReturnValue Game::internalAddItem(Cylinder* toCylinder, Item* item, int32_t index,
                                  uint32_t flags, bool test, uint32_t& remainderCount)
{
	if (toCylinder == nullptr || item == nullptr) {
		return RETURNVALUE_NOTPOSSIBLE;
	}

	Cylinder* destCylinder = toCylinder;
	Item* toItem = nullptr;
	toCylinder = toCylinder->queryDestination(index, *item, &toItem, flags);

	//check if we can add this item
	ReturnValue ret = toCylinder->queryAdd(index, *item, item->getItemCount(), flags);
	if (ret != RETURNVALUE_NOERROR) {
		return ret;
	}

	/*
	Check if we can move add the whole amount, we do this by checking against the original cylinder,
	since the queryDestination can return a cylinder that might only hold a part of the full amount.
	*/
	uint32_t maxQueryCount = 0;
	ret = destCylinder->queryMaxCount(INDEX_WHEREEVER, *item, item->getItemCount(), maxQueryCount, flags);

	if (ret != RETURNVALUE_NOERROR) {
		return ret;
	}

	if (test) {
		return RETURNVALUE_NOERROR;
	}

	if (item->isStackable() && item->equals(toItem)) {
		uint32_t m = std::min<uint32_t>(item->getItemCount(), maxQueryCount);
		uint32_t n = std::min<uint32_t>(100 - toItem->getItemCount(), m);

		toCylinder->updateThing(toItem, toItem->getID(), toItem->getItemCount() + n);

		int32_t count = m - n;
		if (count > 0) {
			if (item->getItemCount() != count) {
				Item* remainderItem = item->clone();
				remainderItem->setItemCount(count);
				if (internalAddItem(destCylinder, remainderItem, INDEX_WHEREEVER, flags, false) != RETURNVALUE_NOERROR) {
					ReleaseItem(remainderItem);
					remainderCount = count;
				}
			} else {
				toCylinder->addThing(index, item);

				int32_t itemIndex = toCylinder->getThingIndex(item);
				if (itemIndex != -1) {
					toCylinder->postAddNotification(item, nullptr, itemIndex);
				}
			}
		} else {
			//fully merged with toItem, item will be destroyed
			item->onRemoved();
			ReleaseItem(item);

			int32_t itemIndex = toCylinder->getThingIndex(toItem);
			if (itemIndex != -1) {
				toCylinder->postAddNotification(toItem, nullptr, itemIndex);
			}
		}
	} else {
		toCylinder->addThing(index, item);

		int32_t itemIndex = toCylinder->getThingIndex(item);
		if (itemIndex != -1) {
			toCylinder->postAddNotification(item, nullptr, itemIndex);
		}
	}

	if (item->getDuration() > 0) {
		item->incrementReferenceCounter();
		item->setDecaying(DECAYING_TRUE);
		toDecayItems.push_front(item);
	}

	return RETURNVALUE_NOERROR;
}

ReturnValue Game::internalRemoveItem(Item* item, int32_t count /*= -1*/, bool test /*= false*/, uint32_t flags /*= 0*/)
{
	Cylinder* cylinder = item->getParent();
	if (cylinder == nullptr) {
		return RETURNVALUE_NOTPOSSIBLE;
	}

	Tile* fromTile = cylinder->getTile();
	if (fromTile) {
		auto it = browseFields.find(fromTile);
		if (it != browseFields.end() && it->second == cylinder) {
			cylinder = fromTile;
		}
	}

	if (count == -1) {
		count = item->getItemCount();
	}

	//check if we can remove this item
	ReturnValue ret = cylinder->queryRemove(*item, count, flags | FLAG_IGNORENOTMOVEABLE);
	if (ret != RETURNVALUE_NOERROR) {
		return ret;
	}

	if (!item->canRemove()) {
		return RETURNVALUE_NOTPOSSIBLE;
	}

	if (!test) {
		int32_t index = cylinder->getThingIndex(item);

		//remove the item
		cylinder->removeThing(item, count);

		if (item->isRemoved()) {
			item->onRemoved();
			if (item->canDecay()) {
				decayItems->remove(item);
			}
			ReleaseItem(item);
		}

		cylinder->postRemoveNotification(item, nullptr, index);
	}

	return RETURNVALUE_NOERROR;
}

ReturnValue Game::internalPlayerAddItem(Player* player, Item* item, bool dropOnMap /*= true*/, slots_t slot /*= CONST_SLOT_WHEREEVER*/)
{
	uint32_t remainderCount = 0;
	ReturnValue ret = internalAddItem(player, item, static_cast<int32_t>(slot), 0, false, remainderCount);
	if (remainderCount != 0) {
		Item* remainderItem = Item::CreateItem(item->getID(), remainderCount);
		ReturnValue remaindRet = internalAddItem(player->getTile(), remainderItem, INDEX_WHEREEVER, FLAG_NOLIMIT);
		if (remaindRet != RETURNVALUE_NOERROR) {
			ReleaseItem(remainderItem);
		}
	}

	if (ret != RETURNVALUE_NOERROR && dropOnMap) {
		ret = internalAddItem(player->getTile(), item, INDEX_WHEREEVER, FLAG_NOLIMIT);
	}

	return ret;
}

Item* Game::findItemOfType(Cylinder* cylinder, uint16_t itemId,
                           bool depthSearch /*= true*/, int32_t subType /*= -1*/) const
{
	if (cylinder == nullptr) {
		return nullptr;
	}

	std::vector<Container*> containers;
	for (size_t i = cylinder->getFirstIndex(), j = cylinder->getLastIndex(); i < j; ++i) {
		Thing* thing = cylinder->getThing(i);
		if (!thing) {
			continue;
		}

		Item* item = thing->getItem();
		if (!item) {
			continue;
		}

		if (item->getID() == itemId && (subType == -1 || subType == item->getSubType())) {
			return item;
		}

		if (depthSearch) {
			Container* container = item->getContainer();
			if (container) {
				containers.push_back(container);
			}
		}
	}

	size_t i = 0;
	while (i < containers.size()) {
		Container* container = containers[i++];
		for (Item* item : container->getItemList()) {
			if (item->getID() == itemId && (subType == -1 || subType == item->getSubType())) {
				return item;
			}

			Container* subContainer = item->getContainer();
			if (subContainer) {
				containers.push_back(subContainer);
			}
		}
	}
	return nullptr;
}

bool Game::removeMoney(Cylinder* cylinder, uint64_t money, uint32_t flags /*= 0*/)
{
	if (cylinder == nullptr) {
		return false;
	}

	if (money == 0) {
		return true;
	}

	std::vector<Container*> containers;

	std::multimap<uint32_t, Item*> moneyMap;
	uint64_t moneyCount = 0;

	for (size_t i = cylinder->getFirstIndex(), j = cylinder->getLastIndex(); i < j; ++i) {
		Thing* thing = cylinder->getThing(i);
		if (!thing) {
			continue;
		}

		Item* item = thing->getItem();
		if (!item) {
			continue;
		}

		Container* container = item->getContainer();
		if (container) {
			containers.push_back(container);
		} else {
			const uint32_t worth = item->getWorth();
			if (worth != 0) {
				moneyCount += worth;
				moneyMap.emplace(worth, item);
			}
		}
	}

	size_t i = 0;
	while (i < containers.size()) {
		Container* container = containers[i++];
		for (Item* item : container->getItemList()) {
			Container* tmpContainer = item->getContainer();
			if (tmpContainer) {
				containers.push_back(tmpContainer);
			} else {
				const uint32_t worth = item->getWorth();
				if (worth != 0) {
					moneyCount += worth;
					moneyMap.emplace(worth, item);
				}
			}
		}
	}

	if (moneyCount < money) {
		return false;
	}

	for (const auto& moneyEntry : moneyMap) {
		Item* item = moneyEntry.second;
		if (moneyEntry.first < money) {
			internalRemoveItem(item);
			money -= moneyEntry.first;
		} else if (moneyEntry.first > money) {
			const uint32_t worth = moneyEntry.first / item->getItemCount();
			const uint32_t removeCount = std::ceil(money / static_cast<double>(worth));

			addMoney(cylinder, (worth * removeCount) - money, flags);
			internalRemoveItem(item, removeCount);
			break;
		} else {
			internalRemoveItem(item);
			break;
		}
	}
	return true;
}

void Game::addMoney(Cylinder* cylinder, uint64_t money, uint32_t flags /*= 0*/)
{
	if (money == 0) {
		return;
	}

	uint32_t crystalCoins = money / 10000;
	money -= crystalCoins * 10000;
	while (crystalCoins > 0) {
		const uint16_t count = std::min<uint32_t>(100, crystalCoins);

		Item* remaindItem = Item::CreateItem(ITEM_CRYSTAL_COIN, count);

		ReturnValue ret = internalAddItem(cylinder, remaindItem, INDEX_WHEREEVER, flags);
		if (ret != RETURNVALUE_NOERROR) {
			internalAddItem(cylinder->getTile(), remaindItem, INDEX_WHEREEVER, FLAG_NOLIMIT);
		}

		crystalCoins -= count;
	}

	uint16_t platinumCoins = money / 100;
	if (platinumCoins != 0) {
		Item* remaindItem = Item::CreateItem(ITEM_PLATINUM_COIN, platinumCoins);

		ReturnValue ret = internalAddItem(cylinder, remaindItem, INDEX_WHEREEVER, flags);
		if (ret != RETURNVALUE_NOERROR) {
			internalAddItem(cylinder->getTile(), remaindItem, INDEX_WHEREEVER, FLAG_NOLIMIT);
		}

		money -= platinumCoins * 100;
	}

	if (money != 0) {
		Item* remaindItem = Item::CreateItem(ITEM_GOLD_COIN, money);

		ReturnValue ret = internalAddItem(cylinder, remaindItem, INDEX_WHEREEVER, flags);
		if (ret != RETURNVALUE_NOERROR) {
			internalAddItem(cylinder->getTile(), remaindItem, INDEX_WHEREEVER, FLAG_NOLIMIT);
		}
	}
}

Item* Game::transformItem(Item* item, uint16_t newId, int32_t newCount /*= -1*/)
{
	if (item->getID() == newId && (newCount == -1 || (newCount == item->getSubType() && newCount != 0))) { //chargeless item placed on map = infinite
		return item;
	}

	Cylinder* cylinder = item->getParent();
	if (cylinder == nullptr) {
		return nullptr;
	}

	Tile* fromTile = cylinder->getTile();
	if (fromTile) {
		auto it = browseFields.find(fromTile);
		if (it != browseFields.end() && it->second == cylinder) {
			cylinder = fromTile;
		}
	}

	int32_t itemIndex = cylinder->getThingIndex(item);
	if (itemIndex == -1) {
		return item;
	}

	if (!item->canTransform()) {
		return item;
	}

	const ItemType& newType = Item::items[newId];
	if (newType.id == 0) {
		return item;
	}

	const ItemType& curType = Item::items[item->getID()];
	if (curType.alwaysOnTop != newType.alwaysOnTop) {
		//This only occurs when you transform items on tiles from a downItem to a topItem (or vice versa)
		//Remove the old, and add the new
		cylinder->removeThing(item, item->getItemCount());
		cylinder->postRemoveNotification(item, cylinder, itemIndex);

		item->setID(newId);
		if (newCount != -1) {
			item->setSubType(newCount);
		}
		cylinder->addThing(item);

		Cylinder* newParent = item->getParent();
		if (newParent == nullptr) {
			ReleaseItem(item);
			return nullptr;
		}

		newParent->postAddNotification(item, cylinder, newParent->getThingIndex(item));
		return item;
	}

	if (curType.type == newType.type) {
		//Both items has the same type so we can safely change id/subtype
		if (newCount == 0 && (item->isStackable() || item->hasAttribute(ITEM_ATTRIBUTE_CHARGES))) {
			if (item->isStackable()) {
				internalRemoveItem(item);
				return nullptr;
			} else {
				int32_t newItemId = newId;
				if (curType.id == newType.id) {
					newItemId = item->getDecayTo();
				}

				if (newItemId < 0) {
					internalRemoveItem(item);
					return nullptr;
				} else if (newItemId != newId) {
					//Replacing the the old item with the new while maintaining the old position
					Item* newItem = Item::CreateItem(newItemId, 1);
					if (newItem == nullptr) {
						return nullptr;
					}

					cylinder->replaceThing(itemIndex, newItem);
					cylinder->postAddNotification(newItem, cylinder, itemIndex);

					item->setParent(nullptr);
					cylinder->postRemoveNotification(item, cylinder, itemIndex);
					ReleaseItem(item);
					return newItem;
				} else {
					return transformItem(item, newItemId);
				}
			}
		} else {
			cylinder->postRemoveNotification(item, cylinder, itemIndex);
			uint16_t itemId = item->getID();
			int32_t count = item->getSubType();

			if (curType.id != newType.id) {
				if (newType.group != curType.group) {
					item->setDefaultSubtype();
				}

				itemId = newId;
			}

			if (newCount != -1 && newType.hasSubType()) {
				count = newCount;
			}

			cylinder->updateThing(item, itemId, count);
			cylinder->postAddNotification(item, cylinder, itemIndex);
			return item;
		}
	}

	//Replacing the the old item with the new while maintaining the old position
	Item* newItem;
	if (newCount == -1) {
		newItem = Item::CreateItem(newId);
	} else {
		newItem = Item::CreateItem(newId, newCount);
	}

	if (newItem == nullptr) {
		return nullptr;
	}

	cylinder->replaceThing(itemIndex, newItem);
	cylinder->postAddNotification(newItem, cylinder, itemIndex);

	item->setParent(nullptr);
	cylinder->postRemoveNotification(item, cylinder, itemIndex);
	ReleaseItem(item);

	if (newItem->getDuration() > 0) {
		if (newItem->getDecaying() != DECAYING_TRUE) {
			newItem->incrementReferenceCounter();
			newItem->setDecaying(DECAYING_TRUE);
			toDecayItems.push_front(newItem);
		}
	}

	return newItem;
}

ReturnValue Game::internalTeleport(Thing* thing, const Position& newPos, bool pushMove/* = true*/, uint32_t flags /*= 0*/)
{
	if (newPos == thing->getPosition()) {
		return RETURNVALUE_NOERROR;
	} else if (thing->isRemoved()) {
		return RETURNVALUE_NOTPOSSIBLE;
	}

	Tile* toTile = map.getTile(newPos);
	if (!toTile) {
		return RETURNVALUE_NOTPOSSIBLE;
	}

	if (Creature* creature = thing->getCreature()) {
		ReturnValue ret = toTile->queryAdd(0, *creature, 1, FLAG_NOLIMIT);
		if (ret != RETURNVALUE_NOERROR) {
			return ret;
		}

		map.moveCreature(*creature, *toTile, !pushMove);
		return RETURNVALUE_NOERROR;
	} else if (Item* item = thing->getItem()) {
		return internalMoveItem(item->getParent(), toTile, INDEX_WHEREEVER, item, item->getItemCount(), nullptr, flags);
	}
	return RETURNVALUE_NOTPOSSIBLE;
}

Item* searchForItem(Container* container, uint16_t itemId)
{
	for (ContainerIterator it = container->iterator(); it.hasNext(); it.advance()) {
		if ((*it)->getID() == itemId) {
			return *it;
		}
	}

	return nullptr;
}

slots_t getSlotType(const ItemType& it)
{
	slots_t slot = CONST_SLOT_RIGHT;
	if (it.weaponType != WeaponType_t::WEAPON_SHIELD) {
		int32_t slotPosition = it.slotPosition;

		if (slotPosition & SLOTP_HEAD) {
			slot = CONST_SLOT_HEAD;
		} else if (slotPosition & SLOTP_NECKLACE) {
			slot = CONST_SLOT_NECKLACE;
		} else if (slotPosition & SLOTP_ARMOR) {
			slot = CONST_SLOT_ARMOR;
		} else if (slotPosition & SLOTP_LEGS) {
			slot = CONST_SLOT_LEGS;
		} else if (slotPosition & SLOTP_FEET) {
			slot = CONST_SLOT_FEET ;
		} else if (slotPosition & SLOTP_RING) {
			slot = CONST_SLOT_RING;
		} else if (slotPosition & SLOTP_AMMO) {
			slot = CONST_SLOT_AMMO;
		} else if (slotPosition & SLOTP_TWO_HAND || slotPosition & SLOTP_LEFT) {
			slot = CONST_SLOT_LEFT;
		}
	}

	return slot;
}

//Implementation of player invoked events
void Game::playerEquipItem(uint32_t playerId, uint16_t spriteId)
{
	Player* player = getPlayerByID(playerId);
	if (!player) {
		return;
	}

	Item* item = player->getInventoryItem(CONST_SLOT_BACKPACK);
	if (!item) {
		return;
	}

	Container* backpack = item->getContainer();
	if (!backpack) {
		return;
	}

	const ItemType& it = Item::items.getItemIdByClientId(spriteId);
	slots_t slot = getSlotType(it);

	Item* slotItem = player->getInventoryItem(slot);
	Item* equipItem = searchForItem(backpack, it.id);
	if (slotItem && slotItem->getID() == it.id && (!it.stackable || slotItem->getItemCount() == 100 || !equipItem)) {
		internalMoveItem(slotItem->getParent(), player, CONST_SLOT_WHEREEVER, slotItem, slotItem->getItemCount(), nullptr);
	} else if (equipItem) {
		internalMoveItem(equipItem->getParent(), player, slot, equipItem, equipItem->getItemCount(), nullptr);
	}
}

void Game::playerMove(uint32_t playerId, Direction direction)
{
	Player* player = getPlayerByID(playerId);
	if (!player) {
		return;
	}

	player->resetIdleTime();
	player->setNextWalkActionTask(nullptr);

	player->startAutoWalk(std::forward_list<Direction> { direction });
}

bool Game::playerBroadcastMessage(Player* player, const std::string& text) const
{
	if (!player->hasFlag(PlayerFlag_CanBroadcast)) {
		return false;
	}

	std::cout << "> " << player->getName() << " broadcasted: \"" << text << "\"." << std::endl;

	for (const auto& it : players) {
		it.second->sendPrivateMessage(player, TALKTYPE_BROADCAST, text);
	}

	return true;
}

void Game::playerCreatePrivateChannel(uint32_t playerId)
{
	Player* player = getPlayerByID(playerId);
	if (!player || !player->isPremium()) {
		return;
	}

	ChatChannel* channel = g_chat->createChannel(*player, CHANNEL_PRIVATE);
	if (!channel || !channel->addUser(*player)) {
		return;
	}

	player->sendCreatePrivateChannel(channel->getId(), channel->getName());
}

void Game::playerChannelInvite(uint32_t playerId, const std::string& name)
{
	Player* player = getPlayerByID(playerId);
	if (!player) {
		return;
	}

	PrivateChatChannel* channel = g_chat->getPrivateChannel(*player);
	if (!channel) {
		return;
	}

	Player* invitePlayer = getPlayerByName(name);
	if (!invitePlayer) {
		return;
	}

	if (player == invitePlayer) {
		return;
	}

	channel->invitePlayer(*player, *invitePlayer);
}

void Game::playerChannelExclude(uint32_t playerId, const std::string& name)
{
	Player* player = getPlayerByID(playerId);
	if (!player) {
		return;
	}

	PrivateChatChannel* channel = g_chat->getPrivateChannel(*player);
	if (!channel) {
		return;
	}

	Player* excludePlayer = getPlayerByName(name);
	if (!excludePlayer) {
		return;
	}

	if (player == excludePlayer) {
		return;
	}

	channel->excludePlayer(*player, *excludePlayer);
}

void Game::playerRequestChannels(uint32_t playerId)
{
	Player* player = getPlayerByID(playerId);
	if (!player) {
		return;
	}

	player->sendChannelsDialog();
}

void Game::playerOpenChannel(uint32_t playerId, uint16_t channelId)
{
	Player* player = getPlayerByID(playerId);
	if (!player) {
		return;
	}

	ChatChannel* channel = g_chat->addUserToChannel(*player, channelId);
	if (!channel) {
		return;
	}

	const InvitedMap* invitedUsers = channel->getInvitedUsers();
	const UsersMap* users;
	if (!channel->isPublicChannel()) {
		users = &channel->getUsers();
	} else {
		users = nullptr;
	}

	player->sendChannel(channel->getId(), channel->getName(), users, invitedUsers);
}

void Game::playerCloseChannel(uint32_t playerId, uint16_t channelId)
{
	Player* player = getPlayerByID(playerId);
	if (!player) {
		return;
	}

	g_chat->removeUserFromChannel(*player, channelId);
}

void Game::playerOpenPrivateChannel(uint32_t playerId, std::string& receiver)
{
	Player* player = getPlayerByID(playerId);
	if (!player) {
		return;
	}

	if (!IOLoginData::formatPlayerName(receiver)) {
		player->sendCancelMessage("A player with this name does not exist.");
		return;
	}

	if (player->getName() == receiver) {
		player->sendCancelMessage("You cannot set up a private message channel with yourself.");
		return;
	}

	player->sendOpenPrivateChannel(receiver);
}

void Game::playerCloseNpcChannel(uint32_t playerId)
{
	Player* player = getPlayerByID(playerId);
	if (!player) {
		return;
	}

	SpectatorVec spectators;
	map.getSpectators(spectators, player->getPosition());
	for (Creature* spectator : spectators) {
		if (Npc* npc = spectator->getNpc()) {
			npc->onPlayerCloseChannel(player);
		}
	}
}

void Game::playerReceivePing(uint32_t playerId)
{
	Player* player = getPlayerByID(playerId);
	if (!player) {
		return;
	}

	player->receivePing();
}

void Game::playerReceivePingBack(uint32_t playerId)
{
	Player* player = getPlayerByID(playerId);
	if (!player) {
		return;
	}

	player->sendPingBack();
}

void Game::playerAutoWalk(uint32_t playerId, const std::forward_list<Direction>& listDir)
{
	Player* player = getPlayerByID(playerId);
	if (!player) {
		return;
	}

	player->resetIdleTime();
	player->setNextWalkTask(nullptr);
	player->startAutoWalk(listDir);
}

void Game::playerStopAutoWalk(uint32_t playerId)
{
	Player* player = getPlayerByID(playerId);
	if (!player) {
		return;
	}

	player->stopWalk();
}

void Game::playerUseItemEx(uint32_t playerId, const Position& fromPos, uint8_t fromStackPos, uint16_t fromSpriteId,
                           const Position& toPos, uint8_t toStackPos, uint16_t toSpriteId)
{
	Player* player = getPlayerByID(playerId);
	if (!player) {
		return;
	}

	bool isHotkey = (fromPos.x == 0xFFFF && fromPos.y == 0 && fromPos.z == 0);
	if (isHotkey && !g_config.getBoolean(ConfigManager::AIMBOT_HOTKEY_ENABLED)) {
		return;
	}

	Thing* thing = internalGetThing(player, fromPos, fromStackPos, fromSpriteId, STACKPOS_USEITEM);
	if (!thing) {
		player->sendCancelMessage(RETURNVALUE_NOTPOSSIBLE);
		return;
	}

	Item* item = thing->getItem();
	if (!item || !item->isUseable() || item->getClientID() != fromSpriteId) {
		player->sendCancelMessage(RETURNVALUE_CANNOTUSETHISOBJECT);
		return;
	}

	Position walkToPos = fromPos;
	ReturnValue ret = g_actions->canUse(player, fromPos);
	if (ret == RETURNVALUE_NOERROR) {
		ret = g_actions->canUse(player, toPos, item);
		if (ret == RETURNVALUE_TOOFARAWAY) {
			walkToPos = toPos;
		}
	}

	if (ret != RETURNVALUE_NOERROR) {
		if (ret == RETURNVALUE_TOOFARAWAY) {
			Position itemPos = fromPos;
			uint8_t itemStackPos = fromStackPos;

			if (fromPos.x != 0xFFFF && toPos.x != 0xFFFF && Position::areInRange<1, 1, 0>(fromPos, player->getPosition()) &&
			        !Position::areInRange<1, 1, 0>(fromPos, toPos)) {
				Item* moveItem = nullptr;

				ret = internalMoveItem(item->getParent(), player, INDEX_WHEREEVER, item, item->getItemCount(), &moveItem);
				if (ret != RETURNVALUE_NOERROR) {
					player->sendCancelMessage(ret);
					return;
				}

				//changing the position since its now in the inventory of the player
				internalGetPosition(moveItem, itemPos, itemStackPos);
			}

			std::forward_list<Direction> listDir;
			if (player->getPathTo(walkToPos, listDir, 0, 1, true, true)) {
				g_dispatcher.addTask(createTask(std::bind(&Game::playerAutoWalk, this, player->getID(), listDir)));

				SchedulerTask* task = createSchedulerTask(400, std::bind(&Game::playerUseItemEx, this,
				                      playerId, itemPos, itemStackPos, fromSpriteId, toPos, toStackPos, toSpriteId));
				player->setNextWalkActionTask(task);
			} else {
				player->sendCancelMessage(RETURNVALUE_THEREISNOWAY);
			}
			return;
		}

		player->sendCancelMessage(ret);
		return;
	}

	if (!player->canDoAction()) {
		uint32_t delay = player->getNextActionTime();
		SchedulerTask* task = createSchedulerTask(delay, std::bind(&Game::playerUseItemEx, this,
		                      playerId, fromPos, fromStackPos, fromSpriteId, toPos, toStackPos, toSpriteId));
		player->setNextActionTask(task);
		return;
	}

	player->resetIdleTime();
	player->setNextActionTask(nullptr);

	g_actions->useItemEx(player, fromPos, toPos, toStackPos, item, isHotkey);
}

void Game::playerUseItem(uint32_t playerId, const Position& pos, uint8_t stackPos,
                         uint8_t index, uint16_t spriteId)
{
	Player* player = getPlayerByID(playerId);
	if (!player) {
		return;
	}

	bool isHotkey = (pos.x == 0xFFFF && pos.y == 0 && pos.z == 0);
	if (isHotkey && !g_config.getBoolean(ConfigManager::AIMBOT_HOTKEY_ENABLED)) {
		return;
	}

	Thing* thing = internalGetThing(player, pos, stackPos, spriteId, STACKPOS_USEITEM);
	if (!thing) {
		player->sendCancelMessage(RETURNVALUE_NOTPOSSIBLE);
		return;
	}

	Item* item = thing->getItem();
	if (!item || item->isUseable() || item->getClientID() != spriteId) {
		player->sendCancelMessage(RETURNVALUE_CANNOTUSETHISOBJECT);
		return;
	}

	ReturnValue ret = g_actions->canUse(player, pos);
	if (ret != RETURNVALUE_NOERROR) {
		if (ret == RETURNVALUE_TOOFARAWAY) {
			std::forward_list<Direction> listDir;
			if (player->getPathTo(pos, listDir, 0, 1, true, true)) {
				g_dispatcher.addTask(createTask(std::bind(&Game::playerAutoWalk,
				                                this, player->getID(), listDir)));

				SchedulerTask* task = createSchedulerTask(400, std::bind(&Game::playerUseItem, this,
				                      playerId, pos, stackPos, index, spriteId));
				player->setNextWalkActionTask(task);
				return;
			}

			ret = RETURNVALUE_THEREISNOWAY;
		}

		player->sendCancelMessage(ret);
		return;
	}

	if (!player->canDoAction()) {
		uint32_t delay = player->getNextActionTime();
		SchedulerTask* task = createSchedulerTask(delay, std::bind(&Game::playerUseItem, this,
		                      playerId, pos, stackPos, index, spriteId));
		player->setNextActionTask(task);
		return;
	}

	player->resetIdleTime();
	player->setNextActionTask(nullptr);

	g_actions->useItem(player, pos, index, item, isHotkey);
}

void Game::playerUseWithCreature(uint32_t playerId, const Position& fromPos, uint8_t fromStackPos, uint32_t creatureId, uint16_t spriteId)
{
	Player* player = getPlayerByID(playerId);
	if (!player) {
		return;
	}

	Creature* creature = getCreatureByID(creatureId);
	if (!creature) {
		return;
	}

	if (!Position::areInRange<7, 5, 0>(creature->getPosition(), player->getPosition())) {
		return;
	}

	bool isHotkey = (fromPos.x == 0xFFFF && fromPos.y == 0 && fromPos.z == 0);
	if (!g_config.getBoolean(ConfigManager::AIMBOT_HOTKEY_ENABLED)) {
		if (creature->getPlayer() || isHotkey) {
			player->sendCancelMessage(RETURNVALUE_DIRECTPLAYERSHOOT);
			return;
		}
	}

	Thing* thing = internalGetThing(player, fromPos, fromStackPos, spriteId, STACKPOS_USEITEM);
	if (!thing) {
		player->sendCancelMessage(RETURNVALUE_NOTPOSSIBLE);
		return;
	}

	Item* item = thing->getItem();
	if (!item || !item->isUseable() || item->getClientID() != spriteId) {
		player->sendCancelMessage(RETURNVALUE_CANNOTUSETHISOBJECT);
		return;
	}

	Position toPos = creature->getPosition();
	Position walkToPos = fromPos;
	ReturnValue ret = g_actions->canUse(player, fromPos);
	if (ret == RETURNVALUE_NOERROR) {
		ret = g_actions->canUse(player, toPos, item);
		if (ret == RETURNVALUE_TOOFARAWAY) {
			walkToPos = toPos;
		}
	}

	if (ret != RETURNVALUE_NOERROR) {
		if (ret == RETURNVALUE_TOOFARAWAY) {
			Position itemPos = fromPos;
			uint8_t itemStackPos = fromStackPos;

			if (fromPos.x != 0xFFFF && Position::areInRange<1, 1, 0>(fromPos, player->getPosition()) && !Position::areInRange<1, 1, 0>(fromPos, toPos)) {
				Item* moveItem = nullptr;
				ret = internalMoveItem(item->getParent(), player, INDEX_WHEREEVER, item, item->getItemCount(), &moveItem);
				if (ret != RETURNVALUE_NOERROR) {
					player->sendCancelMessage(ret);
					return;
				}

				//changing the position since its now in the inventory of the player
				internalGetPosition(moveItem, itemPos, itemStackPos);
			}

			std::forward_list<Direction> listDir;
			if (player->getPathTo(walkToPos, listDir, 0, 1, true, true)) {
				g_dispatcher.addTask(createTask(std::bind(&Game::playerAutoWalk,
				                                this, player->getID(), listDir)));

				SchedulerTask* task = createSchedulerTask(400, std::bind(&Game::playerUseWithCreature, this,
				                      playerId, itemPos, itemStackPos, creatureId, spriteId));
				player->setNextWalkActionTask(task);
			} else {
				player->sendCancelMessage(RETURNVALUE_THEREISNOWAY);
			}
			return;
		}

		player->sendCancelMessage(ret);
		return;
	}

	if (!player->canDoAction()) {
		uint32_t delay = player->getNextActionTime();
		SchedulerTask* task = createSchedulerTask(delay, std::bind(&Game::playerUseWithCreature, this,
		                      playerId, fromPos, fromStackPos, creatureId, spriteId));
		player->setNextActionTask(task);
		return;
	}

	player->resetIdleTime();
	player->setNextActionTask(nullptr);

	g_actions->useItemEx(player, fromPos, creature->getPosition(), creature->getParent()->getThingIndex(creature), item, isHotkey, creature);
}

void Game::playerCloseContainer(uint32_t playerId, uint8_t cid)
{
	Player* player = getPlayerByID(playerId);
	if (!player) {
		return;
	}

	player->closeContainer(cid);
	player->sendCloseContainer(cid);
}

void Game::playerMoveUpContainer(uint32_t playerId, uint8_t cid)
{
	Player* player = getPlayerByID(playerId);
	if (!player) {
		return;
	}

	Container* container = player->getContainerByID(cid);
	if (!container) {
		return;
	}

	Container* parentContainer = dynamic_cast<Container*>(container->getRealParent());
	if (!parentContainer) {
		Tile* tile = container->getTile();
		if (!tile) {
			return;
		}

		auto it = browseFields.find(tile);
		if (it == browseFields.end()) {
			parentContainer = new Container(tile);
			parentContainer->incrementReferenceCounter();
			browseFields[tile] = parentContainer;
			g_scheduler.addEvent(createSchedulerTask(30000, std::bind(&Game::decreaseBrowseFieldRef, this, tile->getPosition())));
		} else {
			parentContainer = it->second;
		}
	}

	player->addContainer(cid, parentContainer);
	player->sendContainer(cid, parentContainer, parentContainer->hasParent(), player->getContainerIndex(cid));
}

void Game::playerUpdateContainer(uint32_t playerId, uint8_t cid)
{
	Player* player = getPlayerByID(playerId);
	if (!player) {
		return;
	}

	Container* container = player->getContainerByID(cid);
	if (!container) {
		return;
	}

	player->sendContainer(cid, container, container->hasParent(), player->getContainerIndex(cid));
}

void Game::playerRotateItem(uint32_t playerId, const Position& pos, uint8_t stackPos, const uint16_t spriteId)
{
	Player* player = getPlayerByID(playerId);
	if (!player) {
		return;
	}

	Thing* thing = internalGetThing(player, pos, stackPos, 0, STACKPOS_TOPDOWN_ITEM);
	if (!thing) {
		return;
	}

	Item* item = thing->getItem();
	if (!item || item->getClientID() != spriteId || !item->isRotatable() || item->hasAttribute(ITEM_ATTRIBUTE_UNIQUEID)) {
		player->sendCancelMessage(RETURNVALUE_NOTPOSSIBLE);
		return;
	}

	if (pos.x != 0xFFFF && !Position::areInRange<1, 1, 0>(pos, player->getPosition())) {
		std::forward_list<Direction> listDir;
		if (player->getPathTo(pos, listDir, 0, 1, true, true)) {
			g_dispatcher.addTask(createTask(std::bind(&Game::playerAutoWalk,
			                                this, player->getID(), listDir)));

			SchedulerTask* task = createSchedulerTask(400, std::bind(&Game::playerRotateItem, this,
			                      playerId, pos, stackPos, spriteId));
			player->setNextWalkActionTask(task);
		} else {
			player->sendCancelMessage(RETURNVALUE_THEREISNOWAY);
		}
		return;
	}

	uint16_t newId = Item::items[item->getID()].rotateTo;
	if (newId != 0) {
		transformItem(item, newId);
	}
}

void Game::playerWriteItem(uint32_t playerId, uint32_t windowTextId, const std::string& text)
{
	Player* player = getPlayerByID(playerId);
	if (!player) {
		return;
	}

	uint16_t maxTextLength = 0;
	uint32_t internalWindowTextId = 0;

	Item* writeItem = player->getWriteItem(internalWindowTextId, maxTextLength);
	if (text.length() > maxTextLength || windowTextId != internalWindowTextId) {
		return;
	}

	if (!writeItem || writeItem->isRemoved()) {
		player->sendCancelMessage(RETURNVALUE_NOTPOSSIBLE);
		return;
	}

	Cylinder* topParent = writeItem->getTopParent();

	Player* owner = dynamic_cast<Player*>(topParent);
	if (owner && owner != player) {
		player->sendCancelMessage(RETURNVALUE_NOTPOSSIBLE);
		return;
	}

	if (!Position::areInRange<1, 1, 0>(writeItem->getPosition(), player->getPosition())) {
		player->sendCancelMessage(RETURNVALUE_NOTPOSSIBLE);
		return;
	}

	for (auto creatureEvent : player->getCreatureEvents(CREATURE_EVENT_TEXTEDIT)) {
		if (!creatureEvent->executeTextEdit(player, writeItem, text)) {
			player->setWriteItem(nullptr);
			return;
		}
	}

	if (!text.empty()) {
		if (writeItem->getText() != text) {
			writeItem->setText(text);
			writeItem->setWriter(player->getName());
			writeItem->setDate(time(nullptr));
		}
	} else {
		writeItem->resetText();
		writeItem->resetWriter();
		writeItem->resetDate();
	}

	uint16_t newId = Item::items[writeItem->getID()].writeOnceItemId;
	if (newId != 0) {
		transformItem(writeItem, newId);
	}

	player->setWriteItem(nullptr);
}

void Game::playerBrowseField(uint32_t playerId, const Position& pos)
{
	Player* player = getPlayerByID(playerId);
	if (!player) {
		return;
	}

	const Position& playerPos = player->getPosition();
	if (playerPos.z != pos.z) {
		player->sendCancelMessage(playerPos.z > pos.z ? RETURNVALUE_FIRSTGOUPSTAIRS : RETURNVALUE_FIRSTGODOWNSTAIRS);
		return;
	}

	if (!Position::areInRange<1, 1>(playerPos, pos)) {
		std::forward_list<Direction> listDir;
		if (player->getPathTo(pos, listDir, 0, 1, true, true)) {
			g_dispatcher.addTask(createTask(std::bind(&Game::playerAutoWalk,
			                                this, player->getID(), listDir)));
			SchedulerTask* task = createSchedulerTask(400, std::bind(
			                          &Game::playerBrowseField, this, playerId, pos
			                      ));
			player->setNextWalkActionTask(task);
		} else {
			player->sendCancelMessage(RETURNVALUE_THEREISNOWAY);
		}
		return;
	}

	Tile* tile = map.getTile(pos);
	if (!tile) {
		return;
	}

	if (!g_events->eventPlayerOnBrowseField(player, pos)) {
		return;
	}

	Container* container;

	auto it = browseFields.find(tile);
	if (it == browseFields.end()) {
		container = new Container(tile);
		container->incrementReferenceCounter();
		browseFields[tile] = container;
		g_scheduler.addEvent(createSchedulerTask(30000, std::bind(&Game::decreaseBrowseFieldRef, this, tile->getPosition())));
	} else {
		container = it->second;
	}

	uint8_t dummyContainerId = 0xF - ((pos.x % 3) * 3 + (pos.y % 3));
	Container* openContainer = player->getContainerByID(dummyContainerId);
	if (openContainer) {
		player->onCloseContainer(openContainer);
		player->closeContainer(dummyContainerId);
	} else {
		player->addContainer(dummyContainerId, container);
		player->sendContainer(dummyContainerId, container, false, 0);
	}
}

void Game::playerSeekInContainer(uint32_t playerId, uint8_t containerId, uint16_t index)
{
	Player* player = getPlayerByID(playerId);
	if (!player) {
		return;
	}

	Container* container = player->getContainerByID(containerId);
	if (!container || !container->hasPagination()) {
		return;
	}

	if ((index % container->capacity()) != 0 || index >= container->size()) {
		return;
	}

	player->setContainerIndex(containerId, index);
	player->sendContainer(containerId, container, container->hasParent(), index);
}

void Game::playerUpdateHouseWindow(uint32_t playerId, uint8_t listId, uint32_t windowTextId, const std::string& text)
{
	Player* player = getPlayerByID(playerId);
	if (!player) {
		return;
	}

	uint32_t internalWindowTextId;
	uint32_t internalListId;

	House* house = player->getEditHouse(internalWindowTextId, internalListId);
	if (house && house->canEditAccessList(internalListId, player) && internalWindowTextId == windowTextId && listId == 0) {
		house->setAccessList(internalListId, text);
	}

	player->setEditHouse(nullptr);
}

void Game::playerRequestTrade(uint32_t playerId, const Position& pos, uint8_t stackPos,
                              uint32_t tradePlayerId, uint16_t spriteId)
{
	Player* player = getPlayerByID(playerId);
	if (!player) {
		return;
	}

	Player* tradePartner = getPlayerByID(tradePlayerId);
	if (!tradePartner || tradePartner == player) {
		player->sendTextMessage(MESSAGE_INFO_DESCR, "Sorry, not possible.");
		return;
	}

	if (!Position::areInRange<2, 2, 0>(tradePartner->getPosition(), player->getPosition())) {
		std::ostringstream ss;
		ss << tradePartner->getName() << " tells you to move closer.";
		player->sendTextMessage(MESSAGE_INFO_DESCR, ss.str());
		return;
	}

	if (!canThrowObjectTo(tradePartner->getPosition(), player->getPosition())) {
		player->sendCancelMessage(RETURNVALUE_CREATUREISNOTREACHABLE);
		return;
	}

	Thing* tradeThing = internalGetThing(player, pos, stackPos, 0, STACKPOS_TOPDOWN_ITEM);
	if (!tradeThing) {
		player->sendCancelMessage(RETURNVALUE_NOTPOSSIBLE);
		return;
	}

	Item* tradeItem = tradeThing->getItem();
	if (tradeItem->getClientID() != spriteId || !tradeItem->isPickupable() || tradeItem->hasAttribute(ITEM_ATTRIBUTE_UNIQUEID)) {
		player->sendCancelMessage(RETURNVALUE_NOTPOSSIBLE);
		return;
	}

	const Position& playerPosition = player->getPosition();
	const Position& tradeItemPosition = tradeItem->getPosition();
	if (playerPosition.z != tradeItemPosition.z) {
		player->sendCancelMessage(playerPosition.z > tradeItemPosition.z ? RETURNVALUE_FIRSTGOUPSTAIRS : RETURNVALUE_FIRSTGODOWNSTAIRS);
		return;
	}

	if (!Position::areInRange<1, 1>(tradeItemPosition, playerPosition)) {
		std::forward_list<Direction> listDir;
		if (player->getPathTo(pos, listDir, 0, 1, true, true)) {
			g_dispatcher.addTask(createTask(std::bind(&Game::playerAutoWalk,
			                                this, player->getID(), listDir)));

			SchedulerTask* task = createSchedulerTask(400, std::bind(&Game::playerRequestTrade, this,
			                      playerId, pos, stackPos, tradePlayerId, spriteId));
			player->setNextWalkActionTask(task);
		} else {
			player->sendCancelMessage(RETURNVALUE_THEREISNOWAY);
		}
		return;
	}

	Container* tradeItemContainer = tradeItem->getContainer();
	if (tradeItemContainer) {
		for (const auto& it : tradeItems) {
			Item* item = it.first;
			if (tradeItem == item) {
				player->sendTextMessage(MESSAGE_INFO_DESCR, "This item is already being traded.");
				return;
			}

			if (tradeItemContainer->isHoldingItem(item)) {
				player->sendTextMessage(MESSAGE_INFO_DESCR, "This item is already being traded.");
				return;
			}

			Container* container = item->getContainer();
			if (container && container->isHoldingItem(tradeItem)) {
				player->sendTextMessage(MESSAGE_INFO_DESCR, "This item is already being traded.");
				return;
			}
		}
	} else {
		for (const auto& it : tradeItems) {
			Item* item = it.first;
			if (tradeItem == item) {
				player->sendTextMessage(MESSAGE_INFO_DESCR, "This item is already being traded.");
				return;
			}

			Container* container = item->getContainer();
			if (container && container->isHoldingItem(tradeItem)) {
				player->sendTextMessage(MESSAGE_INFO_DESCR, "This item is already being traded.");
				return;
			}
		}
	}

	Container* tradeContainer = tradeItem->getContainer();
	if (tradeContainer && tradeContainer->getItemHoldingCount() + 1 > 100) {
		player->sendTextMessage(MESSAGE_INFO_DESCR, "You can not trade more than 100 items.");
		return;
	}

	if (!g_events->eventPlayerOnTradeRequest(player, tradePartner, tradeItem)) {
		return;
	}

	internalStartTrade(player, tradePartner, tradeItem);
}

bool Game::internalStartTrade(Player* player, Player* tradePartner, Item* tradeItem)
{
	if (player->tradeState != TRADE_NONE && !(player->tradeState == TRADE_ACKNOWLEDGE && player->tradePartner == tradePartner)) {
		player->sendCancelMessage(RETURNVALUE_YOUAREALREADYTRADING);
		return false;
	} else if (tradePartner->tradeState != TRADE_NONE && tradePartner->tradePartner != player) {
		player->sendCancelMessage(RETURNVALUE_THISPLAYERISALREADYTRADING);
		return false;
	}

	player->tradePartner = tradePartner;
	player->tradeItem = tradeItem;
	player->tradeState = TRADE_INITIATED;
	tradeItem->incrementReferenceCounter();
	tradeItems[tradeItem] = player->getID();

	player->sendTradeItemRequest(player->getName(), tradeItem, true);

	if (tradePartner->tradeState == TRADE_NONE) {
		std::ostringstream ss;
		ss << player->getName() << " wants to trade with you.";
		tradePartner->sendTextMessage(MESSAGE_EVENT_ADVANCE, ss.str());
		tradePartner->tradeState = TRADE_ACKNOWLEDGE;
		tradePartner->tradePartner = player;
	} else {
		Item* counterOfferItem = tradePartner->tradeItem;
		player->sendTradeItemRequest(tradePartner->getName(), counterOfferItem, false);
		tradePartner->sendTradeItemRequest(player->getName(), tradeItem, false);
	}

	return true;
}

void Game::playerAcceptTrade(uint32_t playerId)
{
	Player* player = getPlayerByID(playerId);
	if (!player) {
		return;
	}

	if (!(player->getTradeState() == TRADE_ACKNOWLEDGE || player->getTradeState() == TRADE_INITIATED)) {
		return;
	}

	Player* tradePartner = player->tradePartner;
	if (!tradePartner) {
		return;
	}

	if (!canThrowObjectTo(tradePartner->getPosition(), player->getPosition())) {
		player->sendCancelMessage(RETURNVALUE_CREATUREISNOTREACHABLE);
		return;
	}

	player->setTradeState(TRADE_ACCEPT);

	if (tradePartner->getTradeState() == TRADE_ACCEPT) {
		Item* playerTradeItem = player->tradeItem;
		Item* partnerTradeItem = tradePartner->tradeItem;

		if (!g_events->eventPlayerOnTradeAccept(player, tradePartner, playerTradeItem, partnerTradeItem)) {
			internalCloseTrade(player);
			return;
		}

		player->setTradeState(TRADE_TRANSFER);
		tradePartner->setTradeState(TRADE_TRANSFER);

		auto it = tradeItems.find(playerTradeItem);
		if (it != tradeItems.end()) {
			ReleaseItem(it->first);
			tradeItems.erase(it);
		}

		it = tradeItems.find(partnerTradeItem);
		if (it != tradeItems.end()) {
			ReleaseItem(it->first);
			tradeItems.erase(it);
		}

		bool isSuccess = false;

		ReturnValue tradePartnerRet = internalAddItem(tradePartner, playerTradeItem, INDEX_WHEREEVER, 0, true);
		ReturnValue playerRet = internalAddItem(player, partnerTradeItem, INDEX_WHEREEVER, 0, true);
		if (tradePartnerRet == RETURNVALUE_NOERROR && playerRet == RETURNVALUE_NOERROR) {
			playerRet = internalRemoveItem(playerTradeItem, playerTradeItem->getItemCount(), true);
			tradePartnerRet = internalRemoveItem(partnerTradeItem, partnerTradeItem->getItemCount(), true);
			if (tradePartnerRet == RETURNVALUE_NOERROR && playerRet == RETURNVALUE_NOERROR) {
				tradePartnerRet = internalMoveItem(playerTradeItem->getParent(), tradePartner, INDEX_WHEREEVER, playerTradeItem, playerTradeItem->getItemCount(), nullptr, FLAG_IGNOREAUTOSTACK, nullptr, partnerTradeItem);
				if (tradePartnerRet == RETURNVALUE_NOERROR) {
					internalMoveItem(partnerTradeItem->getParent(), player, INDEX_WHEREEVER, partnerTradeItem, partnerTradeItem->getItemCount(), nullptr, FLAG_IGNOREAUTOSTACK);
					playerTradeItem->onTradeEvent(ON_TRADE_TRANSFER, tradePartner);
					partnerTradeItem->onTradeEvent(ON_TRADE_TRANSFER, player);
					isSuccess = true;
				}
			}
		}

		if (!isSuccess) {
			std::string errorDescription;

			if (tradePartner->tradeItem) {
				errorDescription = getTradeErrorDescription(tradePartnerRet, playerTradeItem);
				tradePartner->sendTextMessage(MESSAGE_EVENT_ADVANCE, errorDescription);
				tradePartner->tradeItem->onTradeEvent(ON_TRADE_CANCEL, tradePartner);
			}

			if (player->tradeItem) {
				errorDescription = getTradeErrorDescription(playerRet, partnerTradeItem);
				player->sendTextMessage(MESSAGE_EVENT_ADVANCE, errorDescription);
				player->tradeItem->onTradeEvent(ON_TRADE_CANCEL, player);
			}
		}

		player->setTradeState(TRADE_NONE);
		player->tradeItem = nullptr;
		player->tradePartner = nullptr;
		player->sendTradeClose();

		tradePartner->setTradeState(TRADE_NONE);
		tradePartner->tradeItem = nullptr;
		tradePartner->tradePartner = nullptr;
		tradePartner->sendTradeClose();
	}
}

std::string Game::getTradeErrorDescription(ReturnValue ret, Item* item)
{
	if (item) {
		if (ret == RETURNVALUE_NOTENOUGHCAPACITY) {
			std::ostringstream ss;
			ss << "You do not have enough capacity to carry";

			if (item->isStackable() && item->getItemCount() > 1) {
				ss << " these objects.";
			} else {
				ss << " this object.";
			}

			ss << "\n " << item->getWeightDescription();
			return ss.str();
		} else if (ret == RETURNVALUE_NOTENOUGHROOM || ret == RETURNVALUE_CONTAINERNOTENOUGHROOM) {
			std::ostringstream ss;
			ss << "You do not have enough room to carry";

			if (item->isStackable() && item->getItemCount() > 1) {
				ss << " these objects.";
			} else {
				ss << " this object.";
			}

			return ss.str();
		}
	}
	return "Trade could not be completed.";
}

void Game::playerLookInTrade(uint32_t playerId, bool lookAtCounterOffer, uint8_t index)
{
	Player* player = getPlayerByID(playerId);
	if (!player) {
		return;
	}

	Player* tradePartner = player->tradePartner;
	if (!tradePartner) {
		return;
	}

	Item* tradeItem;
	if (lookAtCounterOffer) {
		tradeItem = tradePartner->getTradeItem();
	} else {
		tradeItem = player->getTradeItem();
	}

	if (!tradeItem) {
		return;
	}

	const Position& playerPosition = player->getPosition();
	const Position& tradeItemPosition = tradeItem->getPosition();

	int32_t lookDistance = std::max<int32_t>(Position::getDistanceX(playerPosition, tradeItemPosition),
	                                         Position::getDistanceY(playerPosition, tradeItemPosition));
	if (index == 0) {
		g_events->eventPlayerOnLookInTrade(player, tradePartner, tradeItem, lookDistance);
		return;
	}

	Container* tradeContainer = tradeItem->getContainer();
	if (!tradeContainer) {
		return;
	}

	std::vector<const Container*> containers {tradeContainer};
	size_t i = 0;
	while (i < containers.size()) {
		const Container* container = containers[i++];
		for (Item* item : container->getItemList()) {
			Container* tmpContainer = item->getContainer();
			if (tmpContainer) {
				containers.push_back(tmpContainer);
			}

			if (--index == 0) {
				g_events->eventPlayerOnLookInTrade(player, tradePartner, item, lookDistance);
				return;
			}
		}
	}
}

void Game::playerCloseTrade(uint32_t playerId)
{
	Player* player = getPlayerByID(playerId);
	if (!player) {
		return;
	}

	internalCloseTrade(player);
}

void Game::internalCloseTrade(Player* player)
{
	Player* tradePartner = player->tradePartner;
	if ((tradePartner && tradePartner->getTradeState() == TRADE_TRANSFER) || player->getTradeState() == TRADE_TRANSFER) {
		return;
	}

	if (player->getTradeItem()) {
		auto it = tradeItems.find(player->getTradeItem());
		if (it != tradeItems.end()) {
			ReleaseItem(it->first);
			tradeItems.erase(it);
		}

		player->tradeItem->onTradeEvent(ON_TRADE_CANCEL, player);
		player->tradeItem = nullptr;
	}

	player->setTradeState(TRADE_NONE);
	player->tradePartner = nullptr;

	player->sendTextMessage(MESSAGE_STATUS_SMALL, "Trade cancelled.");
	player->sendTradeClose();

	if (tradePartner) {
		if (tradePartner->getTradeItem()) {
			auto it = tradeItems.find(tradePartner->getTradeItem());
			if (it != tradeItems.end()) {
				ReleaseItem(it->first);
				tradeItems.erase(it);
			}

			tradePartner->tradeItem->onTradeEvent(ON_TRADE_CANCEL, tradePartner);
			tradePartner->tradeItem = nullptr;
		}

		tradePartner->setTradeState(TRADE_NONE);
		tradePartner->tradePartner = nullptr;

		tradePartner->sendTextMessage(MESSAGE_STATUS_SMALL, "Trade cancelled.");
		tradePartner->sendTradeClose();
	}
}

void Game::playerPurchaseItem(uint32_t playerId, uint16_t spriteId, uint8_t count, uint8_t amount,
                              bool ignoreCap/* = false*/, bool inBackpacks/* = false*/)
{
	if (amount == 0 || amount > 100) {
		return;
	}

	Player* player = getPlayerByID(playerId);
	if (!player) {
		return;
	}

	int32_t onBuy, onSell;

	Npc* merchant = player->getShopOwner(onBuy, onSell);
	if (!merchant) {
		return;
	}

	const ItemType& it = Item::items.getItemIdByClientId(spriteId);
	if (it.id == 0) {
		return;
	}

	uint8_t subType;
	if (it.isSplash() || it.isFluidContainer()) {
		subType = clientFluidToServer(count);
	} else {
		subType = count;
	}

	if (!player->hasShopItemForSale(it.id, subType)) {
		return;
	}

	merchant->onPlayerTrade(player, onBuy, it.id, subType, amount, ignoreCap, inBackpacks);
}

void Game::playerSellItem(uint32_t playerId, uint16_t spriteId, uint8_t count, uint8_t amount, bool ignoreEquipped)
{
	if (amount == 0 || amount > 100) {
		return;
	}

	Player* player = getPlayerByID(playerId);
	if (!player) {
		return;
	}

	int32_t onBuy, onSell;

	Npc* merchant = player->getShopOwner(onBuy, onSell);
	if (!merchant) {
		return;
	}

	const ItemType& it = Item::items.getItemIdByClientId(spriteId);
	if (it.id == 0) {
		return;
	}

	uint8_t subType;
	if (it.isSplash() || it.isFluidContainer()) {
		subType = clientFluidToServer(count);
	} else {
		subType = count;
	}

	merchant->onPlayerTrade(player, onSell, it.id, subType, amount, ignoreEquipped);
}

void Game::playerCloseShop(uint32_t playerId)
{
	Player* player = getPlayerByID(playerId);
	if (!player) {
		return;
	}

	player->closeShopWindow();
}

void Game::playerLookInShop(uint32_t playerId, uint16_t spriteId, uint8_t count)
{
	Player* player = getPlayerByID(playerId);
	if (!player) {
		return;
	}

	int32_t onBuy, onSell;

	Npc* merchant = player->getShopOwner(onBuy, onSell);
	if (!merchant) {
		return;
	}

	const ItemType& it = Item::items.getItemIdByClientId(spriteId);
	if (it.id == 0) {
		return;
	}

	int32_t subType;
	if (it.isFluidContainer() || it.isSplash()) {
		subType = clientFluidToServer(count);
	} else {
		subType = count;
	}

	if (!player->hasShopItemForSale(it.id, subType)) {
		return;
	}

	if (!g_events->eventPlayerOnLookInShop(player, &it, subType)) {
		return;
	}

	std::ostringstream ss;
	ss << "You see " << Item::getDescription(it, 1, nullptr, subType);
	player->sendTextMessage(MESSAGE_INFO_DESCR, ss.str());
}

void Game::playerLookAt(uint32_t playerId, const Position& pos, uint8_t stackPos)
{
	Player* player = getPlayerByID(playerId);
	if (!player) {
		return;
	}

	Thing* thing = internalGetThing(player, pos, stackPos, 0, STACKPOS_LOOK);
	if (!thing) {
		player->sendCancelMessage(RETURNVALUE_NOTPOSSIBLE);
		return;
	}

	Position thingPos = thing->getPosition();
	if (!player->canSee(thingPos)) {
		player->sendCancelMessage(RETURNVALUE_NOTPOSSIBLE);
		return;
	}

	Position playerPos = player->getPosition();

	int32_t lookDistance;
	if (thing != player) {
		lookDistance = std::max<int32_t>(Position::getDistanceX(playerPos, thingPos), Position::getDistanceY(playerPos, thingPos));
		if (playerPos.z != thingPos.z) {
			lookDistance += 15;
		}
	} else {
		lookDistance = -1;
	}

	g_events->eventPlayerOnLook(player, pos, thing, stackPos, lookDistance);
}

void Game::playerLookInBattleList(uint32_t playerId, uint32_t creatureId)
{
	Player* player = getPlayerByID(playerId);
	if (!player) {
		return;
	}

	Creature* creature = getCreatureByID(creatureId);
	if (!creature) {
		return;
	}

	if (!player->canSeeCreature(creature)) {
		return;
	}

	const Position& creaturePos = creature->getPosition();
	if (!player->canSee(creaturePos)) {
		return;
	}

	int32_t lookDistance;
	if (creature != player) {
		const Position& playerPos = player->getPosition();
		lookDistance = std::max<int32_t>(Position::getDistanceX(playerPos, creaturePos), Position::getDistanceY(playerPos, creaturePos));
		if (playerPos.z != creaturePos.z) {
			lookDistance += 15;
		}
	} else {
		lookDistance = -1;
	}

	g_events->eventPlayerOnLookInBattleList(player, creature, lookDistance);
}

void Game::playerCancelAttackAndFollow(uint32_t playerId)
{
	Player* player = getPlayerByID(playerId);
	if (!player) {
		return;
	}

	playerSetAttackedCreature(playerId, 0);
	playerFollowCreature(playerId, 0);
	player->stopWalk();
}

void Game::playerSetAttackedCreature(uint32_t playerId, uint32_t creatureId)
{
	Player* player = getPlayerByID(playerId);
	if (!player) {
		return;
	}

	if (player->getAttackedCreature() && creatureId == 0) {
		player->setAttackedCreature(nullptr);
		player->sendCancelTarget();
		return;
	}

	Creature* attackCreature = getCreatureByID(creatureId);
	if (!attackCreature) {
		player->setAttackedCreature(nullptr);
		player->sendCancelTarget();
		return;
	}

	ReturnValue ret = Combat::canTargetCreature(player, attackCreature);
	if (ret != RETURNVALUE_NOERROR) {
		player->sendCancelMessage(ret);
		player->sendCancelTarget();
		player->setAttackedCreature(nullptr);
		return;
	}

	player->setAttackedCreature(attackCreature);
	g_dispatcher.addTask(createTask(std::bind(&Game::updateCreatureWalk, this, player->getID())));
}

void Game::playerFollowCreature(uint32_t playerId, uint32_t creatureId)
{
	Player* player = getPlayerByID(playerId);
	if (!player) {
		return;
	}

	player->setAttackedCreature(nullptr);
	g_dispatcher.addTask(createTask(std::bind(&Game::updateCreatureWalk, this, player->getID())));
	player->setFollowCreature(getCreatureByID(creatureId));
}

void Game::playerSetFightModes(uint32_t playerId, fightMode_t fightMode, bool chaseMode, bool secureMode)
{
	Player* player = getPlayerByID(playerId);
	if (!player) {
		return;
	}

	player->setFightMode(fightMode);
	player->setChaseMode(chaseMode);
	player->setSecureMode(secureMode);
}

void Game::playerRequestAddVip(uint32_t playerId, const std::string& name)
{
	if (name.length() > 20) {
		return;
	}

	Player* player = getPlayerByID(playerId);
	if (!player) {
		return;
	}

	Player* vipPlayer = getPlayerByName(name);
	if (!vipPlayer) {
		uint32_t guid;
		bool specialVip;
		std::string formattedName = name;
		if (!IOLoginData::getGuidByNameEx(guid, specialVip, formattedName)) {
			player->sendTextMessage(MESSAGE_STATUS_SMALL, "A player with this name does not exist.");
			return;
		}

		if (specialVip && !player->hasFlag(PlayerFlag_SpecialVIP)) {
			player->sendTextMessage(MESSAGE_STATUS_SMALL, "You can not add this player.");
			return;
		}

		player->addVIP(guid, formattedName, VIPSTATUS_OFFLINE);
	} else {
		if (vipPlayer->hasFlag(PlayerFlag_SpecialVIP) && !player->hasFlag(PlayerFlag_SpecialVIP)) {
			player->sendTextMessage(MESSAGE_STATUS_SMALL, "You can not add this player.");
			return;
		}

		if (!vipPlayer->isInGhostMode() || player->isAccessPlayer()) {
			player->addVIP(vipPlayer->getGUID(), vipPlayer->getName(), VIPSTATUS_ONLINE);
		} else {
			player->addVIP(vipPlayer->getGUID(), vipPlayer->getName(), VIPSTATUS_OFFLINE);
		}
	}
}

void Game::playerRequestRemoveVip(uint32_t playerId, uint32_t guid)
{
	Player* player = getPlayerByID(playerId);
	if (!player) {
		return;
	}

	player->removeVIP(guid);
}

void Game::playerRequestEditVip(uint32_t playerId, uint32_t guid, const std::string& description, uint32_t icon, bool notify)
{
	Player* player = getPlayerByID(playerId);
	if (!player) {
		return;
	}

	player->editVIP(guid, description, icon, notify);
}

void Game::playerTurn(uint32_t playerId, Direction dir)
{
	Player* player = getPlayerByID(playerId);
	if (!player) {
		return;
	}

	if (!g_events->eventPlayerOnTurn(player, dir)) {
		return;
	}

	player->resetIdleTime();
	internalCreatureTurn(player, dir);
}

void Game::playerRequestOutfit(uint32_t playerId)
{
	if (!g_config.getBoolean(ConfigManager::ALLOW_CHANGEOUTFIT)) {
		return;
	}

	Player* player = getPlayerByID(playerId);
	if (!player) {
		return;
	}

	player->sendOutfitWindow();
}

void Game::playerToggleMount(uint32_t playerId, bool mount)
{
	Player* player = getPlayerByID(playerId);
	if (!player) {
		return;
	}

	player->toggleMount(mount);
}

void Game::playerChangeOutfit(uint32_t playerId, Outfit_t outfit)
{
	if (!g_config.getBoolean(ConfigManager::ALLOW_CHANGEOUTFIT)) {
		return;
	}

	Player* player = getPlayerByID(playerId);
	if (!player) {
		return;
	}

	const Outfit* playerOutfit = Outfits::getInstance().getOutfitByLookType(player->getSex(), outfit.lookType);
	if (!playerOutfit) {
		outfit.lookMount = 0;
	}

	if (outfit.lookMount != 0) {
		Mount* mount = mounts.getMountByClientID(outfit.lookMount);
		if (!mount) {
			return;
		}

		if (!player->hasMount(mount)) {
			return;
		}

		if (player->isMounted()) {
			Mount* prevMount = mounts.getMountByID(player->getCurrentMount());
			if (prevMount) {
				changeSpeed(player, mount->speed - prevMount->speed);
			}

			player->setCurrentMount(mount->id);
		} else {
			player->setCurrentMount(mount->id);
			outfit.lookMount = 0;
		}
	} else if (player->isMounted()) {
		player->dismount();
	}

	if (player->canWear(outfit.lookType, outfit.lookAddons)) {
		player->defaultOutfit = outfit;

		if (player->hasCondition(CONDITION_OUTFIT)) {
			return;
		}

		internalCreatureChangeOutfit(player, outfit);
	}
}

void Game::playerShowQuestLog(uint32_t playerId)
{
	Player* player = getPlayerByID(playerId);
	if (!player) {
		return;
	}

	player->sendQuestLog();
}

void Game::playerShowQuestLine(uint32_t playerId, uint16_t questId)
{
	Player* player = getPlayerByID(playerId);
	if (!player) {
		return;
	}

	Quest* quest = quests.getQuestByID(questId);
	if (!quest) {
		return;
	}

	player->sendQuestLine(quest);
}

void Game::playerSay(uint32_t playerId, uint16_t channelId, SpeakClasses type,
                     const std::string& receiver, const std::string& text)
{
	Player* player = getPlayerByID(playerId);
	if (!player) {
		return;
	}

	player->resetIdleTime();

	if (playerSaySpell(player, type, text)) {
		return;
	}

	uint32_t muteTime = player->isMuted();
	if (muteTime > 0) {
		std::ostringstream ss;
		ss << "You are still muted for " << muteTime << " seconds.";
		player->sendTextMessage(MESSAGE_STATUS_SMALL, ss.str());
		return;
	}

	if (!text.empty() && text.front() == '/' && player->isAccessPlayer()) {
		return;
	}

	if (type != TALKTYPE_PRIVATE_PN) {
		player->removeMessageBuffer();
	}

	switch (type) {
		case TALKTYPE_SAY:
			internalCreatureSay(player, TALKTYPE_SAY, text, false);
			break;

		case TALKTYPE_WHISPER:
			playerWhisper(player, text);
			break;

		case TALKTYPE_YELL:
			playerYell(player, text);
			break;

		case TALKTYPE_PRIVATE_TO:
		case TALKTYPE_PRIVATE_RED_TO:
			playerSpeakTo(player, type, receiver, text);
			break;

		case TALKTYPE_CHANNEL_O:
		case TALKTYPE_CHANNEL_Y:
		case TALKTYPE_CHANNEL_R1:
			g_chat->talkToChannel(*player, type, text, channelId);
			break;

		case TALKTYPE_PRIVATE_PN:
			playerSpeakToNpc(player, text);
			break;

		case TALKTYPE_BROADCAST:
			playerBroadcastMessage(player, text);
			break;

		default:
			break;
	}
}

bool Game::playerSaySpell(Player* player, SpeakClasses type, const std::string& text)
{
	std::string words = text;

	TalkActionResult_t result = g_talkActions->playerSaySpell(player, type, words);
	if (result == TALKACTION_BREAK) {
		return true;
	}

	result = g_spells->playerSaySpell(player, words);
	if (result == TALKACTION_BREAK) {
		if (!g_config.getBoolean(ConfigManager::EMOTE_SPELLS)) {
			return internalCreatureSay(player, TALKTYPE_SAY, words, false);
		} else {
			return internalCreatureSay(player, TALKTYPE_MONSTER_SAY, words, false);
		}

	} else if (result == TALKACTION_FAILED) {
		return true;
	}

	return false;
}

void Game::playerWhisper(Player* player, const std::string& text)
{
	SpectatorVec spectators;
	map.getSpectators(spectators, player->getPosition(), false, false,
	              Map::maxClientViewportX, Map::maxClientViewportX,
	              Map::maxClientViewportY, Map::maxClientViewportY);

	//send to client
	for (Creature* spectator : spectators) {
		if (Player* spectatorPlayer = spectator->getPlayer()) {
			if (!Position::areInRange<1, 1>(player->getPosition(), spectatorPlayer->getPosition())) {
				spectatorPlayer->sendCreatureSay(player, TALKTYPE_WHISPER, "pspsps");
			} else {
				spectatorPlayer->sendCreatureSay(player, TALKTYPE_WHISPER, text);
			}
		}
	}

	//event method
	for (Creature* spectator : spectators) {
		spectator->onCreatureSay(player, TALKTYPE_WHISPER, text);
	}
}

bool Game::playerYell(Player* player, const std::string& text)
{
	if (player->getLevel() == 1) {
		player->sendTextMessage(MESSAGE_STATUS_SMALL, "You may not yell as long as you are on level 1.");
		return false;
	}

	if (player->hasCondition(CONDITION_YELLTICKS)) {
		player->sendCancelMessage(RETURNVALUE_YOUAREEXHAUSTED);
		return false;
	}

	if (player->getAccountType() < ACCOUNT_TYPE_GAMEMASTER) {
		Condition* condition = Condition::createCondition(CONDITIONID_DEFAULT, CONDITION_YELLTICKS, 30000, 0);
		player->addCondition(condition);
	}

	internalCreatureSay(player, TALKTYPE_YELL, asUpperCaseString(text), false);
	return true;
}

bool Game::playerSpeakTo(Player* player, SpeakClasses type, const std::string& receiver,
                         const std::string& text)
{
	Player* toPlayer = getPlayerByName(receiver);
	if (!toPlayer) {
		player->sendTextMessage(MESSAGE_STATUS_SMALL, "A player with this name is not online.");
		return false;
	}

	if (type == TALKTYPE_PRIVATE_RED_TO && (player->hasFlag(PlayerFlag_CanTalkRedPrivate) || player->getAccountType() >= ACCOUNT_TYPE_GAMEMASTER)) {
		type = TALKTYPE_PRIVATE_RED_FROM;
	} else {
		type = TALKTYPE_PRIVATE_FROM;
	}

	toPlayer->sendPrivateMessage(player, type, text);
	toPlayer->onCreatureSay(player, type, text);

	if (toPlayer->isInGhostMode() && !player->isAccessPlayer()) {
		player->sendTextMessage(MESSAGE_STATUS_SMALL, "A player with this name is not online.");
	} else {
		std::ostringstream ss;
		ss << "Message sent to " << toPlayer->getName() << '.';
		player->sendTextMessage(MESSAGE_STATUS_SMALL, ss.str());
	}
	return true;
}

void Game::playerSpeakToNpc(Player* player, const std::string& text)
{
	SpectatorVec spectators;
	map.getSpectators(spectators, player->getPosition());
	for (Creature* spectator : spectators) {
		if (spectator->getNpc()) {
			spectator->onCreatureSay(player, TALKTYPE_PRIVATE_PN, text);
		}
	}
}

//--
bool Game::canThrowObjectTo(const Position& fromPos, const Position& toPos, bool checkLineOfSight /*= true*/,
                            int32_t rangex /*= Map::maxClientViewportX*/, int32_t rangey /*= Map::maxClientViewportY*/) const
{
	return map.canThrowObjectTo(fromPos, toPos, checkLineOfSight, rangex, rangey);
}

bool Game::isSightClear(const Position& fromPos, const Position& toPos, bool floorCheck) const
{
	return map.isSightClear(fromPos, toPos, floorCheck);
}

bool Game::internalCreatureTurn(Creature* creature, Direction dir)
{
	if (creature->getDirection() == dir) {
		return false;
	}

	creature->setDirection(dir);

	//send to client
	SpectatorVec spectators;
	map.getSpectators(spectators, creature->getPosition(), true, true);
	for (Creature* spectator : spectators) {
		spectator->getPlayer()->sendCreatureTurn(creature);
	}
	return true;
}

bool Game::internalCreatureSay(Creature* creature, SpeakClasses type, const std::string& text,
                               bool ghostMode, SpectatorVec* spectatorsPtr/* = nullptr*/, const Position* pos/* = nullptr*/)
{
	if (text.empty()) {
		return false;
	}

	if (!pos) {
		pos = &creature->getPosition();
	}

	SpectatorVec spectators;

	if (!spectatorsPtr || spectatorsPtr->empty()) {
		// This somewhat complex construct ensures that the cached SpectatorVec
		// is used if available and if it can be used, else a local vector is
		// used (hopefully the compiler will optimize away the construction of
		// the temporary when it's not used).
		if (type != TALKTYPE_YELL && type != TALKTYPE_MONSTER_YELL) {
			map.getSpectators(spectators, *pos, false, false,
			              Map::maxClientViewportX, Map::maxClientViewportX,
			              Map::maxClientViewportY, Map::maxClientViewportY);
		} else {
			map.getSpectators(spectators, *pos, true, false, 18, 18, 14, 14);
		}
	} else {
		spectators = (*spectatorsPtr);
	}

	//send to client
	for (Creature* spectator : spectators) {
		if (Player* tmpPlayer = spectator->getPlayer()) {
			if (!ghostMode || tmpPlayer->canSeeCreature(creature)) {
				tmpPlayer->sendCreatureSay(creature, type, text, pos);
			}
		}
	}

	//event method
	for (Creature* spectator : spectators) {
		spectator->onCreatureSay(creature, type, text);
	}
	return true;
}

void Game::checkCreatureWalk(uint32_t creatureId)
{
	Creature* creature = getCreatureByID(creatureId);
	if (creature && creature->getHealth() > 0) {
		creature->onWalk();
		cleanup();
	}
}

void Game::updateCreatureWalk(uint32_t creatureId)
{
	Creature* creature = getCreatureByID(creatureId);
	if (creature && creature->getHealth() > 0) {
		creature->goToFollowCreature();
	}
}

void Game::checkCreatureAttack(uint32_t creatureId)
{
	Creature* creature = getCreatureByID(creatureId);
	if (creature && creature->getHealth() > 0) {
		creature->onAttacking(0);
	}
}

void Game::addCreatureCheck(Creature* creature)
{
	creature->creatureCheck = true;

	if (creature->inCheckCreaturesVector) {
		// already in a vector
		return;
	}

	creature->inCheckCreaturesVector = true;
	checkCreatureLists[uniform_random(0, EVENT_CREATURECOUNT - 1)].push_back(creature);
	creature->incrementReferenceCounter();
}

void Game::removeCreatureCheck(Creature* creature)
{
	if (creature->inCheckCreaturesVector) {
		creature->creatureCheck = false;
	}
}

void Game::checkCreatures(size_t index)
{
	g_scheduler.addEvent(createSchedulerTask(EVENT_CHECK_CREATURE_INTERVAL, std::bind(&Game::checkCreatures, this, (index + 1) % EVENT_CREATURECOUNT)));

	auto& checkCreatureList = checkCreatureLists[index];
	auto it = checkCreatureList.begin(), end = checkCreatureList.end();
	while (it != end) {
		Creature* creature = *it;
		if (creature->creatureCheck) {
			if (creature->getHealth() > 0) {
				creature->onThink(EVENT_CREATURE_THINK_INTERVAL);
				creature->onAttacking(EVENT_CREATURE_THINK_INTERVAL);
				creature->executeConditions(EVENT_CREATURE_THINK_INTERVAL);
			} else {
				creature->onDeath();
			}
			++it;
		} else {
			creature->inCheckCreaturesVector = false;
			it = checkCreatureList.erase(it);
			ReleaseCreature(creature);
		}
	}

	cleanup();
}

void Game::changeSpeed(Creature* creature, int32_t varSpeedDelta)
{
	int32_t varSpeed = creature->getSpeed() - creature->getBaseSpeed();
	varSpeed += varSpeedDelta;

	creature->setSpeed(varSpeed);

	//send to clients
	SpectatorVec spectators;
	map.getSpectators(spectators, creature->getPosition(), false, true);
	for (Creature* spectator : spectators) {
		spectator->getPlayer()->sendChangeSpeed(creature, creature->getStepSpeed());
	}
}

void Game::internalCreatureChangeOutfit(Creature* creature, const Outfit_t& outfit)
{
	if (!g_events->eventCreatureOnChangeOutfit(creature, outfit)) {
		return;
	}

	creature->setCurrentOutfit(outfit);

	if (creature->isInvisible()) {
		return;
	}

	//send to clients
	SpectatorVec spectators;
	map.getSpectators(spectators, creature->getPosition(), true, true);
	for (Creature* spectator : spectators) {
		spectator->getPlayer()->sendCreatureChangeOutfit(creature, outfit);
	}
}

void Game::internalCreatureChangeVisible(Creature* creature, bool visible)
{
	//send to clients
	SpectatorVec spectators;
	map.getSpectators(spectators, creature->getPosition(), true, true);
	for (Creature* spectator : spectators) {
		spectator->getPlayer()->sendCreatureChangeVisible(creature, visible);
	}
}

void Game::changeLight(const Creature* creature)
{
	//send to clients
	SpectatorVec spectators;
	map.getSpectators(spectators, creature->getPosition(), true, true);
	for (Creature* spectator : spectators) {
		spectator->getPlayer()->sendCreatureLight(creature);
	}
}

bool Game::combatBlockHit(CombatDamage& damage, Creature* attacker, Creature* target, bool checkDefense, bool checkArmor, bool field)
{
	if (damage.primary.type == COMBAT_NONE && damage.secondary.type == COMBAT_NONE) {
		return true;
	}

	if (target->getPlayer() && target->isInGhostMode()) {
		return true;
	}

	if (damage.primary.value > 0) {
		return false;
	}

	static const auto sendBlockEffect = [this](BlockType_t blockType, CombatType_t combatType, const Position& targetPos) {
		if (blockType == BLOCK_DEFENSE) {
			addMagicEffect(targetPos, CONST_ME_POFF);
		} else if (blockType == BLOCK_ARMOR) {
			addMagicEffect(targetPos, CONST_ME_BLOCKHIT);
		} else if (blockType == BLOCK_IMMUNITY) {
			uint8_t hitEffect = 0;
			switch (combatType) {
				case COMBAT_UNDEFINEDDAMAGE: {
					return;
				}
				case COMBAT_ENERGYDAMAGE:
				case COMBAT_FIREDAMAGE:
				case COMBAT_PHYSICALDAMAGE:
				case COMBAT_ICEDAMAGE:
				case COMBAT_DEATHDAMAGE: {
					hitEffect = CONST_ME_BLOCKHIT;
					break;
				}
				case COMBAT_EARTHDAMAGE: {
					hitEffect = CONST_ME_GREEN_RINGS;
					break;
				}
				case COMBAT_HOLYDAMAGE: {
					hitEffect = CONST_ME_HOLYDAMAGE;
					break;
				}
				default: {
					hitEffect = CONST_ME_POFF;
					break;
				}
			}
			addMagicEffect(targetPos, hitEffect);
		}
	};

	BlockType_t primaryBlockType, secondaryBlockType;
	if (damage.primary.type != COMBAT_NONE) {
		damage.primary.value = -damage.primary.value;
		primaryBlockType = target->blockHit(attacker, damage.primary.type, damage.primary.value, checkDefense, checkArmor, field);

		damage.primary.value = -damage.primary.value;
		sendBlockEffect(primaryBlockType, damage.primary.type, target->getPosition());
	} else {
		primaryBlockType = BLOCK_NONE;
	}

	if (damage.secondary.type != COMBAT_NONE) {
		damage.secondary.value = -damage.secondary.value;
		secondaryBlockType = target->blockHit(attacker, damage.secondary.type, damage.secondary.value, false, false, field);

		damage.secondary.value = -damage.secondary.value;
		sendBlockEffect(secondaryBlockType, damage.secondary.type, target->getPosition());
	} else {
		secondaryBlockType = BLOCK_NONE;
	}
	return (primaryBlockType != BLOCK_NONE) && (secondaryBlockType != BLOCK_NONE);
}

void Game::combatGetTypeInfo(CombatType_t combatType, Creature* target, TextColor_t& color, uint8_t& effect)
{
	switch (combatType) {
		case COMBAT_PHYSICALDAMAGE: {
			Item* splash = nullptr;
			switch (target->getRace()) {
				case RACE_VENOM:
					color = TEXTCOLOR_LIGHTGREEN;
					effect = CONST_ME_HITBYPOISON;
					splash = Item::CreateItem(ITEM_SMALLSPLASH, FLUID_SLIME);
					break;
				case RACE_BLOOD:
					color = TEXTCOLOR_RED;
					effect = CONST_ME_DRAWBLOOD;
					if (const Tile* tile = target->getTile()) {
						if (!tile->hasFlag(TILESTATE_PROTECTIONZONE)) {
							splash = Item::CreateItem(ITEM_SMALLSPLASH, FLUID_BLOOD);
						}
					}
					break;
				case RACE_UNDEAD:
					color = TEXTCOLOR_LIGHTGREY;
					effect = CONST_ME_HITAREA;
					break;
				case RACE_FIRE:
					color = TEXTCOLOR_ORANGE;
					effect = CONST_ME_DRAWBLOOD;
					break;
				case RACE_ENERGY:
					color = TEXTCOLOR_ELECTRICPURPLE;
					effect = CONST_ME_ENERGYHIT;
					break;
				default:
					color = TEXTCOLOR_NONE;
					effect = CONST_ME_NONE;
					break;
			}

			if (splash) {
				internalAddItem(target->getTile(), splash, INDEX_WHEREEVER, FLAG_NOLIMIT);
				startDecay(splash);
			}

			break;
		}

		case COMBAT_ENERGYDAMAGE: {
			color = TEXTCOLOR_ELECTRICPURPLE;
			effect = CONST_ME_ENERGYHIT;
			break;
		}

		case COMBAT_EARTHDAMAGE: {
			color = TEXTCOLOR_LIGHTGREEN;
			effect = CONST_ME_GREEN_RINGS;
			break;
		}

		case COMBAT_DROWNDAMAGE: {
			color = TEXTCOLOR_LIGHTBLUE;
			effect = CONST_ME_LOSEENERGY;
			break;
		}
		case COMBAT_FIREDAMAGE: {
			color = TEXTCOLOR_ORANGE;
			effect = CONST_ME_HITBYFIRE;
			break;
		}
		case COMBAT_ICEDAMAGE: {
			color = TEXTCOLOR_SKYBLUE;
			effect = CONST_ME_ICEATTACK;
			break;
		}
		case COMBAT_HOLYDAMAGE: {
			color = TEXTCOLOR_YELLOW;
			effect = CONST_ME_HOLYDAMAGE;
			break;
		}
		case COMBAT_DEATHDAMAGE: {
			color = TEXTCOLOR_DARKRED;
			effect = CONST_ME_SMALLCLOUDS;
			break;
		}
		case COMBAT_LIFEDRAIN: {
			color = TEXTCOLOR_RED;
			effect = CONST_ME_MAGIC_RED;
			break;
		}
		default: {
			color = TEXTCOLOR_NONE;
			effect = CONST_ME_NONE;
			break;
		}
	}
}

bool Game::combatChangeHealth(Creature* attacker, Creature* target, CombatDamage& damage)
{
	const Position& targetPos = target->getPosition();
	if (damage.primary.value > 0) {
		if (target->getHealth() <= 0) {
			return false;
		}

		Player* attackerPlayer;
		if (attacker) {
			attackerPlayer = attacker->getPlayer();
		} else {
			attackerPlayer = nullptr;
		}

		Player* targetPlayer = target->getPlayer();
		if (attackerPlayer && targetPlayer && attackerPlayer->getSkull() == SKULL_BLACK && attackerPlayer->getSkullClient(targetPlayer) == SKULL_NONE) {
			return false;
		}

		if (damage.origin != ORIGIN_NONE) {
			const auto& events = target->getCreatureEvents(CREATURE_EVENT_HEALTHCHANGE);
			if (!events.empty()) {
				for (CreatureEvent* creatureEvent : events) {
					creatureEvent->executeHealthChange(target, attacker, damage);
				}
				damage.origin = ORIGIN_NONE;
				return combatChangeHealth(attacker, target, damage);
			}
		}

		int32_t realHealthChange = target->getHealth();
		target->gainHealth(attacker, damage.primary.value);
		realHealthChange = target->getHealth() - realHealthChange;

		if (realHealthChange > 0 && !target->isInGhostMode()) {
			std::stringstream ss;

			ss << realHealthChange << (realHealthChange != 1 ? " hitpoints." : " hitpoint.");
			std::string damageString = ss.str();

			std::string spectatorMessage;

			TextMessage message;
			message.position = targetPos;
			message.primary.value = realHealthChange;
			message.primary.color = TEXTCOLOR_PASTELRED;

			SpectatorVec spectators;
			map.getSpectators(spectators, targetPos, false, true);
			for (Creature* spectator : spectators) {
				Player* tmpPlayer = spectator->getPlayer();
				if (tmpPlayer == attackerPlayer && attackerPlayer != targetPlayer) {
					ss.str({});
					ss << "You heal " << target->getNameDescription() << " for " << damageString;
					message.type = MESSAGE_HEALED;
					message.text = ss.str();
				} else if (tmpPlayer == targetPlayer) {
					ss.str({});
					if (!attacker) {
						ss << "You were healed";
					} else if (targetPlayer == attackerPlayer) {
						ss << "You healed yourself";
					} else {
						ss << "You were healed by " << attacker->getNameDescription();
					}
					ss << " for " << damageString;
					message.type = MESSAGE_HEALED;
					message.text = ss.str();
				} else {
					if (spectatorMessage.empty()) {
						ss.str({});
						if (!attacker) {
							ss << ucfirst(target->getNameDescription()) << " was healed";
						} else {
							ss << ucfirst(attacker->getNameDescription()) << " healed ";
							if (attacker == target) {
								ss << (targetPlayer ? (targetPlayer->getSex() == PLAYERSEX_FEMALE ? "herself" : "himself") : "itself");
							} else {
								ss << target->getNameDescription();
							}
						}
						ss << " for " << damageString;
						spectatorMessage = ss.str();
					}
					message.type = MESSAGE_HEALED_OTHERS;
					message.text = spectatorMessage;
				}
				tmpPlayer->sendTextMessage(message);
			}
		}
	} else {
		if (!target->isAttackable()) {
			if (!target->isInGhostMode()) {
				addMagicEffect(targetPos, CONST_ME_POFF);
			}
			return true;
		}

		Player* attackerPlayer;
		if (attacker) {
			attackerPlayer = attacker->getPlayer();
		} else {
			attackerPlayer = nullptr;
		}

		Player* targetPlayer = target->getPlayer();
		if (attackerPlayer && targetPlayer && attackerPlayer->getSkull() == SKULL_BLACK && attackerPlayer->getSkullClient(targetPlayer) == SKULL_NONE) {
			return false;
		}

		damage.primary.value = std::abs(damage.primary.value);
		damage.secondary.value = std::abs(damage.secondary.value);

		int32_t healthChange = damage.primary.value + damage.secondary.value;
		if (healthChange == 0) {
			return true;
		}

<<<<<<< HEAD
=======
		if (attackerPlayer) {
			uint16_t chance = attackerPlayer->getSpecialSkill(SPECIALSKILL_LIFELEECHCHANCE);
			if (chance != 0 && uniform_random(1, 100) <= chance) {
				CombatDamage lifeLeech;
				lifeLeech.primary.value = std::round(healthChange * (attackerPlayer->getSpecialSkill(SPECIALSKILL_LIFELEECHAMOUNT) / 100.));
				combatChangeHealth(nullptr, attackerPlayer, lifeLeech);
			}

			chance = attackerPlayer->getSpecialSkill(SPECIALSKILL_MANALEECHCHANCE);
			if (chance != 0 && uniform_random(1, 100) <= chance) {
				CombatDamage manaLeech;
				manaLeech.primary.value = std::round(healthChange * (attackerPlayer->getSpecialSkill(SPECIALSKILL_MANALEECHAMOUNT) / 100.));
				combatChangeMana(nullptr, attackerPlayer, manaLeech);
			}

			chance = attackerPlayer->getSpecialSkill(SPECIALSKILL_CRITICALHITCHANCE);
			if (chance != 0 && uniform_random(1, 100) <= chance) {
				healthChange += std::round(healthChange * (attackerPlayer->getSpecialSkill(SPECIALSKILL_CRITICALHITAMOUNT) / 100.));
				addMagicEffect(target->getPosition(), CONST_ME_CRITICAL_DAMAGE);
			}
		}

>>>>>>> ff94242e
		TextMessage message;
		message.position = targetPos;

		SpectatorVec spectators;
		if (targetPlayer && target->hasCondition(CONDITION_MANASHIELD) && damage.primary.type != COMBAT_UNDEFINEDDAMAGE) {
			int32_t manaDamage = std::min<int32_t>(targetPlayer->getMana(), healthChange);
			if (manaDamage != 0) {
				if (damage.origin != ORIGIN_NONE) {
					const auto& events = target->getCreatureEvents(CREATURE_EVENT_MANACHANGE);
					if (!events.empty()) {
						for (CreatureEvent* creatureEvent : events) {
							creatureEvent->executeManaChange(target, attacker, damage);
						}
						healthChange = damage.primary.value + damage.secondary.value;
						if (healthChange == 0) {
							return true;
						}
						manaDamage = std::min<int32_t>(targetPlayer->getMana(), healthChange);
					}
				}

				targetPlayer->drainMana(attacker, manaDamage);
				map.getSpectators(spectators, targetPos, true, true);
				addMagicEffect(spectators, targetPos, CONST_ME_LOSEENERGY);

				std::stringstream ss;

				std::string damageString = std::to_string(manaDamage);

				std::string spectatorMessage;

				message.primary.value = manaDamage;
				message.primary.color = TEXTCOLOR_BLUE;

				for (Creature* spectator : spectators) {
					Player* tmpPlayer = spectator->getPlayer();
					if (tmpPlayer->getPosition().z != targetPos.z) {
						continue;
					}

					if (tmpPlayer == attackerPlayer && attackerPlayer != targetPlayer) {
						ss.str({});
						ss << ucfirst(target->getNameDescription()) << " loses " << damageString + " mana due to your attack.";
						message.type = MESSAGE_DAMAGE_DEALT;
						message.text = ss.str();
					} else if (tmpPlayer == targetPlayer) {
						ss.str({});
						ss << "You lose " << damageString << " mana";
						if (!attacker) {
							ss << '.';
						} else if (targetPlayer == attackerPlayer) {
							ss << " due to your own attack.";
						} else {
							ss << " due to an attack by " << attacker->getNameDescription() << '.';
						}
						message.type = MESSAGE_DAMAGE_RECEIVED;
						message.text = ss.str();
					} else {
						if (spectatorMessage.empty()) {
							ss.str({});
							ss << ucfirst(target->getNameDescription()) << " loses " << damageString + " mana";
							if (attacker) {
								ss << " due to ";
								if (attacker == target) {
									ss << (targetPlayer->getSex() == PLAYERSEX_FEMALE ? "her own attack" : "his own attack");
								} else {
									ss << "an attack by " << attacker->getNameDescription();
								}
							}
							ss << '.';
							spectatorMessage = ss.str();
						}
						message.type = MESSAGE_DAMAGE_OTHERS;
						message.text = spectatorMessage;
					}
					tmpPlayer->sendTextMessage(message);
				}

				damage.primary.value -= manaDamage;
				if (damage.primary.value < 0) {
					damage.secondary.value = std::max<int32_t>(0, damage.secondary.value + damage.primary.value);
					damage.primary.value = 0;
				}
			}
		}

		int32_t realDamage = damage.primary.value + damage.secondary.value;
		if (realDamage == 0) {
			return true;
		}

		if (damage.origin != ORIGIN_NONE) {
			const auto& events = target->getCreatureEvents(CREATURE_EVENT_HEALTHCHANGE);
			if (!events.empty()) {
				for (CreatureEvent* creatureEvent : events) {
					creatureEvent->executeHealthChange(target, attacker, damage);
				}
				damage.origin = ORIGIN_NONE;
				return combatChangeHealth(attacker, target, damage);
			}
		}

		int32_t targetHealth = target->getHealth();
		if (damage.primary.value >= targetHealth) {
			damage.primary.value = targetHealth;
			damage.secondary.value = 0;
		} else if (damage.secondary.value) {
			damage.secondary.value = std::min<int32_t>(damage.secondary.value, targetHealth - damage.primary.value);
		}

		realDamage = damage.primary.value + damage.secondary.value;
		if (realDamage == 0) {
			return true;
		}

		if (spectators.empty()) {
			map.getSpectators(spectators, targetPos, true, true);
		}

		message.primary.value = damage.primary.value;
		message.secondary.value = damage.secondary.value;

		uint8_t hitEffect;
		if (message.primary.value) {
			combatGetTypeInfo(damage.primary.type, target, message.primary.color, hitEffect);
			if (hitEffect != CONST_ME_NONE) {
				addMagicEffect(spectators, targetPos, hitEffect);
			}
		}

		if (message.secondary.value) {
			combatGetTypeInfo(damage.secondary.type, target, message.secondary.color, hitEffect);
			if (hitEffect != CONST_ME_NONE) {
				addMagicEffect(spectators, targetPos, hitEffect);
			}
		}

		if (message.primary.color != TEXTCOLOR_NONE || message.secondary.color != TEXTCOLOR_NONE) {
			std::stringstream ss;

			ss << realDamage << (realDamage != 1 ? " hitpoints" : " hitpoint");
			std::string damageString = ss.str();

			std::string spectatorMessage;

			for (Creature* spectator : spectators) {
				Player* tmpPlayer = spectator->getPlayer();
				if (tmpPlayer->getPosition().z != targetPos.z) {
					continue;
				}

				if (tmpPlayer == attackerPlayer && attackerPlayer != targetPlayer) {
					ss.str({});
					ss << ucfirst(target->getNameDescription()) << " loses " << damageString << " due to your attack.";
					message.type = MESSAGE_DAMAGE_DEALT;
					message.text = ss.str();
				} else if (tmpPlayer == targetPlayer) {
					ss.str({});
					ss << "You lose " << damageString;
					if (!attacker) {
						ss << '.';
					} else if (targetPlayer == attackerPlayer) {
						ss << " due to your own attack.";
					} else {
						ss << " due to an attack by " << attacker->getNameDescription() << '.';
					}
					message.type = MESSAGE_DAMAGE_RECEIVED;
					message.text = ss.str();
				} else {
					message.type = MESSAGE_DAMAGE_OTHERS;

					if (spectatorMessage.empty()) {
						ss.str({});
						ss << ucfirst(target->getNameDescription()) << " loses " << damageString;
						if (attacker) {
							ss << " due to ";
							if (attacker == target) {
								if (targetPlayer) {
									ss << (targetPlayer->getSex() == PLAYERSEX_FEMALE ? "her own attack" : "his own attack");
								} else {
									ss << "its own attack";
								}
							} else {
								ss << "an attack by " << attacker->getNameDescription();
							}
						}
						ss << '.';
						spectatorMessage = ss.str();
					}

					message.text = spectatorMessage;
				}
				tmpPlayer->sendTextMessage(message);
			}
		}

		if (realDamage >= targetHealth) {
			for (CreatureEvent* creatureEvent : target->getCreatureEvents(CREATURE_EVENT_PREPAREDEATH)) {
				if (!creatureEvent->executeOnPrepareDeath(target, attacker)) {
					return false;
				}
			}
		}

		target->drainHealth(attacker, realDamage);
		addCreatureHealth(spectators, target);
	}

	return true;
}

bool Game::combatChangeMana(Creature* attacker, Creature* target, CombatDamage& damage)
{
	Player* targetPlayer = target->getPlayer();
	if (!targetPlayer) {
		return true;
	}

	int32_t manaChange = damage.primary.value + damage.secondary.value;
	if (manaChange > 0) {
		if (attacker) {
			const Player* attackerPlayer = attacker->getPlayer();
			if (attackerPlayer && attackerPlayer->getSkull() == SKULL_BLACK && attackerPlayer->getSkullClient(target) == SKULL_NONE) {
				return false;
			}
		}

		if (damage.origin != ORIGIN_NONE) {
			const auto& events = target->getCreatureEvents(CREATURE_EVENT_MANACHANGE);
			if (!events.empty()) {
				for (CreatureEvent* creatureEvent : events) {
					creatureEvent->executeManaChange(target, attacker, damage);
				}
				damage.origin = ORIGIN_NONE;
				return combatChangeMana(attacker, target, damage);
			}
		}

		int32_t realManaChange = targetPlayer->getMana();
		targetPlayer->changeMana(manaChange);
		realManaChange = targetPlayer->getMana() - realManaChange;

		if (realManaChange > 0 && !targetPlayer->isInGhostMode()) {
			TextMessage message(MESSAGE_HEALED, "You gained " + std::to_string(realManaChange) + " mana.");
			message.position = target->getPosition();
			message.primary.value = realManaChange;
			message.primary.color = TEXTCOLOR_MAYABLUE;
			targetPlayer->sendTextMessage(message);
		}
	} else {
		const Position& targetPos = target->getPosition();
		if (!target->isAttackable()) {
			if (!target->isInGhostMode()) {
				addMagicEffect(targetPos, CONST_ME_POFF);
			}
			return false;
		}

		Player* attackerPlayer;
		if (attacker) {
			attackerPlayer = attacker->getPlayer();
		} else {
			attackerPlayer = nullptr;
		}

		if (attackerPlayer && attackerPlayer->getSkull() == SKULL_BLACK && attackerPlayer->getSkullClient(targetPlayer) == SKULL_NONE) {
			return false;
		}

		int32_t manaLoss = std::min<int32_t>(targetPlayer->getMana(), -manaChange);
		BlockType_t blockType = target->blockHit(attacker, COMBAT_MANADRAIN, manaLoss);
		if (blockType != BLOCK_NONE) {
			addMagicEffect(targetPos, CONST_ME_POFF);
			return false;
		}

		if (manaLoss <= 0) {
			return true;
		}

		if (damage.origin != ORIGIN_NONE) {
			const auto& events = target->getCreatureEvents(CREATURE_EVENT_MANACHANGE);
			if (!events.empty()) {
				for (CreatureEvent* creatureEvent : events) {
					creatureEvent->executeManaChange(target, attacker, damage);
				}
				damage.origin = ORIGIN_NONE;
				return combatChangeMana(attacker, target, damage);
			}
		}

		targetPlayer->drainMana(attacker, manaLoss);

		std::stringstream ss;

		std::string damageString = std::to_string(manaLoss);

		std::string spectatorMessage;

		TextMessage message;
		message.position = targetPos;
		message.primary.value = manaLoss;
		message.primary.color = TEXTCOLOR_BLUE;

		SpectatorVec spectators;
		map.getSpectators(spectators, targetPos, false, true);
		for (Creature* spectator : spectators) {
			Player* tmpPlayer = spectator->getPlayer();
			if (tmpPlayer == attackerPlayer && attackerPlayer != targetPlayer) {
				ss.str({});
				ss << ucfirst(target->getNameDescription()) << " loses " << damageString << " mana due to your attack.";
				message.type = MESSAGE_DAMAGE_DEALT;
				message.text = ss.str();
			} else if (tmpPlayer == targetPlayer) {
				ss.str({});
				ss << "You lose " << damageString << " mana";
				if (!attacker) {
					ss << '.';
				} else if (targetPlayer == attackerPlayer) {
					ss << " due to your own attack.";
				} else {
					ss << " mana due to an attack by " << attacker->getNameDescription() << '.';
				}
				message.type = MESSAGE_DAMAGE_RECEIVED;
				message.text = ss.str();
			} else {
				if (spectatorMessage.empty()) {
					ss.str({});
					ss << ucfirst(target->getNameDescription()) << " loses " << damageString << " mana";
					if (attacker) {
						ss << " due to ";
						if (attacker == target) {
							ss << (targetPlayer->getSex() == PLAYERSEX_FEMALE ? "her own attack" : "his own attack");
						} else {
							ss << "an attack by " << attacker->getNameDescription();
						}
					}
					ss << '.';
					spectatorMessage = ss.str();
				}
				message.type = MESSAGE_DAMAGE_OTHERS;
				message.text = spectatorMessage;
			}
			tmpPlayer->sendTextMessage(message);
		}
	}

	return true;
}

void Game::addCreatureHealth(const Creature* target)
{
	SpectatorVec spectators;
	map.getSpectators(spectators, target->getPosition(), true, true);
	addCreatureHealth(spectators, target);
}

void Game::addCreatureHealth(const SpectatorVec& spectators, const Creature* target)
{
	for (Creature* spectator : spectators) {
		if (Player* tmpPlayer = spectator->getPlayer()) {
			tmpPlayer->sendCreatureHealth(target);
		}
	}
}

void Game::addMagicEffect(const Position& pos, uint8_t effect)
{
	SpectatorVec spectators;
	map.getSpectators(spectators, pos, true, true);
	addMagicEffect(spectators, pos, effect);
}

void Game::addMagicEffect(const SpectatorVec& spectators, const Position& pos, uint8_t effect)
{
	for (Creature* spectator : spectators) {
		if (Player* tmpPlayer = spectator->getPlayer()) {
			tmpPlayer->sendMagicEffect(pos, effect);
		}
	}
}

void Game::addDistanceEffect(const Position& fromPos, const Position& toPos, uint8_t effect)
{
	SpectatorVec spectators, toPosSpectators;
	map.getSpectators(spectators, fromPos, false, true);
	map.getSpectators(toPosSpectators, toPos, false, true);
	spectators.addSpectators(toPosSpectators);

	addDistanceEffect(spectators, fromPos, toPos, effect);
}

void Game::addDistanceEffect(const SpectatorVec& spectators, const Position& fromPos, const Position& toPos, uint8_t effect)
{
	for (Creature* spectator : spectators) {
		if (Player* tmpPlayer = spectator->getPlayer()) {
			tmpPlayer->sendDistanceShoot(fromPos, toPos, effect);
		}
	}
}

void Game::startDecay(Item* item)
{
	if (!item || !item->canDecay()) {
		return;
	}

	ItemDecayState_t decayState = item->getDecaying();
	if (decayState == DECAYING_TRUE) {
		return;
	}

	if (item->getDuration() > 0) {
		item->incrementReferenceCounter();
		item->setDecaying(DECAYING_TRUE);
		toDecayItems.push_front(item);
	} else {
		internalDecayItem(item);
	}
}

void Game::internalDecayItem(Item* item)
{
	const ItemType& it = Item::items[item->getID()];
	if (it.decayTo != 0) {
		Item* newItem = transformItem(item, item->getDecayTo());
		startDecay(newItem);
	} else {
		ReturnValue ret = internalRemoveItem(item);
		if (ret != RETURNVALUE_NOERROR) {
			std::cout << "[Debug - Game::internalDecayItem] internalDecayItem failed, error code: " << static_cast<uint32_t>(ret) << ", item id: " << item->getID() << std::endl;
		}
	}
}

void Game::checkDecay()
{
	g_scheduler.addEvent(createSchedulerTask(EVENT_DECAYINTERVAL, std::bind(&Game::checkDecay, this)));

	size_t bucket = (lastBucket + 1) % EVENT_DECAY_BUCKETS;

	auto it = decayItems[bucket].begin(), end = decayItems[bucket].end();
	while (it != end) {
		Item* item = *it;
		if (!item->canDecay()) {
			item->setDecaying(DECAYING_FALSE);
			ReleaseItem(item);
			it = decayItems[bucket].erase(it);
			continue;
		}

		int32_t duration = item->getDuration();
		int32_t decreaseTime = std::min<int32_t>(EVENT_DECAYINTERVAL * EVENT_DECAY_BUCKETS, duration);

		duration -= decreaseTime;
		item->decreaseDuration(decreaseTime);

		if (duration <= 0) {
			it = decayItems[bucket].erase(it);
			internalDecayItem(item);
			ReleaseItem(item);
		} else if (duration < EVENT_DECAYINTERVAL * EVENT_DECAY_BUCKETS) {
			it = decayItems[bucket].erase(it);
			size_t newBucket = (bucket + ((duration + EVENT_DECAYINTERVAL / 2) / 1000)) % EVENT_DECAY_BUCKETS;
			if (newBucket == bucket) {
				internalDecayItem(item);
				ReleaseItem(item);
			} else {
				decayItems[newBucket].push_back(item);
			}
		} else {
			++it;
		}
	}

	lastBucket = bucket;
	cleanup();
}

void Game::checkLight()
{
	g_scheduler.addEvent(createSchedulerTask(EVENT_LIGHTINTERVAL, std::bind(&Game::checkLight, this)));

	lightHour += lightHourDelta;

	if (lightHour > 1440) {
		lightHour -= 1440;
	}

	if (std::abs(lightHour - SUNRISE) < 2 * lightHourDelta) {
		lightState = LIGHT_STATE_SUNRISE;
	} else if (std::abs(lightHour - SUNSET) < 2 * lightHourDelta) {
		lightState = LIGHT_STATE_SUNSET;
	}

	int32_t newLightLevel = lightLevel;
	bool lightChange = false;

	switch (lightState) {
		case LIGHT_STATE_SUNRISE: {
			newLightLevel += (LIGHT_LEVEL_DAY - LIGHT_LEVEL_NIGHT) / 30;
			lightChange = true;
			break;
		}
		case LIGHT_STATE_SUNSET: {
			newLightLevel -= (LIGHT_LEVEL_DAY - LIGHT_LEVEL_NIGHT) / 30;
			lightChange = true;
			break;
		}
		default:
			break;
	}

	if (newLightLevel <= LIGHT_LEVEL_NIGHT) {
		lightLevel = LIGHT_LEVEL_NIGHT;
		lightState = LIGHT_STATE_NIGHT;
	} else if (newLightLevel >= LIGHT_LEVEL_DAY) {
		lightLevel = LIGHT_LEVEL_DAY;
		lightState = LIGHT_STATE_DAY;
	} else {
		lightLevel = newLightLevel;
	}

	if (lightChange) {
		LightInfo lightInfo = getWorldLightInfo();

		for (const auto& it : players) {
			it.second->sendWorldLight(lightInfo);
		}
	}
}

LightInfo Game::getWorldLightInfo() const
{
	return {lightLevel, 0xD7};
}

void Game::shutdown()
{
	std::cout << "Shutting down..." << std::flush;

	g_scheduler.shutdown();
	g_databaseTasks.shutdown();
	g_dispatcher.shutdown();
	map.spawns.clear();
	raids.clear();

	cleanup();

	if (serviceManager) {
		serviceManager->stop();
	}

	ConnectionManager::getInstance().closeAll();

	std::cout << " done!" << std::endl;
}

void Game::cleanup()
{
	//free memory
	for (auto creature : ToReleaseCreatures) {
		creature->decrementReferenceCounter();
	}
	ToReleaseCreatures.clear();

	for (auto item : ToReleaseItems) {
		item->decrementReferenceCounter();
	}
	ToReleaseItems.clear();

	for (Item* item : toDecayItems) {
		const uint32_t dur = item->getDuration();
		if (dur >= EVENT_DECAYINTERVAL * EVENT_DECAY_BUCKETS) {
			decayItems[lastBucket].push_back(item);
		} else {
			decayItems[(lastBucket + 1 + dur / 1000) % EVENT_DECAY_BUCKETS].push_back(item);
		}
	}
	toDecayItems.clear();
}

void Game::ReleaseCreature(Creature* creature)
{
	ToReleaseCreatures.push_back(creature);
}

void Game::ReleaseItem(Item* item)
{
	ToReleaseItems.push_back(item);
}

void Game::broadcastMessage(const std::string& text, MessageClasses type) const
{
	std::cout << "> Broadcasted message: \"" << text << "\"." << std::endl;
	for (const auto& it : players) {
		it.second->sendTextMessage(type, text);
	}
}

void Game::updateCreatureWalkthrough(const Creature* creature)
{
	//send to clients
	SpectatorVec spectators;
	map.getSpectators(spectators, creature->getPosition(), true, true);
	for (Creature* spectator : spectators) {
		Player* tmpPlayer = spectator->getPlayer();
		tmpPlayer->sendCreatureWalkthrough(creature, tmpPlayer->canWalkthroughEx(creature));
	}
}

void Game::updateCreatureSkull(const Creature* creature)
{
	if (getWorldType() != WORLD_TYPE_PVP) {
		return;
	}

	SpectatorVec spectators;
	map.getSpectators(spectators, creature->getPosition(), true, true);
	for (Creature* spectator : spectators) {
		spectator->getPlayer()->sendCreatureSkull(creature);
	}
}

void Game::updatePlayerShield(Player* player)
{
	SpectatorVec spectators;
	map.getSpectators(spectators, player->getPosition(), true, true);
	for (Creature* spectator : spectators) {
		spectator->getPlayer()->sendCreatureShield(player);
	}
}

void Game::updatePlayerHelpers(const Player& player)
{
	uint32_t creatureId = player.getID();
	uint16_t helpers = player.getHelpers();

	SpectatorVec spectators;
	map.getSpectators(spectators, player.getPosition(), true, true);
	for (Creature* spectator : spectators) {
		spectator->getPlayer()->sendCreatureHelpers(creatureId, helpers);
	}
}

void Game::updateCreatureType(Creature* creature)
{
	const Player* masterPlayer = nullptr;

	uint32_t creatureId = creature->getID();
	CreatureType_t creatureType = creature->getType();
	if (creatureType == CREATURETYPE_MONSTER) {
		const Creature* master = creature->getMaster();
		if (master) {
			masterPlayer = master->getPlayer();
			if (masterPlayer) {
				creatureType = CREATURETYPE_SUMMON_OTHERS;
			}
		}
	}

	//send to clients
	SpectatorVec spectators;
	map.getSpectators(spectators, creature->getPosition(), true, true);

	if (creatureType == CREATURETYPE_SUMMON_OTHERS) {
		for (Creature* spectator : spectators) {
			Player* player = spectator->getPlayer();
			if (masterPlayer == player) {
				player->sendCreatureType(creatureId, CREATURETYPE_SUMMON_OWN);
			} else {
				player->sendCreatureType(creatureId, creatureType);
			}
		}
	} else {
		for (Creature* spectator : spectators) {
			spectator->getPlayer()->sendCreatureType(creatureId, creatureType);
		}
	}
}

void Game::updatePremium(Account& account)
{
	bool save = false;
	time_t timeNow = time(nullptr);

	if (account.premiumDays != 0 && account.premiumDays != std::numeric_limits<uint16_t>::max()) {
		if (account.lastDay == 0) {
			account.lastDay = timeNow;
			save = true;
		} else {
			uint32_t days = (timeNow - account.lastDay) / 86400;
			if (days > 0) {
				if (days >= account.premiumDays) {
					account.premiumDays = 0;
					account.lastDay = 0;
				} else {
					account.premiumDays -= days;
					time_t remainder = (timeNow - account.lastDay) % 86400;
					account.lastDay = timeNow - remainder;
				}

				save = true;
			}
		}
	} else if (account.lastDay != 0) {
		account.lastDay = 0;
		save = true;
	}

	if (save && !IOLoginData::saveAccount(account)) {
		std::cout << "> ERROR: Failed to save account: " << account.name << "!" << std::endl;
	}
}

void Game::loadMotdNum()
{
	Database& db = Database::getInstance();

	DBResult_ptr result = db.storeQuery("SELECT `value` FROM `server_config` WHERE `config` = 'motd_num'");
	if (result) {
		motdNum = result->getNumber<uint32_t>("value");
	} else {
		db.executeQuery("INSERT INTO `server_config` (`config`, `value`) VALUES ('motd_num', '0')");
	}

	result = db.storeQuery("SELECT `value` FROM `server_config` WHERE `config` = 'motd_hash'");
	if (result) {
		motdHash = result->getString("value");
		if (motdHash != transformToSHA1(g_config.getString(ConfigManager::MOTD))) {
			++motdNum;
		}
	} else {
		db.executeQuery("INSERT INTO `server_config` (`config`, `value`) VALUES ('motd_hash', '')");
	}
}

void Game::saveMotdNum() const
{
	Database& db = Database::getInstance();

	std::ostringstream query;
	query << "UPDATE `server_config` SET `value` = '" << motdNum << "' WHERE `config` = 'motd_num'";
	db.executeQuery(query.str());

	query.str(std::string());
	query << "UPDATE `server_config` SET `value` = '" << transformToSHA1(g_config.getString(ConfigManager::MOTD)) << "' WHERE `config` = 'motd_hash'";
	db.executeQuery(query.str());
}

void Game::checkPlayersRecord()
{
	const size_t playersOnline = getPlayersOnline();
	if (playersOnline > playersRecord) {
		uint32_t previousRecord = playersRecord;
		playersRecord = playersOnline;

		for (auto& it : g_globalEvents->getEventMap(GLOBALEVENT_RECORD)) {
			it.second.executeRecord(playersRecord, previousRecord);
		}
		updatePlayersRecord();
	}
}

void Game::updatePlayersRecord() const
{
	Database& db = Database::getInstance();

	std::ostringstream query;
	query << "UPDATE `server_config` SET `value` = '" << playersRecord << "' WHERE `config` = 'players_record'";
	db.executeQuery(query.str());
}

void Game::loadPlayersRecord()
{
	Database& db = Database::getInstance();

	DBResult_ptr result = db.storeQuery("SELECT `value` FROM `server_config` WHERE `config` = 'players_record'");
	if (result) {
		playersRecord = result->getNumber<uint32_t>("value");
	} else {
		db.executeQuery("INSERT INTO `server_config` (`config`, `value`) VALUES ('players_record', '0')");
	}
}

uint64_t Game::getExperienceStage(uint32_t level)
{
	if (!stagesEnabled) {
		return g_config.getNumber(ConfigManager::RATE_EXPERIENCE);
	}

	if (useLastStageLevel && level >= lastStageLevel) {
		return stages[lastStageLevel];
	}

	return stages[level];
}

bool Game::loadExperienceStages()
{
	pugi::xml_document doc;
	pugi::xml_parse_result result = doc.load_file("data/XML/stages.xml");
	if (!result) {
		printXMLError("Error - Game::loadExperienceStages", "data/XML/stages.xml", result);
		return false;
	}

	for (auto stageNode : doc.child("stages").children()) {
		if (strcasecmp(stageNode.name(), "config") == 0) {
			stagesEnabled = stageNode.attribute("enabled").as_bool();
		} else {
			uint32_t minLevel, maxLevel, multiplier;

			pugi::xml_attribute minLevelAttribute = stageNode.attribute("minlevel");
			if (minLevelAttribute) {
				minLevel = pugi::cast<uint32_t>(minLevelAttribute.value());
			} else {
				minLevel = 1;
			}

			pugi::xml_attribute maxLevelAttribute = stageNode.attribute("maxlevel");
			if (maxLevelAttribute) {
				maxLevel = pugi::cast<uint32_t>(maxLevelAttribute.value());
			} else {
				maxLevel = 0;
				lastStageLevel = minLevel;
				useLastStageLevel = true;
			}

			pugi::xml_attribute multiplierAttribute = stageNode.attribute("multiplier");
			if (multiplierAttribute) {
				multiplier = pugi::cast<uint32_t>(multiplierAttribute.value());
			} else {
				multiplier = 1;
			}

			if (useLastStageLevel) {
				stages[lastStageLevel] = multiplier;
			} else {
				for (uint32_t i = minLevel; i <= maxLevel; ++i) {
					stages[i] = multiplier;
				}
			}
		}
	}
	return true;
}

void Game::playerInviteToParty(uint32_t playerId, uint32_t invitedId)
{
	if (playerId == invitedId) {
		return;
	}
	
	Player* player = getPlayerByID(playerId);
	if (!player) {
		return;
	}

	Player* invitedPlayer = getPlayerByID(invitedId);
	if (!invitedPlayer || invitedPlayer->isInviting(player)) {
		return;
	}

	if (invitedPlayer->getParty()) {
		std::ostringstream ss;
		ss << invitedPlayer->getName() << " is already in a party.";
		player->sendTextMessage(MESSAGE_INFO_DESCR, ss.str());
		return;
	}

	Party* party = player->getParty();
	if (!party) {
		party = new Party(player);
	} else if (party->getLeader() != player) {
		return;
	}

	party->invitePlayer(*invitedPlayer);
}

void Game::playerJoinParty(uint32_t playerId, uint32_t leaderId)
{
	Player* player = getPlayerByID(playerId);
	if (!player) {
		return;
	}

	Player* leader = getPlayerByID(leaderId);
	if (!leader || !leader->isInviting(player)) {
		return;
	}

	Party* party = leader->getParty();
	if (!party || party->getLeader() != leader) {
		return;
	}

	if (player->getParty()) {
		player->sendTextMessage(MESSAGE_INFO_DESCR, "You are already in a party.");
		return;
	}

	party->joinParty(*player);
}

void Game::playerRevokePartyInvitation(uint32_t playerId, uint32_t invitedId)
{
	Player* player = getPlayerByID(playerId);
	if (!player) {
		return;
	}

	Party* party = player->getParty();
	if (!party || party->getLeader() != player) {
		return;
	}

	Player* invitedPlayer = getPlayerByID(invitedId);
	if (!invitedPlayer || !player->isInviting(invitedPlayer)) {
		return;
	}

	party->revokeInvitation(*invitedPlayer);
}

void Game::playerPassPartyLeadership(uint32_t playerId, uint32_t newLeaderId)
{
	Player* player = getPlayerByID(playerId);
	if (!player) {
		return;
	}

	Party* party = player->getParty();
	if (!party || party->getLeader() != player) {
		return;
	}

	Player* newLeader = getPlayerByID(newLeaderId);
	if (!newLeader || !player->isPartner(newLeader)) {
		return;
	}

	party->passPartyLeadership(newLeader);
}

void Game::playerLeaveParty(uint32_t playerId)
{
	Player* player = getPlayerByID(playerId);
	if (!player) {
		return;
	}

	Party* party = player->getParty();
	if (!party || player->hasCondition(CONDITION_INFIGHT)) {
		return;
	}

	party->leaveParty(player);
}

void Game::playerEnableSharedPartyExperience(uint32_t playerId, bool sharedExpActive)
{
	Player* player = getPlayerByID(playerId);
	if (!player) {
		return;
	}

	Party* party = player->getParty();
	if (!party || (player->hasCondition(CONDITION_INFIGHT) && player->getZone() != ZONE_PROTECTION)) {
		return;
	}

	party->setSharedExperience(player, sharedExpActive);
}

void Game::sendGuildMotd(uint32_t playerId)
{
	Player* player = getPlayerByID(playerId);
	if (!player) {
		return;
	}

	Guild* guild = player->getGuild();
	if (guild) {
		player->sendChannelMessage("Message of the Day", guild->getMotd(), TALKTYPE_CHANNEL_R1, CHANNEL_GUILD);
	}
}

void Game::kickPlayer(uint32_t playerId, bool displayEffect)
{
	Player* player = getPlayerByID(playerId);
	if (!player) {
		return;
	}

	player->kickPlayer(displayEffect);
}

void Game::playerReportRuleViolation(uint32_t playerId, const std::string& targetName, uint8_t reportType, uint8_t reportReason, const std::string& comment, const std::string& translation)
{
	Player* player = getPlayerByID(playerId);
	if (!player) {
		return;
	}

	g_events->eventPlayerOnReportRuleViolation(player, targetName, reportType, reportReason, comment, translation);
}

void Game::playerReportBug(uint32_t playerId, const std::string& message, const Position& position, uint8_t category)
{
	Player* player = getPlayerByID(playerId);
	if (!player) {
		return;
	}

	g_events->eventPlayerOnReportBug(player, message, position, category);
}

void Game::playerDebugAssert(uint32_t playerId, const std::string& assertLine, const std::string& date, const std::string& description, const std::string& comment)
{
	Player* player = getPlayerByID(playerId);
	if (!player) {
		return;
	}

	// TODO: move debug assertions to database
	FILE* file = fopen("client_assertions.txt", "a");
	if (file) {
		fprintf(file, "----- %s - %s (%s) -----\n", formatDate(time(nullptr)).c_str(), player->getName().c_str(), convertIPToString(player->getIP()).c_str());
		fprintf(file, "%s\n%s\n%s\n%s\n", assertLine.c_str(), date.c_str(), description.c_str(), comment.c_str());
		fclose(file);
	}
}

void Game::playerLeaveMarket(uint32_t playerId)
{
	Player* player = getPlayerByID(playerId);
	if (!player) {
		return;
	}

	player->setInMarket(false);
}

void Game::playerBrowseMarket(uint32_t playerId, uint16_t spriteId)
{
	Player* player = getPlayerByID(playerId);
	if (!player) {
		return;
	}

	if (!player->isInMarket()) {
		return;
	}

	const ItemType& it = Item::items.getItemIdByClientId(spriteId);
	if (it.id == 0) {
		return;
	}

	if (it.wareId == 0) {
		return;
	}

	const MarketOfferList& buyOffers = IOMarket::getActiveOffers(MARKETACTION_BUY, it.id);
	const MarketOfferList& sellOffers = IOMarket::getActiveOffers(MARKETACTION_SELL, it.id);
	player->sendMarketBrowseItem(it.id, buyOffers, sellOffers);
	player->sendMarketDetail(it.id);
}

void Game::playerBrowseMarketOwnOffers(uint32_t playerId)
{
	Player* player = getPlayerByID(playerId);
	if (!player) {
		return;
	}

	if (!player->isInMarket()) {
		return;
	}

	const MarketOfferList& buyOffers = IOMarket::getOwnOffers(MARKETACTION_BUY, player->getGUID());
	const MarketOfferList& sellOffers = IOMarket::getOwnOffers(MARKETACTION_SELL, player->getGUID());
	player->sendMarketBrowseOwnOffers(buyOffers, sellOffers);
}

void Game::playerBrowseMarketOwnHistory(uint32_t playerId)
{
	Player* player = getPlayerByID(playerId);
	if (!player) {
		return;
	}

	if (!player->isInMarket()) {
		return;
	}

	const HistoryMarketOfferList& buyOffers = IOMarket::getOwnHistory(MARKETACTION_BUY, player->getGUID());
	const HistoryMarketOfferList& sellOffers = IOMarket::getOwnHistory(MARKETACTION_SELL, player->getGUID());
	player->sendMarketBrowseOwnHistory(buyOffers, sellOffers);
}

void Game::playerCreateMarketOffer(uint32_t playerId, uint8_t type, uint16_t spriteId, uint16_t amount, uint32_t price, bool anonymous)
{
	if (amount == 0 || amount > 64000) {
		return;
	}

	if (price == 0 || price > 999999999) {
		return;
	}

	if (type != MARKETACTION_BUY && type != MARKETACTION_SELL) {
		return;
	}

	Player* player = getPlayerByID(playerId);
	if (!player) {
		return;
	}

	if (!player->isInMarket()) {
		return;
	}

	if (g_config.getBoolean(ConfigManager::MARKET_PREMIUM) && !player->isPremium()) {
		player->sendMarketLeave();
		return;
	}

	const ItemType& itt = Item::items.getItemIdByClientId(spriteId);
	if (itt.id == 0 || itt.wareId == 0) {
		return;
	}

	const ItemType& it = Item::items.getItemIdByClientId(itt.wareId);
	if (it.id == 0 || it.wareId == 0) {
		return;
	}

	if (!it.stackable && amount > 2000) {
		return;
	}

	const uint32_t maxOfferCount = g_config.getNumber(ConfigManager::MAX_MARKET_OFFERS_AT_A_TIME_PER_PLAYER);
	if (maxOfferCount != 0 && IOMarket::getPlayerOfferCount(player->getGUID()) >= maxOfferCount) {
		return;
	}

	uint64_t fee = (price / 100.) * amount;
	if (fee < 20) {
		fee = 20;
	} else if (fee > 1000) {
		fee = 1000;
	}

	if (type == MARKETACTION_SELL) {
		if (fee > player->bankBalance) {
			return;
		}

		DepotChest* depotChest = player->getDepotChest(player->getLastDepotId(), false);
		if (!depotChest) {
			return;
		}

		std::forward_list<Item*> itemList = getMarketItemList(it.wareId, amount, depotChest, player->getInbox());
		if (itemList.empty()) {
			return;
		}

		if (it.stackable) {
			uint16_t tmpAmount = amount;
			for (Item* item : itemList) {
				uint16_t removeCount = std::min<uint16_t>(tmpAmount, item->getItemCount());
				tmpAmount -= removeCount;
				internalRemoveItem(item, removeCount);

				if (tmpAmount == 0) {
					break;
				}
			}
		} else {
			for (Item* item : itemList) {
				internalRemoveItem(item);
			}
		}

		player->bankBalance -= fee;
	} else {
		uint64_t totalPrice = static_cast<uint64_t>(price) * amount;
		totalPrice += fee;
		if (totalPrice > player->bankBalance) {
			return;
		}

		player->bankBalance -= totalPrice;
	}

	IOMarket::createOffer(player->getGUID(), static_cast<MarketAction_t>(type), it.id, amount, price, anonymous);

	player->sendMarketEnter(player->getLastDepotId());
	const MarketOfferList& buyOffers = IOMarket::getActiveOffers(MARKETACTION_BUY, it.id);
	const MarketOfferList& sellOffers = IOMarket::getActiveOffers(MARKETACTION_SELL, it.id);
	player->sendMarketBrowseItem(it.id, buyOffers, sellOffers);
}

void Game::playerCancelMarketOffer(uint32_t playerId, uint32_t timestamp, uint16_t counter)
{
	Player* player = getPlayerByID(playerId);
	if (!player) {
		return;
	}

	if (!player->isInMarket()) {
		return;
	}

	MarketOfferEx offer = IOMarket::getOfferByCounter(timestamp, counter);
	if (offer.id == 0 || offer.playerId != player->getGUID()) {
		return;
	}

	if (offer.type == MARKETACTION_BUY) {
		player->bankBalance += static_cast<uint64_t>(offer.price) * offer.amount;
		player->sendMarketEnter(player->getLastDepotId());
	} else {
		const ItemType& it = Item::items[offer.itemId];
		if (it.id == 0) {
			return;
		}

		if (it.stackable) {
			uint16_t tmpAmount = offer.amount;
			while (tmpAmount > 0) {
				int32_t stackCount = std::min<int32_t>(100, tmpAmount);
				Item* item = Item::CreateItem(it.id, stackCount);
				if (internalAddItem(player->getInbox(), item, INDEX_WHEREEVER, FLAG_NOLIMIT) != RETURNVALUE_NOERROR) {
					delete item;
					break;
				}

				tmpAmount -= stackCount;
			}
		} else {
			int32_t subType;
			if (it.charges != 0) {
				subType = it.charges;
			} else {
				subType = -1;
			}

			for (uint16_t i = 0; i < offer.amount; ++i) {
				Item* item = Item::CreateItem(it.id, subType);
				if (internalAddItem(player->getInbox(), item, INDEX_WHEREEVER, FLAG_NOLIMIT) != RETURNVALUE_NOERROR) {
					delete item;
					break;
				}
			}
		}
	}

	IOMarket::moveOfferToHistory(offer.id, OFFERSTATE_CANCELLED);
	offer.amount = 0;
	offer.timestamp += g_config.getNumber(ConfigManager::MARKET_OFFER_DURATION);
	player->sendMarketCancelOffer(offer);
	player->sendMarketEnter(player->getLastDepotId());
}

void Game::playerAcceptMarketOffer(uint32_t playerId, uint32_t timestamp, uint16_t counter, uint16_t amount)
{
	if (amount == 0 || amount > 64000) {
		return;
	}

	Player* player = getPlayerByID(playerId);
	if (!player) {
		return;
	}

	if (!player->isInMarket()) {
		return;
	}

	MarketOfferEx offer = IOMarket::getOfferByCounter(timestamp, counter);
	if (offer.id == 0) {
		return;
	}

	if (amount > offer.amount) {
		return;
	}

	const ItemType& it = Item::items[offer.itemId];
	if (it.id == 0) {
		return;
	}

	uint64_t totalPrice = static_cast<uint64_t>(offer.price) * amount;

	if (offer.type == MARKETACTION_BUY) {
		DepotChest* depotChest = player->getDepotChest(player->getLastDepotId(), false);
		if (!depotChest) {
			return;
		}

		std::forward_list<Item*> itemList = getMarketItemList(it.wareId, amount, depotChest, player->getInbox());
		if (itemList.empty()) {
			return;
		}

		Player* buyerPlayer = getPlayerByGUID(offer.playerId);
		if (!buyerPlayer) {
			buyerPlayer = new Player(nullptr);
			if (!IOLoginData::loadPlayerById(buyerPlayer, offer.playerId)) {
				delete buyerPlayer;
				return;
			}
		}

		if (it.stackable) {
			uint16_t tmpAmount = amount;
			for (Item* item : itemList) {
				uint16_t removeCount = std::min<uint16_t>(tmpAmount, item->getItemCount());
				tmpAmount -= removeCount;
				internalRemoveItem(item, removeCount);

				if (tmpAmount == 0) {
					break;
				}
			}
		} else {
			for (Item* item : itemList) {
				internalRemoveItem(item);
			}
		}

		player->bankBalance += totalPrice;

		if (it.stackable) {
			uint16_t tmpAmount = amount;
			while (tmpAmount > 0) {
				uint16_t stackCount = std::min<uint16_t>(100, tmpAmount);
				Item* item = Item::CreateItem(it.id, stackCount);
				if (internalAddItem(buyerPlayer->getInbox(), item, INDEX_WHEREEVER, FLAG_NOLIMIT) != RETURNVALUE_NOERROR) {
					delete item;
					break;
				}

				tmpAmount -= stackCount;
			}
		} else {
			int32_t subType;
			if (it.charges != 0) {
				subType = it.charges;
			} else {
				subType = -1;
			}

			for (uint16_t i = 0; i < amount; ++i) {
				Item* item = Item::CreateItem(it.id, subType);
				if (internalAddItem(buyerPlayer->getInbox(), item, INDEX_WHEREEVER, FLAG_NOLIMIT) != RETURNVALUE_NOERROR) {
					delete item;
					break;
				}
			}
		}

		if (buyerPlayer->isOffline()) {
			IOLoginData::savePlayer(buyerPlayer);
			delete buyerPlayer;
		} else {
			buyerPlayer->onReceiveMail();
		}
	} else {
		if (totalPrice > player->bankBalance) {
			return;
		}

		player->bankBalance -= totalPrice;

		if (it.stackable) {
			uint16_t tmpAmount = amount;
			while (tmpAmount > 0) {
				uint16_t stackCount = std::min<uint16_t>(100, tmpAmount);
				Item* item = Item::CreateItem(it.id, stackCount);
				if (internalAddItem(player->getInbox(), item, INDEX_WHEREEVER, FLAG_NOLIMIT) != RETURNVALUE_NOERROR) {
					delete item;
					break;
				}

				tmpAmount -= stackCount;
			}
		} else {
			int32_t subType;
			if (it.charges != 0) {
				subType = it.charges;
			} else {
				subType = -1;
			}

			for (uint16_t i = 0; i < amount; ++i) {
				Item* item = Item::CreateItem(it.id, subType);
				if (internalAddItem(player->getInbox(), item, INDEX_WHEREEVER, FLAG_NOLIMIT) != RETURNVALUE_NOERROR) {
					delete item;
					break;
				}
			}
		}

		Player* sellerPlayer = getPlayerByGUID(offer.playerId);
		if (sellerPlayer) {
			sellerPlayer->bankBalance += totalPrice;
		} else {
			IOLoginData::increaseBankBalance(offer.playerId, totalPrice);
		}

		player->onReceiveMail();
	}

	const int32_t marketOfferDuration = g_config.getNumber(ConfigManager::MARKET_OFFER_DURATION);

	IOMarket::appendHistory(player->getGUID(), (offer.type == MARKETACTION_BUY ? MARKETACTION_SELL : MARKETACTION_BUY), offer.itemId, amount, offer.price, offer.timestamp + marketOfferDuration, OFFERSTATE_ACCEPTEDEX);

	IOMarket::appendHistory(offer.playerId, offer.type, offer.itemId, amount, offer.price, offer.timestamp + marketOfferDuration, OFFERSTATE_ACCEPTED);

	offer.amount -= amount;

	if (offer.amount == 0) {
		IOMarket::deleteOffer(offer.id);
	} else {
		IOMarket::acceptOffer(offer.id, amount);
	}

	player->sendMarketEnter(player->getLastDepotId());
	offer.timestamp += marketOfferDuration;
	player->sendMarketAcceptOffer(offer);
}

void Game::parsePlayerExtendedOpcode(uint32_t playerId, uint8_t opcode, const std::string& buffer)
{
	Player* player = getPlayerByID(playerId);
	if (!player) {
		return;
	}

	for (CreatureEvent* creatureEvent : player->getCreatureEvents(CREATURE_EVENT_EXTENDED_OPCODE)) {
		creatureEvent->executeExtendedOpcode(player, opcode, buffer);
	}
}

std::forward_list<Item*> Game::getMarketItemList(uint16_t wareId, uint16_t sufficientCount, DepotChest* depotChest, Inbox* inbox)
{
	std::forward_list<Item*> itemList;
	uint16_t count = 0;

	std::list<Container*> containers { depotChest, inbox };
	do {
		Container* container = containers.front();
		containers.pop_front();

		for (Item* item : container->getItemList()) {
			Container* c = item->getContainer();
			if (c && !c->empty()) {
				containers.push_back(c);
				continue;
			}

			const ItemType& itemType = Item::items[item->getID()];
			if (itemType.wareId != wareId) {
				continue;
			}

			if (c && (!itemType.isContainer() || c->capacity() != itemType.maxItems)) {
				continue;
			}

			if (!item->hasMarketAttributes()) {
				continue;
			}

			itemList.push_front(item);

			count += Item::countByType(item, -1);
			if (count >= sufficientCount) {
				return itemList;
			}
		}
	} while (!containers.empty());
	return std::forward_list<Item*>();
}

void Game::forceAddCondition(uint32_t creatureId, Condition* condition)
{
	Creature* creature = getCreatureByID(creatureId);
	if (!creature) {
		delete condition;
		return;
	}

	creature->addCondition(condition, true);
}

void Game::forceRemoveCondition(uint32_t creatureId, ConditionType_t type)
{
	Creature* creature = getCreatureByID(creatureId);
	if (!creature) {
		return;
	}

	creature->removeCondition(type, true);
}

void Game::sendOfflineTrainingDialog(Player* player)
{
	if (!player) {
		return;
	}

	if (!player->hasModalWindowOpen(offlineTrainingWindow.id)) {
		player->sendModalWindow(offlineTrainingWindow);
	}
}

void Game::playerAnswerModalWindow(uint32_t playerId, uint32_t modalWindowId, uint8_t button, uint8_t choice)
{
	Player* player = getPlayerByID(playerId);
	if (!player) {
		return;
	}

	if (!player->hasModalWindowOpen(modalWindowId)) {
		return;
	}

	player->onModalWindowHandled(modalWindowId);

	// offline training, hardcoded
	if (modalWindowId == std::numeric_limits<uint32_t>::max()) {
		if (button == 1) {
			if (choice == SKILL_SWORD || choice == SKILL_AXE || choice == SKILL_CLUB || choice == SKILL_DISTANCE || choice == SKILL_MAGLEVEL) {
				BedItem* bedItem = player->getBedItem();
				if (bedItem && bedItem->sleep(player)) {
					player->setOfflineTrainingSkill(choice);
					return;
				}
			}
		} else {
			player->sendTextMessage(MESSAGE_EVENT_ADVANCE, "Offline training aborted.");
		}

		player->setBedItem(nullptr);
	} else {
		for (auto creatureEvent : player->getCreatureEvents(CREATURE_EVENT_MODALWINDOW)) {
			creatureEvent->executeModalWindow(player, modalWindowId, button, choice);
		}
	}
}

void Game::addPlayer(Player* player)
{
	const std::string& lowercase_name = asLowerCaseString(player->getName());
	mappedPlayerNames[lowercase_name] = player;
	mappedPlayerGuids[player->getGUID()] = player;
	wildcardTree.insert(lowercase_name);
	players[player->getID()] = player;
}

void Game::removePlayer(Player* player)
{
	const std::string& lowercase_name = asLowerCaseString(player->getName());
	mappedPlayerNames.erase(lowercase_name);
	mappedPlayerGuids.erase(player->getGUID());
	wildcardTree.remove(lowercase_name);
	players.erase(player->getID());
}

void Game::addNpc(Npc* npc)
{
	npcs[npc->getID()] = npc;
}

void Game::removeNpc(Npc* npc)
{
	npcs.erase(npc->getID());
}

void Game::addMonster(Monster* monster)
{
	monsters[monster->getID()] = monster;
}

void Game::removeMonster(Monster* monster)
{
	monsters.erase(monster->getID());
}

Guild* Game::getGuild(uint32_t id) const
{
	auto it = guilds.find(id);
	if (it == guilds.end()) {
		return nullptr;
	}
	return it->second;
}

void Game::addGuild(Guild* guild)
{
	guilds[guild->getId()] = guild;
}

void Game::removeGuild(uint32_t guildId)
{
	guilds.erase(guildId);
}

void Game::decreaseBrowseFieldRef(const Position& pos)
{
	Tile* tile = map.getTile(pos.x, pos.y, pos.z);
	if (!tile) {
		return;
	}

	auto it = browseFields.find(tile);
	if (it != browseFields.end()) {
		it->second->decrementReferenceCounter();
	}
}

void Game::internalRemoveItems(std::vector<Item*> itemList, uint32_t amount, bool stackable)
{
	if (stackable) {
		for (Item* item : itemList) {
			if (item->getItemCount() > amount) {
				internalRemoveItem(item, amount);
				break;
			} else {
				amount -= item->getItemCount();
				internalRemoveItem(item);
			}
		}
	} else {
		for (Item* item : itemList) {
			internalRemoveItem(item);
		}
	}
}

BedItem* Game::getBedBySleeper(uint32_t guid) const
{
	auto it = bedSleepersMap.find(guid);
	if (it == bedSleepersMap.end()) {
		return nullptr;
	}
	return it->second;
}

void Game::setBedSleeper(BedItem* bed, uint32_t guid)
{
	bedSleepersMap[guid] = bed;
}

void Game::removeBedSleeper(uint32_t guid)
{
	auto it = bedSleepersMap.find(guid);
	if (it != bedSleepersMap.end()) {
		bedSleepersMap.erase(it);
	}
}

Item* Game::getUniqueItem(uint16_t uniqueId)
{
	auto it = uniqueItems.find(uniqueId);
	if (it == uniqueItems.end()) {
		return nullptr;
	}
	return it->second;
}

bool Game::addUniqueItem(uint16_t uniqueId, Item* item)
{
	auto result = uniqueItems.emplace(uniqueId, item);
	if (!result.second) {
		std::cout << "Duplicate unique id: " << uniqueId << std::endl;
	}
	return result.second;
}

void Game::removeUniqueItem(uint16_t uniqueId)
{
	auto it = uniqueItems.find(uniqueId);
	if (it != uniqueItems.end()) {
		uniqueItems.erase(it);
	}
}

bool Game::reload(ReloadTypes_t reloadType)
{
	switch (reloadType) {
		case RELOAD_TYPE_ACTIONS: return g_actions->reload();
		case RELOAD_TYPE_CHAT: return g_chat->load();
		case RELOAD_TYPE_CONFIG: return g_config.reload();
		case RELOAD_TYPE_CREATURESCRIPTS: return g_creatureEvents->reload();
		case RELOAD_TYPE_EVENTS: return g_events->load();
		case RELOAD_TYPE_GLOBALEVENTS: return g_globalEvents->reload();
		case RELOAD_TYPE_ITEMS: return Item::items.reload();
		case RELOAD_TYPE_MONSTERS: return g_monsters.reload();
		case RELOAD_TYPE_MOUNTS: return mounts.reload();
		case RELOAD_TYPE_MOVEMENTS: return g_moveEvents->reload();
		case RELOAD_TYPE_NPCS: {
			Npcs::reload();
			return true;
		}

		case RELOAD_TYPE_QUESTS: return quests.reload();
		case RELOAD_TYPE_RAIDS: return raids.reload() && raids.startup();

		case RELOAD_TYPE_SPELLS: {
			if (!g_spells->reload()) {
				std::cout << "[Error - Game::reload] Failed to reload spells." << std::endl;
				std::terminate();
			} else if (!g_monsters.reload()) {
				std::cout << "[Error - Game::reload] Failed to reload monsters." << std::endl;
				std::terminate();
			}
			return true;
		}

		case RELOAD_TYPE_TALKACTIONS: return g_talkActions->reload();

		case RELOAD_TYPE_WEAPONS: {
			bool results = g_weapons->reload();
			g_weapons->loadDefaults();
			return results;
		}

		case RELOAD_TYPE_SCRIPTS: {
			// commented out stuff is TODO, once we approach further in revscriptsys
			g_actions->clear(true);
			g_creatureEvents->clear(true);
			g_moveEvents->clear(true);
			g_talkActions->clear(true);
			g_globalEvents->clear(true);
			g_weapons->clear(true);
			g_weapons->loadDefaults();
			g_spells->clear(true);
			g_scripts->loadScripts("scripts", false, true);
			/*
			Npcs::reload();
			raids.reload() && raids.startup();
			Item::items.reload();
			quests.reload();
			mounts.reload();
			g_config.reload();
			g_events->load();
			g_chat->load();
			*/
			return true;
		}

		default: {
			if (!g_spells->reload()) {
				std::cout << "[Error - Game::reload] Failed to reload spells." << std::endl;
				std::terminate();
			} else if (!g_monsters.reload()) {
				std::cout << "[Error - Game::reload] Failed to reload monsters." << std::endl;
				std::terminate();
			}

			g_actions->reload();
			g_config.reload();
			g_creatureEvents->reload();
			g_monsters.reload();
			g_moveEvents->reload();
			Npcs::reload();
			raids.reload() && raids.startup();
			g_talkActions->reload();
			Item::items.reload();
			g_weapons->reload();
			g_weapons->clear(true);
			g_weapons->loadDefaults();
			quests.reload();
			mounts.reload();
			g_globalEvents->reload();
			g_events->load();
			g_chat->load();
			g_actions->clear(true);
			g_creatureEvents->clear(true);
			g_moveEvents->clear(true);
			g_talkActions->clear(true);
			g_globalEvents->clear(true);
			g_spells->clear(true);
			g_scripts->loadScripts("scripts", false, true);
			return true;
		}
	}
	return true;
}
<|MERGE_RESOLUTION|>--- conflicted
+++ resolved
@@ -3971,31 +3971,6 @@
 			return true;
 		}
 
-<<<<<<< HEAD
-=======
-		if (attackerPlayer) {
-			uint16_t chance = attackerPlayer->getSpecialSkill(SPECIALSKILL_LIFELEECHCHANCE);
-			if (chance != 0 && uniform_random(1, 100) <= chance) {
-				CombatDamage lifeLeech;
-				lifeLeech.primary.value = std::round(healthChange * (attackerPlayer->getSpecialSkill(SPECIALSKILL_LIFELEECHAMOUNT) / 100.));
-				combatChangeHealth(nullptr, attackerPlayer, lifeLeech);
-			}
-
-			chance = attackerPlayer->getSpecialSkill(SPECIALSKILL_MANALEECHCHANCE);
-			if (chance != 0 && uniform_random(1, 100) <= chance) {
-				CombatDamage manaLeech;
-				manaLeech.primary.value = std::round(healthChange * (attackerPlayer->getSpecialSkill(SPECIALSKILL_MANALEECHAMOUNT) / 100.));
-				combatChangeMana(nullptr, attackerPlayer, manaLeech);
-			}
-
-			chance = attackerPlayer->getSpecialSkill(SPECIALSKILL_CRITICALHITCHANCE);
-			if (chance != 0 && uniform_random(1, 100) <= chance) {
-				healthChange += std::round(healthChange * (attackerPlayer->getSpecialSkill(SPECIALSKILL_CRITICALHITAMOUNT) / 100.));
-				addMagicEffect(target->getPosition(), CONST_ME_CRITICAL_DAMAGE);
-			}
-		}
-
->>>>>>> ff94242e
 		TextMessage message;
 		message.position = targetPos;
 
