--- conflicted
+++ resolved
@@ -3647,14 +3647,8 @@
 void Game::playerWhisper(Player* player, const std::string& text)
 {
 	SpectatorVec spectators;
-<<<<<<< HEAD
-	map.getSpectators(spectators, player->getPosition(), false, ALL_SPECTATORS,
-	              Map::maxClientViewportX, Map::maxClientViewportX,
-	              Map::maxClientViewportY, Map::maxClientViewportY);
-=======
-	map.getSpectators(spectators, player->getPosition(), false, false, Map::maxClientViewportX, Map::maxClientViewportX,
+	map.getSpectators(spectators, player->getPosition(), false, ALL_SPECTATORS, Map::maxClientViewportX, Map::maxClientViewportX,
 	                  Map::maxClientViewportY, Map::maxClientViewportY);
->>>>>>> 4b6a1a40
 
 	// send to client
 	for (Creature* spectator : spectators) {
@@ -3815,22 +3809,12 @@
 		// used (hopefully the compiler will optimize away the construction of
 		// the temporary when it's not used).
 		if (type != TALKTYPE_YELL && type != TALKTYPE_MONSTER_YELL) {
-<<<<<<< HEAD
-			map.getSpectators(spectators, *pos, false, ALL_SPECTATORS,
-			              Map::maxClientViewportX, Map::maxClientViewportX,
-			              Map::maxClientViewportY, Map::maxClientViewportY);
-		} else {
-			map.getSpectators(spectators, *pos, true, ALL_SPECTATORS,
-						(Map::maxClientViewportX * 2) + 2, (Map::maxClientViewportX * 2) + 2,
-						(Map::maxClientViewportY * 2) + 2, (Map::maxClientViewportY * 2) + 2);
-=======
-			map.getSpectators(spectators, *pos, false, false, Map::maxClientViewportX, Map::maxClientViewportX,
+			map.getSpectators(spectators, *pos, false, ALL_SPECTATORS, Map::maxClientViewportX, Map::maxClientViewportX,
 			                  Map::maxClientViewportY, Map::maxClientViewportY);
 		} else {
-			map.getSpectators(spectators, *pos, true, false, (Map::maxClientViewportX * 2) + 2,
+			map.getSpectators(spectators, *pos, true, ALL_SPECTATORS, (Map::maxClientViewportX * 2) + 2,
 			                  (Map::maxClientViewportX * 2) + 2, (Map::maxClientViewportY * 2) + 2,
 			                  (Map::maxClientViewportY * 2) + 2);
->>>>>>> 4b6a1a40
 		}
 	} else {
 		spectators = (*spectatorsPtr);
