/**
 * The Forgotten Server - a free and open-source MMORPG server emulator
 * Copyright (C) 2017  Mark Samman <mark.samman@gmail.com>
 *
 * This program is free software; you can redistribute it and/or modify
 * it under the terms of the GNU General Public License as published by
 * the Free Software Foundation; either version 2 of the License, or
 * (at your option) any later version.
 *
 * This program is distributed in the hope that it will be useful,
 * but WITHOUT ANY WARRANTY; without even the implied warranty of
 * MERCHANTABILITY or FITNESS FOR A PARTICULAR PURPOSE.  See the
 * GNU General Public License for more details.
 *
 * You should have received a copy of the GNU General Public License along
 * with this program; if not, write to the Free Software Foundation, Inc.,
 * 51 Franklin Street, Fifth Floor, Boston, MA 02110-1301 USA.
 */

#include "otpch.h"

#include "events.h"
#include "tools.h"
#include "item.h"
#include "player.h"

#include <set>

Events::Events() :
	scriptInterface("Event Interface")
{
	scriptInterface.initState();
}

bool Events::load()
{
	pugi::xml_document doc;
	pugi::xml_parse_result result = doc.load_file("data/events/events.xml");
	if (!result) {
		printXMLError("Error - Events::load", "data/events/events.xml", result);
		return false;
	}

	info = {};

	std::set<std::string> classes;
	for (auto eventNode : doc.child("events").children()) {
		if (!eventNode.attribute("enabled").as_bool()) {
			continue;
		}

		const std::string& className = eventNode.attribute("class").as_string();
		auto res = classes.insert(className);
		if (res.second) {
			const std::string& lowercase = asLowerCaseString(className);
			if (scriptInterface.loadFile("data/events/scripts/" + lowercase + ".lua") != 0) {
				std::cout << "[Warning - Events::load] Can not load script: " << lowercase << ".lua" << std::endl;
				std::cout << scriptInterface.getLastLuaError() << std::endl;
			}
		}

		const std::string& methodName = eventNode.attribute("method").as_string();
		const int32_t event = scriptInterface.getMetaEvent(className, methodName);
		if (className == "Creature") {
			if (methodName == "onChangeOutfit") {
				info.creatureOnChangeOutfit = event;
			} else if (methodName == "onAreaCombat") {
				info.creatureOnAreaCombat = event;
			} else if (methodName == "onTargetCombat") {
				info.creatureOnTargetCombat = event;
			} else {
				std::cout << "[Warning - Events::load] Unknown creature method: " << methodName << std::endl;
			}
		} else if (className == "Party") {
			if (methodName == "onJoin") {
				info.partyOnJoin = event;
			} else if (methodName == "onLeave") {
				info.partyOnLeave = event;
			} else if (methodName == "onDisband") {
				info.partyOnDisband = event;
			} else {
				std::cout << "[Warning - Events::load] Unknown party method: " << methodName << std::endl;
			}
		} else if (className == "Player") {
			if (methodName == "onBrowseField") {
				info.playerOnBrowseField = event;
			} else if (methodName == "onLook") {
				info.playerOnLook = event;
			} else if (methodName == "onLookInBattleList") {
				info.playerOnLookInBattleList = event;
			} else if (methodName == "onLookInTrade") {
				info.playerOnLookInTrade = event;
			} else if (methodName == "onLookInShop") {
				info.playerOnLookInShop = event;
			} else if (methodName == "onTradeRequest") {
				info.playerOnTradeRequest = event;
			} else if (methodName == "onTradeAccept") {
				info.playerOnTradeAccept = event;
			} else if (methodName == "onMoveItem") {
				info.playerOnMoveItem = event;
			} else if (methodName == "onMoveCreature") {
				info.playerOnMoveCreature = event;
<<<<<<< HEAD
			} else if (methodName == "onWrapItem") {
				info.playerOnWrapItem = event;
=======
			} else if (methodName == "onReportRuleViolation") {
				info.playerOnReportRuleViolation = event;
			} else if (methodName == "onReportBug") {
				info.playerOnReportBug = event;
>>>>>>> 416cfb7d
			} else if (methodName == "onTurn") {
				info.playerOnTurn = event;
			} else if (methodName == "onGainExperience") {
				info.playerOnGainExperience = event;
			} else if (methodName == "onLoseExperience") {
				info.playerOnLoseExperience = event;
			} else if (methodName == "onGainSkillTries") {
				info.playerOnGainSkillTries = event;
			} else {
				std::cout << "[Warning - Events::load] Unknown player method: " << methodName << std::endl;
			}
		} else {
			std::cout << "[Warning - Events::load] Unknown class: " << className << std::endl;
		}
	}
	return true;
}

// Creature
bool Events::eventCreatureOnChangeOutfit(Creature* creature, const Outfit_t& outfit)
{
	// Creature:onChangeOutfit(outfit) or Creature.onChangeOutfit(self, outfit)
	if (info.creatureOnChangeOutfit == -1) {
		return true;
	}

	if (!scriptInterface.reserveScriptEnv()) {
		std::cout << "[Error - Events::eventCreatureOnChangeOutfit] Call stack overflow" << std::endl;
		return false;
	}

	ScriptEnvironment* env = scriptInterface.getScriptEnv();
	env->setScriptId(info.creatureOnChangeOutfit, &scriptInterface);

	lua_State* L = scriptInterface.getLuaState();
	scriptInterface.pushFunction(info.creatureOnChangeOutfit);

	LuaScriptInterface::pushUserdata<Creature>(L, creature);
	LuaScriptInterface::setCreatureMetatable(L, -1, creature);

	LuaScriptInterface::pushOutfit(L, outfit);

	return scriptInterface.callFunction(2);
}

ReturnValue Events::eventCreatureOnAreaCombat(Creature* creature, Tile* tile, bool aggressive)
{
	// Creature:onAreaCombat(tile, aggressive) or Creature.onAreaCombat(self, tile, aggressive)
	if (info.creatureOnAreaCombat == -1) {
		return RETURNVALUE_NOERROR;
	}

	if (!scriptInterface.reserveScriptEnv()) {
		std::cout << "[Error - Events::eventCreatureOnAreaCombat] Call stack overflow" << std::endl;
		return RETURNVALUE_NOTPOSSIBLE;
	}

	ScriptEnvironment* env = scriptInterface.getScriptEnv();
	env->setScriptId(info.creatureOnAreaCombat, &scriptInterface);

	lua_State* L = scriptInterface.getLuaState();
	scriptInterface.pushFunction(info.creatureOnAreaCombat);

	if (creature) {
		LuaScriptInterface::pushUserdata<Creature>(L, creature);
		LuaScriptInterface::setCreatureMetatable(L, -1, creature);
	} else {
		lua_pushnil(L);
	}

	LuaScriptInterface::pushUserdata<Tile>(L, tile);
	LuaScriptInterface::setMetatable(L, -1, "Tile");

	LuaScriptInterface::pushBoolean(L, aggressive);

	ReturnValue returnValue;
	if (scriptInterface.protectedCall(L, 3, 1) != 0) {
		returnValue = RETURNVALUE_NOTPOSSIBLE;
		LuaScriptInterface::reportError(nullptr, LuaScriptInterface::popString(L));
	} else {
		returnValue = LuaScriptInterface::getNumber<ReturnValue>(L, -1);
		lua_pop(L, 1);
	}

	scriptInterface.resetScriptEnv();
	return returnValue;
}

ReturnValue Events::eventCreatureOnTargetCombat(Creature* creature, Creature* target)
{
	// Creature:onTargetCombat(target) or Creature.onTargetCombat(self, target)
	if (info.creatureOnTargetCombat == -1) {
		return RETURNVALUE_NOERROR;
	}

	if (!scriptInterface.reserveScriptEnv()) {
		std::cout << "[Error - Events::eventCreatureOnTargetCombat] Call stack overflow" << std::endl;
		return RETURNVALUE_NOTPOSSIBLE;
	}

	ScriptEnvironment* env = scriptInterface.getScriptEnv();
	env->setScriptId(info.creatureOnTargetCombat, &scriptInterface);

	lua_State* L = scriptInterface.getLuaState();
	scriptInterface.pushFunction(info.creatureOnTargetCombat);

	if (creature) {
		LuaScriptInterface::pushUserdata<Creature>(L, creature);
		LuaScriptInterface::setCreatureMetatable(L, -1, creature);
	} else {
		lua_pushnil(L);
	}

	LuaScriptInterface::pushUserdata<Creature>(L, target);
	LuaScriptInterface::setCreatureMetatable(L, -1, target);

	ReturnValue returnValue;
	if (scriptInterface.protectedCall(L, 2, 1) != 0) {
		returnValue = RETURNVALUE_NOTPOSSIBLE;
		LuaScriptInterface::reportError(nullptr, LuaScriptInterface::popString(L));
	} else {
		returnValue = LuaScriptInterface::getNumber<ReturnValue>(L, -1);
		lua_pop(L, 1);
	}

	scriptInterface.resetScriptEnv();
	return returnValue;
}

// Party
bool Events::eventPartyOnJoin(Party* party, Player* player)
{
	// Party:onJoin(player) or Party.onJoin(self, player)
	if (info.partyOnJoin == -1) {
		return true;
	}

	if (!scriptInterface.reserveScriptEnv()) {
		std::cout << "[Error - Events::eventPartyOnJoin] Call stack overflow" << std::endl;
		return false;
	}

	ScriptEnvironment* env = scriptInterface.getScriptEnv();
	env->setScriptId(info.partyOnJoin, &scriptInterface);

	lua_State* L = scriptInterface.getLuaState();
	scriptInterface.pushFunction(info.partyOnJoin);

	LuaScriptInterface::pushUserdata<Party>(L, party);
	LuaScriptInterface::setMetatable(L, -1, "Party");

	LuaScriptInterface::pushUserdata<Player>(L, player);
	LuaScriptInterface::setMetatable(L, -1, "Player");

	return scriptInterface.callFunction(2);
}

bool Events::eventPartyOnLeave(Party* party, Player* player)
{
	// Party:onLeave(player) or Party.onLeave(self, player)
	if (info.partyOnLeave == -1) {
		return true;
	}

	if (!scriptInterface.reserveScriptEnv()) {
		std::cout << "[Error - Events::eventPartyOnLeave] Call stack overflow" << std::endl;
		return false;
	}

	ScriptEnvironment* env = scriptInterface.getScriptEnv();
	env->setScriptId(info.partyOnLeave, &scriptInterface);

	lua_State* L = scriptInterface.getLuaState();
	scriptInterface.pushFunction(info.partyOnLeave);

	LuaScriptInterface::pushUserdata<Party>(L, party);
	LuaScriptInterface::setMetatable(L, -1, "Party");

	LuaScriptInterface::pushUserdata<Player>(L, player);
	LuaScriptInterface::setMetatable(L, -1, "Player");

	return scriptInterface.callFunction(2);
}

bool Events::eventPartyOnDisband(Party* party)
{
	// Party:onDisband() or Party.onDisband(self)
	if (info.partyOnDisband == -1) {
		return true;
	}

	if (!scriptInterface.reserveScriptEnv()) {
		std::cout << "[Error - Events::eventPartyOnDisband] Call stack overflow" << std::endl;
		return false;
	}

	ScriptEnvironment* env = scriptInterface.getScriptEnv();
	env->setScriptId(info.partyOnDisband, &scriptInterface);

	lua_State* L = scriptInterface.getLuaState();
	scriptInterface.pushFunction(info.partyOnDisband);

	LuaScriptInterface::pushUserdata<Party>(L, party);
	LuaScriptInterface::setMetatable(L, -1, "Party");

	return scriptInterface.callFunction(1);
}

// Player
bool Events::eventPlayerOnBrowseField(Player* player, const Position& position)
{
	// Player:onBrowseField(position) or Player.onBrowseField(self, position)
	if (info.playerOnBrowseField == -1) {
		return true;
	}

	if (!scriptInterface.reserveScriptEnv()) {
		std::cout << "[Error - Events::eventPlayerOnBrowseField] Call stack overflow" << std::endl;
		return false;
	}

	ScriptEnvironment* env = scriptInterface.getScriptEnv();
	env->setScriptId(info.playerOnBrowseField, &scriptInterface);

	lua_State* L = scriptInterface.getLuaState();
	scriptInterface.pushFunction(info.playerOnBrowseField);

	LuaScriptInterface::pushUserdata<Player>(L, player);
	LuaScriptInterface::setMetatable(L, -1, "Player");

	LuaScriptInterface::pushPosition(L, position);

	return scriptInterface.callFunction(2);
}

void Events::eventPlayerOnLook(Player* player, const Position& position, Thing* thing, uint8_t stackpos, int32_t lookDistance)
{
	// Player:onLook(thing, position, distance) or Player.onLook(self, thing, position, distance)
	if (info.playerOnLook == -1) {
		return;
	}

	if (!scriptInterface.reserveScriptEnv()) {
		std::cout << "[Error - Events::eventPlayerOnLook] Call stack overflow" << std::endl;
		return;
	}

	ScriptEnvironment* env = scriptInterface.getScriptEnv();
	env->setScriptId(info.playerOnLook, &scriptInterface);

	lua_State* L = scriptInterface.getLuaState();
	scriptInterface.pushFunction(info.playerOnLook);

	LuaScriptInterface::pushUserdata<Player>(L, player);
	LuaScriptInterface::setMetatable(L, -1, "Player");

	if (Creature* creature = thing->getCreature()) {
		LuaScriptInterface::pushUserdata<Creature>(L, creature);
		LuaScriptInterface::setCreatureMetatable(L, -1, creature);
	} else if (Item* item = thing->getItem()) {
		LuaScriptInterface::pushUserdata<Item>(L, item);
		LuaScriptInterface::setItemMetatable(L, -1, item);
	} else {
		lua_pushnil(L);
	}

	LuaScriptInterface::pushPosition(L, position, stackpos);
	lua_pushnumber(L, lookDistance);

	scriptInterface.callVoidFunction(4);
}

void Events::eventPlayerOnLookInBattleList(Player* player, Creature* creature, int32_t lookDistance)
{
	// Player:onLookInBattleList(creature, position, distance) or Player.onLookInBattleList(self, creature, position, distance)
	if (info.playerOnLookInBattleList == -1) {
		return;
	}

	if (!scriptInterface.reserveScriptEnv()) {
		std::cout << "[Error - Events::eventPlayerOnLookInBattleList] Call stack overflow" << std::endl;
		return;
	}

	ScriptEnvironment* env = scriptInterface.getScriptEnv();
	env->setScriptId(info.playerOnLookInBattleList, &scriptInterface);

	lua_State* L = scriptInterface.getLuaState();
	scriptInterface.pushFunction(info.playerOnLookInBattleList);

	LuaScriptInterface::pushUserdata<Player>(L, player);
	LuaScriptInterface::setMetatable(L, -1, "Player");

	LuaScriptInterface::pushUserdata<Creature>(L, creature);
	LuaScriptInterface::setCreatureMetatable(L, -1, creature);

	lua_pushnumber(L, lookDistance);

	scriptInterface.callVoidFunction(3);
}

void Events::eventPlayerOnLookInTrade(Player* player, Player* partner, Item* item, int32_t lookDistance)
{
	// Player:onLookInTrade(partner, item, distance) or Player.onLookInTrade(self, partner, item, distance)
	if (info.playerOnLookInTrade == -1) {
		return;
	}

	if (!scriptInterface.reserveScriptEnv()) {
		std::cout << "[Error - Events::eventPlayerOnLookInTrade] Call stack overflow" << std::endl;
		return;
	}

	ScriptEnvironment* env = scriptInterface.getScriptEnv();
	env->setScriptId(info.playerOnLookInTrade, &scriptInterface);

	lua_State* L = scriptInterface.getLuaState();
	scriptInterface.pushFunction(info.playerOnLookInTrade);

	LuaScriptInterface::pushUserdata<Player>(L, player);
	LuaScriptInterface::setMetatable(L, -1, "Player");

	LuaScriptInterface::pushUserdata<Player>(L, partner);
	LuaScriptInterface::setMetatable(L, -1, "Player");

	LuaScriptInterface::pushUserdata<Item>(L, item);
	LuaScriptInterface::setItemMetatable(L, -1, item);

	lua_pushnumber(L, lookDistance);

	scriptInterface.callVoidFunction(4);
}

bool Events::eventPlayerOnLookInShop(Player* player, const ItemType* itemType, uint8_t count)
{
	// Player:onLookInShop(itemType, count) or Player.onLookInShop(self, itemType, count)
	if (info.playerOnLookInShop == -1) {
		return true;
	}

	if (!scriptInterface.reserveScriptEnv()) {
		std::cout << "[Error - Events::eventPlayerOnLookInShop] Call stack overflow" << std::endl;
		return false;
	}

	ScriptEnvironment* env = scriptInterface.getScriptEnv();
	env->setScriptId(info.playerOnLookInShop, &scriptInterface);

	lua_State* L = scriptInterface.getLuaState();
	scriptInterface.pushFunction(info.playerOnLookInShop);

	LuaScriptInterface::pushUserdata<Player>(L, player);
	LuaScriptInterface::setMetatable(L, -1, "Player");

	LuaScriptInterface::pushUserdata<const ItemType>(L, itemType);
	LuaScriptInterface::setMetatable(L, -1, "ItemType");

	lua_pushnumber(L, count);

	return scriptInterface.callFunction(3);
}

bool Events::eventPlayerOnMoveItem(Player* player, Item* item, uint16_t count, const Position& fromPosition, const Position& toPosition, Cylinder* fromCylinder, Cylinder* toCylinder)
{
	// Player:onMoveItem(item, count, fromPosition, toPosition) or Player.onMoveItem(self, item, count, fromPosition, toPosition, fromCylinder, toCylinder)
	if (info.playerOnMoveItem == -1) {
		return true;
	}

	if (!scriptInterface.reserveScriptEnv()) {
		std::cout << "[Error - Events::eventPlayerOnMoveItem] Call stack overflow" << std::endl;
		return false;
	}

	ScriptEnvironment* env = scriptInterface.getScriptEnv();
	env->setScriptId(info.playerOnMoveItem, &scriptInterface);

	lua_State* L = scriptInterface.getLuaState();
	scriptInterface.pushFunction(info.playerOnMoveItem);

	LuaScriptInterface::pushUserdata<Player>(L, player);
	LuaScriptInterface::setMetatable(L, -1, "Player");

	LuaScriptInterface::pushUserdata<Item>(L, item);
	LuaScriptInterface::setItemMetatable(L, -1, item);

	lua_pushnumber(L, count);
	LuaScriptInterface::pushPosition(L, fromPosition);
	LuaScriptInterface::pushPosition(L, toPosition);

	LuaScriptInterface::pushCylinder(L, fromCylinder);
	LuaScriptInterface::pushCylinder(L, toCylinder);

	return scriptInterface.callFunction(7);
}

bool Events::eventPlayerOnMoveCreature(Player* player, Creature* creature, const Position& fromPosition, const Position& toPosition)
{
	// Player:onMoveCreature(creature, fromPosition, toPosition) or Player.onMoveCreature(self, creature, fromPosition, toPosition)
	if (info.playerOnMoveCreature == -1) {
		return true;
	}

	if (!scriptInterface.reserveScriptEnv()) {
		std::cout << "[Error - Events::eventPlayerOnMoveCreature] Call stack overflow" << std::endl;
		return false;
	}

	ScriptEnvironment* env = scriptInterface.getScriptEnv();
	env->setScriptId(info.playerOnMoveCreature, &scriptInterface);

	lua_State* L = scriptInterface.getLuaState();
	scriptInterface.pushFunction(info.playerOnMoveCreature);

	LuaScriptInterface::pushUserdata<Player>(L, player);
	LuaScriptInterface::setMetatable(L, -1, "Player");

	LuaScriptInterface::pushUserdata<Creature>(L, creature);
	LuaScriptInterface::setCreatureMetatable(L, -1, creature);

	LuaScriptInterface::pushPosition(L, fromPosition);
	LuaScriptInterface::pushPosition(L, toPosition);

	return scriptInterface.callFunction(4);
}

<<<<<<< HEAD
bool Events::eventPlayerOnWrapItem(Player* player, Item* item)
{
	// Player:onWrapItem(item) or Player.onWrapItem(self, item)
	if (info.playerOnWrapItem == -1) {
=======
void Events::eventPlayerOnReportRuleViolation(Player* player, const std::string& targetName, uint8_t reportType, uint8_t reportReason, const std::string& comment, const std::string& translation)
{
	// Player:onReportRuleViolation(targetName, reportType, reportReason, comment, translation)
	if (info.playerOnReportRuleViolation == -1) {
		return;
	}

	if (!scriptInterface.reserveScriptEnv()) {
		std::cout << "[Error - Events::eventPlayerOnReportRuleViolation] Call stack overflow" << std::endl;
		return;
	}

	ScriptEnvironment* env = scriptInterface.getScriptEnv();
	env->setScriptId(info.playerOnReportRuleViolation, &scriptInterface);

	lua_State* L = scriptInterface.getLuaState();
	scriptInterface.pushFunction(info.playerOnReportRuleViolation);

	LuaScriptInterface::pushUserdata<Player>(L, player);
	LuaScriptInterface::setMetatable(L, -1, "Player");

	LuaScriptInterface::pushString(L, targetName);

	lua_pushnumber(L, reportType);
	lua_pushnumber(L, reportReason);

	LuaScriptInterface::pushString(L, comment);
	LuaScriptInterface::pushString(L, translation);

	scriptInterface.callVoidFunction(6);
}

bool Events::eventPlayerOnReportBug(Player* player, const std::string& message, const Position& position, uint8_t category)
{
	// Player:onReportBug(message, position, category)
	if (info.playerOnReportBug == -1) {
>>>>>>> 416cfb7d
		return true;
	}

	if (!scriptInterface.reserveScriptEnv()) {
<<<<<<< HEAD
		std::cout << "[Error - Events::eventPlayerOnWrapItem] Call stack overflow" << std::endl;
=======
		std::cout << "[Error - Events::eventPlayerOnReportBug] Call stack overflow" << std::endl;
>>>>>>> 416cfb7d
		return false;
	}

	ScriptEnvironment* env = scriptInterface.getScriptEnv();
<<<<<<< HEAD
	env->setScriptId(info.playerOnWrapItem, &scriptInterface);

	lua_State* L = scriptInterface.getLuaState();
	scriptInterface.pushFunction(info.playerOnWrapItem);
=======
	env->setScriptId(info.playerOnReportBug, &scriptInterface);

	lua_State* L = scriptInterface.getLuaState();
	scriptInterface.pushFunction(info.playerOnReportBug);
>>>>>>> 416cfb7d

	LuaScriptInterface::pushUserdata<Player>(L, player);
	LuaScriptInterface::setMetatable(L, -1, "Player");

<<<<<<< HEAD
	LuaScriptInterface::pushUserdata<Item>(L, item);
	LuaScriptInterface::setItemMetatable(L, -1, item);

	return scriptInterface.callFunction(2);
=======
	LuaScriptInterface::pushString(L, message);
	LuaScriptInterface::pushPosition(L, position);
	lua_pushnumber(L, category);

	return scriptInterface.callFunction(4);
>>>>>>> 416cfb7d
}

bool Events::eventPlayerOnTurn(Player* player, Direction direction)
{
	// Player:onTurn(direction) or Player.onTurn(self, direction)
	if (info.playerOnTurn == -1) {
		return true;
	}

	if (!scriptInterface.reserveScriptEnv()) {
		std::cout << "[Error - Events::eventPlayerOnTurn] Call stack overflow" << std::endl;
		return false;
	}

	ScriptEnvironment* env = scriptInterface.getScriptEnv();
	env->setScriptId(info.playerOnTurn, &scriptInterface);

	lua_State* L = scriptInterface.getLuaState();
	scriptInterface.pushFunction(info.playerOnTurn);

	LuaScriptInterface::pushUserdata<Player>(L, player);
	LuaScriptInterface::setMetatable(L, -1, "Player");

	lua_pushnumber(L, direction);

	return scriptInterface.callFunction(2);
}

bool Events::eventPlayerOnTradeRequest(Player* player, Player* target, Item* item)
{
	// Player:onTradeRequest(target, item)
	if (info.playerOnTradeRequest == -1) {
		return true;
	}

	if (!scriptInterface.reserveScriptEnv()) {
		std::cout << "[Error - Events::eventPlayerOnTradeRequest] Call stack overflow" << std::endl;
		return false;
	}

	ScriptEnvironment* env = scriptInterface.getScriptEnv();
	env->setScriptId(info.playerOnTradeRequest, &scriptInterface);

	lua_State* L = scriptInterface.getLuaState();
	scriptInterface.pushFunction(info.playerOnTradeRequest);

	LuaScriptInterface::pushUserdata<Player>(L, player);
	LuaScriptInterface::setMetatable(L, -1, "Player");

	LuaScriptInterface::pushUserdata<Player>(L, target);
	LuaScriptInterface::setMetatable(L, -1, "Player");

	LuaScriptInterface::pushUserdata<Item>(L, item);
	LuaScriptInterface::setItemMetatable(L, -1, item);

	return scriptInterface.callFunction(3);
}

bool Events::eventPlayerOnTradeAccept(Player* player, Player* target, Item* item, Item* targetItem)
{
	// Player:onTradeAccept(target, item, targetItem)
	if (info.playerOnTradeAccept == -1) {
		return true;
	}

	if (!scriptInterface.reserveScriptEnv()) {
		std::cout << "[Error - Events::eventPlayerOnTradeAccept] Call stack overflow" << std::endl;
		return false;
	}

	ScriptEnvironment* env = scriptInterface.getScriptEnv();
	env->setScriptId(info.playerOnTradeAccept, &scriptInterface);

	lua_State* L = scriptInterface.getLuaState();
	scriptInterface.pushFunction(info.playerOnTradeAccept);

	LuaScriptInterface::pushUserdata<Player>(L, player);
	LuaScriptInterface::setMetatable(L, -1, "Player");

	LuaScriptInterface::pushUserdata<Player>(L, target);
	LuaScriptInterface::setMetatable(L, -1, "Player");

	LuaScriptInterface::pushUserdata<Item>(L, item);
	LuaScriptInterface::setItemMetatable(L, -1, item);

	LuaScriptInterface::pushUserdata<Item>(L, targetItem);
	LuaScriptInterface::setItemMetatable(L, -1, targetItem);

	return scriptInterface.callFunction(4);
}

void Events::eventPlayerOnGainExperience(Player* player, Creature* source, uint64_t& exp, uint64_t rawExp)
{
	// Player:onGainExperience(source, exp, rawExp)
	// rawExp gives the original exp which is not multiplied
	if (info.playerOnGainExperience == -1) {
		return;
	}

	if (!scriptInterface.reserveScriptEnv()) {
		std::cout << "[Error - Events::eventPlayerOnGainExperience] Call stack overflow" << std::endl;
		return;
	}

	ScriptEnvironment* env = scriptInterface.getScriptEnv();
	env->setScriptId(info.playerOnGainExperience, &scriptInterface);

	lua_State* L = scriptInterface.getLuaState();
	scriptInterface.pushFunction(info.playerOnGainExperience);

	LuaScriptInterface::pushUserdata<Player>(L, player);
	LuaScriptInterface::setMetatable(L, -1, "Player");

	if (source) {
		LuaScriptInterface::pushUserdata<Creature>(L, source);
		LuaScriptInterface::setCreatureMetatable(L, -1, source);
	} else {
		lua_pushnil(L);
	}

	lua_pushnumber(L, exp);
	lua_pushnumber(L, rawExp);

	if (scriptInterface.protectedCall(L, 4, 1) != 0) {
		LuaScriptInterface::reportError(nullptr, LuaScriptInterface::popString(L));
	} else {
		exp = LuaScriptInterface::getNumber<uint64_t>(L, -1);
		lua_pop(L, 1);
	}

	scriptInterface.resetScriptEnv();
}

void Events::eventPlayerOnLoseExperience(Player* player, uint64_t& exp)
{
	// Player:onLoseExperience(exp)
	if (info.playerOnLoseExperience == -1) {
		return;
	}

	if (!scriptInterface.reserveScriptEnv()) {
		std::cout << "[Error - Events::eventPlayerOnLoseExperience] Call stack overflow" << std::endl;
		return;
	}

	ScriptEnvironment* env = scriptInterface.getScriptEnv();
	env->setScriptId(info.playerOnLoseExperience, &scriptInterface);

	lua_State* L = scriptInterface.getLuaState();
	scriptInterface.pushFunction(info.playerOnLoseExperience);

	LuaScriptInterface::pushUserdata<Player>(L, player);
	LuaScriptInterface::setMetatable(L, -1, "Player");

	lua_pushnumber(L, exp);

	if (scriptInterface.protectedCall(L, 2, 1) != 0) {
		LuaScriptInterface::reportError(nullptr, LuaScriptInterface::popString(L));
	} else {
		exp = LuaScriptInterface::getNumber<uint64_t>(L, -1);
		lua_pop(L, 1);
	}

	scriptInterface.resetScriptEnv();
}

void Events::eventPlayerOnGainSkillTries(Player* player, skills_t skill, uint64_t& tries)
{
	// Player:onGainSkillTries(skill, tries)
	if (info.playerOnGainSkillTries == -1) {
		return;
	}

	if (!scriptInterface.reserveScriptEnv()) {
		std::cout << "[Error - Events::eventPlayerOnGainSkillTries] Call stack overflow" << std::endl;
		return;
	}

	ScriptEnvironment* env = scriptInterface.getScriptEnv();
	env->setScriptId(info.playerOnGainSkillTries, &scriptInterface);

	lua_State* L = scriptInterface.getLuaState();
	scriptInterface.pushFunction(info.playerOnGainSkillTries);

	LuaScriptInterface::pushUserdata<Player>(L, player);
	LuaScriptInterface::setMetatable(L, -1, "Player");

	lua_pushnumber(L, skill);
	lua_pushnumber(L, tries);

	if (scriptInterface.protectedCall(L, 3, 1) != 0) {
		LuaScriptInterface::reportError(nullptr, LuaScriptInterface::popString(L));
	} else {
		tries = LuaScriptInterface::getNumber<uint64_t>(L, -1);
		lua_pop(L, 1);
	}

	scriptInterface.resetScriptEnv();
}<|MERGE_RESOLUTION|>--- conflicted
+++ resolved
@@ -100,15 +100,12 @@
 				info.playerOnMoveItem = event;
 			} else if (methodName == "onMoveCreature") {
 				info.playerOnMoveCreature = event;
-<<<<<<< HEAD
 			} else if (methodName == "onWrapItem") {
 				info.playerOnWrapItem = event;
-=======
 			} else if (methodName == "onReportRuleViolation") {
 				info.playerOnReportRuleViolation = event;
 			} else if (methodName == "onReportBug") {
 				info.playerOnReportBug = event;
->>>>>>> 416cfb7d
 			} else if (methodName == "onTurn") {
 				info.playerOnTurn = event;
 			} else if (methodName == "onGainExperience") {
@@ -505,6 +502,33 @@
 	return scriptInterface.callFunction(7);
 }
 
+bool Events::eventPlayerOnWrapItem(Player* player, Item* item)
+{
+	// Player:onWrapItem(item) or Player.onWrapItem(self, item)
+	if (info.playerOnWrapItem == -1) {
+		return true;
+	}
+
+	if (!scriptInterface.reserveScriptEnv()) {
+		std::cout << "[Error - Events::eventPlayerOnWrapItem] Call stack overflow" << std::endl;
+		return false;
+	}
+
+	ScriptEnvironment* env = scriptInterface.getScriptEnv();
+	env->setScriptId(info.playerOnWrapItem, &scriptInterface);
+
+	lua_State* L = scriptInterface.getLuaState();
+	scriptInterface.pushFunction(info.playerOnWrapItem);
+
+	LuaScriptInterface::pushUserdata<Player>(L, player);
+	LuaScriptInterface::setMetatable(L, -1, "Player");
+
+	LuaScriptInterface::pushUserdata<Item>(L, item);
+	LuaScriptInterface::setItemMetatable(L, -1, item);
+
+	return scriptInterface.callFunction(2);
+}
+
 bool Events::eventPlayerOnMoveCreature(Player* player, Creature* creature, const Position& fromPosition, const Position& toPosition)
 {
 	// Player:onMoveCreature(creature, fromPosition, toPosition) or Player.onMoveCreature(self, creature, fromPosition, toPosition)
@@ -535,12 +559,6 @@
 	return scriptInterface.callFunction(4);
 }
 
-<<<<<<< HEAD
-bool Events::eventPlayerOnWrapItem(Player* player, Item* item)
-{
-	// Player:onWrapItem(item) or Player.onWrapItem(self, item)
-	if (info.playerOnWrapItem == -1) {
-=======
 void Events::eventPlayerOnReportRuleViolation(Player* player, const std::string& targetName, uint8_t reportType, uint8_t reportReason, const std::string& comment, const std::string& translation)
 {
 	// Player:onReportRuleViolation(targetName, reportType, reportReason, comment, translation)
@@ -577,47 +595,28 @@
 {
 	// Player:onReportBug(message, position, category)
 	if (info.playerOnReportBug == -1) {
->>>>>>> 416cfb7d
-		return true;
-	}
-
-	if (!scriptInterface.reserveScriptEnv()) {
-<<<<<<< HEAD
-		std::cout << "[Error - Events::eventPlayerOnWrapItem] Call stack overflow" << std::endl;
-=======
+		return true;
+	}
+
+	if (!scriptInterface.reserveScriptEnv()) {
 		std::cout << "[Error - Events::eventPlayerOnReportBug] Call stack overflow" << std::endl;
->>>>>>> 416cfb7d
-		return false;
-	}
-
-	ScriptEnvironment* env = scriptInterface.getScriptEnv();
-<<<<<<< HEAD
-	env->setScriptId(info.playerOnWrapItem, &scriptInterface);
-
-	lua_State* L = scriptInterface.getLuaState();
-	scriptInterface.pushFunction(info.playerOnWrapItem);
-=======
+		return false;
+	}
+
+	ScriptEnvironment* env = scriptInterface.getScriptEnv();
 	env->setScriptId(info.playerOnReportBug, &scriptInterface);
 
 	lua_State* L = scriptInterface.getLuaState();
 	scriptInterface.pushFunction(info.playerOnReportBug);
->>>>>>> 416cfb7d
-
-	LuaScriptInterface::pushUserdata<Player>(L, player);
-	LuaScriptInterface::setMetatable(L, -1, "Player");
-
-<<<<<<< HEAD
-	LuaScriptInterface::pushUserdata<Item>(L, item);
-	LuaScriptInterface::setItemMetatable(L, -1, item);
-
-	return scriptInterface.callFunction(2);
-=======
+
+	LuaScriptInterface::pushUserdata<Player>(L, player);
+	LuaScriptInterface::setMetatable(L, -1, "Player");
+
 	LuaScriptInterface::pushString(L, message);
 	LuaScriptInterface::pushPosition(L, position);
 	lua_pushnumber(L, category);
 
 	return scriptInterface.callFunction(4);
->>>>>>> 416cfb7d
 }
 
 bool Events::eventPlayerOnTurn(Player* player, Direction direction)
