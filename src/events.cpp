--- conflicted
+++ resolved
@@ -118,13 +118,10 @@
 				info.playerOnLoseExperience = event;
 			} else if (methodName == "onGainSkillTries") {
 				info.playerOnGainSkillTries = event;
-<<<<<<< HEAD
 			} else if (methodName == "onWrapItem") {
 				info.playerOnWrapItem = event;
-=======
 			} else if (methodName == "onInventoryUpdate") {
 				info.playerOnInventoryUpdate = event;
->>>>>>> 960a3f5b
 			} else {
 				std::cout << "[Warning - Events::load] Unknown player method: " << methodName << std::endl;
 			}
@@ -934,41 +931,50 @@
 	scriptInterface.resetScriptEnv();
 }
 
-<<<<<<< HEAD
 void Events::eventPlayerOnWrapItem(Player* player, Item* item)
 {
 	// Player:onWrapItem(item)
 	if (info.playerOnWrapItem == -1) {
-=======
+		return;
+	}
+
+	if (!scriptInterface.reserveScriptEnv()) {
+		std::cout << "[Error - Events::eventPlayerOnWrapItem] Call stack overflow" << std::endl;
+		return;
+	}
+
+	ScriptEnvironment* env = scriptInterface.getScriptEnv();
+	env->setScriptId(info.playerOnWrapItem, &scriptInterface);
+
+	lua_State* L = scriptInterface.getLuaState();
+	scriptInterface.pushFunction(info.playerOnWrapItem);
+
+	LuaScriptInterface::pushUserdata<Player>(L, player);
+	LuaScriptInterface::setMetatable(L, -1, "Player");
+
+	LuaScriptInterface::pushUserdata<Item>(L, item);
+	LuaScriptInterface::setItemMetatable(L, -1, item);
+
+	scriptInterface.callVoidFunction(2);
+}
+
 void Events::eventPlayerOnInventoryUpdate(Player* player, Item* item, slots_t slot, bool equip)
 {
 	// Player:onInventoryUpdate(item, slot, equip)
 	if (info.playerOnInventoryUpdate == -1) {
->>>>>>> 960a3f5b
-		return;
-	}
-
-	if (!scriptInterface.reserveScriptEnv()) {
-<<<<<<< HEAD
-		std::cout << "[Error - Events::eventPlayerOnWrapItem] Call stack overflow" << std::endl;
-=======
+		return;
+	}
+
+	if (!scriptInterface.reserveScriptEnv()) {
 		std::cout << "[Error - Events::eventPlayerOnInventoryUpdate] Call stack overflow" << std::endl;
->>>>>>> 960a3f5b
-		return;
-	}
-
-	ScriptEnvironment* env = scriptInterface.getScriptEnv();
-<<<<<<< HEAD
-	env->setScriptId(info.playerOnWrapItem, &scriptInterface);
-
-	lua_State* L = scriptInterface.getLuaState();
-	scriptInterface.pushFunction(info.playerOnWrapItem);
-=======
-	env->setScriptId(info.playerOnInventoryUpdate, &scriptInterface);
+		return;
+	}
+
+	ScriptEnvironment* env = scriptInterface.getScriptEnv();
+	env->setScriptId(info.playeronInventoryUpdate, &scriptInterface);
 
 	lua_State* L = scriptInterface.getLuaState();
 	scriptInterface.pushFunction(info.playerOnInventoryUpdate);
->>>>>>> 960a3f5b
 
 	LuaScriptInterface::pushUserdata<Player>(L, player);
 	LuaScriptInterface::setMetatable(L, -1, "Player");
@@ -976,14 +982,9 @@
 	LuaScriptInterface::pushUserdata<Item>(L, item);
 	LuaScriptInterface::setItemMetatable(L, -1, item);
 
-<<<<<<< HEAD
-	scriptInterface.callVoidFunction(2);
-=======
 	lua_pushnumber(L, slot);
 	LuaScriptInterface::pushBoolean(L, equip);
-
 	scriptInterface.callVoidFunction(4);
->>>>>>> 960a3f5b
 }
 
 void Events::eventMonsterOnDropLoot(Monster* monster, Container* corpse)
