/**
 * The Forgotten Server - a free and open-source MMORPG server emulator
 * Copyright (C) 2017  Mark Samman <mark.samman@gmail.com>
 *
 * This program is free software; you can redistribute it and/or modify
 * it under the terms of the GNU General Public License as published by
 * the Free Software Foundation; either version 2 of the License, or
 * (at your option) any later version.
 *
 * This program is distributed in the hope that it will be useful,
 * but WITHOUT ANY WARRANTY; without even the implied warranty of
 * MERCHANTABILITY or FITNESS FOR A PARTICULAR PURPOSE.  See the
 * GNU General Public License for more details.
 *
 * You should have received a copy of the GNU General Public License along
 * with this program; if not, write to the Free Software Foundation, Inc.,
 * 51 Franklin Street, Fifth Floor, Boston, MA 02110-1301 USA.
 */

#include "otpch.h"

#include "monsters.h"
#include "monster.h"
#include "spells.h"
#include "combat.h"
#include "weapons.h"
#include "configmanager.h"
#include "game.h"

#include "pugicast.h"

extern Game g_game;
extern Spells* g_spells;
extern Monsters g_monsters;
extern ConfigManager g_config;

spellBlock_t::~spellBlock_t()
{
	if (combatSpell) {
		delete spell;
	}
}

uint32_t Monsters::getLootRandom()
{
	return uniform_random(0, MAX_LOOTCHANCE) / g_config.getNumber(ConfigManager::RATE_LOOT);
}

void MonsterType::createLoot(Container* corpse)
{
	if (g_config.getNumber(ConfigManager::RATE_LOOT) == 0) {
		corpse->startDecaying();
		return;
	}

	Player* owner = g_game.getPlayerByID(corpse->getCorpseOwner());
	if (!owner || owner->getStaminaMinutes() > 840) {
		for (auto it = info.lootItems.rbegin(), end = info.lootItems.rend(); it != end; ++it) {
			auto itemList = createLootItem(*it);
			if (itemList.empty()) {
				continue;
			}

			for (Item* item : itemList) {
				//check containers
				if (Container* container = item->getContainer()) {
					if (!createLootContainer(container, *it)) {
						delete container;
						continue;
					}
				}

				if (g_game.internalAddItem(corpse, item) != RETURNVALUE_NOERROR) {
					corpse->internalAddThing(item);
				}
			}
		}

		if (owner) {
			std::ostringstream ss;
			ss << "Loot of " << nameDescription << ": " << corpse->getContentDescription();

			if (owner->getParty()) {
				owner->getParty()->broadcastPartyLoot(ss.str());
			} else {
				owner->sendTextMessage(MESSAGE_LOOT, ss.str());
			}
		}
	} else {
		std::ostringstream ss;
		ss << "Loot of " << nameDescription << ": nothing (due to low stamina)";

		if (owner->getParty()) {
			owner->getParty()->broadcastPartyLoot(ss.str());
		} else {
			owner->sendTextMessage(MESSAGE_LOOT, ss.str());
		}
	}

	corpse->startDecaying();
}

std::vector<Item*> MonsterType::createLootItem(const LootBlock& lootBlock)
{
	int32_t itemCount = 0;

	uint32_t randvalue = Monsters::getLootRandom();
	if (randvalue < lootBlock.chance) {
		if (Item::items[lootBlock.id].stackable) {
			itemCount = randvalue % lootBlock.countmax + 1;
		} else {
			itemCount = 1;
		}
	}

	std::vector<Item*> itemList;
	while (itemCount > 0) {
		uint16_t n = static_cast<uint16_t>(std::min<int32_t>(itemCount, 100));
		Item* tmpItem = Item::CreateItem(lootBlock.id, n);
		if (!tmpItem) {
			break;
		}

		itemCount -= n;

		if (lootBlock.subType != -1) {
			tmpItem->setSubType(lootBlock.subType);
		}

		if (lootBlock.actionId != -1) {
			tmpItem->setActionId(lootBlock.actionId);
		}

		if (!lootBlock.text.empty()) {
			tmpItem->setText(lootBlock.text);
		}

		itemList.push_back(tmpItem);
	}
	return itemList;
}

bool MonsterType::createLootContainer(Container* parent, const LootBlock& lootblock)
{
	auto it = lootblock.childLoot.begin(), end = lootblock.childLoot.end();
	if (it == end) {
		return true;
	}

	for (; it != end && parent->size() < parent->capacity(); ++it) {
		auto itemList = createLootItem(*it);
		for (Item* tmpItem : itemList) {
			if (Container* container = tmpItem->getContainer()) {
				if (!createLootContainer(container, *it)) {
					delete container;
				} else {
					parent->internalAddThing(container);
				}
			} else {
				parent->internalAddThing(tmpItem);
			}
		}
	}
	return !parent->empty();
}

bool Monsters::loadFromXml(bool reloading /*= false*/)
{
	unloadedMonsters = {};
	pugi::xml_document doc;
	pugi::xml_parse_result result = doc.load_file("data/monster/monsters.xml");
	if (!result) {
		printXMLError("Error - Monsters::loadFromXml", "data/monster/monsters.xml", result);
		return false;
	}

	loaded = true;

	for (auto monsterNode : doc.child("monsters").children()) {
<<<<<<< HEAD
		loadMonster("data/monster/" + std::string(monsterNode.attribute("file").as_string()), monsterNode.attribute("name").as_string(), monsterScriptList, reloading);
	}

	if (!monsterScriptList.empty()) {
		if (!scriptInterface) {
			scriptInterface.reset(new LuaScriptInterface("Monster Interface"));
			scriptInterface->initState();
		}

		for (const auto& scriptEntry : monsterScriptList) {
			MonsterType* mType = scriptEntry.first;
			if (scriptInterface->loadFile("data/monster/scripts/" + scriptEntry.second) == 0) {
				mType->info.scriptInterface = scriptInterface.get();
				mType->info.creatureAppearEvent = scriptInterface->getEvent("onCreatureAppear");
				mType->info.creatureDisappearEvent = scriptInterface->getEvent("onCreatureDisappear");
				mType->info.creatureMoveEvent = scriptInterface->getEvent("onCreatureMove");
				mType->info.creatureSayEvent = scriptInterface->getEvent("onCreatureSay");
				mType->info.thinkEvent = scriptInterface->getEvent("onThink");
			} else {
				std::cout << "[Warning - Monsters::loadMonster] Can not load script: " << scriptEntry.second << std::endl;
				std::cout << scriptInterface->getLastLuaError() << std::endl;
				loaded = false;
			}
=======
		std::string name = asLowerCaseString(monsterNode.attribute("name").as_string());
		std::string file = "data/monster/" + std::string(monsterNode.attribute("file").as_string());
		if (reloading && monsters.find(name) != monsters.end()) {
			loadMonster(file, name, true);
		} else {
			unloadedMonsters.emplace(name, file);
>>>>>>> 166bb2a5
		}
	}
	return loaded;
}

bool Monsters::reload()
{
	loaded = false;

	scriptInterface.reset();

	return loadFromXml(true);
}

ConditionDamage* Monsters::getDamageCondition(ConditionType_t conditionType,
        int32_t maxDamage, int32_t minDamage, int32_t startDamage, uint32_t tickInterval)
{
	ConditionDamage* condition = static_cast<ConditionDamage*>(Condition::createCondition(CONDITIONID_COMBAT, conditionType, 0, 0));
	condition->setParam(CONDITION_PARAM_TICKINTERVAL, tickInterval);
	condition->setParam(CONDITION_PARAM_MINVALUE, minDamage);
	condition->setParam(CONDITION_PARAM_MAXVALUE, maxDamage);
	condition->setParam(CONDITION_PARAM_STARTVALUE, startDamage);
	condition->setParam(CONDITION_PARAM_DELAYED, 1);
	return condition;
}

bool Monsters::deserializeSpell(const pugi::xml_node& node, spellBlock_t& sb, const std::string& description)
{
	std::string name;
	std::string scriptName;
	bool isScripted;

	pugi::xml_attribute attr;
	if ((attr = node.attribute("script"))) {
		scriptName = attr.as_string();
		isScripted = true;
	} else if ((attr = node.attribute("name"))) {
		name = attr.as_string();
		isScripted = false;
	} else {
		return false;
	}

	if ((attr = node.attribute("speed")) || (attr = node.attribute("interval"))) {
		sb.speed = std::max<int32_t>(1, pugi::cast<int32_t>(attr.value()));
	}

	if ((attr = node.attribute("chance"))) {
		uint32_t chance = pugi::cast<uint32_t>(attr.value());
		if (chance > 100) {
			chance = 100;
		}
		sb.chance = chance;
	}

	if ((attr = node.attribute("range"))) {
		uint32_t range = pugi::cast<uint32_t>(attr.value());
		if (range > (Map::maxViewportX * 2)) {
			range = Map::maxViewportX * 2;
		}
		sb.range = range;
	}

	if ((attr = node.attribute("min"))) {
		sb.minCombatValue = pugi::cast<int32_t>(attr.value());
	}

	if ((attr = node.attribute("max"))) {
		sb.maxCombatValue = pugi::cast<int32_t>(attr.value());

		//normalize values
		if (std::abs(sb.minCombatValue) > std::abs(sb.maxCombatValue)) {
			int32_t value = sb.maxCombatValue;
			sb.maxCombatValue = sb.minCombatValue;
			sb.minCombatValue = value;
		}
	}

	if (auto spell = g_spells->getSpellByName(name)) {
		sb.spell = spell;
		return true;
	}

	CombatSpell* combatSpell = nullptr;
	bool needTarget = false;
	bool needDirection = false;

	if (isScripted) {
		if ((attr = node.attribute("direction"))) {
			needDirection = attr.as_bool();
		}

		if ((attr = node.attribute("target"))) {
			needTarget = attr.as_bool();
		}

		std::unique_ptr<CombatSpell> combatSpellPtr(new CombatSpell(nullptr, needTarget, needDirection));
		if (!combatSpellPtr->loadScript("data/" + g_spells->getScriptBaseName() + "/scripts/" + scriptName)) {
			return false;
		}

		if (!combatSpellPtr->loadScriptCombat()) {
			return false;
		}

		combatSpell = combatSpellPtr.release();
		combatSpell->getCombat()->setPlayerCombatValues(COMBAT_FORMULA_DAMAGE, sb.minCombatValue, 0, sb.maxCombatValue, 0);
	} else {
		Combat* combat = new Combat;
		if ((attr = node.attribute("length"))) {
			int32_t length = pugi::cast<int32_t>(attr.value());
			if (length > 0) {
				int32_t spread = 3;

				//need direction spell
				if ((attr = node.attribute("spread"))) {
					spread = std::max<int32_t>(0, pugi::cast<int32_t>(attr.value()));
				}

				AreaCombat* area = new AreaCombat();
				area->setupArea(length, spread);
				combat->setArea(area);

				needDirection = true;
			}
		}

		if ((attr = node.attribute("radius"))) {
			int32_t radius = pugi::cast<int32_t>(attr.value());

			//target spell
			if ((attr = node.attribute("target"))) {
				needTarget = attr.as_bool();
			}

			AreaCombat* area = new AreaCombat();
			area->setupArea(radius);
			combat->setArea(area);
		}

		std::string tmpName = asLowerCaseString(name);

		if (tmpName == "melee") {
			sb.isMelee = true;

			pugi::xml_attribute attackAttribute, skillAttribute;
			if ((attackAttribute = node.attribute("attack")) && (skillAttribute = node.attribute("skill"))) {
				sb.minCombatValue = 0;
				sb.maxCombatValue = -Weapons::getMaxMeleeDamage(pugi::cast<int32_t>(skillAttribute.value()), pugi::cast<int32_t>(attackAttribute.value()));
			}

			ConditionType_t conditionType = CONDITION_NONE;
			int32_t minDamage = 0;
			int32_t maxDamage = 0;
			uint32_t tickInterval = 2000;

			if ((attr = node.attribute("fire"))) {
				conditionType = CONDITION_FIRE;

				minDamage = pugi::cast<int32_t>(attr.value());
				maxDamage = minDamage;
				tickInterval = 9000;
			} else if ((attr = node.attribute("poison"))) {
				conditionType = CONDITION_POISON;

				minDamage = pugi::cast<int32_t>(attr.value());
				maxDamage = minDamage;
				tickInterval = 5000;
			} else if ((attr = node.attribute("energy"))) {
				conditionType = CONDITION_ENERGY;

				minDamage = pugi::cast<int32_t>(attr.value());
				maxDamage = minDamage;
				tickInterval = 10000;
			} else if ((attr = node.attribute("drown"))) {
				conditionType = CONDITION_DROWN;

				minDamage = pugi::cast<int32_t>(attr.value());
				maxDamage = minDamage;
				tickInterval = 5000;
			} else if ((attr = node.attribute("freeze"))) {
				conditionType = CONDITION_FREEZING;

				minDamage = pugi::cast<int32_t>(attr.value());
				maxDamage = minDamage;
				tickInterval = 8000;
			} else if ((attr = node.attribute("dazzle"))) {
				conditionType = CONDITION_DAZZLED;

				minDamage = pugi::cast<int32_t>(attr.value());
				maxDamage = minDamage;
				tickInterval = 10000;
			} else if ((attr = node.attribute("curse"))) {
				conditionType = CONDITION_CURSED;

				minDamage = pugi::cast<int32_t>(attr.value());
				maxDamage = minDamage;
				tickInterval = 4000;
			} else if ((attr = node.attribute("bleed")) || (attr = node.attribute("physical"))) {
				conditionType = CONDITION_BLEEDING;
				tickInterval = 5000;
			}

			if ((attr = node.attribute("tick"))) {
				int32_t value = pugi::cast<int32_t>(attr.value());
				if (value > 0) {
					tickInterval = value;
				}
			}

			if (conditionType != CONDITION_NONE) {
				Condition* condition = getDamageCondition(conditionType, maxDamage, minDamage, 0, tickInterval);
				combat->setCondition(condition);
			}

			sb.range = 1;
			combat->setParam(COMBAT_PARAM_TYPE, COMBAT_PHYSICALDAMAGE);
			combat->setParam(COMBAT_PARAM_BLOCKARMOR, 1);
			combat->setParam(COMBAT_PARAM_BLOCKSHIELD, 1);
			combat->setOrigin(ORIGIN_MELEE);
		} else if (tmpName == "physical") {
			combat->setParam(COMBAT_PARAM_TYPE, COMBAT_PHYSICALDAMAGE);
			combat->setParam(COMBAT_PARAM_BLOCKARMOR, 1);
			combat->setOrigin(ORIGIN_RANGED);
		} else if (tmpName == "bleed") {
			combat->setParam(COMBAT_PARAM_TYPE, COMBAT_PHYSICALDAMAGE);
		} else if (tmpName == "poison" || tmpName == "earth") {
			combat->setParam(COMBAT_PARAM_TYPE, COMBAT_EARTHDAMAGE);
		} else if (tmpName == "fire") {
			combat->setParam(COMBAT_PARAM_TYPE, COMBAT_FIREDAMAGE);
		} else if (tmpName == "energy") {
			combat->setParam(COMBAT_PARAM_TYPE, COMBAT_ENERGYDAMAGE);
		} else if (tmpName == "drown") {
			combat->setParam(COMBAT_PARAM_TYPE, COMBAT_DROWNDAMAGE);
		} else if (tmpName == "ice") {
			combat->setParam(COMBAT_PARAM_TYPE, COMBAT_ICEDAMAGE);
		} else if (tmpName == "holy") {
			combat->setParam(COMBAT_PARAM_TYPE, COMBAT_HOLYDAMAGE);
		} else if (tmpName == "death") {
			combat->setParam(COMBAT_PARAM_TYPE, COMBAT_DEATHDAMAGE);
		} else if (tmpName == "lifedrain") {
			combat->setParam(COMBAT_PARAM_TYPE, COMBAT_LIFEDRAIN);
		} else if (tmpName == "manadrain") {
			combat->setParam(COMBAT_PARAM_TYPE, COMBAT_MANADRAIN);
		} else if (tmpName == "healing") {
			combat->setParam(COMBAT_PARAM_TYPE, COMBAT_HEALING);
			combat->setParam(COMBAT_PARAM_AGGRESSIVE, 0);
		} else if (tmpName == "speed") {
			int32_t speedChange = 0;
			int32_t duration = 10000;

			if ((attr = node.attribute("duration"))) {
				duration = pugi::cast<int32_t>(attr.value());
			}

			if ((attr = node.attribute("speedchange"))) {
				speedChange = pugi::cast<int32_t>(attr.value());
				if (speedChange < -1000) {
					//cant be slower than 100%
					speedChange = -1000;
				}
			}

			ConditionType_t conditionType;
			if (speedChange > 0) {
				conditionType = CONDITION_HASTE;
				combat->setParam(COMBAT_PARAM_AGGRESSIVE, 0);
			} else {
				conditionType = CONDITION_PARALYZE;
			}

			ConditionSpeed* condition = static_cast<ConditionSpeed*>(Condition::createCondition(CONDITIONID_COMBAT, conditionType, duration, 0));
			condition->setFormulaVars(speedChange / 1000.0, 0, speedChange / 1000.0, 0);
			combat->setCondition(condition);
		} else if (tmpName == "outfit") {
			int32_t duration = 10000;

			if ((attr = node.attribute("duration"))) {
				duration = pugi::cast<int32_t>(attr.value());
			}

			if ((attr = node.attribute("monster"))) {
				MonsterType* mType = g_monsters.getMonsterType(attr.as_string());
				if (mType) {
					ConditionOutfit* condition = static_cast<ConditionOutfit*>(Condition::createCondition(CONDITIONID_COMBAT, CONDITION_OUTFIT, duration, 0));
					condition->setOutfit(mType->info.outfit);
					combat->setParam(COMBAT_PARAM_AGGRESSIVE, 0);
					combat->setCondition(condition);
				}
			} else if ((attr = node.attribute("item"))) {
				Outfit_t outfit;
				outfit.lookTypeEx = pugi::cast<uint16_t>(attr.value());

				ConditionOutfit* condition = static_cast<ConditionOutfit*>(Condition::createCondition(CONDITIONID_COMBAT, CONDITION_OUTFIT, duration, 0));
				condition->setOutfit(outfit);
				combat->setParam(COMBAT_PARAM_AGGRESSIVE, 0);
				combat->setCondition(condition);
			}
		} else if (tmpName == "invisible") {
			int32_t duration = 10000;

			if ((attr = node.attribute("duration"))) {
				duration = pugi::cast<int32_t>(attr.value());
			}

			Condition* condition = Condition::createCondition(CONDITIONID_COMBAT, CONDITION_INVISIBLE, duration, 0);
			combat->setParam(COMBAT_PARAM_AGGRESSIVE, 0);
			combat->setCondition(condition);
		} else if (tmpName == "drunk") {
			int32_t duration = 10000;

			if ((attr = node.attribute("duration"))) {
				duration = pugi::cast<int32_t>(attr.value());
			}

			Condition* condition = Condition::createCondition(CONDITIONID_COMBAT, CONDITION_DRUNK, duration, 0);
			combat->setCondition(condition);
		} else if (tmpName == "firefield") {
			combat->setParam(COMBAT_PARAM_CREATEITEM, ITEM_FIREFIELD_PVP_FULL);
		} else if (tmpName == "poisonfield") {
			combat->setParam(COMBAT_PARAM_CREATEITEM, ITEM_POISONFIELD_PVP);
		} else if (tmpName == "energyfield") {
			combat->setParam(COMBAT_PARAM_CREATEITEM, ITEM_ENERGYFIELD_PVP);
		} else if (tmpName == "firecondition" || tmpName == "energycondition" ||
		           tmpName == "earthcondition" || tmpName == "poisoncondition" ||
		           tmpName == "icecondition" || tmpName == "freezecondition" ||
		           tmpName == "deathcondition" || tmpName == "cursecondition" ||
		           tmpName == "holycondition" || tmpName == "dazzlecondition" ||
		           tmpName == "drowncondition" || tmpName == "bleedcondition" ||
		           tmpName == "physicalcondition") {
			ConditionType_t conditionType = CONDITION_NONE;
			uint32_t tickInterval = 2000;

			if (tmpName == "firecondition") {
				conditionType = CONDITION_FIRE;
				tickInterval = 10000;
			} else if (tmpName == "poisoncondition" || tmpName == "earthcondition") {
				conditionType = CONDITION_POISON;
				tickInterval = 5000;
			} else if (tmpName == "energycondition") {
				conditionType = CONDITION_ENERGY;
				tickInterval = 10000;
			} else if (tmpName == "drowncondition") {
				conditionType = CONDITION_DROWN;
				tickInterval = 5000;
			} else if (tmpName == "freezecondition" || tmpName == "icecondition") {
				conditionType = CONDITION_FREEZING;
				tickInterval = 10000;
			} else if (tmpName == "cursecondition" || tmpName == "deathcondition") {
				conditionType = CONDITION_CURSED;
				tickInterval = 4000;
			} else if (tmpName == "dazzlecondition" || tmpName == "holycondition") {
				conditionType = CONDITION_DAZZLED;
				tickInterval = 10000;
			} else if (tmpName == "physicalcondition" || tmpName == "bleedcondition") {
				conditionType = CONDITION_BLEEDING;
				tickInterval = 5000;
			}

			if ((attr = node.attribute("tick"))) {
				int32_t value = pugi::cast<int32_t>(attr.value());
				if (value > 0) {
					tickInterval = value;
				}
			}

			int32_t minDamage = std::abs(sb.minCombatValue);
			int32_t maxDamage = std::abs(sb.maxCombatValue);
			int32_t startDamage = 0;

			if ((attr = node.attribute("start"))) {
				int32_t value = std::abs(pugi::cast<int32_t>(attr.value()));
				if (value <= minDamage) {
					startDamage = value;
				}
			}

			Condition* condition = getDamageCondition(conditionType, maxDamage, minDamage, startDamage, tickInterval);
			combat->setCondition(condition);
		} else if (tmpName == "strength") {
			//
		} else if (tmpName == "effect") {
			//
		} else {
			std::cout << "[Error - Monsters::deserializeSpell] - " << description << " - Unknown spell name: " << name << std::endl;
			delete combat;
			return false;
		}

		combat->setPlayerCombatValues(COMBAT_FORMULA_DAMAGE, sb.minCombatValue, 0, sb.maxCombatValue, 0);
		combatSpell = new CombatSpell(combat, needTarget, needDirection);

		for (auto attributeNode : node.children()) {
			if ((attr = attributeNode.attribute("key"))) {
				const char* value = attr.value();
				if (strcasecmp(value, "shooteffect") == 0) {
					if ((attr = attributeNode.attribute("value"))) {
						ShootType_t shoot = getShootType(asLowerCaseString(attr.as_string()));
						if (shoot != CONST_ANI_NONE) {
							combat->setParam(COMBAT_PARAM_DISTANCEEFFECT, shoot);
						} else {
							std::cout << "[Warning - Monsters::deserializeSpell] " << description << " - Unknown shootEffect: " << attr.as_string() << std::endl;
						}
					}
				} else if (strcasecmp(value, "areaeffect") == 0) {
					if ((attr = attributeNode.attribute("value"))) {
						MagicEffectClasses effect = getMagicEffect(asLowerCaseString(attr.as_string()));
						if (effect != CONST_ME_NONE) {
							combat->setParam(COMBAT_PARAM_EFFECT, effect);
						} else {
							std::cout << "[Warning - Monsters::deserializeSpell] " << description << " - Unknown areaEffect: " << attr.as_string() << std::endl;
						}
					}
				} else {
					std::cout << "[Warning - Monsters::deserializeSpells] Effect type \"" << attr.as_string() << "\" does not exist." << std::endl;
				}
			}
		}
	}

	sb.spell = combatSpell;
	if (combatSpell) {
		sb.combatSpell = true;
	}
	return true;
}

MonsterType* Monsters::loadMonster(const std::string& file, const std::string& monsterName, bool reloading /*= false*/)
{
	MonsterType* mType = nullptr;

	pugi::xml_document doc;
	pugi::xml_parse_result result = doc.load_file(file.c_str());
	if (!result) {
		printXMLError("Error - Monsters::loadMonster", file, result);
		return nullptr;
	}

	pugi::xml_node monsterNode = doc.child("monster");
	if (!monsterNode) {
		std::cout << "[Error - Monsters::loadMonster] Missing monster node in: " << file << std::endl;
		return nullptr;
	}

	pugi::xml_attribute attr;
	if (!(attr = monsterNode.attribute("name"))) {
		std::cout << "[Error - Monsters::loadMonster] Missing name in: " << file << std::endl;
		return nullptr;
	}

	if (reloading) {
		auto it = monsters.find(asLowerCaseString(monsterName));
		if (it == monsters.end()) {
			mType = &it->second;
			mType->info = {};
		}
	}

	if (!mType) {
		mType = &monsters[asLowerCaseString(monsterName)];
	}

	mType->name = attr.as_string();

	if ((attr = monsterNode.attribute("nameDescription"))) {
		mType->nameDescription = attr.as_string();
	} else {
		mType->nameDescription = "a " + asLowerCaseString(mType->name);
	}

	if ((attr = monsterNode.attribute("race"))) {
		std::string tmpStrValue = asLowerCaseString(attr.as_string());
		uint16_t tmpInt = pugi::cast<uint16_t>(attr.value());
		if (tmpStrValue == "venom" || tmpInt == 1) {
			mType->info.race = RACE_VENOM;
		} else if (tmpStrValue == "blood" || tmpInt == 2) {
			mType->info.race = RACE_BLOOD;
		} else if (tmpStrValue == "undead" || tmpInt == 3) {
			mType->info.race = RACE_UNDEAD;
		} else if (tmpStrValue == "fire" || tmpInt == 4) {
			mType->info.race = RACE_FIRE;
		} else if (tmpStrValue == "energy" || tmpInt == 5) {
			mType->info.race = RACE_ENERGY;
		} else {
			std::cout << "[Warning - Monsters::loadMonster] Unknown race type " << attr.as_string() << ". " << file << std::endl;
		}
	}

	if ((attr = monsterNode.attribute("experience"))) {
		mType->info.experience = pugi::cast<uint64_t>(attr.value());
	}

	if ((attr = monsterNode.attribute("speed"))) {
		mType->info.baseSpeed = pugi::cast<int32_t>(attr.value());
	}

	if ((attr = monsterNode.attribute("manacost"))) {
		mType->info.manaCost = pugi::cast<uint32_t>(attr.value());
	}

	if ((attr = monsterNode.attribute("skull"))) {
		mType->info.skull = getSkullType(asLowerCaseString(attr.as_string()));
	}

	if ((attr = monsterNode.attribute("script"))) {
		if (!scriptInterface) {
			scriptInterface.reset(new LuaScriptInterface("Monster Interface"));
			scriptInterface->initState();
		}

		std::string script = attr.as_string();
		if (scriptInterface->loadFile("data/monster/scripts/" + script) == 0) {
			mType->info.scriptInterface = scriptInterface.get();
			mType->info.creatureAppearEvent = scriptInterface->getEvent("onCreatureAppear");
			mType->info.creatureDisappearEvent = scriptInterface->getEvent("onCreatureDisappear");
			mType->info.creatureMoveEvent = scriptInterface->getEvent("onCreatureMove");
			mType->info.creatureSayEvent = scriptInterface->getEvent("onCreatureSay");
			mType->info.thinkEvent = scriptInterface->getEvent("onThink");
		} else {
			std::cout << "[Warning - Monsters::loadMonster] Can not load script: " << script << std::endl;
			std::cout << scriptInterface->getLastLuaError() << std::endl;
		}
	}

	pugi::xml_node node;
	if ((node = monsterNode.child("health"))) {
		if ((attr = node.attribute("now"))) {
			mType->info.health = pugi::cast<int32_t>(attr.value());
		} else {
			std::cout << "[Error - Monsters::loadMonster] Missing health now. " << file << std::endl;
		}

		if ((attr = node.attribute("max"))) {
			mType->info.healthMax = pugi::cast<int32_t>(attr.value());
		} else {
			std::cout << "[Error - Monsters::loadMonster] Missing health max. " << file << std::endl;
		}
	}

	if ((node = monsterNode.child("flags"))) {
		for (auto flagNode : node.children()) {
			attr = flagNode.first_attribute();
			const char* attrName = attr.name();
			if (strcasecmp(attrName, "summonable") == 0) {
				mType->info.isSummonable = attr.as_bool();
			} else if (strcasecmp(attrName, "attackable") == 0) {
				mType->info.isAttackable = attr.as_bool();
			} else if (strcasecmp(attrName, "hostile") == 0) {
				mType->info.isHostile = attr.as_bool();
			} else if (strcasecmp(attrName, "illusionable") == 0) {
				mType->info.isIllusionable = attr.as_bool();
			} else if (strcasecmp(attrName, "convinceable") == 0) {
				mType->info.isConvinceable = attr.as_bool();
			} else if (strcasecmp(attrName, "pushable") == 0) {
				mType->info.pushable = attr.as_bool();
			} else if (strcasecmp(attrName, "canpushitems") == 0) {
				mType->info.canPushItems = attr.as_bool();
			} else if (strcasecmp(attrName, "canpushcreatures") == 0) {
				mType->info.canPushCreatures = attr.as_bool();
			} else if (strcasecmp(attrName, "staticattack") == 0) {
				uint32_t staticAttack = pugi::cast<uint32_t>(attr.value());
				if (staticAttack > 100) {
					std::cout << "[Warning - Monsters::loadMonster] staticattack greater than 100. " << file << std::endl;
					staticAttack = 100;
				}

				mType->info.staticAttackChance = staticAttack;
			} else if (strcasecmp(attrName, "lightlevel") == 0) {
				mType->info.light.level = pugi::cast<uint16_t>(attr.value());
			} else if (strcasecmp(attrName, "lightcolor") == 0) {
				mType->info.light.color = pugi::cast<uint16_t>(attr.value());
			} else if (strcasecmp(attrName, "targetdistance") == 0) {
				mType->info.targetDistance = std::max<int32_t>(1, pugi::cast<int32_t>(attr.value()));
			} else if (strcasecmp(attrName, "runonhealth") == 0) {
				mType->info.runAwayHealth = pugi::cast<int32_t>(attr.value());
			} else if (strcasecmp(attrName, "hidehealth") == 0) {
				mType->info.hiddenHealth = attr.as_bool();
			} else {
				std::cout << "[Warning - Monsters::loadMonster] Unknown flag attribute: " << attrName << ". " << file << std::endl;
			}
		}

		//if a monster can push creatures,
		// it should not be pushable
		if (mType->info.canPushCreatures) {
			mType->info.pushable = false;
		}
	}

	if ((node = monsterNode.child("targetchange"))) {
		if ((attr = node.attribute("speed")) || (attr = node.attribute("interval"))) {
			mType->info.changeTargetSpeed = pugi::cast<uint32_t>(attr.value());
		} else {
			std::cout << "[Warning - Monsters::loadMonster] Missing targetchange speed. " << file << std::endl;
		}

		if ((attr = node.attribute("chance"))) {
			mType->info.changeTargetChance = pugi::cast<int32_t>(attr.value());
		} else {
			std::cout << "[Warning - Monsters::loadMonster] Missing targetchange chance. " << file << std::endl;
		}
	}

	if ((node = monsterNode.child("look"))) {
		if ((attr = node.attribute("type"))) {
			mType->info.outfit.lookType = pugi::cast<uint16_t>(attr.value());

			if ((attr = node.attribute("head"))) {
				mType->info.outfit.lookHead = pugi::cast<uint16_t>(attr.value());
			}

			if ((attr = node.attribute("body"))) {
				mType->info.outfit.lookBody = pugi::cast<uint16_t>(attr.value());
			}

			if ((attr = node.attribute("legs"))) {
				mType->info.outfit.lookLegs = pugi::cast<uint16_t>(attr.value());
			}

			if ((attr = node.attribute("feet"))) {
				mType->info.outfit.lookFeet = pugi::cast<uint16_t>(attr.value());
			}

			if ((attr = node.attribute("addons"))) {
				mType->info.outfit.lookAddons = pugi::cast<uint16_t>(attr.value());
			}
		} else if ((attr = node.attribute("typeex"))) {
			mType->info.outfit.lookTypeEx = pugi::cast<uint16_t>(attr.value());
		} else {
			std::cout << "[Warning - Monsters::loadMonster] Missing look type/typeex. " << file << std::endl;
		}

		if ((attr = node.attribute("mount"))) {
			mType->info.outfit.lookMount = pugi::cast<uint16_t>(attr.value());
		}

		if ((attr = node.attribute("corpse"))) {
			mType->info.lookcorpse = pugi::cast<uint16_t>(attr.value());
		}
	}

	if ((node = monsterNode.child("attacks"))) {
		for (auto attackNode : node.children()) {
			spellBlock_t sb;
			if (deserializeSpell(attackNode, sb, monsterName)) {
				mType->info.attackSpells.emplace_back(std::move(sb));
			} else {
				std::cout << "[Warning - Monsters::loadMonster] Cant load spell. " << file << std::endl;
			}
		}
	}

	if ((node = monsterNode.child("defenses"))) {
		if ((attr = node.attribute("defense"))) {
			mType->info.defense = pugi::cast<int32_t>(attr.value());
		}

		if ((attr = node.attribute("armor"))) {
			mType->info.armor = pugi::cast<int32_t>(attr.value());
		}

		for (auto defenseNode : node.children()) {
			spellBlock_t sb;
			if (deserializeSpell(defenseNode, sb, monsterName)) {
				mType->info.defenseSpells.emplace_back(std::move(sb));
			} else {
				std::cout << "[Warning - Monsters::loadMonster] Cant load spell. " << file << std::endl;
			}
		}
	}

	if ((node = monsterNode.child("immunities"))) {
		for (auto immunityNode : node.children()) {
			if ((attr = immunityNode.attribute("name"))) {
				std::string tmpStrValue = asLowerCaseString(attr.as_string());
				if (tmpStrValue == "physical") {
					mType->info.damageImmunities |= COMBAT_PHYSICALDAMAGE;
					mType->info.conditionImmunities |= CONDITION_BLEEDING;
				} else if (tmpStrValue == "energy") {
					mType->info.damageImmunities |= COMBAT_ENERGYDAMAGE;
					mType->info.conditionImmunities |= CONDITION_ENERGY;
				} else if (tmpStrValue == "fire") {
					mType->info.damageImmunities |= COMBAT_FIREDAMAGE;
					mType->info.conditionImmunities |= CONDITION_FIRE;
				} else if (tmpStrValue == "poison" ||
							tmpStrValue == "earth") {
					mType->info.damageImmunities |= COMBAT_EARTHDAMAGE;
					mType->info.conditionImmunities |= CONDITION_POISON;
				} else if (tmpStrValue == "drown") {
					mType->info.damageImmunities |= COMBAT_DROWNDAMAGE;
					mType->info.conditionImmunities |= CONDITION_DROWN;
				} else if (tmpStrValue == "ice") {
					mType->info.damageImmunities |= COMBAT_ICEDAMAGE;
					mType->info.conditionImmunities |= CONDITION_FREEZING;
				} else if (tmpStrValue == "holy") {
					mType->info.damageImmunities |= COMBAT_HOLYDAMAGE;
					mType->info.conditionImmunities |= CONDITION_DAZZLED;
				} else if (tmpStrValue == "death") {
					mType->info.damageImmunities |= COMBAT_DEATHDAMAGE;
					mType->info.conditionImmunities |= CONDITION_CURSED;
				} else if (tmpStrValue == "lifedrain") {
					mType->info.damageImmunities |= COMBAT_LIFEDRAIN;
				} else if (tmpStrValue == "manadrain") {
					mType->info.damageImmunities |= COMBAT_MANADRAIN;
				} else if (tmpStrValue == "paralyze") {
					mType->info.conditionImmunities |= CONDITION_PARALYZE;
				} else if (tmpStrValue == "outfit") {
					mType->info.conditionImmunities |= CONDITION_OUTFIT;
				} else if (tmpStrValue == "drunk") {
					mType->info.conditionImmunities |= CONDITION_DRUNK;
				} else if (tmpStrValue == "invisible" || tmpStrValue == "invisibility") {
					mType->info.conditionImmunities |= CONDITION_INVISIBLE;
				} else if (tmpStrValue == "bleed") {
					mType->info.conditionImmunities |= CONDITION_BLEEDING;
				} else {
					std::cout << "[Warning - Monsters::loadMonster] Unknown immunity name " << attr.as_string() << ". " << file << std::endl;
				}
			} else if ((attr = immunityNode.attribute("physical"))) {
				if (attr.as_bool()) {
					mType->info.damageImmunities |= COMBAT_PHYSICALDAMAGE;
					mType->info.conditionImmunities |= CONDITION_BLEEDING;
				}
			} else if ((attr = immunityNode.attribute("energy"))) {
				if (attr.as_bool()) {
					mType->info.damageImmunities |= COMBAT_ENERGYDAMAGE;
					mType->info.conditionImmunities |= CONDITION_ENERGY;
				}
			} else if ((attr = immunityNode.attribute("fire"))) {
				if (attr.as_bool()) {
					mType->info.damageImmunities |= COMBAT_FIREDAMAGE;
					mType->info.conditionImmunities |= CONDITION_FIRE;
				}
			} else if ((attr = immunityNode.attribute("poison")) || (attr = immunityNode.attribute("earth"))) {
				if (attr.as_bool()) {
					mType->info.damageImmunities |= COMBAT_EARTHDAMAGE;
					mType->info.conditionImmunities |= CONDITION_POISON;
				}
			} else if ((attr = immunityNode.attribute("drown"))) {
				if (attr.as_bool()) {
					mType->info.damageImmunities |= COMBAT_DROWNDAMAGE;
					mType->info.conditionImmunities |= CONDITION_DROWN;
				}
			} else if ((attr = immunityNode.attribute("ice"))) {
				if (attr.as_bool()) {
					mType->info.damageImmunities |= COMBAT_ICEDAMAGE;
					mType->info.conditionImmunities |= CONDITION_FREEZING;
				}
			} else if ((attr = immunityNode.attribute("holy"))) {
				if (attr.as_bool()) {
					mType->info.damageImmunities |= COMBAT_HOLYDAMAGE;
					mType->info.conditionImmunities |= CONDITION_DAZZLED;
				}
			} else if ((attr = immunityNode.attribute("death"))) {
				if (attr.as_bool()) {
					mType->info.damageImmunities |= COMBAT_DEATHDAMAGE;
					mType->info.conditionImmunities |= CONDITION_CURSED;
				}
			} else if ((attr = immunityNode.attribute("lifedrain"))) {
				if (attr.as_bool()) {
					mType->info.damageImmunities |= COMBAT_LIFEDRAIN;
				}
			} else if ((attr = immunityNode.attribute("manadrain"))) {
				if (attr.as_bool()) {
					mType->info.damageImmunities |= COMBAT_MANADRAIN;
				}
			} else if ((attr = immunityNode.attribute("paralyze"))) {
				if (attr.as_bool()) {
					mType->info.conditionImmunities |= CONDITION_PARALYZE;
				}
			} else if ((attr = immunityNode.attribute("outfit"))) {
				if (attr.as_bool()) {
					mType->info.conditionImmunities |= CONDITION_OUTFIT;
				}
			} else if ((attr = immunityNode.attribute("bleed"))) {
				if (attr.as_bool()) {
					mType->info.conditionImmunities |= CONDITION_BLEEDING;
				}
			} else if ((attr = immunityNode.attribute("drunk"))) {
				if (attr.as_bool()) {
					mType->info.conditionImmunities |= CONDITION_DRUNK;
				}
			} else if ((attr = immunityNode.attribute("invisible")) || (attr = immunityNode.attribute("invisibility"))) {
				if (attr.as_bool()) {
					mType->info.conditionImmunities |= CONDITION_INVISIBLE;
				}
			} else {
				std::cout << "[Warning - Monsters::loadMonster] Unknown immunity. " << file << std::endl;
			}
		}
	}

	if ((node = monsterNode.child("voices"))) {
		if ((attr = node.attribute("speed")) || (attr = node.attribute("interval"))) {
			mType->info.yellSpeedTicks = pugi::cast<uint32_t>(attr.value());
		} else {
			std::cout << "[Warning - Monsters::loadMonster] Missing voices speed. " << file << std::endl;
		}

		if ((attr = node.attribute("chance"))) {
			mType->info.yellChance = pugi::cast<uint32_t>(attr.value());
		} else {
			std::cout << "[Warning - Monsters::loadMonster] Missing voices chance. " << file << std::endl;
		}

		for (auto voiceNode : node.children()) {
			voiceBlock_t vb;
			if ((attr = voiceNode.attribute("sentence"))) {
				vb.text = attr.as_string();
			} else {
				std::cout << "[Warning - Monsters::loadMonster] Missing voice sentence. " << file << std::endl;
			}

			if ((attr = voiceNode.attribute("yell"))) {
				vb.yellText = attr.as_bool();
			} else {
				vb.yellText = false;
			}
			mType->info.voiceVector.emplace_back(vb);
		}
	}

	if ((node = monsterNode.child("loot"))) {
		for (auto lootNode : node.children()) {
			LootBlock lootBlock;
			if (loadLootItem(lootNode, lootBlock)) {
				mType->info.lootItems.emplace_back(std::move(lootBlock));
			} else {
				std::cout << "[Warning - Monsters::loadMonster] Cant load loot. " << file << std::endl;
			}
		}
	}

	if ((node = monsterNode.child("elements"))) {
		for (auto elementNode : node.children()) {
			if ((attr = elementNode.attribute("physicalPercent"))) {
				mType->info.elementMap[COMBAT_PHYSICALDAMAGE] = pugi::cast<int32_t>(attr.value());
			} else if ((attr = elementNode.attribute("icePercent"))) {
				mType->info.elementMap[COMBAT_ICEDAMAGE] = pugi::cast<int32_t>(attr.value());
			} else if ((attr = elementNode.attribute("poisonPercent")) || (attr = elementNode.attribute("earthPercent"))) {
				mType->info.elementMap[COMBAT_EARTHDAMAGE] = pugi::cast<int32_t>(attr.value());
			} else if ((attr = elementNode.attribute("firePercent"))) {
				mType->info.elementMap[COMBAT_FIREDAMAGE] = pugi::cast<int32_t>(attr.value());
			} else if ((attr = elementNode.attribute("energyPercent"))) {
				mType->info.elementMap[COMBAT_ENERGYDAMAGE] = pugi::cast<int32_t>(attr.value());
			} else if ((attr = elementNode.attribute("holyPercent"))) {
				mType->info.elementMap[COMBAT_HOLYDAMAGE] = pugi::cast<int32_t>(attr.value());
			} else if ((attr = elementNode.attribute("deathPercent"))) {
				mType->info.elementMap[COMBAT_DEATHDAMAGE] = pugi::cast<int32_t>(attr.value());
			} else if ((attr = elementNode.attribute("drownPercent"))) {
				mType->info.elementMap[COMBAT_DROWNDAMAGE] = pugi::cast<int32_t>(attr.value());
			} else if ((attr = elementNode.attribute("lifedrainPercent"))) {
				mType->info.elementMap[COMBAT_LIFEDRAIN] = pugi::cast<int32_t>(attr.value());
			} else if ((attr = elementNode.attribute("manadrainPercent"))) {
				mType->info.elementMap[COMBAT_MANADRAIN] = pugi::cast<int32_t>(attr.value());
			} else {
				std::cout << "[Warning - Monsters::loadMonster] Unknown element percent. " << file << std::endl;
			}
		}
	}

	if ((node = monsterNode.child("summons"))) {
		if ((attr = node.attribute("maxSummons"))) {
			mType->info.maxSummons = std::min<uint32_t>(pugi::cast<uint32_t>(attr.value()), 100);
		} else {
			std::cout << "[Warning - Monsters::loadMonster] Missing summons maxSummons. " << file << std::endl;
		}

		for (auto summonNode : node.children()) {
			int32_t chance = 100;
			int32_t speed = 1000;
			int32_t max = mType->info.maxSummons;
			bool force = false;

			if ((attr = summonNode.attribute("speed")) || (attr = summonNode.attribute("interval"))) {
				speed = std::max<int32_t>(1, pugi::cast<int32_t>(attr.value()));
			}

			if ((attr = summonNode.attribute("chance"))) {
				chance = pugi::cast<int32_t>(attr.value());
			}

			if ((attr = summonNode.attribute("max"))) {
				max = pugi::cast<uint32_t>(attr.value());
			}

			if ((attr = summonNode.attribute("force"))) {
				force = attr.as_bool();
			}

			if ((attr = summonNode.attribute("name"))) {
				summonBlock_t sb;
				sb.name = attr.as_string();
				sb.speed = speed;
				sb.chance = chance;
				sb.max = max;
				sb.force = force;
				mType->info.summons.emplace_back(sb);
			} else {
				std::cout << "[Warning - Monsters::loadMonster] Missing summon name. " << file << std::endl;
			}
		}
	}

	if ((node = monsterNode.child("script"))) {
		for (auto eventNode : node.children()) {
			if ((attr = eventNode.attribute("name"))) {
				mType->info.scripts.emplace_back(attr.as_string());
			} else {
				std::cout << "[Warning - Monsters::loadMonster] Missing name for script event. " << file << std::endl;
			}
		}
	}

	mType->info.summons.shrink_to_fit();
	mType->info.lootItems.shrink_to_fit();
	mType->info.attackSpells.shrink_to_fit();
	mType->info.defenseSpells.shrink_to_fit();
	mType->info.voiceVector.shrink_to_fit();
	mType->info.scripts.shrink_to_fit();
	return mType;
}

bool Monsters::loadLootItem(const pugi::xml_node& node, LootBlock& lootBlock)
{
	pugi::xml_attribute attr;
	if ((attr = node.attribute("id"))) {
		lootBlock.id = pugi::cast<int32_t>(attr.value());
	} else if ((attr = node.attribute("name"))) {
		auto name = attr.as_string();
		auto ids = Item::items.nameToItems.equal_range(asLowerCaseString(name));

		if (ids.first == Item::items.nameToItems.cend()) {
			std::cout << "[Warning - Monsters::loadMonster] Unknown loot item \"" << name << "\". " << std::endl;
			return false;
		}

		uint32_t id = ids.first->second;

		if (std::next(ids.first) != ids.second) {
			std::cout << "[Warning - Monsters::loadMonster] Non-unique loot item \"" << name << "\". " << std::endl;
			return false;
		}

		lootBlock.id = id;
	}

	if (lootBlock.id == 0) {
		return false;
	}

	if ((attr = node.attribute("countmax"))) {
		lootBlock.countmax = std::max<int32_t>(1, pugi::cast<int32_t>(attr.value()));
	} else {
		lootBlock.countmax = 1;
	}

	if ((attr = node.attribute("chance")) || (attr = node.attribute("chance1"))) {
		lootBlock.chance = std::min<int32_t>(MAX_LOOTCHANCE, pugi::cast<int32_t>(attr.value()));
	} else {
		lootBlock.chance = MAX_LOOTCHANCE;
	}

	if (Item::items[lootBlock.id].isContainer()) {
		loadLootContainer(node, lootBlock);
	}

	//optional
	if ((attr = node.attribute("subtype"))) {
		lootBlock.subType = pugi::cast<int32_t>(attr.value());
	} else {
		uint32_t charges = Item::items[lootBlock.id].charges;
		if (charges != 0) {
			lootBlock.subType = charges;
		}
	}

	if ((attr = node.attribute("actionId"))) {
		lootBlock.actionId = pugi::cast<int32_t>(attr.value());
	}

	if ((attr = node.attribute("text"))) {
		lootBlock.text = attr.as_string();
	}
	return true;
}

void Monsters::loadLootContainer(const pugi::xml_node& node, LootBlock& lBlock)
{
	for (auto subNode : node.children()) {
		LootBlock lootBlock;
		if (loadLootItem(subNode, lootBlock)) {
			lBlock.childLoot.emplace_back(std::move(lootBlock));
		}
	}
}

MonsterType* Monsters::getMonsterType(const std::string& name)
{
	std::string lowerCaseName = asLowerCaseString(name);

	auto it = monsters.find(lowerCaseName);
	if (it == monsters.end()) {
		auto it2 = unloadedMonsters.find(lowerCaseName);
		if (it2 == unloadedMonsters.end()) {
			return nullptr;
		}

		return loadMonster(it2->second, name);
	}
	return &it->second;
}<|MERGE_RESOLUTION|>--- conflicted
+++ resolved
@@ -177,38 +177,13 @@
 	loaded = true;
 
 	for (auto monsterNode : doc.child("monsters").children()) {
-<<<<<<< HEAD
-		loadMonster("data/monster/" + std::string(monsterNode.attribute("file").as_string()), monsterNode.attribute("name").as_string(), monsterScriptList, reloading);
-	}
-
-	if (!monsterScriptList.empty()) {
-		if (!scriptInterface) {
-			scriptInterface.reset(new LuaScriptInterface("Monster Interface"));
-			scriptInterface->initState();
-		}
-
-		for (const auto& scriptEntry : monsterScriptList) {
-			MonsterType* mType = scriptEntry.first;
-			if (scriptInterface->loadFile("data/monster/scripts/" + scriptEntry.second) == 0) {
-				mType->info.scriptInterface = scriptInterface.get();
-				mType->info.creatureAppearEvent = scriptInterface->getEvent("onCreatureAppear");
-				mType->info.creatureDisappearEvent = scriptInterface->getEvent("onCreatureDisappear");
-				mType->info.creatureMoveEvent = scriptInterface->getEvent("onCreatureMove");
-				mType->info.creatureSayEvent = scriptInterface->getEvent("onCreatureSay");
-				mType->info.thinkEvent = scriptInterface->getEvent("onThink");
-			} else {
-				std::cout << "[Warning - Monsters::loadMonster] Can not load script: " << scriptEntry.second << std::endl;
-				std::cout << scriptInterface->getLastLuaError() << std::endl;
-				loaded = false;
-			}
-=======
 		std::string name = asLowerCaseString(monsterNode.attribute("name").as_string());
 		std::string file = "data/monster/" + std::string(monsterNode.attribute("file").as_string());
 		if (reloading && monsters.find(name) != monsters.end()) {
 			loadMonster(file, name, true);
 		} else {
+			loaded = false;
 			unloadedMonsters.emplace(name, file);
->>>>>>> 166bb2a5
 		}
 	}
 	return loaded;
