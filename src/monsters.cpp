/**
 * The Forgotten Server - a free and open-source MMORPG server emulator
 * Copyright (C) 2017  Mark Samman <mark.samman@gmail.com>
 *
 * This program is free software; you can redistribute it and/or modify
 * it under the terms of the GNU General Public License as published by
 * the Free Software Foundation; either version 2 of the License, or
 * (at your option) any later version.
 *
 * This program is distributed in the hope that it will be useful,
 * but WITHOUT ANY WARRANTY; without even the implied warranty of
 * MERCHANTABILITY or FITNESS FOR A PARTICULAR PURPOSE.  See the
 * GNU General Public License for more details.
 *
 * You should have received a copy of the GNU General Public License along
 * with this program; if not, write to the Free Software Foundation, Inc.,
 * 51 Franklin Street, Fifth Floor, Boston, MA 02110-1301 USA.
 */

#include "otpch.h"

#include "monsters.h"
#include "monster.h"
#include "spells.h"
#include "combat.h"
#include "weapons.h"
#include "configmanager.h"
#include "game.h"

#include "pugicast.h"

extern Game g_game;
extern Spells* g_spells;
extern Monsters g_monsters;
extern ConfigManager g_config;

spellBlock_t::~spellBlock_t()
{
	if (combatSpell) {
		delete spell;
	}
}

uint32_t Monsters::getLootRandom()
{
	return uniform_random(0, MAX_LOOTCHANCE) / g_config.getNumber(ConfigManager::RATE_LOOT);
}

void MonsterType::createLoot(Container* corpse)
{
	if (g_config.getNumber(ConfigManager::RATE_LOOT) == 0) {
		corpse->startDecaying();
		return;
	}

	Player* owner = g_game.getPlayerByID(corpse->getCorpseOwner());
	if (!owner || owner->getStaminaMinutes() > 840) {
		for (auto it = info.lootItems.rbegin(), end = info.lootItems.rend(); it != end; ++it) {
			auto itemList = createLootItem(*it);
			if (itemList.empty()) {
				continue;
			}

			for (Item* item : itemList) {
				//check containers
				if (Container* container = item->getContainer()) {
					if (!createLootContainer(container, *it)) {
						delete container;
						continue;
					}
				}

				if (g_game.internalAddItem(corpse, item) != RETURNVALUE_NOERROR) {
					corpse->internalAddThing(item);
				}
			}
		}

		if (owner) {
			std::ostringstream ss;
			ss << "Loot of " << nameDescription << ": " << corpse->getContentDescription();

			if (owner->getParty()) {
				owner->getParty()->broadcastPartyLoot(ss.str());
			} else {
				owner->sendTextMessage(MESSAGE_LOOT, ss.str());
			}
		}
	} else {
		std::ostringstream ss;
		ss << "Loot of " << nameDescription << ": nothing (due to low stamina)";

		if (owner->getParty()) {
			owner->getParty()->broadcastPartyLoot(ss.str());
		} else {
			owner->sendTextMessage(MESSAGE_LOOT, ss.str());
		}
	}

	corpse->startDecaying();
}

std::vector<Item*> MonsterType::createLootItem(const LootBlock& lootBlock)
{
	int32_t itemCount = 0;

	uint32_t randvalue = Monsters::getLootRandom();
	if (randvalue < lootBlock.chance) {
		if (Item::items[lootBlock.id].stackable) {
			itemCount = randvalue % lootBlock.countmax + 1;
		} else {
			itemCount = 1;
		}
	}

	std::vector<Item*> itemList;
	while (itemCount > 0) {
		uint16_t n = static_cast<uint16_t>(std::min<int32_t>(itemCount, 100));
		Item* tmpItem = Item::CreateItem(lootBlock.id, n);
		if (!tmpItem) {
			break;
		}

		itemCount -= n;

		if (lootBlock.subType != -1) {
			tmpItem->setSubType(lootBlock.subType);
		}

		if (lootBlock.actionId != -1) {
			tmpItem->setActionId(lootBlock.actionId);
		}

		if (!lootBlock.text.empty()) {
			tmpItem->setText(lootBlock.text);
		}

		itemList.push_back(tmpItem);
	}
	return itemList;
}

bool MonsterType::createLootContainer(Container* parent, const LootBlock& lootblock)
{
	auto it = lootblock.childLoot.begin(), end = lootblock.childLoot.end();
	if (it == end) {
		return true;
	}

	for (; it != end && parent->size() < parent->capacity(); ++it) {
		auto itemList = createLootItem(*it);
		for (Item* tmpItem : itemList) {
			if (Container* container = tmpItem->getContainer()) {
				if (!createLootContainer(container, *it)) {
					delete container;
				} else {
					parent->internalAddThing(container);
				}
			} else {
				parent->internalAddThing(tmpItem);
			}
		}
	}
	return !parent->empty();
}

bool Monsters::loadFromXml(bool reloading /*= false*/)
{
	unloadedMonsters = {};
	pugi::xml_document doc;
	pugi::xml_parse_result result = doc.load_file("data/monster/monsters.xml");
	if (!result) {
		printXMLError("Error - Monsters::loadFromXml", "data/monster/monsters.xml", result);
		return false;
	}

	loaded = true;

	for (auto monsterNode : doc.child("monsters").children()) {
		std::string name = asLowerCaseString(monsterNode.attribute("name").as_string());
		std::string file = "data/monster/" + std::string(monsterNode.attribute("file").as_string());
		if (reloading && monsters.find(name) != monsters.end()) {
			loadMonster(file, name, true);
		} else {
			unloadedMonsters.emplace(name, file);
		}
	}
	return true;
}

bool Monsters::reload()
{
	loaded = false;

	scriptInterface.reset();

	return loadFromXml(true);
}

ConditionDamage* Monsters::getDamageCondition(ConditionType_t conditionType,
        int32_t maxDamage, int32_t minDamage, int32_t startDamage, uint32_t tickInterval)
{
	ConditionDamage* condition = static_cast<ConditionDamage*>(Condition::createCondition(CONDITIONID_COMBAT, conditionType, 0, 0));
	condition->setParam(CONDITION_PARAM_TICKINTERVAL, tickInterval);
	condition->setParam(CONDITION_PARAM_MINVALUE, minDamage);
	condition->setParam(CONDITION_PARAM_MAXVALUE, maxDamage);
	condition->setParam(CONDITION_PARAM_STARTVALUE, startDamage);
	condition->setParam(CONDITION_PARAM_DELAYED, 1);
	return condition;
}

bool Monsters::deserializeSpell(const pugi::xml_node& node, spellBlock_t& sb, const std::string& description)
{
	std::string name;
	std::string scriptName;
	bool isScripted;

	pugi::xml_attribute attr;
	if ((attr = node.attribute("script"))) {
		scriptName = attr.as_string();
		isScripted = true;
	} else if ((attr = node.attribute("name"))) {
		name = attr.as_string();
		isScripted = false;
	} else {
		return false;
	}

	if ((attr = node.attribute("speed")) || (attr = node.attribute("interval"))) {
		sb.speed = std::max<int32_t>(1, pugi::cast<int32_t>(attr.value()));
	}

	if ((attr = node.attribute("chance"))) {
		uint32_t chance = pugi::cast<uint32_t>(attr.value());
		if (chance > 100) {
			chance = 100;
		}
		sb.chance = chance;
	}

	if ((attr = node.attribute("range"))) {
		uint32_t range = pugi::cast<uint32_t>(attr.value());
		if (range > (Map::maxViewportX * 2)) {
			range = Map::maxViewportX * 2;
		}
		sb.range = range;
	}

	if ((attr = node.attribute("min"))) {
		sb.minCombatValue = pugi::cast<int32_t>(attr.value());
	}

	if ((attr = node.attribute("max"))) {
		sb.maxCombatValue = pugi::cast<int32_t>(attr.value());

		//normalize values
		if (std::abs(sb.minCombatValue) > std::abs(sb.maxCombatValue)) {
			int32_t value = sb.maxCombatValue;
			sb.maxCombatValue = sb.minCombatValue;
			sb.minCombatValue = value;
		}
	}

	if (auto spell = g_spells->getSpellByName(name)) {
		sb.spell = spell;
		return true;
	}

	CombatSpell* combatSpell = nullptr;
	bool needTarget = false;
	bool needDirection = false;

	if (isScripted) {
		if ((attr = node.attribute("direction"))) {
			needDirection = attr.as_bool();
		}

		if ((attr = node.attribute("target"))) {
			needTarget = attr.as_bool();
		}

		std::unique_ptr<CombatSpell> combatSpellPtr(new CombatSpell(nullptr, needTarget, needDirection));
		if (!combatSpellPtr->loadScript("data/" + g_spells->getScriptBaseName() + "/scripts/" + scriptName)) {
			return false;
		}

		if (!combatSpellPtr->loadScriptCombat()) {
			return false;
		}

		combatSpell = combatSpellPtr.release();
		combatSpell->getCombat()->setPlayerCombatValues(COMBAT_FORMULA_DAMAGE, sb.minCombatValue, 0, sb.maxCombatValue, 0);
	} else {
		Combat* combat = new Combat;
		if ((attr = node.attribute("length"))) {
			int32_t length = pugi::cast<int32_t>(attr.value());
			if (length > 0) {
				int32_t spread = 3;

				//need direction spell
				if ((attr = node.attribute("spread"))) {
					spread = std::max<int32_t>(0, pugi::cast<int32_t>(attr.value()));
				}

				AreaCombat* area = new AreaCombat();
				area->setupArea(length, spread);
				combat->setArea(area);

				needDirection = true;
			}
		}

		if ((attr = node.attribute("radius"))) {
			int32_t radius = pugi::cast<int32_t>(attr.value());

			//target spell
			if ((attr = node.attribute("target"))) {
				needTarget = attr.as_bool();
			}

			AreaCombat* area = new AreaCombat();
			area->setupArea(radius);
			combat->setArea(area);
		}

		std::string tmpName = asLowerCaseString(name);

		if (tmpName == "melee") {
			sb.isMelee = true;

			pugi::xml_attribute attackAttribute, skillAttribute;
			if ((attackAttribute = node.attribute("attack")) && (skillAttribute = node.attribute("skill"))) {
				sb.minCombatValue = 0;
				sb.maxCombatValue = -Weapons::getMaxMeleeDamage(pugi::cast<int32_t>(skillAttribute.value()), pugi::cast<int32_t>(attackAttribute.value()));
			}

			ConditionType_t conditionType = CONDITION_NONE;
			int32_t minDamage = 0;
			int32_t maxDamage = 0;
			uint32_t tickInterval = 2000;

			if ((attr = node.attribute("fire"))) {
				conditionType = CONDITION_FIRE;

				minDamage = pugi::cast<int32_t>(attr.value());
				maxDamage = minDamage;
				tickInterval = 9000;
			} else if ((attr = node.attribute("poison"))) {
				conditionType = CONDITION_POISON;

				minDamage = pugi::cast<int32_t>(attr.value());
				maxDamage = minDamage;
				tickInterval = 4000;
			} else if ((attr = node.attribute("energy"))) {
				conditionType = CONDITION_ENERGY;

				minDamage = pugi::cast<int32_t>(attr.value());
				maxDamage = minDamage;
				tickInterval = 10000;
			} else if ((attr = node.attribute("drown"))) {
				conditionType = CONDITION_DROWN;

				minDamage = pugi::cast<int32_t>(attr.value());
				maxDamage = minDamage;
				tickInterval = 5000;
			} else if ((attr = node.attribute("freeze"))) {
				conditionType = CONDITION_FREEZING;

				minDamage = pugi::cast<int32_t>(attr.value());
				maxDamage = minDamage;
				tickInterval = 8000;
			} else if ((attr = node.attribute("dazzle"))) {
				conditionType = CONDITION_DAZZLED;

				minDamage = pugi::cast<int32_t>(attr.value());
				maxDamage = minDamage;
				tickInterval = 10000;
			} else if ((attr = node.attribute("curse"))) {
				conditionType = CONDITION_CURSED;

				minDamage = pugi::cast<int32_t>(attr.value());
				maxDamage = minDamage;
				tickInterval = 4000;
			} else if ((attr = node.attribute("bleed")) || (attr = node.attribute("physical"))) {
				conditionType = CONDITION_BLEEDING;
				tickInterval = 4000;
			}

			if ((attr = node.attribute("tick"))) {
				int32_t value = pugi::cast<int32_t>(attr.value());
				if (value > 0) {
					tickInterval = value;
				}
			}

			if (conditionType != CONDITION_NONE) {
				Condition* condition = getDamageCondition(conditionType, maxDamage, minDamage, 0, tickInterval);
				combat->addCondition(condition);
			}

			sb.range = 1;
			combat->setParam(COMBAT_PARAM_TYPE, COMBAT_PHYSICALDAMAGE);
			combat->setParam(COMBAT_PARAM_BLOCKARMOR, 1);
			combat->setParam(COMBAT_PARAM_BLOCKSHIELD, 1);
			combat->setOrigin(ORIGIN_MELEE);
		} else if (tmpName == "physical") {
			combat->setParam(COMBAT_PARAM_TYPE, COMBAT_PHYSICALDAMAGE);
			combat->setParam(COMBAT_PARAM_BLOCKARMOR, 1);
			combat->setOrigin(ORIGIN_RANGED);
		} else if (tmpName == "bleed") {
			combat->setParam(COMBAT_PARAM_TYPE, COMBAT_PHYSICALDAMAGE);
		} else if (tmpName == "poison" || tmpName == "earth") {
			combat->setParam(COMBAT_PARAM_TYPE, COMBAT_EARTHDAMAGE);
		} else if (tmpName == "fire") {
			combat->setParam(COMBAT_PARAM_TYPE, COMBAT_FIREDAMAGE);
		} else if (tmpName == "energy") {
			combat->setParam(COMBAT_PARAM_TYPE, COMBAT_ENERGYDAMAGE);
		} else if (tmpName == "drown") {
			combat->setParam(COMBAT_PARAM_TYPE, COMBAT_DROWNDAMAGE);
		} else if (tmpName == "ice") {
			combat->setParam(COMBAT_PARAM_TYPE, COMBAT_ICEDAMAGE);
		} else if (tmpName == "holy") {
			combat->setParam(COMBAT_PARAM_TYPE, COMBAT_HOLYDAMAGE);
		} else if (tmpName == "death") {
			combat->setParam(COMBAT_PARAM_TYPE, COMBAT_DEATHDAMAGE);
		} else if (tmpName == "lifedrain") {
			combat->setParam(COMBAT_PARAM_TYPE, COMBAT_LIFEDRAIN);
		} else if (tmpName == "manadrain") {
			combat->setParam(COMBAT_PARAM_TYPE, COMBAT_MANADRAIN);
		} else if (tmpName == "healing") {
			combat->setParam(COMBAT_PARAM_TYPE, COMBAT_HEALING);
			combat->setParam(COMBAT_PARAM_AGGRESSIVE, 0);
		} else if (tmpName == "speed") {
			int32_t minSpeedChange = 0;
			int32_t maxSpeedChange = 0;
			int32_t duration = 10000;

			if ((attr = node.attribute("duration"))) {
				duration = pugi::cast<int32_t>(attr.value());
			}

			if ((attr = node.attribute("speedchange"))) {
				minSpeedChange = std::max(-1000, pugi::cast<int32_t>(attr.value()));
				maxSpeedChange = minSpeedChange;
			} else if ((attr = node.attribute("minspeedchange"))) {
				minSpeedChange = std::max(-1000, pugi::cast<int32_t>(attr.value()));
				maxSpeedChange = minSpeedChange;

				attr = node.attribute("maxspeedchange");

				if (attr) {
					maxSpeedChange = std::max(-1000, pugi::cast<int32_t>(attr.value()));
				}

				if (!hasSameSign(minSpeedChange, maxSpeedChange)) {
					std::cout << "[Error - Monsters::deserializeSpell] - " << description << " - invalid speed change range: " << name << std::endl;
					delete combat;
					return false;
				}

				if (minSpeedChange > maxSpeedChange) {
					std::swap(minSpeedChange, maxSpeedChange);
				}
			}

			ConditionType_t conditionType;
			if (minSpeedChange >= 0) {
				conditionType = CONDITION_HASTE;
				combat->setParam(COMBAT_PARAM_AGGRESSIVE, 0);
			} else {
				conditionType = CONDITION_PARALYZE;
			}

			ConditionSpeed* condition = static_cast<ConditionSpeed*>(Condition::createCondition(CONDITIONID_COMBAT, conditionType, duration, 0));
<<<<<<< HEAD
			condition->setFormulaVars(minSpeedChange / 1000.0, 0, maxSpeedChange / 1000.0, 0);
			combat->setCondition(condition);
=======
			condition->setFormulaVars(speedChange / 1000.0, 0, speedChange / 1000.0, 0);
			combat->addCondition(condition);
>>>>>>> 8ec5ef78
		} else if (tmpName == "outfit") {
			int32_t duration = 10000;

			if ((attr = node.attribute("duration"))) {
				duration = pugi::cast<int32_t>(attr.value());
			}

			if ((attr = node.attribute("monster"))) {
				MonsterType* mType = g_monsters.getMonsterType(attr.as_string());
				if (mType) {
					ConditionOutfit* condition = static_cast<ConditionOutfit*>(Condition::createCondition(CONDITIONID_COMBAT, CONDITION_OUTFIT, duration, 0));
					condition->setOutfit(mType->info.outfit);
					combat->setParam(COMBAT_PARAM_AGGRESSIVE, 0);
					combat->addCondition(condition);
				}
			} else if ((attr = node.attribute("item"))) {
				Outfit_t outfit;
				outfit.lookTypeEx = pugi::cast<uint16_t>(attr.value());

				ConditionOutfit* condition = static_cast<ConditionOutfit*>(Condition::createCondition(CONDITIONID_COMBAT, CONDITION_OUTFIT, duration, 0));
				condition->setOutfit(outfit);
				combat->setParam(COMBAT_PARAM_AGGRESSIVE, 0);
				combat->addCondition(condition);
			}
		} else if (tmpName == "invisible") {
			int32_t duration = 10000;

			if ((attr = node.attribute("duration"))) {
				duration = pugi::cast<int32_t>(attr.value());
			}

			Condition* condition = Condition::createCondition(CONDITIONID_COMBAT, CONDITION_INVISIBLE, duration, 0);
			combat->setParam(COMBAT_PARAM_AGGRESSIVE, 0);
			combat->addCondition(condition);
		} else if (tmpName == "drunk") {
			int32_t duration = 10000;

			if ((attr = node.attribute("duration"))) {
				duration = pugi::cast<int32_t>(attr.value());
			}

			Condition* condition = Condition::createCondition(CONDITIONID_COMBAT, CONDITION_DRUNK, duration, 0);
			combat->addCondition(condition);
		} else if (tmpName == "firefield") {
			combat->setParam(COMBAT_PARAM_CREATEITEM, ITEM_FIREFIELD_PVP_FULL);
		} else if (tmpName == "poisonfield") {
			combat->setParam(COMBAT_PARAM_CREATEITEM, ITEM_POISONFIELD_PVP);
		} else if (tmpName == "energyfield") {
			combat->setParam(COMBAT_PARAM_CREATEITEM, ITEM_ENERGYFIELD_PVP);
		} else if (tmpName == "firecondition" || tmpName == "energycondition" ||
		           tmpName == "earthcondition" || tmpName == "poisoncondition" ||
		           tmpName == "icecondition" || tmpName == "freezecondition" ||
		           tmpName == "deathcondition" || tmpName == "cursecondition" ||
		           tmpName == "holycondition" || tmpName == "dazzlecondition" ||
		           tmpName == "drowncondition" || tmpName == "bleedcondition" ||
		           tmpName == "physicalcondition") {
			ConditionType_t conditionType = CONDITION_NONE;
			uint32_t tickInterval = 2000;

			if (tmpName == "firecondition") {
				conditionType = CONDITION_FIRE;
				tickInterval = 10000;
			} else if (tmpName == "poisoncondition" || tmpName == "earthcondition") {
				conditionType = CONDITION_POISON;
				tickInterval = 4000;
			} else if (tmpName == "energycondition") {
				conditionType = CONDITION_ENERGY;
				tickInterval = 10000;
			} else if (tmpName == "drowncondition") {
				conditionType = CONDITION_DROWN;
				tickInterval = 5000;
			} else if (tmpName == "freezecondition" || tmpName == "icecondition") {
				conditionType = CONDITION_FREEZING;
				tickInterval = 10000;
			} else if (tmpName == "cursecondition" || tmpName == "deathcondition") {
				conditionType = CONDITION_CURSED;
				tickInterval = 4000;
			} else if (tmpName == "dazzlecondition" || tmpName == "holycondition") {
				conditionType = CONDITION_DAZZLED;
				tickInterval = 10000;
			} else if (tmpName == "physicalcondition" || tmpName == "bleedcondition") {
				conditionType = CONDITION_BLEEDING;
				tickInterval = 4000;
			}

			if ((attr = node.attribute("tick"))) {
				int32_t value = pugi::cast<int32_t>(attr.value());
				if (value > 0) {
					tickInterval = value;
				}
			}

			int32_t minDamage = std::abs(sb.minCombatValue);
			int32_t maxDamage = std::abs(sb.maxCombatValue);
			int32_t startDamage = 0;

			if ((attr = node.attribute("start"))) {
				int32_t value = std::abs(pugi::cast<int32_t>(attr.value()));
				if (value <= minDamage) {
					startDamage = value;
				}
			}

			Condition* condition = getDamageCondition(conditionType, maxDamage, minDamage, startDamage, tickInterval);
			combat->addCondition(condition);
		} else if (tmpName == "strength") {
			//
		} else if (tmpName == "effect") {
			//
		} else {
			std::cout << "[Error - Monsters::deserializeSpell] - " << description << " - Unknown spell name: " << name << std::endl;
			delete combat;
			return false;
		}

		combat->setPlayerCombatValues(COMBAT_FORMULA_DAMAGE, sb.minCombatValue, 0, sb.maxCombatValue, 0);
		combatSpell = new CombatSpell(combat, needTarget, needDirection);

		for (auto attributeNode : node.children()) {
			if ((attr = attributeNode.attribute("key"))) {
				const char* value = attr.value();
				if (strcasecmp(value, "shooteffect") == 0) {
					if ((attr = attributeNode.attribute("value"))) {
						ShootType_t shoot = getShootType(asLowerCaseString(attr.as_string()));
						if (shoot != CONST_ANI_NONE) {
							combat->setParam(COMBAT_PARAM_DISTANCEEFFECT, shoot);
						} else {
							std::cout << "[Warning - Monsters::deserializeSpell] " << description << " - Unknown shootEffect: " << attr.as_string() << std::endl;
						}
					}
				} else if (strcasecmp(value, "areaeffect") == 0) {
					if ((attr = attributeNode.attribute("value"))) {
						MagicEffectClasses effect = getMagicEffect(asLowerCaseString(attr.as_string()));
						if (effect != CONST_ME_NONE) {
							combat->setParam(COMBAT_PARAM_EFFECT, effect);
						} else {
							std::cout << "[Warning - Monsters::deserializeSpell] " << description << " - Unknown areaEffect: " << attr.as_string() << std::endl;
						}
					}
				} else {
					std::cout << "[Warning - Monsters::deserializeSpells] Effect type \"" << attr.as_string() << "\" does not exist." << std::endl;
				}
			}
		}
	}

	sb.spell = combatSpell;
	if (combatSpell) {
		sb.combatSpell = true;
	}
	return true;
}

MonsterType* Monsters::loadMonster(const std::string& file, const std::string& monsterName, bool reloading /*= false*/)
{
	MonsterType* mType = nullptr;

	pugi::xml_document doc;
	pugi::xml_parse_result result = doc.load_file(file.c_str());
	if (!result) {
		printXMLError("Error - Monsters::loadMonster", file, result);
		return nullptr;
	}

	pugi::xml_node monsterNode = doc.child("monster");
	if (!monsterNode) {
		std::cout << "[Error - Monsters::loadMonster] Missing monster node in: " << file << std::endl;
		return nullptr;
	}

	pugi::xml_attribute attr;
	if (!(attr = monsterNode.attribute("name"))) {
		std::cout << "[Error - Monsters::loadMonster] Missing name in: " << file << std::endl;
		return nullptr;
	}

	if (reloading) {
		auto it = monsters.find(asLowerCaseString(monsterName));
		if (it != monsters.end()) {
			mType = &it->second;
			mType->info = {};
		}
	}

	if (!mType) {
		mType = &monsters[asLowerCaseString(monsterName)];
	}

	mType->name = attr.as_string();

	if ((attr = monsterNode.attribute("nameDescription"))) {
		mType->nameDescription = attr.as_string();
	} else {
		mType->nameDescription = "a " + asLowerCaseString(mType->name);
	}

	if ((attr = monsterNode.attribute("race"))) {
		std::string tmpStrValue = asLowerCaseString(attr.as_string());
		uint16_t tmpInt = pugi::cast<uint16_t>(attr.value());
		if (tmpStrValue == "venom" || tmpInt == 1) {
			mType->info.race = RACE_VENOM;
		} else if (tmpStrValue == "blood" || tmpInt == 2) {
			mType->info.race = RACE_BLOOD;
		} else if (tmpStrValue == "undead" || tmpInt == 3) {
			mType->info.race = RACE_UNDEAD;
		} else if (tmpStrValue == "fire" || tmpInt == 4) {
			mType->info.race = RACE_FIRE;
		} else if (tmpStrValue == "energy" || tmpInt == 5) {
			mType->info.race = RACE_ENERGY;
		} else {
			std::cout << "[Warning - Monsters::loadMonster] Unknown race type " << attr.as_string() << ". " << file << std::endl;
		}
	}

	if ((attr = monsterNode.attribute("experience"))) {
		mType->info.experience = pugi::cast<uint64_t>(attr.value());
	}

	if ((attr = monsterNode.attribute("speed"))) {
		mType->info.baseSpeed = pugi::cast<int32_t>(attr.value());
	}

	if ((attr = monsterNode.attribute("manacost"))) {
		mType->info.manaCost = pugi::cast<uint32_t>(attr.value());
	}

	if ((attr = monsterNode.attribute("skull"))) {
		mType->info.skull = getSkullType(asLowerCaseString(attr.as_string()));
	}

	if ((attr = monsterNode.attribute("script"))) {
		if (!scriptInterface) {
			scriptInterface.reset(new LuaScriptInterface("Monster Interface"));
			scriptInterface->initState();
		}

		std::string script = attr.as_string();
		if (scriptInterface->loadFile("data/monster/scripts/" + script) == 0) {
			mType->info.scriptInterface = scriptInterface.get();
			mType->info.creatureAppearEvent = scriptInterface->getEvent("onCreatureAppear");
			mType->info.creatureDisappearEvent = scriptInterface->getEvent("onCreatureDisappear");
			mType->info.creatureMoveEvent = scriptInterface->getEvent("onCreatureMove");
			mType->info.creatureSayEvent = scriptInterface->getEvent("onCreatureSay");
			mType->info.thinkEvent = scriptInterface->getEvent("onThink");
		} else {
			std::cout << "[Warning - Monsters::loadMonster] Can not load script: " << script << std::endl;
			std::cout << scriptInterface->getLastLuaError() << std::endl;
		}
	}

	pugi::xml_node node;
	if ((node = monsterNode.child("health"))) {
		if ((attr = node.attribute("now"))) {
			mType->info.health = pugi::cast<int32_t>(attr.value());
		} else {
			std::cout << "[Error - Monsters::loadMonster] Missing health now. " << file << std::endl;
		}

		if ((attr = node.attribute("max"))) {
			mType->info.healthMax = pugi::cast<int32_t>(attr.value());
		} else {
			std::cout << "[Error - Monsters::loadMonster] Missing health max. " << file << std::endl;
		}
	}

	if ((node = monsterNode.child("flags"))) {
		for (auto flagNode : node.children()) {
			attr = flagNode.first_attribute();
			const char* attrName = attr.name();
			if (strcasecmp(attrName, "summonable") == 0) {
				mType->info.isSummonable = attr.as_bool();
			} else if (strcasecmp(attrName, "attackable") == 0) {
				mType->info.isAttackable = attr.as_bool();
			} else if (strcasecmp(attrName, "hostile") == 0) {
				mType->info.isHostile = attr.as_bool();
			} else if (strcasecmp(attrName, "illusionable") == 0) {
				mType->info.isIllusionable = attr.as_bool();
			} else if (strcasecmp(attrName, "convinceable") == 0) {
				mType->info.isConvinceable = attr.as_bool();
			} else if (strcasecmp(attrName, "pushable") == 0) {
				mType->info.pushable = attr.as_bool();
			} else if (strcasecmp(attrName, "canpushitems") == 0) {
				mType->info.canPushItems = attr.as_bool();
			} else if (strcasecmp(attrName, "canpushcreatures") == 0) {
				mType->info.canPushCreatures = attr.as_bool();
			} else if (strcasecmp(attrName, "staticattack") == 0) {
				uint32_t staticAttack = pugi::cast<uint32_t>(attr.value());
				if (staticAttack > 100) {
					std::cout << "[Warning - Monsters::loadMonster] staticattack greater than 100. " << file << std::endl;
					staticAttack = 100;
				}

				mType->info.staticAttackChance = staticAttack;
			} else if (strcasecmp(attrName, "lightlevel") == 0) {
				mType->info.light.level = pugi::cast<uint16_t>(attr.value());
			} else if (strcasecmp(attrName, "lightcolor") == 0) {
				mType->info.light.color = pugi::cast<uint16_t>(attr.value());
			} else if (strcasecmp(attrName, "targetdistance") == 0) {
				mType->info.targetDistance = std::max<int32_t>(1, pugi::cast<int32_t>(attr.value()));
			} else if (strcasecmp(attrName, "runonhealth") == 0) {
				mType->info.runAwayHealth = pugi::cast<int32_t>(attr.value());
			} else if (strcasecmp(attrName, "hidehealth") == 0) {
				mType->info.hiddenHealth = attr.as_bool();
			} else {
				std::cout << "[Warning - Monsters::loadMonster] Unknown flag attribute: " << attrName << ". " << file << std::endl;
			}
		}

		//if a monster can push creatures,
		// it should not be pushable
		if (mType->info.canPushCreatures) {
			mType->info.pushable = false;
		}
	}

	if ((node = monsterNode.child("targetchange"))) {
		if ((attr = node.attribute("speed")) || (attr = node.attribute("interval"))) {
			mType->info.changeTargetSpeed = pugi::cast<uint32_t>(attr.value());
		} else {
			std::cout << "[Warning - Monsters::loadMonster] Missing targetchange speed. " << file << std::endl;
		}

		if ((attr = node.attribute("chance"))) {
			mType->info.changeTargetChance = pugi::cast<int32_t>(attr.value());
		} else {
			std::cout << "[Warning - Monsters::loadMonster] Missing targetchange chance. " << file << std::endl;
		}
	}

	if ((node = monsterNode.child("look"))) {
		if ((attr = node.attribute("type"))) {
			mType->info.outfit.lookType = pugi::cast<uint16_t>(attr.value());

			if ((attr = node.attribute("head"))) {
				mType->info.outfit.lookHead = pugi::cast<uint16_t>(attr.value());
			}

			if ((attr = node.attribute("body"))) {
				mType->info.outfit.lookBody = pugi::cast<uint16_t>(attr.value());
			}

			if ((attr = node.attribute("legs"))) {
				mType->info.outfit.lookLegs = pugi::cast<uint16_t>(attr.value());
			}

			if ((attr = node.attribute("feet"))) {
				mType->info.outfit.lookFeet = pugi::cast<uint16_t>(attr.value());
			}

			if ((attr = node.attribute("addons"))) {
				mType->info.outfit.lookAddons = pugi::cast<uint16_t>(attr.value());
			}
		} else if ((attr = node.attribute("typeex"))) {
			mType->info.outfit.lookTypeEx = pugi::cast<uint16_t>(attr.value());
		} else {
			std::cout << "[Warning - Monsters::loadMonster] Missing look type/typeex. " << file << std::endl;
		}

		if ((attr = node.attribute("mount"))) {
			mType->info.outfit.lookMount = pugi::cast<uint16_t>(attr.value());
		}

		if ((attr = node.attribute("corpse"))) {
			mType->info.lookcorpse = pugi::cast<uint16_t>(attr.value());
		}
	}

	if ((node = monsterNode.child("attacks"))) {
		for (auto attackNode : node.children()) {
			spellBlock_t sb;
			if (deserializeSpell(attackNode, sb, monsterName)) {
				mType->info.attackSpells.emplace_back(std::move(sb));
			} else {
				std::cout << "[Warning - Monsters::loadMonster] Cant load spell. " << file << std::endl;
			}
		}
	}

	if ((node = monsterNode.child("defenses"))) {
		if ((attr = node.attribute("defense"))) {
			mType->info.defense = pugi::cast<int32_t>(attr.value());
		}

		if ((attr = node.attribute("armor"))) {
			mType->info.armor = pugi::cast<int32_t>(attr.value());
		}

		for (auto defenseNode : node.children()) {
			spellBlock_t sb;
			if (deserializeSpell(defenseNode, sb, monsterName)) {
				mType->info.defenseSpells.emplace_back(std::move(sb));
			} else {
				std::cout << "[Warning - Monsters::loadMonster] Cant load spell. " << file << std::endl;
			}
		}
	}

	if ((node = monsterNode.child("immunities"))) {
		for (auto immunityNode : node.children()) {
			if ((attr = immunityNode.attribute("name"))) {
				std::string tmpStrValue = asLowerCaseString(attr.as_string());
				if (tmpStrValue == "physical") {
					mType->info.damageImmunities |= COMBAT_PHYSICALDAMAGE;
					mType->info.conditionImmunities |= CONDITION_BLEEDING;
				} else if (tmpStrValue == "energy") {
					mType->info.damageImmunities |= COMBAT_ENERGYDAMAGE;
					mType->info.conditionImmunities |= CONDITION_ENERGY;
				} else if (tmpStrValue == "fire") {
					mType->info.damageImmunities |= COMBAT_FIREDAMAGE;
					mType->info.conditionImmunities |= CONDITION_FIRE;
				} else if (tmpStrValue == "poison" ||
							tmpStrValue == "earth") {
					mType->info.damageImmunities |= COMBAT_EARTHDAMAGE;
					mType->info.conditionImmunities |= CONDITION_POISON;
				} else if (tmpStrValue == "drown") {
					mType->info.damageImmunities |= COMBAT_DROWNDAMAGE;
					mType->info.conditionImmunities |= CONDITION_DROWN;
				} else if (tmpStrValue == "ice") {
					mType->info.damageImmunities |= COMBAT_ICEDAMAGE;
					mType->info.conditionImmunities |= CONDITION_FREEZING;
				} else if (tmpStrValue == "holy") {
					mType->info.damageImmunities |= COMBAT_HOLYDAMAGE;
					mType->info.conditionImmunities |= CONDITION_DAZZLED;
				} else if (tmpStrValue == "death") {
					mType->info.damageImmunities |= COMBAT_DEATHDAMAGE;
					mType->info.conditionImmunities |= CONDITION_CURSED;
				} else if (tmpStrValue == "lifedrain") {
					mType->info.damageImmunities |= COMBAT_LIFEDRAIN;
				} else if (tmpStrValue == "manadrain") {
					mType->info.damageImmunities |= COMBAT_MANADRAIN;
				} else if (tmpStrValue == "paralyze") {
					mType->info.conditionImmunities |= CONDITION_PARALYZE;
				} else if (tmpStrValue == "outfit") {
					mType->info.conditionImmunities |= CONDITION_OUTFIT;
				} else if (tmpStrValue == "drunk") {
					mType->info.conditionImmunities |= CONDITION_DRUNK;
				} else if (tmpStrValue == "invisible" || tmpStrValue == "invisibility") {
					mType->info.conditionImmunities |= CONDITION_INVISIBLE;
				} else if (tmpStrValue == "bleed") {
					mType->info.conditionImmunities |= CONDITION_BLEEDING;
				} else {
					std::cout << "[Warning - Monsters::loadMonster] Unknown immunity name " << attr.as_string() << ". " << file << std::endl;
				}
			} else if ((attr = immunityNode.attribute("physical"))) {
				if (attr.as_bool()) {
					mType->info.damageImmunities |= COMBAT_PHYSICALDAMAGE;
					mType->info.conditionImmunities |= CONDITION_BLEEDING;
				}
			} else if ((attr = immunityNode.attribute("energy"))) {
				if (attr.as_bool()) {
					mType->info.damageImmunities |= COMBAT_ENERGYDAMAGE;
					mType->info.conditionImmunities |= CONDITION_ENERGY;
				}
			} else if ((attr = immunityNode.attribute("fire"))) {
				if (attr.as_bool()) {
					mType->info.damageImmunities |= COMBAT_FIREDAMAGE;
					mType->info.conditionImmunities |= CONDITION_FIRE;
				}
			} else if ((attr = immunityNode.attribute("poison")) || (attr = immunityNode.attribute("earth"))) {
				if (attr.as_bool()) {
					mType->info.damageImmunities |= COMBAT_EARTHDAMAGE;
					mType->info.conditionImmunities |= CONDITION_POISON;
				}
			} else if ((attr = immunityNode.attribute("drown"))) {
				if (attr.as_bool()) {
					mType->info.damageImmunities |= COMBAT_DROWNDAMAGE;
					mType->info.conditionImmunities |= CONDITION_DROWN;
				}
			} else if ((attr = immunityNode.attribute("ice"))) {
				if (attr.as_bool()) {
					mType->info.damageImmunities |= COMBAT_ICEDAMAGE;
					mType->info.conditionImmunities |= CONDITION_FREEZING;
				}
			} else if ((attr = immunityNode.attribute("holy"))) {
				if (attr.as_bool()) {
					mType->info.damageImmunities |= COMBAT_HOLYDAMAGE;
					mType->info.conditionImmunities |= CONDITION_DAZZLED;
				}
			} else if ((attr = immunityNode.attribute("death"))) {
				if (attr.as_bool()) {
					mType->info.damageImmunities |= COMBAT_DEATHDAMAGE;
					mType->info.conditionImmunities |= CONDITION_CURSED;
				}
			} else if ((attr = immunityNode.attribute("lifedrain"))) {
				if (attr.as_bool()) {
					mType->info.damageImmunities |= COMBAT_LIFEDRAIN;
				}
			} else if ((attr = immunityNode.attribute("manadrain"))) {
				if (attr.as_bool()) {
					mType->info.damageImmunities |= COMBAT_MANADRAIN;
				}
			} else if ((attr = immunityNode.attribute("paralyze"))) {
				if (attr.as_bool()) {
					mType->info.conditionImmunities |= CONDITION_PARALYZE;
				}
			} else if ((attr = immunityNode.attribute("outfit"))) {
				if (attr.as_bool()) {
					mType->info.conditionImmunities |= CONDITION_OUTFIT;
				}
			} else if ((attr = immunityNode.attribute("bleed"))) {
				if (attr.as_bool()) {
					mType->info.conditionImmunities |= CONDITION_BLEEDING;
				}
			} else if ((attr = immunityNode.attribute("drunk"))) {
				if (attr.as_bool()) {
					mType->info.conditionImmunities |= CONDITION_DRUNK;
				}
			} else if ((attr = immunityNode.attribute("invisible")) || (attr = immunityNode.attribute("invisibility"))) {
				if (attr.as_bool()) {
					mType->info.conditionImmunities |= CONDITION_INVISIBLE;
				}
			} else {
				std::cout << "[Warning - Monsters::loadMonster] Unknown immunity. " << file << std::endl;
			}
		}
	}

	if ((node = monsterNode.child("voices"))) {
		if ((attr = node.attribute("speed")) || (attr = node.attribute("interval"))) {
			mType->info.yellSpeedTicks = pugi::cast<uint32_t>(attr.value());
		} else {
			std::cout << "[Warning - Monsters::loadMonster] Missing voices speed. " << file << std::endl;
		}

		if ((attr = node.attribute("chance"))) {
			mType->info.yellChance = pugi::cast<uint32_t>(attr.value());
		} else {
			std::cout << "[Warning - Monsters::loadMonster] Missing voices chance. " << file << std::endl;
		}

		for (auto voiceNode : node.children()) {
			voiceBlock_t vb;
			if ((attr = voiceNode.attribute("sentence"))) {
				vb.text = attr.as_string();
			} else {
				std::cout << "[Warning - Monsters::loadMonster] Missing voice sentence. " << file << std::endl;
			}

			if ((attr = voiceNode.attribute("yell"))) {
				vb.yellText = attr.as_bool();
			} else {
				vb.yellText = false;
			}
			mType->info.voiceVector.emplace_back(vb);
		}
	}

	if ((node = monsterNode.child("loot"))) {
		for (auto lootNode : node.children()) {
			LootBlock lootBlock;
			if (loadLootItem(lootNode, lootBlock)) {
				mType->info.lootItems.emplace_back(std::move(lootBlock));
			} else {
				std::cout << "[Warning - Monsters::loadMonster] Cant load loot. " << file << std::endl;
			}
		}
	}

	if ((node = monsterNode.child("elements"))) {
		for (auto elementNode : node.children()) {
			if ((attr = elementNode.attribute("physicalPercent"))) {
				mType->info.elementMap[COMBAT_PHYSICALDAMAGE] = pugi::cast<int32_t>(attr.value());
			} else if ((attr = elementNode.attribute("icePercent"))) {
				mType->info.elementMap[COMBAT_ICEDAMAGE] = pugi::cast<int32_t>(attr.value());
			} else if ((attr = elementNode.attribute("poisonPercent")) || (attr = elementNode.attribute("earthPercent"))) {
				mType->info.elementMap[COMBAT_EARTHDAMAGE] = pugi::cast<int32_t>(attr.value());
			} else if ((attr = elementNode.attribute("firePercent"))) {
				mType->info.elementMap[COMBAT_FIREDAMAGE] = pugi::cast<int32_t>(attr.value());
			} else if ((attr = elementNode.attribute("energyPercent"))) {
				mType->info.elementMap[COMBAT_ENERGYDAMAGE] = pugi::cast<int32_t>(attr.value());
			} else if ((attr = elementNode.attribute("holyPercent"))) {
				mType->info.elementMap[COMBAT_HOLYDAMAGE] = pugi::cast<int32_t>(attr.value());
			} else if ((attr = elementNode.attribute("deathPercent"))) {
				mType->info.elementMap[COMBAT_DEATHDAMAGE] = pugi::cast<int32_t>(attr.value());
			} else if ((attr = elementNode.attribute("drownPercent"))) {
				mType->info.elementMap[COMBAT_DROWNDAMAGE] = pugi::cast<int32_t>(attr.value());
			} else if ((attr = elementNode.attribute("lifedrainPercent"))) {
				mType->info.elementMap[COMBAT_LIFEDRAIN] = pugi::cast<int32_t>(attr.value());
			} else if ((attr = elementNode.attribute("manadrainPercent"))) {
				mType->info.elementMap[COMBAT_MANADRAIN] = pugi::cast<int32_t>(attr.value());
			} else {
				std::cout << "[Warning - Monsters::loadMonster] Unknown element percent. " << file << std::endl;
			}
		}
	}

	if ((node = monsterNode.child("summons"))) {
		if ((attr = node.attribute("maxSummons"))) {
			mType->info.maxSummons = std::min<uint32_t>(pugi::cast<uint32_t>(attr.value()), 100);
		} else {
			std::cout << "[Warning - Monsters::loadMonster] Missing summons maxSummons. " << file << std::endl;
		}

		for (auto summonNode : node.children()) {
			int32_t chance = 100;
			int32_t speed = 1000;
			int32_t max = mType->info.maxSummons;
			bool force = false;

			if ((attr = summonNode.attribute("speed")) || (attr = summonNode.attribute("interval"))) {
				speed = std::max<int32_t>(1, pugi::cast<int32_t>(attr.value()));
			}

			if ((attr = summonNode.attribute("chance"))) {
				chance = pugi::cast<int32_t>(attr.value());
			}

			if ((attr = summonNode.attribute("max"))) {
				max = pugi::cast<uint32_t>(attr.value());
			}

			if ((attr = summonNode.attribute("force"))) {
				force = attr.as_bool();
			}

			if ((attr = summonNode.attribute("name"))) {
				summonBlock_t sb;
				sb.name = attr.as_string();
				sb.speed = speed;
				sb.chance = chance;
				sb.max = max;
				sb.force = force;
				mType->info.summons.emplace_back(sb);
			} else {
				std::cout << "[Warning - Monsters::loadMonster] Missing summon name. " << file << std::endl;
			}
		}
	}

	if ((node = monsterNode.child("script"))) {
		for (auto eventNode : node.children()) {
			if ((attr = eventNode.attribute("name"))) {
				mType->info.scripts.emplace_back(attr.as_string());
			} else {
				std::cout << "[Warning - Monsters::loadMonster] Missing name for script event. " << file << std::endl;
			}
		}
	}

	mType->info.summons.shrink_to_fit();
	mType->info.lootItems.shrink_to_fit();
	mType->info.attackSpells.shrink_to_fit();
	mType->info.defenseSpells.shrink_to_fit();
	mType->info.voiceVector.shrink_to_fit();
	mType->info.scripts.shrink_to_fit();
	return mType;
}

bool Monsters::loadLootItem(const pugi::xml_node& node, LootBlock& lootBlock)
{
	pugi::xml_attribute attr;
	if ((attr = node.attribute("id"))) {
		lootBlock.id = pugi::cast<int32_t>(attr.value());
	} else if ((attr = node.attribute("name"))) {
		auto name = attr.as_string();
		auto ids = Item::items.nameToItems.equal_range(asLowerCaseString(name));

		if (ids.first == Item::items.nameToItems.cend()) {
			std::cout << "[Warning - Monsters::loadMonster] Unknown loot item \"" << name << "\". " << std::endl;
			return false;
		}

		uint32_t id = ids.first->second;

		if (std::next(ids.first) != ids.second) {
			std::cout << "[Warning - Monsters::loadMonster] Non-unique loot item \"" << name << "\". " << std::endl;
			return false;
		}

		lootBlock.id = id;
	}

	if (lootBlock.id == 0) {
		return false;
	}

	if ((attr = node.attribute("countmax"))) {
		lootBlock.countmax = std::max<int32_t>(1, pugi::cast<int32_t>(attr.value()));
	} else {
		lootBlock.countmax = 1;
	}

	if ((attr = node.attribute("chance")) || (attr = node.attribute("chance1"))) {
		lootBlock.chance = std::min<int32_t>(MAX_LOOTCHANCE, pugi::cast<int32_t>(attr.value()));
	} else {
		lootBlock.chance = MAX_LOOTCHANCE;
	}

	if (Item::items[lootBlock.id].isContainer()) {
		loadLootContainer(node, lootBlock);
	}

	//optional
	if ((attr = node.attribute("subtype"))) {
		lootBlock.subType = pugi::cast<int32_t>(attr.value());
	} else {
		uint32_t charges = Item::items[lootBlock.id].charges;
		if (charges != 0) {
			lootBlock.subType = charges;
		}
	}

	if ((attr = node.attribute("actionId"))) {
		lootBlock.actionId = pugi::cast<int32_t>(attr.value());
	}

	if ((attr = node.attribute("text"))) {
		lootBlock.text = attr.as_string();
	}
	return true;
}

void Monsters::loadLootContainer(const pugi::xml_node& node, LootBlock& lBlock)
{
	for (auto subNode : node.children()) {
		LootBlock lootBlock;
		if (loadLootItem(subNode, lootBlock)) {
			lBlock.childLoot.emplace_back(std::move(lootBlock));
		}
	}
}

MonsterType* Monsters::getMonsterType(const std::string& name)
{
	std::string lowerCaseName = asLowerCaseString(name);

	auto it = monsters.find(lowerCaseName);
	if (it == monsters.end()) {
		auto it2 = unloadedMonsters.find(lowerCaseName);
		if (it2 == unloadedMonsters.end()) {
			return nullptr;
		}

		return loadMonster(it2->second, name);
	}
	return &it->second;
}<|MERGE_RESOLUTION|>--- conflicted
+++ resolved
@@ -472,13 +472,8 @@
 			}
 
 			ConditionSpeed* condition = static_cast<ConditionSpeed*>(Condition::createCondition(CONDITIONID_COMBAT, conditionType, duration, 0));
-<<<<<<< HEAD
 			condition->setFormulaVars(minSpeedChange / 1000.0, 0, maxSpeedChange / 1000.0, 0);
-			combat->setCondition(condition);
-=======
-			condition->setFormulaVars(speedChange / 1000.0, 0, speedChange / 1000.0, 0);
 			combat->addCondition(condition);
->>>>>>> 8ec5ef78
 		} else if (tmpName == "outfit") {
 			int32_t duration = 10000;
 
