--- conflicted
+++ resolved
@@ -43,71 +43,16 @@
 
 void MonsterType::loadLoot(MonsterType* monsterType, LootBlock lootBlock)
 {
-<<<<<<< HEAD
-	return uniform_random(0, MAX_LOOTCHANCE) / g_config.getNumber(ConfigManager::RATE_LOOT);
-}
-
-void MonsterType::createLoot(Container* corpse)
-{
-	if (g_config.getNumber(ConfigManager::RATE_LOOT) == 0) {
-		corpse->startDecaying();
-		return;
-	}
-
-	Player* owner = g_game.getPlayerByID(corpse->getCorpseOwner());
-	if (!owner || owner->getStaminaMinutes() > 840) {
-		for (auto it = info.lootItems.rbegin(), end = info.lootItems.rend(); it != end; ++it) {
-			auto itemList = createLootItem(*it);
-			if (itemList.empty()) {
-				continue;
-			}
-
-			for (Item* item : itemList) {
-				//check containers
-				if (Container* container = item->getContainer()) {
-					if (!createLootContainer(container, *it)) {
-						delete container;
-						continue;
-					}
-				}
-
-				if (g_game.internalAddItem(corpse, item) != RETURNVALUE_NOERROR) {
-					corpse->internalAddThing(item);
-				}
-			}
-		}
-
-		if (owner) {
-			std::ostringstream ss;
-			ss << "Loot of " << nameDescription << ": " << corpse->getContentDescription();
-
-			if (owner->getParty()) {
-				owner->getParty()->broadcastPartyLoot(ss.str());
-			} else {
-				owner->sendTextMessage(MESSAGE_INFO_DESCR, ss.str());
-=======
 	if (lootBlock.childLoot.empty()) {
 		bool isContainer = Item::items[lootBlock.id].isContainer();
 		if (isContainer) {
 			for (LootBlock child : lootBlock.childLoot) {
 				lootBlock.childLoot.push_back(child);
->>>>>>> 1b0bcb64
 			}
 		}
 		monsterType->info.lootItems.push_back(lootBlock);
 	} else {
-<<<<<<< HEAD
-		std::ostringstream ss;
-		ss << "Loot of " << nameDescription << ": nothing (due to low stamina)";
-
-		if (owner->getParty()) {
-			owner->getParty()->broadcastPartyLoot(ss.str());
-		} else {
-			owner->sendTextMessage(MESSAGE_INFO_DESCR, ss.str());
-		}
-=======
 		monsterType->info.lootItems.push_back(lootBlock);
->>>>>>> 1b0bcb64
 	}
 }
 
