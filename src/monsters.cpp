--- conflicted
+++ resolved
@@ -1389,12 +1389,4 @@
 		return loadMonster(it2->second, name);
 	}
 	return &it->second;
-}
-
-<<<<<<< HEAD
-=======
-void Monsters::addMonsterType(const std::string& name, MonsterType* mType)
-{
-	mType = &monsters[asLowerCaseString(name)];
-}
->>>>>>> d42f02a6
+}