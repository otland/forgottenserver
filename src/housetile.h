// Copyright 2023 The Forgotten Server Authors. All rights reserved.
// Use of this source code is governed by the GPL-2.0 License that can be found in the LICENSE file.

#ifndef FS_HOUSETILE_H
#define FS_HOUSETILE_H

#include "tile.h"

class House;

class HouseTile final : public DynamicTile
{
public:
	HouseTile(uint16_t x, uint16_t y, uint8_t z, House* house) : DynamicTile{x, y, z}, house{house} {}

	std::shared_ptr<HouseTile> getHouseTile() override
	{
		return std::static_pointer_cast<HouseTile>(shared_from_this());
	}
	std::shared_ptr<const HouseTile> getHouseTile() const override
	{
		return std::static_pointer_cast<const HouseTile>(shared_from_this());
	}

<<<<<<< HEAD
	// Thing implementations
	ReturnValue queryAdd(int32_t index, const std::shared_ptr<const Thing>& thing, uint32_t count, uint32_t flags,
	                     const std::shared_ptr<Creature>& actor = nullptr) const override;
=======
	HouseTile* getHouseTile() override final { return this; }
	const HouseTile* getHouseTile() const override final { return this; }

	// cylinder implementations
	ReturnValue queryAdd(int32_t index, const Thing& thing, uint32_t count, uint32_t flags,
	                     Creature* actor = nullptr) const override;
>>>>>>> 7c58885e

	std::shared_ptr<Thing> queryDestination(int32_t& index, const std::shared_ptr<const Thing>& thing,
	                                        std::shared_ptr<Item>& destItem, uint32_t& flags) override;

	ReturnValue queryRemove(const std::shared_ptr<const Thing>& thing, uint32_t count, uint32_t flags,
	                        const std::shared_ptr<Creature>& actor = nullptr) const override;

	void addThing(int32_t index, const std::shared_ptr<Thing>& thing) override;
	void internalAddThing(uint32_t index, const std::shared_ptr<Thing>& thing) override;

	House* getHouse() const { return house; }

private:
	void updateHouse(const std::shared_ptr<Item>& item);

	House* house;
};

#endif // FS_HOUSETILE_H<|MERGE_RESOLUTION|>--- conflicted
+++ resolved
@@ -22,18 +22,8 @@
 		return std::static_pointer_cast<const HouseTile>(shared_from_this());
 	}
 
-<<<<<<< HEAD
-	// Thing implementations
 	ReturnValue queryAdd(int32_t index, const std::shared_ptr<const Thing>& thing, uint32_t count, uint32_t flags,
 	                     const std::shared_ptr<Creature>& actor = nullptr) const override;
-=======
-	HouseTile* getHouseTile() override final { return this; }
-	const HouseTile* getHouseTile() const override final { return this; }
-
-	// cylinder implementations
-	ReturnValue queryAdd(int32_t index, const Thing& thing, uint32_t count, uint32_t flags,
-	                     Creature* actor = nullptr) const override;
->>>>>>> 7c58885e
 
 	std::shared_ptr<Thing> queryDestination(int32_t& index, const std::shared_ptr<const Thing>& thing,
 	                                        std::shared_ptr<Item>& destItem, uint32_t& flags) override;
