--- conflicted
+++ resolved
@@ -13,15 +13,10 @@
 public:
 	HouseTile(int32_t x, int32_t y, int32_t z, House* house);
 
-<<<<<<< HEAD
-=======
-	using DynamicTile::internalAddThing;
-
 	HouseTile* getHouseTile() override final { return this; }
 	const HouseTile* getHouseTile() const override final { return this; }
 
 	// cylinder implementations
->>>>>>> 7c58885e
 	ReturnValue queryAdd(int32_t index, const Thing& thing, uint32_t count, uint32_t flags,
 	                     Creature* actor = nullptr) const override;
 	Tile* queryDestination(int32_t& index, const Thing& thing, Item** destItem, uint32_t& flags) override;
