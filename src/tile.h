--- conflicted
+++ resolved
@@ -113,13 +113,9 @@
 	uint16_t downItemCount = 0;
 };
 
-<<<<<<< HEAD
+inline constexpr size_t TILE_UPDATE_THRESHOLD = 8;
+
 class Tile : public Thing
-=======
-inline constexpr size_t TILE_UPDATE_THRESHOLD = 8;
-
-class Tile : public Cylinder
->>>>>>> 076bfc38
 {
 public:
 	static const std::shared_ptr<Tile> nullptrTile;
@@ -252,18 +248,11 @@
 	void setGround(std::shared_ptr<Item> item) { ground = std::move(item); }
 
 private:
-<<<<<<< HEAD
 	void onAddTileItem(const std::shared_ptr<Item>& item);
 	void onUpdateTileItem(const std::shared_ptr<Item>& oldItem, const ItemType& oldType,
 	                      const std::shared_ptr<Item>& newItem, const ItemType& newType);
 	void onRemoveTileItem(const SpectatorVec& spectators, const std::vector<int32_t>& oldStackPosVector,
 	                      const std::shared_ptr<Item>& item);
-	void onUpdateTile(const SpectatorVec& spectators);
-=======
-	void onAddTileItem(Item* item);
-	void onUpdateTileItem(Item* oldItem, const ItemType& oldType, Item* newItem, const ItemType& newType);
-	void onRemoveTileItem(const SpectatorVec& spectators, const std::vector<int32_t>& oldStackPosVector, Item* item);
->>>>>>> 076bfc38
 
 	void setTileFlags(const std::shared_ptr<const Item>& item);
 	void resetTileFlags(const std::shared_ptr<const Item>& item);
