// Copyright 2023 The Forgotten Server Authors. All rights reserved.
// Use of this source code is governed by the GPL-2.0 License that can be found in the LICENSE file.

#ifndef FS_TILE_H
#define FS_TILE_H

#include "item.h"
#include "tools.h"

class BedItem;
class Creature;
class HouseTile;
class MagicField;
class Mailbox;
class SpectatorVec;
class Teleport;
class TrashHolder;

using CreatureVector = std::vector<std::shared_ptr<Creature>>;
using ItemVector = std::vector<std::shared_ptr<Item>>;

enum tileflags_t : uint32_t
{
	TILESTATE_NONE = 0,

	TILESTATE_FLOORCHANGE_DOWN = 1 << 0,
	TILESTATE_FLOORCHANGE_NORTH = 1 << 1,
	TILESTATE_FLOORCHANGE_SOUTH = 1 << 2,
	TILESTATE_FLOORCHANGE_EAST = 1 << 3,
	TILESTATE_FLOORCHANGE_WEST = 1 << 4,
	TILESTATE_FLOORCHANGE_SOUTH_ALT = 1 << 5,
	TILESTATE_FLOORCHANGE_EAST_ALT = 1 << 6,
	TILESTATE_PROTECTIONZONE = 1 << 7,
	TILESTATE_NOPVPZONE = 1 << 8,
	TILESTATE_NOLOGOUT = 1 << 9,
	TILESTATE_PVPZONE = 1 << 10,
	TILESTATE_TELEPORT = 1 << 11,
	TILESTATE_MAGICFIELD = 1 << 12,
	TILESTATE_MAILBOX = 1 << 13,
	TILESTATE_TRASHHOLDER = 1 << 14,
	TILESTATE_BED = 1 << 15,
	TILESTATE_DEPOT = 1 << 16,
	TILESTATE_BLOCKSOLID = 1 << 17,
	TILESTATE_BLOCKPATH = 1 << 18,
	TILESTATE_IMMOVABLEBLOCKSOLID = 1 << 19,
	TILESTATE_IMMOVABLEBLOCKPATH = 1 << 20,
	TILESTATE_IMMOVABLENOFIELDBLOCKPATH = 1 << 21,
	TILESTATE_NOFIELDBLOCKPATH = 1 << 22,
	TILESTATE_SUPPORTS_HANGABLE = 1 << 23,

	TILESTATE_FLOORCHANGE = TILESTATE_FLOORCHANGE_DOWN | TILESTATE_FLOORCHANGE_NORTH | TILESTATE_FLOORCHANGE_SOUTH |
	                        TILESTATE_FLOORCHANGE_EAST | TILESTATE_FLOORCHANGE_WEST | TILESTATE_FLOORCHANGE_SOUTH_ALT |
	                        TILESTATE_FLOORCHANGE_EAST_ALT,
};

enum ZoneType_t
{
	ZONE_PROTECTION,
	ZONE_NOPVP,
	ZONE_PVP,
	ZONE_NOLOGOUT,
	ZONE_NORMAL,
};

class TileItemVector : private ItemVector
{
public:
	using ItemVector::at;
	using ItemVector::begin;
	using ItemVector::clear;
	using ItemVector::const_iterator;
	using ItemVector::const_reverse_iterator;
	using ItemVector::empty;
	using ItemVector::end;
	using ItemVector::erase;
	using ItemVector::insert;
	using ItemVector::iterator;
	using ItemVector::push_back;
	using ItemVector::rbegin;
	using ItemVector::rend;
	using ItemVector::reverse_iterator;
	using ItemVector::size;
	using ItemVector::value_type;

	iterator getBeginDownItem() { return begin(); }
	const_iterator getBeginDownItem() const { return begin(); }
	iterator getEndDownItem() { return begin() + downItemCount; }
	const_iterator getEndDownItem() const { return begin() + downItemCount; }
	iterator getBeginTopItem() { return getEndDownItem(); }
	const_iterator getBeginTopItem() const { return getEndDownItem(); }
	iterator getEndTopItem() { return end(); }
	const_iterator getEndTopItem() const { return end(); }

	uint32_t getTopItemCount() const { return size() - downItemCount; }
	uint32_t getDownItemCount() const { return downItemCount; }
	inline std::shared_ptr<Item> getTopTopItem() const
	{
		if (getTopItemCount() == 0) {
			return nullptr;
		}
		return *(getEndTopItem() - 1);
	}
	inline std::shared_ptr<Item> getTopDownItem() const
	{
		if (downItemCount == 0) {
			return nullptr;
		}
		return *getBeginDownItem();
	}
	void addDownItemCount(int16_t count) { downItemCount += count; }

private:
	uint16_t downItemCount = 0;
};

inline constexpr size_t TILE_UPDATE_THRESHOLD = 8;

class Tile : public Thing
{
public:
	static const std::shared_ptr<Tile> nullptrTile;
	Tile(uint16_t x, uint16_t y, uint8_t z) : tilePos{x, y, z} {}
	virtual ~Tile() = default;

	// non-copyable
	Tile(const Tile&) = delete;
	Tile& operator=(const Tile&) = delete;

	std::shared_ptr<Tile> getTile() override final { return std::static_pointer_cast<Tile>(shared_from_this()); }
	std::shared_ptr<const Tile> getTile() const override final
	{
		return std::static_pointer_cast<const Tile>(shared_from_this());
	}

	std::shared_ptr<Thing> getReceiver() override final { return shared_from_this(); }
	std::shared_ptr<const Thing> getReceiver() const override final { return shared_from_this(); }

	virtual std::shared_ptr<HouseTile> getHouseTile() { return nullptr; }
	virtual std::shared_ptr<const HouseTile> getHouseTile() const { return nullptr; }

	virtual TileItemVector* getItemList() = 0;
	virtual const TileItemVector* getItemList() const = 0;
	virtual TileItemVector* makeItemList() = 0;

	virtual CreatureVector* getCreatures() = 0;
	virtual const CreatureVector* getCreatures() const = 0;
	virtual CreatureVector* makeCreatures() = 0;

<<<<<<< HEAD
	std::shared_ptr<MagicField> getFieldItem() const;
	std::shared_ptr<Teleport> getTeleportItem() const;
	std::shared_ptr<TrashHolder> getTrashHolder() const;
	std::shared_ptr<Mailbox> getMailbox() const;
	std::shared_ptr<BedItem> getBedItem() const;

	std::shared_ptr<Creature> getTopCreature() const;
	std::shared_ptr<const Creature> getBottomCreature() const;
	std::shared_ptr<Creature> getTopVisibleCreature(const std::shared_ptr<const Creature>& creature) const;
	std::shared_ptr<const Creature> getBottomVisibleCreature(const std::shared_ptr<const Creature>& creature) const;
	std::shared_ptr<Item> getTopTopItem() const;
	std::shared_ptr<Item> getTopDownItem() const;
=======
	Tile* getTile() override final { return this; }
	const Tile* getTile() const override final { return this; }

	int32_t getThrowRange() const override final { return 0; }
	bool isPushable() const override final { return false; }

	virtual HouseTile* getHouseTile() { return nullptr; }
	virtual const HouseTile* getHouseTile() const { return nullptr; }

	MagicField* getFieldItem() const;
	Teleport* getTeleportItem() const;
	TrashHolder* getTrashHolder() const;
	Mailbox* getMailbox() const;
	BedItem* getBedItem() const;

	Creature* getTopCreature() const;
	const Creature* getBottomCreature() const;
	Creature* getTopVisibleCreature(const Creature* creature) const;
	const Creature* getBottomVisibleCreature(const Creature* creature) const;
	Item* getTopTopItem() const;
	Item* getTopDownItem() const;
>>>>>>> 7c58885e
	bool isMoveableBlocking() const;
	std::shared_ptr<Thing> getTopVisibleThing(const std::shared_ptr<const Creature>& creature);
	std::shared_ptr<Item> getItemByTopOrder(int32_t topOrder);

	size_t getThingCount() const
	{
		size_t thingCount = getCreatureCount() + getItemCount();
		if (ground) {
			thingCount++;
		}
		return thingCount;
	}
	// If these return != 0 the associated vectors are guaranteed to exists
	size_t getCreatureCount() const;
	size_t getItemCount() const;
	uint32_t getTopItemCount() const;
	uint32_t getDownItemCount() const;

	bool hasProperty(ITEMPROPERTY prop) const;
	bool hasProperty(const std::shared_ptr<const Item>& exclude, ITEMPROPERTY prop) const;

	bool hasFlag(uint32_t flag) const { return hasBitSet(flag, this->flags); }
	void setFlag(uint32_t flag) { this->flags |= flag; }
	void resetFlag(uint32_t flag) { this->flags &= ~flag; }

	ZoneType_t getZone() const
	{
		if (hasFlag(TILESTATE_PROTECTIONZONE)) {
			return ZONE_PROTECTION;
		} else if (hasFlag(TILESTATE_NOPVPZONE)) {
			return ZONE_NOPVP;
		} else if (hasFlag(TILESTATE_PVPZONE)) {
			return ZONE_PVP;
		} else if (hasFlag(TILESTATE_NOLOGOUT)) {
			return ZONE_NOLOGOUT;
		}
		return ZONE_NORMAL;
	}

	bool hasHeight(uint32_t n) const;

<<<<<<< HEAD
	int32_t getClientIndexOfCreature(const std::shared_ptr<const Player>& player,
	                                 const std::shared_ptr<const Creature>& creature) const;
	int32_t getStackposOfItem(const std::shared_ptr<const Player>& player,
	                          const std::shared_ptr<const Item>& item) const;
=======
	int32_t getClientIndexOfCreature(const Player* player, const Creature* creature) const;
	int32_t getStackposOfItem(const Player* player, const Item* item) const;
>>>>>>> 7c58885e

	ReturnValue queryAdd(int32_t index, const std::shared_ptr<const Thing>& thing, uint32_t count, uint32_t flags,
	                     const std::shared_ptr<Creature>& actor = nullptr) const override;
	ReturnValue queryMaxCount(int32_t index, const std::shared_ptr<const Thing>& thing, uint32_t count,
	                          uint32_t& maxQueryCount, uint32_t flags) const override final;
	ReturnValue queryRemove(const std::shared_ptr<const Thing>& thing, uint32_t count, uint32_t flags,
	                        const std::shared_ptr<Creature>& actor = nullptr) const override;
	std::shared_ptr<Thing> queryDestination(int32_t& index, const std::shared_ptr<const Thing>& thing,
	                                        std::shared_ptr<Item>& destItem, uint32_t& flags) override;

	void addThing(const std::shared_ptr<Thing>& thing) override final { addThing(0, thing); }
	void addThing(int32_t index, const std::shared_ptr<Thing>& thing) override;

	void updateThing(const std::shared_ptr<Thing>& thing, uint16_t itemId, uint32_t count) override final;
	void replaceThing(uint32_t index, const std::shared_ptr<Thing>& thing) override final;

	void removeThing(const std::shared_ptr<Thing>& thing, uint32_t count) override final;

	bool hasCreature(const std::shared_ptr<Creature>& creature) const;
	void removeCreature(const std::shared_ptr<Creature>& creature);

	int32_t getThingIndex(const std::shared_ptr<const Thing>& thing) const override final;
	size_t getFirstIndex() const override final { return 0; }
	size_t getLastIndex() const override final { return getThingCount(); }
	uint32_t getItemTypeCount(uint16_t itemId, int32_t subType = -1) const override final;
	std::shared_ptr<Thing> getThing(size_t index) const override final;

	void postAddNotification(const std::shared_ptr<Thing>& thing, const std::shared_ptr<const Thing>& oldParent,
	                         int32_t index, ReceiverLink_t link = LINK_OWNER) override final;
	void postRemoveNotification(const std::shared_ptr<Thing>& thing, const std::shared_ptr<const Thing>& newParent,
	                            int32_t index, ReceiverLink_t link = LINK_OWNER) override final;

	void internalAddThing(const std::shared_ptr<Thing>& thing) override final { internalAddThing(0, thing); };
	void internalAddThing(uint32_t index, const std::shared_ptr<Thing>& thing) override;

	const Position& getPosition() const override final { return tilePos; }

	bool isRemoved() const override final { return false; }

	std::shared_ptr<Item> getUseItem(int32_t index) const;

	std::shared_ptr<Item> getGround() const { return ground; }
	void setGround(std::shared_ptr<Item> item) { ground = std::move(item); }

private:
	void onAddTileItem(const std::shared_ptr<Item>& item);
	void onUpdateTileItem(const std::shared_ptr<Item>& oldItem, const ItemType& oldType,
	                      const std::shared_ptr<Item>& newItem, const ItemType& newType);
	void onRemoveTileItem(const SpectatorVec& spectators, const std::vector<int32_t>& oldStackPosVector,
	                      const std::shared_ptr<Item>& item);

	void setTileFlags(const std::shared_ptr<const Item>& item);
	void resetTileFlags(const std::shared_ptr<const Item>& item);

	std::shared_ptr<Item> ground = nullptr;
	Position tilePos;
	uint32_t flags = 0;
};

// Used for walkable tiles, where there is high likeliness of
// items being added/removed
class DynamicTile : public Tile
{
	// By allocating the vectors in-house, we avoid some memory fragmentation
	TileItemVector items;
	CreatureVector creatures;

public:
	DynamicTile(uint16_t x, uint16_t y, uint8_t z) : Tile{x, y, z} {}
	~DynamicTile() = default;

	using Tile::internalAddThing;

	// non-copyable
	DynamicTile(const DynamicTile&) = delete;
	DynamicTile& operator=(const DynamicTile&) = delete;

	TileItemVector* getItemList() override { return &items; }
	const TileItemVector* getItemList() const override { return &items; }
	TileItemVector* makeItemList() override { return &items; }

	CreatureVector* getCreatures() override { return &creatures; }
	const CreatureVector* getCreatures() const override { return &creatures; }
	CreatureVector* makeCreatures() override { return &creatures; }
};

// For blocking tiles, where we very rarely actually have items
class StaticTile final : public Tile
{
	// We very rarely even need the vectors, so don't keep them in memory
	std::unique_ptr<TileItemVector> items;
	std::unique_ptr<CreatureVector> creatures;

public:
	StaticTile(uint16_t x, uint16_t y, uint8_t z) : Tile{x, y, z} {}
	~StaticTile() = default;

	using Tile::internalAddThing;

	// non-copyable
	StaticTile(const StaticTile&) = delete;
	StaticTile& operator=(const StaticTile&) = delete;

	TileItemVector* getItemList() override { return items.get(); }
	const TileItemVector* getItemList() const override { return items.get(); }
	TileItemVector* makeItemList() override
	{
		if (!items) {
			items.reset(new TileItemVector);
		}
		return items.get();
	}

	CreatureVector* getCreatures() override { return creatures.get(); }
	const CreatureVector* getCreatures() const override { return creatures.get(); }
	CreatureVector* makeCreatures() override
	{
		if (!creatures) {
			creatures.reset(new CreatureVector);
		}
		return creatures.get();
	}
};

#endif // FS_TILE_H<|MERGE_RESOLUTION|>--- conflicted
+++ resolved
@@ -146,7 +146,9 @@
 	virtual const CreatureVector* getCreatures() const = 0;
 	virtual CreatureVector* makeCreatures() = 0;
 
-<<<<<<< HEAD
+	int32_t getThrowRange() const override final { return 0; }
+	bool isPushable() const override final { return false; }
+
 	std::shared_ptr<MagicField> getFieldItem() const;
 	std::shared_ptr<Teleport> getTeleportItem() const;
 	std::shared_ptr<TrashHolder> getTrashHolder() const;
@@ -159,29 +161,6 @@
 	std::shared_ptr<const Creature> getBottomVisibleCreature(const std::shared_ptr<const Creature>& creature) const;
 	std::shared_ptr<Item> getTopTopItem() const;
 	std::shared_ptr<Item> getTopDownItem() const;
-=======
-	Tile* getTile() override final { return this; }
-	const Tile* getTile() const override final { return this; }
-
-	int32_t getThrowRange() const override final { return 0; }
-	bool isPushable() const override final { return false; }
-
-	virtual HouseTile* getHouseTile() { return nullptr; }
-	virtual const HouseTile* getHouseTile() const { return nullptr; }
-
-	MagicField* getFieldItem() const;
-	Teleport* getTeleportItem() const;
-	TrashHolder* getTrashHolder() const;
-	Mailbox* getMailbox() const;
-	BedItem* getBedItem() const;
-
-	Creature* getTopCreature() const;
-	const Creature* getBottomCreature() const;
-	Creature* getTopVisibleCreature(const Creature* creature) const;
-	const Creature* getBottomVisibleCreature(const Creature* creature) const;
-	Item* getTopTopItem() const;
-	Item* getTopDownItem() const;
->>>>>>> 7c58885e
 	bool isMoveableBlocking() const;
 	std::shared_ptr<Thing> getTopVisibleThing(const std::shared_ptr<const Creature>& creature);
 	std::shared_ptr<Item> getItemByTopOrder(int32_t topOrder);
@@ -223,15 +202,10 @@
 
 	bool hasHeight(uint32_t n) const;
 
-<<<<<<< HEAD
 	int32_t getClientIndexOfCreature(const std::shared_ptr<const Player>& player,
 	                                 const std::shared_ptr<const Creature>& creature) const;
 	int32_t getStackposOfItem(const std::shared_ptr<const Player>& player,
 	                          const std::shared_ptr<const Item>& item) const;
-=======
-	int32_t getClientIndexOfCreature(const Player* player, const Creature* creature) const;
-	int32_t getStackposOfItem(const Player* player, const Item* item) const;
->>>>>>> 7c58885e
 
 	ReturnValue queryAdd(int32_t index, const std::shared_ptr<const Thing>& thing, uint32_t count, uint32_t flags,
 	                     const std::shared_ptr<Creature>& actor = nullptr) const override;
