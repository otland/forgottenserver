--- conflicted
+++ resolved
@@ -143,39 +143,21 @@
 {
 	switch (signal) {
 		case SIGINT: // Shuts the server down
-<<<<<<< HEAD
-			g_networkScheduler.addTask(createNetworkTask(sigintHandler));
+			g_networkScheduler.addTask(sigintHandler);
 			break;
 		case SIGTERM: // Shuts the server down
-			g_networkScheduler.addTask(createNetworkTask(sigtermHandler));
+			g_networkScheduler.addTask(sigtermHandler);
 			break;
 #ifndef _WIN32
 		case SIGHUP: // Reload config/data
-			g_networkScheduler.addTask(createNetworkTask(sighupHandler));
+			g_networkScheduler.addTask(sighupHandler);
 			break;
 		case SIGUSR1: // Saves game state
-			g_networkScheduler.addTask(createNetworkTask(sigusr1Handler));
+			g_networkScheduler.addTask(sigusr1Handler);
 			break;
 #else
 		case SIGBREAK: // Shuts the server down
-			g_networkScheduler.addTask(createNetworkTask(sigbreakHandler));
-=======
-			g_dispatcher.addTask(sigintHandler);
-			break;
-		case SIGTERM: // Shuts the server down
-			g_dispatcher.addTask(sigtermHandler);
-			break;
-#ifndef _WIN32
-		case SIGHUP: // Reload config/data
-			g_dispatcher.addTask(sighupHandler);
-			break;
-		case SIGUSR1: // Saves game state
-			g_dispatcher.addTask(sigusr1Handler);
-			break;
-#else
-		case SIGBREAK: // Shuts the server down
-			g_dispatcher.addTask(sigbreakHandler);
->>>>>>> 7243e909
+			g_networkScheduler.addTask(sigbreakHandler);
 			// hold the thread until other threads end
 			g_gameScheduler.join();
 			g_databaseScheduler.join();
