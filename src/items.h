--- conflicted
+++ resolved
@@ -294,14 +294,10 @@
 		bool loadFromXml();
 		void parseItemNode(const pugi::xml_node& itemNode, uint16_t id);
 
-<<<<<<< HEAD
 		void buildInventoryList();
 		const std::vector<uint16_t>& getInventory() const { return inventory; }
 
-		inline size_t size() const {
-=======
 		size_t size() const {
->>>>>>> d978360e
 			return items.size();
 		}
 
