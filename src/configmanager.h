--- conflicted
+++ resolved
@@ -67,11 +67,9 @@
 			HOUSE_DOOR_SHOW_PRICE,
 			ONLY_INVITED_CAN_MOVE_HOUSE_ITEMS,
 			REMOVE_ON_DESPAWN,
-<<<<<<< HEAD
-			LUA_API_ENABLED,
-=======
-			PLAYER_CONSOLE_LOGS,
->>>>>>> 3674b560
+      PLAYER_CONSOLE_LOGS,
+      LUA_API_ENABLED,
+
 
 			LAST_BOOLEAN_CONFIG /* this must be the last one */
 		};
@@ -135,13 +133,10 @@
 			YELL_MINIMUM_LEVEL,
 			VIP_FREE_LIMIT,
 			VIP_PREMIUM_LIMIT,
-<<<<<<< HEAD
-			LUA_API_PORT,
-=======
 			DEPOT_FREE_LIMIT,
 			DEPOT_PREMIUM_LIMIT,
+      LUA_API_PORT,
 
->>>>>>> 3674b560
 			LAST_INTEGER_CONFIG /* this must be the last one */
 		};
 
