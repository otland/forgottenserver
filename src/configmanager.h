/**
 * The Forgotten Server - a free and open-source MMORPG server emulator
 * Copyright (C) 2019  Mark Samman <mark.samman@gmail.com>
 *
 * This program is free software; you can redistribute it and/or modify
 * it under the terms of the GNU General Public License as published by
 * the Free Software Foundation; either version 2 of the License, or
 * (at your option) any later version.
 *
 * This program is distributed in the hope that it will be useful,
 * but WITHOUT ANY WARRANTY; without even the implied warranty of
 * MERCHANTABILITY or FITNESS FOR A PARTICULAR PURPOSE.  See the
 * GNU General Public License for more details.
 *
 * You should have received a copy of the GNU General Public License along
 * with this program; if not, write to the Free Software Foundation, Inc.,
 * 51 Franklin Street, Fifth Floor, Boston, MA 02110-1301 USA.
 */

#ifndef FS_CONFIGMANAGER_H_6BDD23BD0B8344F4B7C40E8BE6AF6F39
#define FS_CONFIGMANAGER_H_6BDD23BD0B8344F4B7C40E8BE6AF6F39

#include <utility>
#include <vector>

using ExperienceStages = std::vector<std::tuple<uint32_t, uint32_t, float>>;

class ConfigManager
{
	public:
		ConfigManager();

		enum boolean_config_t {
			ALLOW_CHANGEOUTFIT,
			ONE_PLAYER_ON_ACCOUNT,
			AIMBOT_HOTKEY_ENABLED,
			REMOVE_RUNE_CHARGES,
			REMOVE_WEAPON_AMMO,
			REMOVE_WEAPON_CHARGES,
			REMOVE_POTION_CHARGES,
			EXPERIENCE_FROM_PLAYERS,
			FREE_PREMIUM,
			REPLACE_KICK_ON_LOGIN,
			ALLOW_CLONES,
			ALLOW_WALKTHROUGH,
			BIND_ONLY_GLOBAL_ADDRESS,
			OPTIMIZE_DATABASE,
			MARKET_PREMIUM,
			EMOTE_SPELLS,
			STAMINA_SYSTEM,
			WARN_UNSAFE_SCRIPTS,
			CONVERT_UNSAFE_SCRIPTS,
			CLASSIC_EQUIPMENT_SLOTS,
			CLASSIC_ATTACK_SPEED,
			SCRIPTS_CONSOLE_LOGS,
			SERVER_SAVE_NOTIFY_MESSAGE,
			SERVER_SAVE_CLEAN_MAP,
			SERVER_SAVE_CLOSE,
			SERVER_SAVE_SHUTDOWN,
			ONLINE_OFFLINE_CHARLIST,
			YELL_ALLOW_PREMIUM,
			PREMIUM_TO_SEND_PRIVATE,
			FORCE_MONSTERTYPE_LOAD,
			DEFAULT_WORLD_LIGHT,
			HOUSE_OWNED_BY_ACCOUNT,
			LUA_ITEM_DESC,
			CLEAN_PROTECTION_ZONES,
			HOUSE_DOOR_SHOW_PRICE,
			ONLY_INVITED_CAN_MOVE_HOUSE_ITEMS,
			REMOVE_ON_DESPAWN,
			PLAYER_CONSOLE_LOGS,
			TWO_FACTOR_AUTH,
			ABILITY_HASTE_AS_COOLDOWNREDUCTION,

			LAST_BOOLEAN_CONFIG /* this must be the last one */
		};

		enum string_config_t {
			MAP_NAME,
			HOUSE_RENT_PERIOD,
			SERVER_NAME,
			OWNER_NAME,
			OWNER_EMAIL,
			URL,
			LOCATION,
			IP,
			MOTD,
			WORLD_TYPE,
			MYSQL_HOST,
			MYSQL_USER,
			MYSQL_PASS,
			MYSQL_DB,
			MYSQL_SOCK,
			DEFAULT_PRIORITY,
			MAP_AUTHOR,
			CONFIG_FILE,

			LAST_STRING_CONFIG /* this must be the last one */
		};

		enum integer_config_t {
			SQL_PORT,
			MAX_PLAYERS,
			PZ_LOCKED,
			DEFAULT_DESPAWNRANGE,
			DEFAULT_DESPAWNRADIUS,
			DEFAULT_WALKTOSPAWNRADIUS,
			RATE_EXPERIENCE,
			RATE_SKILL,
			RATE_LOOT,
			RATE_MAGIC,
			RATE_SPAWN,
			HOUSE_PRICE,
			KILLS_TO_RED,
			KILLS_TO_BLACK,
			MAX_MESSAGEBUFFER,
			ACTIONS_DELAY_INTERVAL,
			EX_ACTIONS_DELAY_INTERVAL,
			KICK_AFTER_MINUTES,
			PROTECTION_LEVEL,
			DEATH_LOSE_PERCENT,
			STATUSQUERY_TIMEOUT,
			FRAG_TIME,
			WHITE_SKULL_TIME,
			GAME_PORT,
			LOGIN_PORT,
			STATUS_PORT,
			STAIRHOP_DELAY,
			MARKET_OFFER_DURATION,
			CHECK_EXPIRED_MARKET_OFFERS_EACH_MINUTES,
			MAX_MARKET_OFFERS_AT_A_TIME_PER_PLAYER,
			EXP_FROM_PLAYERS_LEVEL_RANGE,
			MAX_PACKETS_PER_SECOND,
			SERVER_SAVE_NOTIFY_DURATION,
			YELL_MINIMUM_LEVEL,
			MINIMUM_LEVEL_TO_SEND_PRIVATE,
			VIP_FREE_LIMIT,
			VIP_PREMIUM_LIMIT,
			DEPOT_FREE_LIMIT,
			DEPOT_PREMIUM_LIMIT,
<<<<<<< HEAD
			ABILITY_HASTE_BASE,
=======
			QUEST_TRACKER_FREE_LIMIT,
			QUEST_TRACKER_PREMIUM_LIMIT,
>>>>>>> d9fcc123

			LAST_INTEGER_CONFIG /* this must be the last one */
		};

		bool load();
		bool reload();

		const std::string& getString(string_config_t what) const;
		int32_t getNumber(integer_config_t what) const;
		bool getBoolean(boolean_config_t what) const;
		float getExperienceStage(uint32_t level) const;

		bool setString(string_config_t what, const std::string& value);
		bool setNumber(integer_config_t what, int32_t value);
		bool setBoolean(boolean_config_t what, bool value);

	private:
		std::string string[LAST_STRING_CONFIG] = {};
		int32_t integer[LAST_INTEGER_CONFIG] = {};
		bool boolean[LAST_BOOLEAN_CONFIG] = {};

		ExperienceStages expStages = {};

		bool loaded = false;
};

#endif<|MERGE_RESOLUTION|>--- conflicted
+++ resolved
@@ -138,12 +138,9 @@
 			VIP_PREMIUM_LIMIT,
 			DEPOT_FREE_LIMIT,
 			DEPOT_PREMIUM_LIMIT,
-<<<<<<< HEAD
 			ABILITY_HASTE_BASE,
-=======
 			QUEST_TRACKER_FREE_LIMIT,
 			QUEST_TRACKER_PREMIUM_LIMIT,
->>>>>>> d9fcc123
 
 			LAST_INTEGER_CONFIG /* this must be the last one */
 		};
