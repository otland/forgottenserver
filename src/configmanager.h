/**
 * The Forgotten Server - a free and open-source MMORPG server emulator
 * Copyright (C) 2019  Mark Samman <mark.samman@gmail.com>
 *
 * This program is free software; you can redistribute it and/or modify
 * it under the terms of the GNU General Public License as published by
 * the Free Software Foundation; either version 2 of the License, or
 * (at your option) any later version.
 *
 * This program is distributed in the hope that it will be useful,
 * but WITHOUT ANY WARRANTY; without even the implied warranty of
 * MERCHANTABILITY or FITNESS FOR A PARTICULAR PURPOSE.  See the
 * GNU General Public License for more details.
 *
 * You should have received a copy of the GNU General Public License along
 * with this program; if not, write to the Free Software Foundation, Inc.,
 * 51 Franklin Street, Fifth Floor, Boston, MA 02110-1301 USA.
 */

#ifndef FS_CONFIGMANAGER_H_6BDD23BD0B8344F4B7C40E8BE6AF6F39
#define FS_CONFIGMANAGER_H_6BDD23BD0B8344F4B7C40E8BE6AF6F39

class ConfigManager
{
	public:
		enum boolean_config_t {
			ALLOW_CHANGEOUTFIT,
			ONE_PLAYER_ON_ACCOUNT,
			AIMBOT_HOTKEY_ENABLED,
			REMOVE_RUNE_CHARGES,
			REMOVE_WEAPON_AMMO,
			REMOVE_WEAPON_CHARGES,
			REMOVE_POTION_CHARGES,
			EXPERIENCE_FROM_PLAYERS,
			FREE_PREMIUM,
			REPLACE_KICK_ON_LOGIN,
			ALLOW_CLONES,
			BIND_ONLY_GLOBAL_ADDRESS,
			OPTIMIZE_DATABASE,
			MARKET_PREMIUM,
			EMOTE_SPELLS,
			STAMINA_SYSTEM,
			WARN_UNSAFE_SCRIPTS,
			CONVERT_UNSAFE_SCRIPTS,
			CLASSIC_EQUIPMENT_SLOTS,
			CLASSIC_ATTACK_SPEED,
			SCRIPTS_CONSOLE_LOGS,
			SERVER_SAVE_NOTIFY_MESSAGE,
			SERVER_SAVE_CLEAN_MAP,
			SERVER_SAVE_CLOSE,
			SERVER_SAVE_SHUTDOWN,
			ONLINE_OFFLINE_CHARLIST,
			YELL_ALLOW_PREMIUM,
			FORCE_MONSTERTYPE_LOAD,
			HOUSE_OWNED_BY_ACCOUNT,
<<<<<<< HEAD
			CLEAN_PROTECTION_ZONES,
=======
			HOUSE_DOOR_SHOW_PRICE,
>>>>>>> 8f383dd0

			LAST_BOOLEAN_CONFIG /* this must be the last one */
		};

		enum string_config_t {
			MAP_NAME,
			HOUSE_RENT_PERIOD,
			SERVER_NAME,
			OWNER_NAME,
			OWNER_EMAIL,
			URL,
			LOCATION,
			IP,
			MOTD,
			WORLD_TYPE,
			MYSQL_HOST,
			MYSQL_USER,
			MYSQL_PASS,
			MYSQL_DB,
			MYSQL_SOCK,
			DEFAULT_PRIORITY,
			MAP_AUTHOR,

			LAST_STRING_CONFIG /* this must be the last one */
		};

		enum integer_config_t {
			SQL_PORT,
			MAX_PLAYERS,
			PZ_LOCKED,
			DEFAULT_DESPAWNRANGE,
			DEFAULT_DESPAWNRADIUS,
			RATE_EXPERIENCE,
			RATE_SKILL,
			RATE_LOOT,
			RATE_MAGIC,
			RATE_SPAWN,
			HOUSE_PRICE,
			KILLS_TO_RED,
			KILLS_TO_BLACK,
			MAX_MESSAGEBUFFER,
			ACTIONS_DELAY_INTERVAL,
			EX_ACTIONS_DELAY_INTERVAL,
			KICK_AFTER_MINUTES,
			PROTECTION_LEVEL,
			DEATH_LOSE_PERCENT,
			STATUSQUERY_TIMEOUT,
			FRAG_TIME,
			WHITE_SKULL_TIME,
			GAME_PORT,
			LOGIN_PORT,
			STATUS_PORT,
			STAIRHOP_DELAY,
			MARKET_OFFER_DURATION,
			CHECK_EXPIRED_MARKET_OFFERS_EACH_MINUTES,
			MAX_MARKET_OFFERS_AT_A_TIME_PER_PLAYER,
			EXP_FROM_PLAYERS_LEVEL_RANGE,
			MAX_PACKETS_PER_SECOND,
			SERVER_SAVE_NOTIFY_DURATION,
			YELL_MINIMUM_LEVEL,

			LAST_INTEGER_CONFIG /* this must be the last one */
		};

		bool load();
		bool reload();

		const std::string& getString(string_config_t what) const;
		int32_t getNumber(integer_config_t what) const;
		bool getBoolean(boolean_config_t what) const;

	private:
		std::string string[LAST_STRING_CONFIG] = {};
		int32_t integer[LAST_INTEGER_CONFIG] = {};
		bool boolean[LAST_BOOLEAN_CONFIG] = {};

		bool loaded = false;
};

#endif<|MERGE_RESOLUTION|>--- conflicted
+++ resolved
@@ -53,11 +53,8 @@
 			YELL_ALLOW_PREMIUM,
 			FORCE_MONSTERTYPE_LOAD,
 			HOUSE_OWNED_BY_ACCOUNT,
-<<<<<<< HEAD
 			CLEAN_PROTECTION_ZONES,
-=======
 			HOUSE_DOOR_SHOW_PRICE,
->>>>>>> 8f383dd0
 
 			LAST_BOOLEAN_CONFIG /* this must be the last one */
 		};
