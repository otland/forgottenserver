/**
 * The Forgotten Server - a free and open-source MMORPG server emulator
 * Copyright (C) 2019  Mark Samman <mark.samman@gmail.com>
 *
 * This program is free software; you can redistribute it and/or modify
 * it under the terms of the GNU General Public License as published by
 * the Free Software Foundation; either version 2 of the License, or
 * (at your option) any later version.
 *
 * This program is distributed in the hope that it will be useful,
 * but WITHOUT ANY WARRANTY; without even the implied warranty of
 * MERCHANTABILITY or FITNESS FOR A PARTICULAR PURPOSE.  See the
 * GNU General Public License for more details.
 *
 * You should have received a copy of the GNU General Public License along
 * with this program; if not, write to the Free Software Foundation, Inc.,
 * 51 Franklin Street, Fifth Floor, Boston, MA 02110-1301 USA.
 */

#ifndef FS_CONFIGMANAGER_H_6BDD23BD0B8344F4B7C40E8BE6AF6F39
#define FS_CONFIGMANAGER_H_6BDD23BD0B8344F4B7C40E8BE6AF6F39

class ConfigManager
{
	public:
		enum boolean_config_t {
			ALLOW_CHANGEOUTFIT,
			ONE_PLAYER_ON_ACCOUNT,
			AIMBOT_HOTKEY_ENABLED,
			REMOVE_RUNE_CHARGES,
			REMOVE_WEAPON_AMMO,
			REMOVE_WEAPON_CHARGES,
			REMOVE_POTION_CHARGES,
			EXPERIENCE_FROM_PLAYERS,
			FREE_PREMIUM,
			REPLACE_KICK_ON_LOGIN,
			ALLOW_CLONES,
			BIND_ONLY_GLOBAL_ADDRESS,
			OPTIMIZE_DATABASE,
			MARKET_PREMIUM,
			EMOTE_SPELLS,
			STAMINA_SYSTEM,
			WARN_UNSAFE_SCRIPTS,
			CONVERT_UNSAFE_SCRIPTS,
			CLASSIC_EQUIPMENT_SLOTS,
			CLASSIC_ATTACK_SPEED,
			SCRIPTS_CONSOLE_LOGS,
			SERVER_SAVE_NOTIFY_MESSAGE,
			SERVER_SAVE_CLEAN_MAP,
			SERVER_SAVE_CLOSE,
			SERVER_SAVE_SHUTDOWN,
			ONLINE_OFFLINE_CHARLIST,
			YELL_ALLOW_PREMIUM,
			FORCE_MONSTERTYPE_LOAD,
<<<<<<< HEAD
			CLEAN_PROTECTION_ZONES,
=======
			HOUSE_OWNED_BY_ACCOUNT,
>>>>>>> 7cece3d6

			LAST_BOOLEAN_CONFIG /* this must be the last one */
		};

		enum string_config_t {
			MAP_NAME,
			HOUSE_RENT_PERIOD,
			SERVER_NAME,
			OWNER_NAME,
			OWNER_EMAIL,
			URL,
			LOCATION,
			IP,
			MOTD,
			WORLD_TYPE,
			MYSQL_HOST,
			MYSQL_USER,
			MYSQL_PASS,
			MYSQL_DB,
			MYSQL_SOCK,
			DEFAULT_PRIORITY,
			MAP_AUTHOR,

			LAST_STRING_CONFIG /* this must be the last one */
		};

		enum integer_config_t {
			SQL_PORT,
			MAX_PLAYERS,
			PZ_LOCKED,
			DEFAULT_DESPAWNRANGE,
			DEFAULT_DESPAWNRADIUS,
			RATE_EXPERIENCE,
			RATE_SKILL,
			RATE_LOOT,
			RATE_MAGIC,
			RATE_SPAWN,
			HOUSE_PRICE,
			KILLS_TO_RED,
			KILLS_TO_BLACK,
			MAX_MESSAGEBUFFER,
			ACTIONS_DELAY_INTERVAL,
			EX_ACTIONS_DELAY_INTERVAL,
			KICK_AFTER_MINUTES,
			PROTECTION_LEVEL,
			DEATH_LOSE_PERCENT,
			STATUSQUERY_TIMEOUT,
			FRAG_TIME,
			WHITE_SKULL_TIME,
			GAME_PORT,
			LOGIN_PORT,
			STATUS_PORT,
			STAIRHOP_DELAY,
			MARKET_OFFER_DURATION,
			CHECK_EXPIRED_MARKET_OFFERS_EACH_MINUTES,
			MAX_MARKET_OFFERS_AT_A_TIME_PER_PLAYER,
			EXP_FROM_PLAYERS_LEVEL_RANGE,
			MAX_PACKETS_PER_SECOND,
			SERVER_SAVE_NOTIFY_DURATION,
			YELL_MINIMUM_LEVEL,

			LAST_INTEGER_CONFIG /* this must be the last one */
		};

		bool load();
		bool reload();

		const std::string& getString(string_config_t what) const;
		int32_t getNumber(integer_config_t what) const;
		bool getBoolean(boolean_config_t what) const;

	private:
		std::string string[LAST_STRING_CONFIG] = {};
		int32_t integer[LAST_INTEGER_CONFIG] = {};
		bool boolean[LAST_BOOLEAN_CONFIG] = {};

		bool loaded = false;
};

#endif<|MERGE_RESOLUTION|>--- conflicted
+++ resolved
@@ -52,11 +52,8 @@
 			ONLINE_OFFLINE_CHARLIST,
 			YELL_ALLOW_PREMIUM,
 			FORCE_MONSTERTYPE_LOAD,
-<<<<<<< HEAD
+			HOUSE_OWNED_BY_ACCOUNT,
 			CLEAN_PROTECTION_ZONES,
-=======
-			HOUSE_OWNED_BY_ACCOUNT,
->>>>>>> 7cece3d6
 
 			LAST_BOOLEAN_CONFIG /* this must be the last one */
 		};
