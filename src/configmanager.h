/**
 * The Forgotten Server - a free and open-source MMORPG server emulator
 * Copyright (C) 2019  Mark Samman <mark.samman@gmail.com>
 *
 * This program is free software; you can redistribute it and/or modify
 * it under the terms of the GNU General Public License as published by
 * the Free Software Foundation; either version 2 of the License, or
 * (at your option) any later version.
 *
 * This program is distributed in the hope that it will be useful,
 * but WITHOUT ANY WARRANTY; without even the implied warranty of
 * MERCHANTABILITY or FITNESS FOR A PARTICULAR PURPOSE.  See the
 * GNU General Public License for more details.
 *
 * You should have received a copy of the GNU General Public License along
 * with this program; if not, write to the Free Software Foundation, Inc.,
 * 51 Franklin Street, Fifth Floor, Boston, MA 02110-1301 USA.
 */

#ifndef FS_CONFIGMANAGER_H_6BDD23BD0B8344F4B7C40E8BE6AF6F39
#define FS_CONFIGMANAGER_H_6BDD23BD0B8344F4B7C40E8BE6AF6F39

class ConfigManager
{
	public:
		enum boolean_config_t {
			ALLOW_CHANGEOUTFIT,
			ONE_PLAYER_ON_ACCOUNT,
			AIMBOT_HOTKEY_ENABLED,
			REMOVE_RUNE_CHARGES,
			REMOVE_WEAPON_AMMO,
			REMOVE_WEAPON_CHARGES,
			REMOVE_POTION_CHARGES,
			EXPERIENCE_FROM_PLAYERS,
			FREE_PREMIUM,
			REPLACE_KICK_ON_LOGIN,
			ALLOW_CLONES,
			BIND_ONLY_GLOBAL_ADDRESS,
			OPTIMIZE_DATABASE,
			MARKET_PREMIUM,
			EMOTE_SPELLS,
			STAMINA_SYSTEM,
			WARN_UNSAFE_SCRIPTS,
			CONVERT_UNSAFE_SCRIPTS,
			CLASSIC_EQUIPMENT_SLOTS,
			CLASSIC_ATTACK_SPEED,
			SCRIPTS_CONSOLE_LOGS,
			SERVER_SAVE_NOTIFY_MESSAGE,
			SERVER_SAVE_CLEAN_MAP,
			SERVER_SAVE_CLOSE,
			SERVER_SAVE_SHUTDOWN,
			ONLINE_OFFLINE_CHARLIST,
			YELL_ALLOW_PREMIUM,
<<<<<<< HEAD
			DEFAULT_WORLD_LIGHT,
=======
			FORCE_MONSTERTYPE_LOAD,
>>>>>>> a92a1b5a

			LAST_BOOLEAN_CONFIG /* this must be the last one */
		};

		enum string_config_t {
			MAP_NAME,
			HOUSE_RENT_PERIOD,
			SERVER_NAME,
			OWNER_NAME,
			OWNER_EMAIL,
			URL,
			LOCATION,
			IP,
			MOTD,
			WORLD_TYPE,
			MYSQL_HOST,
			MYSQL_USER,
			MYSQL_PASS,
			MYSQL_DB,
			MYSQL_SOCK,
			DEFAULT_PRIORITY,
			MAP_AUTHOR,

			LAST_STRING_CONFIG /* this must be the last one */
		};

		enum integer_config_t {
			SQL_PORT,
			MAX_PLAYERS,
			PZ_LOCKED,
			DEFAULT_DESPAWNRANGE,
			DEFAULT_DESPAWNRADIUS,
			RATE_EXPERIENCE,
			RATE_SKILL,
			RATE_LOOT,
			RATE_MAGIC,
			RATE_SPAWN,
			HOUSE_PRICE,
			KILLS_TO_RED,
			KILLS_TO_BLACK,
			MAX_MESSAGEBUFFER,
			ACTIONS_DELAY_INTERVAL,
			EX_ACTIONS_DELAY_INTERVAL,
			KICK_AFTER_MINUTES,
			PROTECTION_LEVEL,
			DEATH_LOSE_PERCENT,
			STATUSQUERY_TIMEOUT,
			FRAG_TIME,
			WHITE_SKULL_TIME,
			GAME_PORT,
			LOGIN_PORT,
			STATUS_PORT,
			STAIRHOP_DELAY,
			MARKET_OFFER_DURATION,
			CHECK_EXPIRED_MARKET_OFFERS_EACH_MINUTES,
			MAX_MARKET_OFFERS_AT_A_TIME_PER_PLAYER,
			EXP_FROM_PLAYERS_LEVEL_RANGE,
			MAX_PACKETS_PER_SECOND,
			SERVER_SAVE_NOTIFY_DURATION,
			YELL_MINIMUM_LEVEL,

			LAST_INTEGER_CONFIG /* this must be the last one */
		};

		bool load();
		bool reload();

		const std::string& getString(string_config_t what) const;
		int32_t getNumber(integer_config_t what) const;
		bool getBoolean(boolean_config_t what) const;

	private:
		std::string string[LAST_STRING_CONFIG] = {};
		int32_t integer[LAST_INTEGER_CONFIG] = {};
		bool boolean[LAST_BOOLEAN_CONFIG] = {};

		bool loaded = false;
};

#endif<|MERGE_RESOLUTION|>--- conflicted
+++ resolved
@@ -51,11 +51,8 @@
 			SERVER_SAVE_SHUTDOWN,
 			ONLINE_OFFLINE_CHARLIST,
 			YELL_ALLOW_PREMIUM,
-<<<<<<< HEAD
+			FORCE_MONSTERTYPE_LOAD,
 			DEFAULT_WORLD_LIGHT,
-=======
-			FORCE_MONSTERTYPE_LOAD,
->>>>>>> a92a1b5a
 
 			LAST_BOOLEAN_CONFIG /* this must be the last one */
 		};
