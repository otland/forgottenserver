--- conflicted
+++ resolved
@@ -51,11 +51,8 @@
 		REMOVE_ON_DESPAWN,
 		PLAYER_CONSOLE_LOGS,
 		TWO_FACTOR_AUTH,
-<<<<<<< HEAD
+		CHECK_DUPLICATE_STORAGE_KEYS,
 		MONSTER_OVERSPAWN,
-=======
-		CHECK_DUPLICATE_STORAGE_KEYS,
->>>>>>> 49f3db32
 
 		LAST_BOOLEAN_CONFIG /* this must be the last one */
 	};
