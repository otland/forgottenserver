/**
 * The Forgotten Server - a free and open-source MMORPG server emulator
 * Copyright (C) 2017  Mark Samman <mark.samman@gmail.com>
 *
 * This program is free software; you can redistribute it and/or modify
 * it under the terms of the GNU General Public License as published by
 * the Free Software Foundation; either version 2 of the License, or
 * (at your option) any later version.
 *
 * This program is distributed in the hope that it will be useful,
 * but WITHOUT ANY WARRANTY; without even the implied warranty of
 * MERCHANTABILITY or FITNESS FOR A PARTICULAR PURPOSE.  See the
 * GNU General Public License for more details.
 *
 * You should have received a copy of the GNU General Public License along
 * with this program; if not, write to the Free Software Foundation, Inc.,
 * 51 Franklin Street, Fifth Floor, Boston, MA 02110-1301 USA.
 */

#ifndef FS_LOCKFREE_H_8C707AEB7C7235A2FBC5D4EDDF03B008
#define FS_LOCKFREE_H_8C707AEB7C7235A2FBC5D4EDDF03B008

#if _MSC_FULL_VER >= 190023918 // Workaround for VS2015 Update 2. Boost.Lockfree is a header-only library, so this should be safe to do.
#define _ENABLE_ATOMIC_ALIGNMENT_FIX
#endif

#include <boost/lockfree/stack.hpp>

template <typename T, size_t CAPACITY>
class LockfreePoolingAllocator : public std::allocator<T>
{
	public:
		template <typename U>
		explicit constexpr LockfreePoolingAllocator(const U&) {}
<<<<<<< HEAD
		typedef T value_type;
=======
		using value_type = T;
>>>>>>> 29752b6a

		T* allocate(size_t) const {
			T* p; // NOTE: p doesn't have to be initialized
			if (!getFreeList().pop(p)) {
				//Acquire memory without calling the constructor of T
				p = static_cast<T*>(operator new (sizeof(T)));
			}
			return p;
		}

		void deallocate(T* p, size_t) const {
			if (!getFreeList().bounded_push(p)) {
				//Release memory without calling the destructor of T
				//(it has already been called at this point)
				operator delete(p);
			}
		}

	private:
		using FreeList = boost::lockfree::stack<T*, boost::lockfree::capacity<CAPACITY>>;
		static FreeList& getFreeList() {
			static FreeList freeList;
			return freeList;
		}
};

#endif<|MERGE_RESOLUTION|>--- conflicted
+++ resolved
@@ -32,11 +32,7 @@
 	public:
 		template <typename U>
 		explicit constexpr LockfreePoolingAllocator(const U&) {}
-<<<<<<< HEAD
-		typedef T value_type;
-=======
 		using value_type = T;
->>>>>>> 29752b6a
 
 		T* allocate(size_t) const {
 			T* p; // NOTE: p doesn't have to be initialized
