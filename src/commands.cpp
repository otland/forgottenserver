/**
 * The Forgotten Server - a free and open-source MMORPG server emulator
 * Copyright (C) 2017  Mark Samman <mark.samman@gmail.com>
 *
 * This program is free software; you can redistribute it and/or modify
 * it under the terms of the GNU General Public License as published by
 * the Free Software Foundation; either version 2 of the License, or
 * (at your option) any later version.
 *
 * This program is distributed in the hope that it will be useful,
 * but WITHOUT ANY WARRANTY; without even the implied warranty of
 * MERCHANTABILITY or FITNESS FOR A PARTICULAR PURPOSE.  See the
 * GNU General Public License for more details.
 *
 * You should have received a copy of the GNU General Public License along
 * with this program; if not, write to the Free Software Foundation, Inc.,
 * 51 Franklin Street, Fifth Floor, Boston, MA 02110-1301 USA.
 */

#include "otpch.h"

#include <fstream>

#include "commands.h"
#include "player.h"
#include "game.h"
#include "iologindata.h"
#include "scheduler.h"

#include "pugicast.h"

extern Game g_game;

<<<<<<< HEAD
s_defcommands Commands::defined_commands[] = {
	// TODO: move all commands to talkactions

	//admin commands
	{"/raid", &Commands::forceRaid},

	// player commands
	{"!sellhouse", &Commands::sellHouse}
};

Commands::Commands()
{
	loaded = false;

	//setup command map
	for (uint32_t i = 0; i < sizeof(defined_commands) / sizeof(defined_commands[0]); i++) {
		Command* cmd = new Command;
		cmd->loadedGroupId = false;
		cmd->loadedAccountType = false;
		cmd->loadedLogging = false;
		cmd->logged = true;
		cmd->groupId = 1;
		cmd->f = defined_commands[i].f;
		std::string key = defined_commands[i].name;
		commandMap[key] = cmd;
	}
}

Commands::~Commands()
{
	for (const auto& it : commandMap) {
		delete it.second;
	}
}

bool Commands::loadFromXml()
{
	pugi::xml_document doc;
	pugi::xml_parse_result result = doc.load_file("data/XML/commands.xml");
	if (!result) {
		printXMLError("Error - Commands::loadFromXml", "data/XML/commands.xml", result);
		return false;
	}

	loaded = true;

	for (auto commandNode : doc.child("commands").children()) {
		pugi::xml_attribute cmdAttribute = commandNode.attribute("cmd");
		if (!cmdAttribute) {
			std::cout << "[Warning - Commands::loadFromXml] Missing cmd" << std::endl;
			continue;
		}

		auto it = commandMap.find(cmdAttribute.as_string());
		if (it == commandMap.end()) {
			std::cout << "[Warning - Commands::loadFromXml] Unknown command " << cmdAttribute.as_string() << std::endl;
			continue;
		}

		Command* command = it->second;

		pugi::xml_attribute groupAttribute = commandNode.attribute("group");
		if (groupAttribute) {
			if (!command->loadedGroupId) {
				command->groupId = pugi::cast<uint32_t>(groupAttribute.value());
				command->loadedGroupId = true;
			} else {
				std::cout << "[Notice - Commands::loadFromXml] Duplicate command: " << it->first << std::endl;
			}
		}

		pugi::xml_attribute acctypeAttribute = commandNode.attribute("acctype");
		if (acctypeAttribute) {
			if (!command->loadedAccountType) {
				command->accountType = static_cast<AccountType_t>(pugi::cast<uint32_t>(acctypeAttribute.value()));
				command->loadedAccountType = true;
			} else {
				std::cout << "[Notice - Commands::loadFromXml] Duplicate command: " << it->first << std::endl;
			}
		}

		pugi::xml_attribute logAttribute = commandNode.attribute("log");
		if (logAttribute) {
			if (!command->loadedLogging) {
				command->logged = booleanString(logAttribute.as_string());
				command->loadedLogging = true;
			} else {
				std::cout << "[Notice - Commands::loadFromXml] Duplicate log tag for: " << it->first << std::endl;
			}
		}
	}

	for (const auto& it : commandMap) {
		Command* command = it.second;
		if (!command->loadedGroupId) {
			std::cout << "[Warning - Commands::loadFromXml] Missing group id for command " << it.first << std::endl;
		}

		if (!command->loadedAccountType) {
			std::cout << "[Warning - Commands::loadFromXml] Missing acctype level for command " << it.first << std::endl;
		}

		if (!command->loadedLogging) {
			std::cout << "[Warning - Commands::loadFromXml] Missing log command " << it.first << std::endl;
		}

		g_game.addCommandTag(it.first.front());
	}
	return loaded;
}

bool Commands::reload()
{
	loaded = false;

	for (const auto& it : commandMap) {
		Command* command = it.second;
		command->groupId = 1;
		command->accountType = ACCOUNT_TYPE_GOD;
		command->loadedGroupId = false;
		command->loadedAccountType = false;
		command->logged = true;
		command->loadedLogging = false;
	}

	g_game.resetCommandTag();
	return loadFromXml();
}

bool Commands::exeCommand(Player& player, const std::string& cmd)
{
	std::string str_command;
	std::string str_param;

	std::string::size_type loc = cmd.find(' ', 0);
	if (loc != std::string::npos) {
		str_command = std::string(cmd, 0, loc);
		str_param = std::string(cmd, (loc + 1), cmd.size() - loc - 1);
	} else {
		str_command = cmd;
	}

	//find command
	auto it = commandMap.find(str_command);
	if (it == commandMap.end()) {
		return false;
	}

	Command* command = it->second;
	if (command->groupId > player.getGroup()->id || command->accountType > player.getAccountType()) {
		if (player.getGroup()->access) {
			player.sendTextMessage(MESSAGE_STATUS_SMALL, "You can not execute this command.");
		}

		return false;
	}

	//execute command
	CommandFunc cfunc = command->f;
	(this->*cfunc)(player, str_param);

	if (command->logged) {
		player.sendTextMessage(MESSAGE_STATUS_CONSOLE_RED, cmd);

		std::ostringstream logFile;
		logFile << "data/logs/" << player.getName() << " commands.log";
		std::ofstream out(logFile.str(), std::ios::app);
		if (out.is_open()) {
			time_t ticks = time(nullptr);
			const tm* now = localtime(&ticks);
			char buf[32];
			strftime(buf, sizeof(buf), "%d/%m/%Y %H:%M", now);

			out << '[' << buf << "] " << cmd << std::endl;
			out.close();
		}
	}
	return true;
}

void Commands::sellHouse(Player& player, const std::string& param)
=======
namespace {

void reloadInfo(Player& player, const std::string& param)
{
	std::string tmpParam = asLowerCaseString(param);
	if (tmpParam == "action" || tmpParam == "actions") {
		g_actions->reload();
		player.sendTextMessage(MESSAGE_STATUS_CONSOLE_BLUE, "Reloaded actions.");
	} else if (tmpParam == "config" || tmpParam == "configuration") {
		g_config.reload();
		player.sendTextMessage(MESSAGE_STATUS_CONSOLE_BLUE, "Reloaded config.");
	} else if (tmpParam == "command" || tmpParam == "commands") {
		g_game.reloadCommands();
		player.sendTextMessage(MESSAGE_STATUS_CONSOLE_BLUE, "Reloaded commands.");
	} else if (tmpParam == "creaturescript" || tmpParam == "creaturescripts") {
		g_creatureEvents->reload();
		player.sendTextMessage(MESSAGE_STATUS_CONSOLE_BLUE, "Reloaded creature scripts.");
	} else if (tmpParam == "monster" || tmpParam == "monsters") {
		g_monsters.reload();
		player.sendTextMessage(MESSAGE_STATUS_CONSOLE_BLUE, "Reloaded monsters.");
	} else if (tmpParam == "move" || tmpParam == "movement" || tmpParam == "movements"
			   || tmpParam == "moveevents" || tmpParam == "moveevent") {
		g_moveEvents->reload();
		player.sendTextMessage(MESSAGE_STATUS_CONSOLE_BLUE, "Reloaded movements.");
	} else if (tmpParam == "npc" || tmpParam == "npcs") {
		Npcs::reload();
		player.sendTextMessage(MESSAGE_STATUS_CONSOLE_BLUE, "Reloaded npcs.");
	} else if (tmpParam == "raid" || tmpParam == "raids") {
		g_game.raids.reload();
		g_game.raids.startup();
		player.sendTextMessage(MESSAGE_STATUS_CONSOLE_BLUE, "Reloaded raids.");
	} else if (tmpParam == "spell" || tmpParam == "spells") {
		g_spells->reload();
		g_monsters.reload();
		player.sendTextMessage(MESSAGE_STATUS_CONSOLE_BLUE, "Reloaded spells.");
	} else if (tmpParam == "talk" || tmpParam == "talkaction" || tmpParam == "talkactions") {
		g_talkActions->reload();
		player.sendTextMessage(MESSAGE_STATUS_CONSOLE_BLUE, "Reloaded talk actions.");
	} else if (tmpParam == "items") {
		Item::items.reload();
		player.sendTextMessage(MESSAGE_STATUS_CONSOLE_BLUE, "Reloaded items.");
	} else if (tmpParam == "weapon" || tmpParam == "weapons") {
		g_weapons->reload();
		g_weapons->loadDefaults();
		player.sendTextMessage(MESSAGE_STATUS_CONSOLE_BLUE, "Reloaded weapons.");
	} else if (tmpParam == "quest" || tmpParam == "quests") {
		g_game.quests.reload();
		player.sendTextMessage(MESSAGE_STATUS_CONSOLE_BLUE, "Reloaded quests.");
	} else if (tmpParam == "mount" || tmpParam == "mounts") {
		g_game.mounts.reload();
		player.sendTextMessage(MESSAGE_STATUS_CONSOLE_BLUE, "Reloaded mounts.");
	} else if (tmpParam == "globalevents" || tmpParam == "globalevent") {
		g_globalEvents->reload();
		player.sendTextMessage(MESSAGE_STATUS_CONSOLE_BLUE, "Reloaded globalevents.");
	} else if (tmpParam == "events") {
		g_events->load();
		player.sendTextMessage(MESSAGE_STATUS_CONSOLE_BLUE, "Reloaded events.");
	} else if (tmpParam == "chat" || tmpParam == "channel" || tmpParam == "chatchannels") {
		g_chat->load();
		player.sendTextMessage(MESSAGE_STATUS_CONSOLE_BLUE, "Reloaded chatchannels.");
	} else if (tmpParam == "global") {
		g_luaEnvironment.loadFile("data/global.lua");
		player.sendTextMessage(MESSAGE_STATUS_CONSOLE_BLUE, "Reloaded global.lua.");
	} else {
		player.sendTextMessage(MESSAGE_STATUS_CONSOLE_BLUE, "Reload type not found.");
	}
	lua_gc(g_luaEnvironment.getLuaState(), LUA_GCCOLLECT, 0);
}

void forceRaid(Player& player, const std::string& param)
{
	Raid* raid = g_game.raids.getRaidByName(param);
	if (!raid || !raid->isLoaded()) {
		player.sendTextMessage(MESSAGE_STATUS_CONSOLE_BLUE, "No such raid exists.");
		return;
	}

	if (g_game.raids.getRunning()) {
		player.sendTextMessage(MESSAGE_STATUS_CONSOLE_BLUE, "Another raid is already being executed.");
		return;
	}

	g_game.raids.setRunning(raid);

	RaidEvent* event = raid->getNextRaidEvent();
	if (!event) {
		player.sendTextMessage(MESSAGE_STATUS_CONSOLE_BLUE, "The raid does not contain any data.");
		return;
	}

	raid->setState(RAIDSTATE_EXECUTING);

	uint32_t ticks = event->getDelay();
	if (ticks > 0) {
		g_scheduler.addEvent(createSchedulerTask(ticks, std::bind(&Raid::executeRaidEvent, raid, event)));
	} else {
		g_dispatcher.addTask(createTask(std::bind(&Raid::executeRaidEvent, raid, event)));
	}

	player.sendTextMessage(MESSAGE_STATUS_CONSOLE_BLUE, "Raid started.");
}

void sellHouse(Player& player, const std::string& param)
>>>>>>> 5c328e13
{
	Player* tradePartner = g_game.getPlayerByName(param);
	if (!tradePartner || tradePartner == &player) {
		player.sendCancelMessage("Trade player not found.");
		return;
	}

	if (!Position::areInRange<2, 2, 0>(tradePartner->getPosition(), player.getPosition())) {
		player.sendCancelMessage("Trade player is too far away.");
		return;
	}

	if (!tradePartner->isPremium()) {
		player.sendCancelMessage("Trade player does not have a premium account.");
		return;
	}

	HouseTile* houseTile = dynamic_cast<HouseTile*>(player.getTile());
	if (!houseTile) {
		player.sendCancelMessage("You must stand in your house to initiate the trade.");
		return;
	}

	House* house = houseTile->getHouse();
	if (!house || house->getOwner() != player.getGUID()) {
		player.sendCancelMessage("You don't own this house.");
		return;
	}

	if (g_game.map.houses.getHouseByPlayerId(tradePartner->getGUID())) {
		player.sendCancelMessage("Trade player already owns a house.");
		return;
	}

	if (IOLoginData::hasBiddedOnHouse(tradePartner->getGUID())) {
		player.sendCancelMessage("Trade player is currently the highest bidder of an auctioned house.");
		return;
	}

	Item* transferItem = house->getTransferItem();
	if (!transferItem) {
		player.sendCancelMessage("You can not trade this house.");
		return;
	}

	transferItem->getParent()->setParent(&player);

	if (!g_game.internalStartTrade(&player, tradePartner, transferItem)) {
		house->resetTransferItem();
	}
}

std::map<std::string, CommandFunction> defined_commands = {
	// TODO: move all commands to talkactions

	//admin commands
	{"/reload", reloadInfo},
	{"/raid", forceRaid},

	// player commands
	{"!sellhouse", sellHouse}
};

}

Commands::Commands()
{
	// set up command map
	for (auto& command : defined_commands) {
		commandMap[command.first] = new Command(command.second, 1, ACCOUNT_TYPE_GOD, true);
	}
}

Commands::~Commands()
{
	for (const auto& it : commandMap) {
		delete it.second;
	}
}

bool Commands::loadFromXml()
{
	pugi::xml_document doc;
	pugi::xml_parse_result result = doc.load_file("data/XML/commands.xml");
	if (!result) {
		printXMLError("Error - Commands::loadFromXml", "data/XML/commands.xml", result);
		return false;
	}

	for (auto commandNode : doc.child("commands").children()) {
		pugi::xml_attribute cmdAttribute = commandNode.attribute("cmd");
		if (!cmdAttribute) {
			std::cout << "[Warning - Commands::loadFromXml] Missing cmd" << std::endl;
			continue;
		}

		auto it = commandMap.find(cmdAttribute.as_string());
		if (it == commandMap.end()) {
			std::cout << "[Warning - Commands::loadFromXml] Unknown command " << cmdAttribute.as_string() << std::endl;
			continue;
		}

		Command* command = it->second;

		pugi::xml_attribute groupAttribute = commandNode.attribute("group");
		if (groupAttribute) {
			command->groupId = pugi::cast<uint32_t>(groupAttribute.value());
		} else {
			std::cout << "[Warning - Commands::loadFromXml] Missing group for command " << it->first << std::endl;
		}

		pugi::xml_attribute acctypeAttribute = commandNode.attribute("acctype");
		if (acctypeAttribute) {
			command->accountType = static_cast<AccountType_t>(pugi::cast<uint32_t>(acctypeAttribute.value()));
		} else {
			std::cout << "[Warning - Commands::loadFromXml] Missing acctype for command " << it->first << std::endl;
		}

		pugi::xml_attribute logAttribute = commandNode.attribute("log");
		if (logAttribute) {
			command->log = booleanString(logAttribute.as_string());
		} else {
			std::cout << "[Warning - Commands::loadFromXml] Missing log for command " << it->first << std::endl;
		}
		g_game.addCommandTag(it->first.front());
	}
	return true;
}

bool Commands::reload()
{
	for (const auto& it : commandMap) {
		Command* command = it.second;
		command->groupId = 1;
		command->accountType = ACCOUNT_TYPE_GOD;
		command->log = true;
	}

	g_game.resetCommandTag();
	return loadFromXml();
}

bool Commands::exeCommand(Player& player, const std::string& cmd)
{
	std::string str_command;
	std::string str_param;

	std::string::size_type loc = cmd.find(' ', 0);
	if (loc != std::string::npos) {
		str_command = std::string(cmd, 0, loc);
		str_param = std::string(cmd, (loc + 1), cmd.size() - loc - 1);
	} else {
		str_command = cmd;
	}

	//find command
	auto it = commandMap.find(str_command);
	if (it == commandMap.end()) {
		return false;
	}

	Command* command = it->second;
	if (command->groupId > player.getGroup()->id || command->accountType > player.getAccountType()) {
		if (player.getGroup()->access) {
			player.sendTextMessage(MESSAGE_STATUS_SMALL, "You can not execute this command.");
		}

		return false;
	}

	//execute command
	CommandFunction cfunc = command->f;
	cfunc(player, str_param);

	if (command->log) {
		player.sendTextMessage(MESSAGE_STATUS_CONSOLE_RED, cmd);

		std::ostringstream logFile;
		logFile << "data/logs/" << player.getName() << " commands.log";
		std::ofstream out(logFile.str(), std::ios::app);
		if (out.is_open()) {
			time_t ticks = time(nullptr);
			const tm* now = localtime(&ticks);
			char buf[32];
			strftime(buf, sizeof(buf), "%d/%m/%Y %H:%M", now);

			out << '[' << buf << "] " << cmd << std::endl;
			out.close();
		}
	}
	return true;
}<|MERGE_RESOLUTION|>--- conflicted
+++ resolved
@@ -31,32 +31,111 @@
 
 extern Game g_game;
 
-<<<<<<< HEAD
-s_defcommands Commands::defined_commands[] = {
+namespace {
+
+void forceRaid(Player& player, const std::string& param)
+{
+	Raid* raid = g_game.raids.getRaidByName(param);
+	if (!raid || !raid->isLoaded()) {
+		player.sendTextMessage(MESSAGE_STATUS_CONSOLE_BLUE, "No such raid exists.");
+		return;
+	}
+
+	if (g_game.raids.getRunning()) {
+		player.sendTextMessage(MESSAGE_STATUS_CONSOLE_BLUE, "Another raid is already being executed.");
+		return;
+	}
+
+	g_game.raids.setRunning(raid);
+
+	RaidEvent* event = raid->getNextRaidEvent();
+	if (!event) {
+		player.sendTextMessage(MESSAGE_STATUS_CONSOLE_BLUE, "The raid does not contain any data.");
+		return;
+	}
+
+	raid->setState(RAIDSTATE_EXECUTING);
+
+	uint32_t ticks = event->getDelay();
+	if (ticks > 0) {
+		g_scheduler.addEvent(createSchedulerTask(ticks, std::bind(&Raid::executeRaidEvent, raid, event)));
+	} else {
+		g_dispatcher.addTask(createTask(std::bind(&Raid::executeRaidEvent, raid, event)));
+	}
+
+	player.sendTextMessage(MESSAGE_STATUS_CONSOLE_BLUE, "Raid started.");
+}
+
+void sellHouse(Player& player, const std::string& param)
+{
+	Player* tradePartner = g_game.getPlayerByName(param);
+	if (!tradePartner || tradePartner == &player) {
+		player.sendCancelMessage("Trade player not found.");
+		return;
+	}
+
+	if (!Position::areInRange<2, 2, 0>(tradePartner->getPosition(), player.getPosition())) {
+		player.sendCancelMessage("Trade player is too far away.");
+		return;
+	}
+
+	if (!tradePartner->isPremium()) {
+		player.sendCancelMessage("Trade player does not have a premium account.");
+		return;
+	}
+
+	HouseTile* houseTile = dynamic_cast<HouseTile*>(player.getTile());
+	if (!houseTile) {
+		player.sendCancelMessage("You must stand in your house to initiate the trade.");
+		return;
+	}
+
+	House* house = houseTile->getHouse();
+	if (!house || house->getOwner() != player.getGUID()) {
+		player.sendCancelMessage("You don't own this house.");
+		return;
+	}
+
+	if (g_game.map.houses.getHouseByPlayerId(tradePartner->getGUID())) {
+		player.sendCancelMessage("Trade player already owns a house.");
+		return;
+	}
+
+	if (IOLoginData::hasBiddedOnHouse(tradePartner->getGUID())) {
+		player.sendCancelMessage("Trade player is currently the highest bidder of an auctioned house.");
+		return;
+	}
+
+	Item* transferItem = house->getTransferItem();
+	if (!transferItem) {
+		player.sendCancelMessage("You can not trade this house.");
+		return;
+	}
+
+	transferItem->getParent()->setParent(&player);
+
+	if (!g_game.internalStartTrade(&player, tradePartner, transferItem)) {
+		house->resetTransferItem();
+	}
+}
+
+std::map<std::string, CommandFunction> defined_commands = {
 	// TODO: move all commands to talkactions
 
 	//admin commands
-	{"/raid", &Commands::forceRaid},
+	{"/raid", forceRaid},
 
 	// player commands
-	{"!sellhouse", &Commands::sellHouse}
+	{"!sellhouse", sellHouse}
 };
 
+}
+
 Commands::Commands()
 {
-	loaded = false;
-
-	//setup command map
-	for (uint32_t i = 0; i < sizeof(defined_commands) / sizeof(defined_commands[0]); i++) {
-		Command* cmd = new Command;
-		cmd->loadedGroupId = false;
-		cmd->loadedAccountType = false;
-		cmd->loadedLogging = false;
-		cmd->logged = true;
-		cmd->groupId = 1;
-		cmd->f = defined_commands[i].f;
-		std::string key = defined_commands[i].name;
-		commandMap[key] = cmd;
+	// set up command map
+	for (auto& command : defined_commands) {
+		commandMap[command.first] = new Command(command.second, 1, ACCOUNT_TYPE_GOD, true);
 	}
 }
 
@@ -76,8 +155,6 @@
 		return false;
 	}
 
-	loaded = true;
-
 	for (auto commandNode : doc.child("commands").children()) {
 		pugi::xml_attribute cmdAttribute = commandNode.attribute("cmd");
 		if (!cmdAttribute) {
@@ -95,66 +172,36 @@
 
 		pugi::xml_attribute groupAttribute = commandNode.attribute("group");
 		if (groupAttribute) {
-			if (!command->loadedGroupId) {
-				command->groupId = pugi::cast<uint32_t>(groupAttribute.value());
-				command->loadedGroupId = true;
-			} else {
-				std::cout << "[Notice - Commands::loadFromXml] Duplicate command: " << it->first << std::endl;
-			}
+			command->groupId = pugi::cast<uint32_t>(groupAttribute.value());
+		} else {
+			std::cout << "[Warning - Commands::loadFromXml] Missing group for command " << it->first << std::endl;
 		}
 
 		pugi::xml_attribute acctypeAttribute = commandNode.attribute("acctype");
 		if (acctypeAttribute) {
-			if (!command->loadedAccountType) {
-				command->accountType = static_cast<AccountType_t>(pugi::cast<uint32_t>(acctypeAttribute.value()));
-				command->loadedAccountType = true;
-			} else {
-				std::cout << "[Notice - Commands::loadFromXml] Duplicate command: " << it->first << std::endl;
-			}
+			command->accountType = static_cast<AccountType_t>(pugi::cast<uint32_t>(acctypeAttribute.value()));
+		} else {
+			std::cout << "[Warning - Commands::loadFromXml] Missing acctype for command " << it->first << std::endl;
 		}
 
 		pugi::xml_attribute logAttribute = commandNode.attribute("log");
 		if (logAttribute) {
-			if (!command->loadedLogging) {
-				command->logged = booleanString(logAttribute.as_string());
-				command->loadedLogging = true;
-			} else {
-				std::cout << "[Notice - Commands::loadFromXml] Duplicate log tag for: " << it->first << std::endl;
-			}
-		}
-	}
-
-	for (const auto& it : commandMap) {
-		Command* command = it.second;
-		if (!command->loadedGroupId) {
-			std::cout << "[Warning - Commands::loadFromXml] Missing group id for command " << it.first << std::endl;
-		}
-
-		if (!command->loadedAccountType) {
-			std::cout << "[Warning - Commands::loadFromXml] Missing acctype level for command " << it.first << std::endl;
-		}
-
-		if (!command->loadedLogging) {
-			std::cout << "[Warning - Commands::loadFromXml] Missing log command " << it.first << std::endl;
-		}
-
-		g_game.addCommandTag(it.first.front());
-	}
-	return loaded;
+			command->log = booleanString(logAttribute.as_string());
+		} else {
+			std::cout << "[Warning - Commands::loadFromXml] Missing log for command " << it->first << std::endl;
+		}
+		g_game.addCommandTag(it->first.front());
+	}
+	return true;
 }
 
 bool Commands::reload()
 {
-	loaded = false;
-
 	for (const auto& it : commandMap) {
 		Command* command = it.second;
 		command->groupId = 1;
 		command->accountType = ACCOUNT_TYPE_GOD;
-		command->loadedGroupId = false;
-		command->loadedAccountType = false;
-		command->logged = true;
-		command->loadedLogging = false;
+		command->log = true;
 	}
 
 	g_game.resetCommandTag();
@@ -190,10 +237,10 @@
 	}
 
 	//execute command
-	CommandFunc cfunc = command->f;
-	(this->*cfunc)(player, str_param);
-
-	if (command->logged) {
+	CommandFunction cfunc = command->f;
+	cfunc(player, str_param);
+
+	if (command->log) {
 		player.sendTextMessage(MESSAGE_STATUS_CONSOLE_RED, cmd);
 
 		std::ostringstream logFile;
@@ -210,303 +257,4 @@
 		}
 	}
 	return true;
-}
-
-void Commands::sellHouse(Player& player, const std::string& param)
-=======
-namespace {
-
-void reloadInfo(Player& player, const std::string& param)
-{
-	std::string tmpParam = asLowerCaseString(param);
-	if (tmpParam == "action" || tmpParam == "actions") {
-		g_actions->reload();
-		player.sendTextMessage(MESSAGE_STATUS_CONSOLE_BLUE, "Reloaded actions.");
-	} else if (tmpParam == "config" || tmpParam == "configuration") {
-		g_config.reload();
-		player.sendTextMessage(MESSAGE_STATUS_CONSOLE_BLUE, "Reloaded config.");
-	} else if (tmpParam == "command" || tmpParam == "commands") {
-		g_game.reloadCommands();
-		player.sendTextMessage(MESSAGE_STATUS_CONSOLE_BLUE, "Reloaded commands.");
-	} else if (tmpParam == "creaturescript" || tmpParam == "creaturescripts") {
-		g_creatureEvents->reload();
-		player.sendTextMessage(MESSAGE_STATUS_CONSOLE_BLUE, "Reloaded creature scripts.");
-	} else if (tmpParam == "monster" || tmpParam == "monsters") {
-		g_monsters.reload();
-		player.sendTextMessage(MESSAGE_STATUS_CONSOLE_BLUE, "Reloaded monsters.");
-	} else if (tmpParam == "move" || tmpParam == "movement" || tmpParam == "movements"
-			   || tmpParam == "moveevents" || tmpParam == "moveevent") {
-		g_moveEvents->reload();
-		player.sendTextMessage(MESSAGE_STATUS_CONSOLE_BLUE, "Reloaded movements.");
-	} else if (tmpParam == "npc" || tmpParam == "npcs") {
-		Npcs::reload();
-		player.sendTextMessage(MESSAGE_STATUS_CONSOLE_BLUE, "Reloaded npcs.");
-	} else if (tmpParam == "raid" || tmpParam == "raids") {
-		g_game.raids.reload();
-		g_game.raids.startup();
-		player.sendTextMessage(MESSAGE_STATUS_CONSOLE_BLUE, "Reloaded raids.");
-	} else if (tmpParam == "spell" || tmpParam == "spells") {
-		g_spells->reload();
-		g_monsters.reload();
-		player.sendTextMessage(MESSAGE_STATUS_CONSOLE_BLUE, "Reloaded spells.");
-	} else if (tmpParam == "talk" || tmpParam == "talkaction" || tmpParam == "talkactions") {
-		g_talkActions->reload();
-		player.sendTextMessage(MESSAGE_STATUS_CONSOLE_BLUE, "Reloaded talk actions.");
-	} else if (tmpParam == "items") {
-		Item::items.reload();
-		player.sendTextMessage(MESSAGE_STATUS_CONSOLE_BLUE, "Reloaded items.");
-	} else if (tmpParam == "weapon" || tmpParam == "weapons") {
-		g_weapons->reload();
-		g_weapons->loadDefaults();
-		player.sendTextMessage(MESSAGE_STATUS_CONSOLE_BLUE, "Reloaded weapons.");
-	} else if (tmpParam == "quest" || tmpParam == "quests") {
-		g_game.quests.reload();
-		player.sendTextMessage(MESSAGE_STATUS_CONSOLE_BLUE, "Reloaded quests.");
-	} else if (tmpParam == "mount" || tmpParam == "mounts") {
-		g_game.mounts.reload();
-		player.sendTextMessage(MESSAGE_STATUS_CONSOLE_BLUE, "Reloaded mounts.");
-	} else if (tmpParam == "globalevents" || tmpParam == "globalevent") {
-		g_globalEvents->reload();
-		player.sendTextMessage(MESSAGE_STATUS_CONSOLE_BLUE, "Reloaded globalevents.");
-	} else if (tmpParam == "events") {
-		g_events->load();
-		player.sendTextMessage(MESSAGE_STATUS_CONSOLE_BLUE, "Reloaded events.");
-	} else if (tmpParam == "chat" || tmpParam == "channel" || tmpParam == "chatchannels") {
-		g_chat->load();
-		player.sendTextMessage(MESSAGE_STATUS_CONSOLE_BLUE, "Reloaded chatchannels.");
-	} else if (tmpParam == "global") {
-		g_luaEnvironment.loadFile("data/global.lua");
-		player.sendTextMessage(MESSAGE_STATUS_CONSOLE_BLUE, "Reloaded global.lua.");
-	} else {
-		player.sendTextMessage(MESSAGE_STATUS_CONSOLE_BLUE, "Reload type not found.");
-	}
-	lua_gc(g_luaEnvironment.getLuaState(), LUA_GCCOLLECT, 0);
-}
-
-void forceRaid(Player& player, const std::string& param)
-{
-	Raid* raid = g_game.raids.getRaidByName(param);
-	if (!raid || !raid->isLoaded()) {
-		player.sendTextMessage(MESSAGE_STATUS_CONSOLE_BLUE, "No such raid exists.");
-		return;
-	}
-
-	if (g_game.raids.getRunning()) {
-		player.sendTextMessage(MESSAGE_STATUS_CONSOLE_BLUE, "Another raid is already being executed.");
-		return;
-	}
-
-	g_game.raids.setRunning(raid);
-
-	RaidEvent* event = raid->getNextRaidEvent();
-	if (!event) {
-		player.sendTextMessage(MESSAGE_STATUS_CONSOLE_BLUE, "The raid does not contain any data.");
-		return;
-	}
-
-	raid->setState(RAIDSTATE_EXECUTING);
-
-	uint32_t ticks = event->getDelay();
-	if (ticks > 0) {
-		g_scheduler.addEvent(createSchedulerTask(ticks, std::bind(&Raid::executeRaidEvent, raid, event)));
-	} else {
-		g_dispatcher.addTask(createTask(std::bind(&Raid::executeRaidEvent, raid, event)));
-	}
-
-	player.sendTextMessage(MESSAGE_STATUS_CONSOLE_BLUE, "Raid started.");
-}
-
-void sellHouse(Player& player, const std::string& param)
->>>>>>> 5c328e13
-{
-	Player* tradePartner = g_game.getPlayerByName(param);
-	if (!tradePartner || tradePartner == &player) {
-		player.sendCancelMessage("Trade player not found.");
-		return;
-	}
-
-	if (!Position::areInRange<2, 2, 0>(tradePartner->getPosition(), player.getPosition())) {
-		player.sendCancelMessage("Trade player is too far away.");
-		return;
-	}
-
-	if (!tradePartner->isPremium()) {
-		player.sendCancelMessage("Trade player does not have a premium account.");
-		return;
-	}
-
-	HouseTile* houseTile = dynamic_cast<HouseTile*>(player.getTile());
-	if (!houseTile) {
-		player.sendCancelMessage("You must stand in your house to initiate the trade.");
-		return;
-	}
-
-	House* house = houseTile->getHouse();
-	if (!house || house->getOwner() != player.getGUID()) {
-		player.sendCancelMessage("You don't own this house.");
-		return;
-	}
-
-	if (g_game.map.houses.getHouseByPlayerId(tradePartner->getGUID())) {
-		player.sendCancelMessage("Trade player already owns a house.");
-		return;
-	}
-
-	if (IOLoginData::hasBiddedOnHouse(tradePartner->getGUID())) {
-		player.sendCancelMessage("Trade player is currently the highest bidder of an auctioned house.");
-		return;
-	}
-
-	Item* transferItem = house->getTransferItem();
-	if (!transferItem) {
-		player.sendCancelMessage("You can not trade this house.");
-		return;
-	}
-
-	transferItem->getParent()->setParent(&player);
-
-	if (!g_game.internalStartTrade(&player, tradePartner, transferItem)) {
-		house->resetTransferItem();
-	}
-}
-
-std::map<std::string, CommandFunction> defined_commands = {
-	// TODO: move all commands to talkactions
-
-	//admin commands
-	{"/reload", reloadInfo},
-	{"/raid", forceRaid},
-
-	// player commands
-	{"!sellhouse", sellHouse}
-};
-
-}
-
-Commands::Commands()
-{
-	// set up command map
-	for (auto& command : defined_commands) {
-		commandMap[command.first] = new Command(command.second, 1, ACCOUNT_TYPE_GOD, true);
-	}
-}
-
-Commands::~Commands()
-{
-	for (const auto& it : commandMap) {
-		delete it.second;
-	}
-}
-
-bool Commands::loadFromXml()
-{
-	pugi::xml_document doc;
-	pugi::xml_parse_result result = doc.load_file("data/XML/commands.xml");
-	if (!result) {
-		printXMLError("Error - Commands::loadFromXml", "data/XML/commands.xml", result);
-		return false;
-	}
-
-	for (auto commandNode : doc.child("commands").children()) {
-		pugi::xml_attribute cmdAttribute = commandNode.attribute("cmd");
-		if (!cmdAttribute) {
-			std::cout << "[Warning - Commands::loadFromXml] Missing cmd" << std::endl;
-			continue;
-		}
-
-		auto it = commandMap.find(cmdAttribute.as_string());
-		if (it == commandMap.end()) {
-			std::cout << "[Warning - Commands::loadFromXml] Unknown command " << cmdAttribute.as_string() << std::endl;
-			continue;
-		}
-
-		Command* command = it->second;
-
-		pugi::xml_attribute groupAttribute = commandNode.attribute("group");
-		if (groupAttribute) {
-			command->groupId = pugi::cast<uint32_t>(groupAttribute.value());
-		} else {
-			std::cout << "[Warning - Commands::loadFromXml] Missing group for command " << it->first << std::endl;
-		}
-
-		pugi::xml_attribute acctypeAttribute = commandNode.attribute("acctype");
-		if (acctypeAttribute) {
-			command->accountType = static_cast<AccountType_t>(pugi::cast<uint32_t>(acctypeAttribute.value()));
-		} else {
-			std::cout << "[Warning - Commands::loadFromXml] Missing acctype for command " << it->first << std::endl;
-		}
-
-		pugi::xml_attribute logAttribute = commandNode.attribute("log");
-		if (logAttribute) {
-			command->log = booleanString(logAttribute.as_string());
-		} else {
-			std::cout << "[Warning - Commands::loadFromXml] Missing log for command " << it->first << std::endl;
-		}
-		g_game.addCommandTag(it->first.front());
-	}
-	return true;
-}
-
-bool Commands::reload()
-{
-	for (const auto& it : commandMap) {
-		Command* command = it.second;
-		command->groupId = 1;
-		command->accountType = ACCOUNT_TYPE_GOD;
-		command->log = true;
-	}
-
-	g_game.resetCommandTag();
-	return loadFromXml();
-}
-
-bool Commands::exeCommand(Player& player, const std::string& cmd)
-{
-	std::string str_command;
-	std::string str_param;
-
-	std::string::size_type loc = cmd.find(' ', 0);
-	if (loc != std::string::npos) {
-		str_command = std::string(cmd, 0, loc);
-		str_param = std::string(cmd, (loc + 1), cmd.size() - loc - 1);
-	} else {
-		str_command = cmd;
-	}
-
-	//find command
-	auto it = commandMap.find(str_command);
-	if (it == commandMap.end()) {
-		return false;
-	}
-
-	Command* command = it->second;
-	if (command->groupId > player.getGroup()->id || command->accountType > player.getAccountType()) {
-		if (player.getGroup()->access) {
-			player.sendTextMessage(MESSAGE_STATUS_SMALL, "You can not execute this command.");
-		}
-
-		return false;
-	}
-
-	//execute command
-	CommandFunction cfunc = command->f;
-	cfunc(player, str_param);
-
-	if (command->log) {
-		player.sendTextMessage(MESSAGE_STATUS_CONSOLE_RED, cmd);
-
-		std::ostringstream logFile;
-		logFile << "data/logs/" << player.getName() << " commands.log";
-		std::ofstream out(logFile.str(), std::ios::app);
-		if (out.is_open()) {
-			time_t ticks = time(nullptr);
-			const tm* now = localtime(&ticks);
-			char buf[32];
-			strftime(buf, sizeof(buf), "%d/%m/%Y %H:%M", now);
-
-			out << '[' << buf << "] " << cmd << std::endl;
-			out.close();
-		}
-	}
-	return true;
 }