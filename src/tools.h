// Copyright 2023 The Forgotten Server Authors. All rights reserved.
// Use of this source code is governed by the GPL-2.0 License that can be found in the LICENSE file.

#ifndef FS_TOOLS_H
#define FS_TOOLS_H

#include "const.h"
#include "enums.h"
#include "position.h"

void printXMLError(const std::string& where, std::string_view fileName, const pugi::xml_parse_result& result);

std::string transformToSHA1(std::string_view input);
std::string hmac(std::string_view algorithm, std::string_view key, std::string_view message);
std::string generateToken(std::string_view key, uint64_t counter, size_t length = AUTHENTICATOR_DIGITS);

// checks that str1 is equivalent to str2 ignoring letter case
bool caseInsensitiveEqual(std::string_view str1, std::string_view str2);

// checks that str1 starts with str2 ignoring letter case
bool caseInsensitiveStartsWith(std::string_view str, std::string_view prefix);

using StringVector = std::vector<std::string>;
using IntegerVector = std::vector<int32_t>;

std::vector<std::string_view> explodeString(std::string_view inString, const std::string& separator,
                                            int32_t limit = -1);
IntegerVector vectorAtoi(const std::vector<std::string_view>& stringVector);
constexpr bool hasBitSet(uint32_t flag, uint32_t flags) { return (flags & flag) != 0; }

std::mt19937& getRandomGenerator();
int32_t uniform_random(int32_t minNumber, int32_t maxNumber);
int32_t normal_random(int32_t minNumber, int32_t maxNumber);
bool boolean_random(double probability = 0.5);
std::string randomBytes(size_t length);

Position getNextPosition(Direction direction, Position pos);
Direction getDirectionTo(const Position& from, const Position& to);

std::string formatDateShort(time_t time);

uint16_t getDepotBoxId(uint16_t index);
MagicEffectClasses getMagicEffect(const std::string& strValue);
ShootType_t getShootType(const std::string& strValue);
Ammo_t getAmmoType(const std::string& strValue);
WeaponAction_t getWeaponAction(const std::string& strValue);
Skulls_t getSkullType(const std::string& strValue);
std::string getCombatName(CombatType_t combatType);

std::string getSpecialSkillName(uint8_t skillid);
std::string getSkillName(uint8_t skillid);

uint32_t adlerChecksum(const uint8_t* data, size_t length);

std::string ucfirst(std::string str);
std::string ucwords(std::string str);
bool booleanString(std::string_view str);

size_t combatTypeToIndex(CombatType_t combatType);
CombatType_t indexToCombatType(size_t v);

uint8_t serverFluidToClient(uint8_t serverFluid);
uint8_t clientFluidToServer(uint8_t clientFluid);

itemAttrTypes stringToItemAttribute(const std::string& str);

const char* getReturnMessage(ReturnValue value);

int64_t OTSYS_TIME();

SpellGroup_t stringToSpellGroup(const std::string& value);

std::array<Direction, 4> getShuffleDirections();

<<<<<<< HEAD
namespace tfs {

namespace views {

constexpr auto lock_weak_ptrs = std::views::transform([](const auto& wp) { return wp.lock(); }) |
                                std::views::filter([](const auto& sp) { return sp != nullptr; });

} // namespace views

#if __has_cpp_attribute(__cpp_lib_to_underlying)

template <class T>
using std::to_underlying<T>;

#else

inline constexpr auto to_underlying(auto e) noexcept { return static_cast<std::underlying_type_t<decltype(e)>>(e); }

#endif

#if __has_cpp_attribute(__cpp_lib_unreachable)

using std::unreachable;

#else

[[noreturn]] inline void unreachable()
{
	// Uses compiler specific extensions if possible.
	// Even if no extension is used, undefined behavior is still raised by
	// an empty function body and the noreturn attribute.
#if defined(_MSC_VER) && !defined(__clang__) // MSVC
	__assume(false);
#else                                        // GCC, Clang
	__builtin_unreachable();
#endif
}

#endif

} // namespace tfs

=======
>>>>>>> aa2928a1
#endif // FS_TOOLS_H<|MERGE_RESOLUTION|>--- conflicted
+++ resolved
@@ -72,49 +72,11 @@
 
 std::array<Direction, 4> getShuffleDirections();
 
-<<<<<<< HEAD
-namespace tfs {
-
-namespace views {
+namespace tfs::views {
 
 constexpr auto lock_weak_ptrs = std::views::transform([](const auto& wp) { return wp.lock(); }) |
                                 std::views::filter([](const auto& sp) { return sp != nullptr; });
 
-} // namespace views
+} // namespace tfs::views
 
-#if __has_cpp_attribute(__cpp_lib_to_underlying)
-
-template <class T>
-using std::to_underlying<T>;
-
-#else
-
-inline constexpr auto to_underlying(auto e) noexcept { return static_cast<std::underlying_type_t<decltype(e)>>(e); }
-
-#endif
-
-#if __has_cpp_attribute(__cpp_lib_unreachable)
-
-using std::unreachable;
-
-#else
-
-[[noreturn]] inline void unreachable()
-{
-	// Uses compiler specific extensions if possible.
-	// Even if no extension is used, undefined behavior is still raised by
-	// an empty function body and the noreturn attribute.
-#if defined(_MSC_VER) && !defined(__clang__) // MSVC
-	__assume(false);
-#else                                        // GCC, Clang
-	__builtin_unreachable();
-#endif
-}
-
-#endif
-
-} // namespace tfs
-
-=======
->>>>>>> aa2928a1
 #endif // FS_TOOLS_H