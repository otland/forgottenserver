--- conflicted
+++ resolved
@@ -70,17 +70,16 @@
 
 SpellGroup_t stringToSpellGroup(const std::string& value);
 
-<<<<<<< HEAD
 std::array<Direction, 4> getShuffleDirections();
 
-namespace tfs::views {
+namespace tfs {
+
+namespace views {
 
 constexpr auto lock_weak_ptrs = std::views::transform([](const auto& wp) { return wp.lock(); }) |
                                 std::views::filter([](const auto& sp) { return sp != nullptr; });
 
 } // namespace tfs::views
-
-namespace tfs {
 
 template <class T, class U>
 bool owner_equal(const std::shared_ptr<T>& x, const std::shared_ptr<U>& y) noexcept
@@ -107,8 +106,5 @@
 }
 
 } // namespace tfs
-=======
-const std::vector<Direction>& getShuffleDirections();
->>>>>>> 31ca7514
 
 #endif // FS_TOOLS_H