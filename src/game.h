/**
 * The Forgotten Server - a free and open-source MMORPG server emulator
 * Copyright (C) 2019  Mark Samman <mark.samman@gmail.com>
 *
 * This program is free software; you can redistribute it and/or modify
 * it under the terms of the GNU General Public License as published by
 * the Free Software Foundation; either version 2 of the License, or
 * (at your option) any later version.
 *
 * This program is distributed in the hope that it will be useful,
 * but WITHOUT ANY WARRANTY; without even the implied warranty of
 * MERCHANTABILITY or FITNESS FOR A PARTICULAR PURPOSE.  See the
 * GNU General Public License for more details.
 *
 * You should have received a copy of the GNU General Public License along
 * with this program; if not, write to the Free Software Foundation, Inc.,
 * 51 Franklin Street, Fifth Floor, Boston, MA 02110-1301 USA.
 */

#ifndef FS_GAME_H_3EC96D67DD024E6093B3BAC29B7A6D7F
#define FS_GAME_H_3EC96D67DD024E6093B3BAC29B7A6D7F

#include "account.h"
#include "combat.h"
#include "groups.h"
#include "map.h"
#include "position.h"
#include "item.h"
#include "container.h"
#include "player.h"
#include "raids.h"
#include "npc.h"
#include "wildcardtree.h"
#include "quests.h"

class ServiceManager;
class Creature;
class Monster;
class Npc;
class CombatInfo;

enum stackPosType_t {
	STACKPOS_MOVE,
	STACKPOS_LOOK,
	STACKPOS_TOPDOWN_ITEM,
	STACKPOS_USEITEM,
	STACKPOS_USETARGET,
};

enum WorldType_t {
	WORLD_TYPE_NO_PVP = 1,
	WORLD_TYPE_PVP = 2,
	WORLD_TYPE_PVP_ENFORCED = 3,
};

enum GameState_t {
	GAME_STATE_STARTUP,
	GAME_STATE_INIT,
	GAME_STATE_NORMAL,
	GAME_STATE_CLOSED,
	GAME_STATE_SHUTDOWN,
	GAME_STATE_CLOSING,
	GAME_STATE_MAINTAIN,
};

enum LightState_t {
	LIGHT_STATE_DAY,
	LIGHT_STATE_NIGHT,
	LIGHT_STATE_SUNSET,
	LIGHT_STATE_SUNRISE,
};

static constexpr int32_t EVENT_LIGHTINTERVAL = 10000;
static constexpr int32_t EVENT_DECAYINTERVAL = 250;
static constexpr int32_t EVENT_DECAY_BUCKETS = 4;

/**
  * Main Game class.
  * This class is responsible to control everything that happens
  */

class Game
{
	public:
		Game();
		~Game();

		// non-copyable
		Game(const Game&) = delete;
		Game& operator=(const Game&) = delete;

		void start(ServiceManager* manager);

		void forceAddCondition(uint32_t creatureId, Condition* condition);
		void forceRemoveCondition(uint32_t creatureId, ConditionType_t type);

		bool loadMainMap(const std::string& filename);
		void loadMap(const std::string& path);

		/**
		  * Get the map size - info purpose only
		  * \param width width of the map
		  * \param height height of the map
		  */
		void getMapDimensions(uint32_t& width, uint32_t& height) const {
			width = map.width;
			height = map.height;
		}

		void setWorldType(WorldType_t type);
		WorldType_t getWorldType() const {
			return worldType;
		}

		Cylinder* internalGetCylinder(Player* player, const Position& pos) const;
		Thing* internalGetThing(Player* player, const Position& pos, int32_t index,
		                        uint32_t spriteId, stackPosType_t type) const;
		static void internalGetPosition(Item* item, Position& pos, uint8_t& stackpos);

		static std::string getTradeErrorDescription(ReturnValue ret, Item* item);

		/**
		  * Returns a creature based on the unique creature identifier
		  * \param id is the unique creature id to get a creature pointer to
		  * \returns A Creature pointer to the creature
		  */
		Creature* getCreatureByID(uint32_t id);

		/**
		  * Returns a monster based on the unique creature identifier
		  * \param id is the unique monster id to get a monster pointer to
		  * \returns A Monster pointer to the monster
		  */
		Monster* getMonsterByID(uint32_t id);

		/**
		  * Returns a npc based on the unique creature identifier
		  * \param id is the unique npc id to get a npc pointer to
		  * \returns A NPC pointer to the npc
		  */
		Npc* getNpcByID(uint32_t id);

		/**
		  * Returns a player based on the unique creature identifier
		  * \param id is the unique player id to get a player pointer to
		  * \returns A Pointer to the player
		  */
		Player* getPlayerByID(uint32_t id);

		/**
		  * Returns a creature based on a string name identifier
		  * \param s is the name identifier
		  * \returns A Pointer to the creature
		  */
		Creature* getCreatureByName(const std::string& s);

		/**
		  * Returns a npc based on a string name identifier
		  * \param s is the name identifier
		  * \returns A Pointer to the npc
		  */
		Npc* getNpcByName(const std::string& s);

		/**
		  * Returns a player based on a string name identifier
		  * \param s is the name identifier
		  * \returns A Pointer to the player
		  */
		Player* getPlayerByName(const std::string& s);

		/**
		  * Returns a player based on guid
		  * \returns A Pointer to the player
		  */
		Player* getPlayerByGUID(const uint32_t& guid);

		/**
		  * Returns a player based on a string name identifier, with support for the "~" wildcard.
		  * \param s is the name identifier, with or without wildcard
		  * \param player will point to the found player (if any)
		  * \return "RETURNVALUE_PLAYERWITHTHISNAMEISNOTONLINE" or "RETURNVALUE_NAMEISTOOAMBIGIOUS"
		  */
		ReturnValue getPlayerByNameWildcard(const std::string& s, Player*& player);

		/**
		  * Returns a player based on an account number identifier
		  * \param acc is the account identifier
		  * \returns A Pointer to the player
		  */
		Player* getPlayerByAccount(uint32_t acc);

		/* Place Creature on the map without sending out events to the surrounding.
		  * \param creature Creature to place on the map
		  * \param pos The position to place the creature
		  * \param extendedPos If true, the creature will in first-hand be placed 2 tiles away
		  * \param forced If true, placing the creature will not fail because of obstacles (creatures/items)
		  */
		bool internalPlaceCreature(Creature* creature, const Position& pos, bool extendedPos = false, bool forced = false);

		/**
		  * Place Creature on the map.
		  * \param creature Creature to place on the map
		  * \param pos The position to place the creature
		  * \param extendedPos If true, the creature will in first-hand be placed 2 tiles away
		  * \param force If true, placing the creature will not fail because of obstacles (creatures/items)
		  */
		bool placeCreature(Creature* creature, const Position& pos, bool extendedPos = false, bool forced = false);

		/**
		  * Remove Creature from the map.
		  * Removes the Creature the map
		  * \param c Creature to remove
		  */
<<<<<<< HEAD
		bool removeCreature(Creature* creature, bool isLogout = true, bool onlyRelease = false);
=======
		bool removeCreature(Creature* creature, bool isLogout = true);
		void executeDeath(uint32_t creatureId);
>>>>>>> a540e72a

		void addCreatureCheck(Creature* creature);
		static void removeCreatureCheck(Creature* creature);

		size_t getPlayersOnline() const {
			return players.size();
		}
		size_t getMonstersOnline() const {
			return monsters.size();
		}
		size_t getNpcsOnline() const {
			return npcs.size();
		}
		uint32_t getPlayersRecord() const {
			return playersRecord;
		}

		LightInfo getWorldLightInfo() const;

		ReturnValue internalMoveCreature(Creature* creature, Direction direction, uint32_t flags = 0);
		ReturnValue internalMoveCreature(Creature& creature, Tile& toTile, uint32_t flags = 0);

		ReturnValue internalMoveItem(Cylinder* fromCylinder, Cylinder* toCylinder, int32_t index,
		                             Item* item, uint32_t count, Item** _moveItem, uint32_t flags = 0, Creature* actor = nullptr, Item* tradeItem = nullptr, const Position* fromPos = nullptr, const Position* toPos = nullptr);

		ReturnValue internalAddItem(Cylinder* toCylinder, Item* item, int32_t index = INDEX_WHEREEVER,
		                            uint32_t flags = 0, bool test = false);
		ReturnValue internalAddItem(Cylinder* toCylinder, Item* item, int32_t index,
		                            uint32_t flags, bool test, uint32_t& remainderCount);
		ReturnValue internalRemoveItem(Item* item, int32_t count = -1, bool test = false, uint32_t flags = 0);

		ReturnValue internalPlayerAddItem(Player* player, Item* item, bool dropOnMap = true, slots_t slot = CONST_SLOT_WHEREEVER);

		/**
		  * Find an item of a certain type
		  * \param cylinder to search the item
		  * \param itemId is the item to remove
		  * \param subType is the extra type an item can have such as charges/fluidtype, default is -1
			* meaning it's not used
		  * \param depthSearch if true it will check child containers aswell
		  * \returns A pointer to the item to an item and nullptr if not found
		  */
		Item* findItemOfType(Cylinder* cylinder, uint16_t itemId,
		                     bool depthSearch = true, int32_t subType = -1) const;

		/**
		  * Remove/Add item(s) with a monetary value
		  * \param cylinder to remove the money from
		  * \param money is the amount to remove
		  * \param flags optional flags to modifiy the default behaviour
		  * \returns true if the removal was successful
		  */
		bool removeMoney(Cylinder* cylinder, uint64_t money, uint32_t flags = 0);

		/**
		  * Add item(s) with monetary value
		  * \param cylinder which will receive money
		  * \param money the amount to give
		  * \param flags optional flags to modify default behavior
		  */
		void addMoney(Cylinder* cylinder, uint64_t money, uint32_t flags = 0);

		/**
		  * Transform one item to another type/count
		  * \param item is the item to transform
		  * \param newId is the new itemid
		  * \param newCount is the new count value, use default value (-1) to not change it
		  * \returns true if the tranformation was successful
		  */
		Item* transformItem(Item* item, uint16_t newId, int32_t newCount = -1);

		/**
		  * Teleports an object to another position
		  * \param thing is the object to teleport
		  * \param newPos is the new position
		  * \param pushMove force teleport if false
		  * \param flags optional flags to modify default behavior
		  * \returns true if the teleportation was successful
		  */
		ReturnValue internalTeleport(Thing* thing, const Position& newPos, bool pushMove = true, uint32_t flags = 0);

		/**
		  * Turn a creature to a different direction.
		  * \param creature Creature to change the direction
		  * \param dir Direction to turn to
		  */
		bool internalCreatureTurn(Creature* creature, Direction dir);

		/**
		  * Creature wants to say something.
		  * \param creature Creature pointer
		  * \param type Type of message
		  * \param text The text to say
		  */
		bool internalCreatureSay(Creature* creature, SpeakClasses type, const std::string& text,
		                         bool ghostMode, SpectatorVec* spectatorsPtr = nullptr, const Position* pos = nullptr);

		void loadPlayersRecord();
		void checkPlayersRecord();

		void sendGuildMotd(uint32_t playerId);
		void kickPlayer(uint32_t playerId, bool displayEffect);
		void playerReportBug(uint32_t playerId, const std::string& message, const Position& position, uint8_t category);
		void playerDebugAssert(uint32_t playerId, const std::string& assertLine, const std::string& date, const std::string& description, const std::string& comment);
		void playerAnswerModalWindow(uint32_t playerId, uint32_t modalWindowId, uint8_t button, uint8_t choice);
		void playerReportRuleViolation(uint32_t playerId, const std::string& targetName, uint8_t reportType, uint8_t reportReason, const std::string& comment, const std::string& translation);

		bool internalStartTrade(Player* player, Player* tradePartner, Item* tradeItem);
		void internalCloseTrade(Player* player);
		bool playerBroadcastMessage(Player* player, const std::string& text) const;
		void broadcastMessage(const std::string& text, MessageClasses type) const;

		//Implementation of player invoked events
		void playerMoveThing(uint32_t playerId, const Position& fromPos, uint16_t spriteId, uint8_t fromStackPos,
		                     const Position& toPos, uint8_t count);
		void playerMoveCreatureByID(uint32_t playerId, uint32_t movingCreatureId, const Position& movingCreatureOrigPos, const Position& toPos);
		void playerMoveCreature(Player* player, Creature* movingCreature, const Position& movingCreatureOrigPos, Tile* toTile);
		void playerMoveItemByPlayerID(uint32_t playerId, const Position& fromPos, uint16_t spriteId, uint8_t fromStackPos, const Position& toPos, uint8_t count);
		void playerMoveItem(Player* player, const Position& fromPos,
		                    uint16_t spriteId, uint8_t fromStackPos, const Position& toPos, uint8_t count, Item* item, Cylinder* toCylinder);
		void playerEquipItem(uint32_t playerId, uint16_t spriteId);
		void playerMove(uint32_t playerId, Direction direction);
		void playerCreatePrivateChannel(uint32_t playerId);
		void playerChannelInvite(uint32_t playerId, const std::string& name);
		void playerChannelExclude(uint32_t playerId, const std::string& name);
		void playerRequestChannels(uint32_t playerId);
		void playerOpenChannel(uint32_t playerId, uint16_t channelId);
		void playerCloseChannel(uint32_t playerId, uint16_t channelId);
		void playerOpenPrivateChannel(uint32_t playerId, std::string& receiver);
		void playerCloseNpcChannel(uint32_t playerId);
		void playerReceivePing(uint32_t playerId);
		void playerReceivePingBack(uint32_t playerId);
		void playerAutoWalk(uint32_t playerId, const std::forward_list<Direction>& listDir);
		void playerStopAutoWalk(uint32_t playerId);
		void playerUseItemEx(uint32_t playerId, const Position& fromPos, uint8_t fromStackPos,
		                     uint16_t fromSpriteId, const Position& toPos, uint8_t toStackPos, uint16_t toSpriteId);
		void playerUseItem(uint32_t playerId, const Position& pos, uint8_t stackPos, uint8_t index, uint16_t spriteId);
		void playerUseWithCreature(uint32_t playerId, const Position& fromPos, uint8_t fromStackPos, uint32_t creatureId, uint16_t spriteId);
		void playerCloseContainer(uint32_t playerId, uint8_t cid);
		void playerMoveUpContainer(uint32_t playerId, uint8_t cid);
		void playerUpdateContainer(uint32_t playerId, uint8_t cid);
		void playerRotateItem(uint32_t playerId, const Position& pos, uint8_t stackPos, const uint16_t spriteId);
		void playerWriteItem(uint32_t playerId, uint32_t windowTextId, const std::string& text);
		void playerBrowseField(uint32_t playerId, const Position& pos);
		void playerSeekInContainer(uint32_t playerId, uint8_t containerId, uint16_t index);
		void playerUpdateHouseWindow(uint32_t playerId, uint8_t listId, uint32_t windowTextId, const std::string& text);
		void playerWrapItem(uint32_t playerId, const Position& position, uint8_t stackPos, const uint16_t spriteId);
		void playerRequestTrade(uint32_t playerId, const Position& pos, uint8_t stackPos,
		                        uint32_t tradePlayerId, uint16_t spriteId);
		void playerAcceptTrade(uint32_t playerId);
		void playerLookInTrade(uint32_t playerId, bool lookAtCounterOffer, uint8_t index);
		void playerPurchaseItem(uint32_t playerId, uint16_t spriteId, uint8_t count, uint8_t amount,
		                        bool ignoreCap = false, bool inBackpacks = false);
		void playerSellItem(uint32_t playerId, uint16_t spriteId, uint8_t count,
		                    uint8_t amount, bool ignoreEquipped = false);
		void playerCloseShop(uint32_t playerId);
		void playerLookInShop(uint32_t playerId, uint16_t spriteId, uint8_t count);
		void playerCloseTrade(uint32_t playerId);
		void playerSetAttackedCreature(uint32_t playerId, uint32_t creatureId);
		void playerFollowCreature(uint32_t playerId, uint32_t creatureId);
		void playerCancelAttackAndFollow(uint32_t playerId);
		void playerSetFightModes(uint32_t playerId, fightMode_t fightMode, bool chaseMode, bool secureMode);
		void playerLookAt(uint32_t playerId, const Position& pos, uint8_t stackPos);
		void playerLookInBattleList(uint32_t playerId, uint32_t creatureId);
		void playerRequestAddVip(uint32_t playerId, const std::string& name);
		void playerRequestRemoveVip(uint32_t playerId, uint32_t guid);
		void playerRequestEditVip(uint32_t playerId, uint32_t guid, const std::string& description, uint32_t icon, bool notify);
		void playerTurn(uint32_t playerId, Direction dir);
		void playerRequestOutfit(uint32_t playerId);
		void playerShowQuestLog(uint32_t playerId);
		void playerShowQuestLine(uint32_t playerId, uint16_t questId);
		void playerSay(uint32_t playerId, uint16_t channelId, SpeakClasses type,
		               const std::string& receiver, const std::string& text);
		void playerChangeOutfit(uint32_t playerId, Outfit_t outfit);
		void playerInviteToParty(uint32_t playerId, uint32_t invitedId);
		void playerJoinParty(uint32_t playerId, uint32_t leaderId);
		void playerRevokePartyInvitation(uint32_t playerId, uint32_t invitedId);
		void playerPassPartyLeadership(uint32_t playerId, uint32_t newLeaderId);
		void playerLeaveParty(uint32_t playerId);
		void playerEnableSharedPartyExperience(uint32_t playerId, bool sharedExpActive);
		void playerToggleMount(uint32_t playerId, bool mount);
		void playerLeaveMarket(uint32_t playerId);
		void playerBrowseMarket(uint32_t playerId, uint16_t spriteId);
		void playerBrowseMarketOwnOffers(uint32_t playerId);
		void playerBrowseMarketOwnHistory(uint32_t playerId);
		void playerCreateMarketOffer(uint32_t playerId, uint8_t type, uint16_t spriteId, uint16_t amount, uint32_t price, bool anonymous);
		void playerCancelMarketOffer(uint32_t playerId, uint32_t timestamp, uint16_t counter);
		void playerAcceptMarketOffer(uint32_t playerId, uint32_t timestamp, uint16_t counter, uint16_t amount);

		void parsePlayerExtendedOpcode(uint32_t playerId, uint8_t opcode, const std::string& buffer);

		std::forward_list<Item*> getMarketItemList(uint16_t wareId, uint16_t sufficientCount, DepotChest* depotChest, Inbox* inbox);

		void cleanup();
		void shutdown();
		void ReleaseCreature(Creature* creature);
		void ReleaseItem(Item* item);

		bool canThrowObjectTo(const Position& fromPos, const Position& toPos, bool checkLineOfSight = true,
		                      int32_t rangex = Map::maxClientViewportX, int32_t rangey = Map::maxClientViewportY) const;
		bool isSightClear(const Position& fromPos, const Position& toPos, bool floorCheck) const;

		void changeSpeed(Creature* creature, int32_t varSpeedDelta);
		void internalCreatureChangeOutfit(Creature* creature, const Outfit_t& outfit);
		void internalCreatureChangeVisible(Creature* creature, bool visible);
		void changeLight(const Creature* creature);
		void updateCreatureSkull(const Creature* creature);
		void updatePlayerShield(Player* player);
		void updatePlayerHelpers(const Player& player);
		void updateCreatureType(Creature* creature);
		void updateCreatureWalkthrough(const Creature* creature);

		GameState_t getGameState() const;
		void setGameState(GameState_t newState);
		void saveGameState();

		//Events
		void checkCreatureWalk(uint32_t creatureId);
		void updateCreatureWalk(uint32_t creatureId);
		void checkCreatureAttack(uint32_t creatureId);
		void checkCreatures(size_t index);
		void checkLight();

		bool combatBlockHit(CombatDamage& damage, Creature* attacker, Creature* target, bool checkDefense, bool checkArmor, bool field);

		void combatGetTypeInfo(CombatType_t combatType, Creature* target, TextColor_t& color, uint8_t& effect);

		bool combatChangeHealth(Creature* attacker, Creature* target, CombatDamage& damage);
		bool combatChangeMana(Creature* attacker, Creature* target, CombatDamage& damage);

		//animation help functions
		void addCreatureHealth(const Creature* target);
		static void addCreatureHealth(const SpectatorVec& spectators, const Creature* target);
		void addMagicEffect(const Position& pos, uint8_t effect);
		static void addMagicEffect(const SpectatorVec& spectators, const Position& pos, uint8_t effect);
		void addDistanceEffect(const Position& fromPos, const Position& toPos, uint8_t effect);
		static void addDistanceEffect(const SpectatorVec& spectators, const Position& fromPos, const Position& toPos, uint8_t effect);

		void startDecay(Item* item);
		int32_t getLightHour() const {
			return lightHour;
		}

		bool loadExperienceStages();
		uint64_t getExperienceStage(uint32_t level);

		void loadMotdNum();
		void saveMotdNum() const;
		const std::string& getMotdHash() const { return motdHash; }
		uint32_t getMotdNum() const { return motdNum; }
		void incrementMotdNum() { motdNum++; }

		void sendOfflineTrainingDialog(Player* player);

		const std::unordered_map<uint32_t, Player*>& getPlayers() const { return players; }
		const std::map<uint32_t, Npc*>& getNpcs() const { return npcs; }

		void addPlayer(Player* player);
		void removePlayer(Player* player);

		void addNpc(Npc* npc);
		void removeNpc(Npc* npc);

		void addMonster(Monster* monster);
		void removeMonster(Monster* monster);

		Guild* getGuild(uint32_t id) const;
		void addGuild(Guild* guild);
		void removeGuild(uint32_t guildId);
		void decreaseBrowseFieldRef(const Position& pos);

		std::unordered_map<Tile*, Container*> browseFields;

		void internalRemoveItems(std::vector<Item*> itemList, uint32_t amount, bool stackable);

		BedItem* getBedBySleeper(uint32_t guid) const;
		void setBedSleeper(BedItem* bed, uint32_t guid);
		void removeBedSleeper(uint32_t guid);

		Item* getUniqueItem(uint16_t uniqueId);
		bool addUniqueItem(uint16_t uniqueId, Item* item);
		void removeUniqueItem(uint16_t uniqueId);

		bool reload(ReloadTypes_t reloadType);

		Groups groups;
		Map map;
		Mounts mounts;
		Raids raids;
		Quests quests;

		std::forward_list<Item*> toDecayItems;

		std::unordered_set<Tile*> getTilesToClean() const {
			return tilesToClean;
		}
		void addTileToClean(Tile* tile) {
			tilesToClean.emplace(tile);
		}
		void removeTileToClean(Tile* tile) {
			tilesToClean.erase(tile);
		}
		void clearTilesToClean() {
			tilesToClean.clear();
		}

	private:
		bool playerSaySpell(Player* player, SpeakClasses type, const std::string& text);
		void playerWhisper(Player* player, const std::string& text);
		bool playerYell(Player* player, const std::string& text);
		bool playerSpeakTo(Player* player, SpeakClasses type, const std::string& receiver, const std::string& text);
		void playerSpeakToNpc(Player* player, const std::string& text);

		void checkDecay();
		void internalDecayItem(Item* item);

		std::unordered_map<uint32_t, Player*> players;
		std::unordered_map<std::string, Player*> mappedPlayerNames;
		std::unordered_map<uint32_t, Player*> mappedPlayerGuids;
		std::unordered_map<uint32_t, Guild*> guilds;
		std::unordered_map<uint16_t, Item*> uniqueItems;
		std::map<uint32_t, uint32_t> stages;

		std::list<Item*> decayItems[EVENT_DECAY_BUCKETS];
		std::list<Creature*> checkCreatureLists[EVENT_CREATURECOUNT];

		std::vector<Creature*> ToReleaseCreatures;
		std::vector<Item*> ToReleaseItems;

		size_t lastBucket = 0;

		WildcardTreeNode wildcardTree { false };

		std::map<uint32_t, Npc*> npcs;
		std::map<uint32_t, Monster*> monsters;

		//list of items that are in trading state, mapped to the player
		std::map<Item*, uint32_t> tradeItems;

		std::map<uint32_t, BedItem*> bedSleepersMap;

		std::unordered_set<Tile*> tilesToClean;

		ModalWindow offlineTrainingWindow { std::numeric_limits<uint32_t>::max(), "Choose a Skill", "Please choose a skill:" };

		static constexpr int32_t LIGHT_LEVEL_DAY = 250;
		static constexpr int32_t LIGHT_LEVEL_NIGHT = 40;
		static constexpr int32_t SUNSET = 1305;
		static constexpr int32_t SUNRISE = 430;

		GameState_t gameState = GAME_STATE_NORMAL;
		WorldType_t worldType = WORLD_TYPE_PVP;

		LightState_t lightState = LIGHT_STATE_DAY;
		uint8_t lightLevel = LIGHT_LEVEL_DAY;
		int32_t lightHour = SUNRISE + (SUNSET - SUNRISE) / 2;
		// (1440 minutes/day)/(3600 seconds/day)*10 seconds event interval
		int32_t lightHourDelta = 1400 * 10 / 3600;

		ServiceManager* serviceManager = nullptr;

		void updatePlayersRecord() const;
		uint32_t playersRecord = 0;

		std::string motdHash;
		uint32_t motdNum = 0;

		uint32_t lastStageLevel = 0;
		bool stagesEnabled = false;
		bool useLastStageLevel = false;
};

#endif<|MERGE_RESOLUTION|>--- conflicted
+++ resolved
@@ -211,12 +211,8 @@
 		  * Removes the Creature the map
 		  * \param c Creature to remove
 		  */
-<<<<<<< HEAD
 		bool removeCreature(Creature* creature, bool isLogout = true, bool onlyRelease = false);
-=======
-		bool removeCreature(Creature* creature, bool isLogout = true);
 		void executeDeath(uint32_t creatureId);
->>>>>>> a540e72a
 
 		void addCreatureCheck(Creature* creature);
 		static void removeCreatureCheck(Creature* creature);
