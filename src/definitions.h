--- conflicted
+++ resolved
@@ -5,11 +5,8 @@
 #define FS_DEFINITIONS_H
 
 static constexpr auto STATUS_SERVER_NAME = "The Forgotten Server";
-<<<<<<< HEAD
+
 static constexpr auto STATUS_SERVER_VERSION = "1.7";
-=======
-static constexpr auto STATUS_SERVER_VERSION = "1.6";
->>>>>>> 09864198
 static constexpr auto STATUS_SERVER_DEVELOPERS = "The Forgotten Server Team";
 
 static constexpr auto CLIENT_VERSION_MIN = 1310;
