/**
 * The Forgotten Server - a free and open-source MMORPG server emulator
 * Copyright (C) 2017  Mark Samman <mark.samman@gmail.com>
 *
 * This program is free software; you can redistribute it and/or modify
 * it under the terms of the GNU General Public License as published by
 * the Free Software Foundation; either version 2 of the License, or
 * (at your option) any later version.
 *
 * This program is distributed in the hope that it will be useful,
 * but WITHOUT ANY WARRANTY; without even the implied warranty of
 * MERCHANTABILITY or FITNESS FOR A PARTICULAR PURPOSE.  See the
 * GNU General Public License for more details.
 *
 * You should have received a copy of the GNU General Public License along
 * with this program; if not, write to the Free Software Foundation, Inc.,
 * 51 Franklin Street, Fifth Floor, Boston, MA 02110-1301 USA.
 */

#ifndef FS_GLOBALEVENT_H_B3FB9B848EA3474B9AFC326873947E3C
#define FS_GLOBALEVENT_H_B3FB9B848EA3474B9AFC326873947E3C
#include "baseevents.h"

#include "const.h"

enum GlobalEvent_t {
	GLOBALEVENT_NONE,
	GLOBALEVENT_TIMER,

	GLOBALEVENT_STARTUP,
	GLOBALEVENT_SHUTDOWN,
	GLOBALEVENT_RECORD,
};

class GlobalEvent;
using GlobalEvent_ptr = std::unique_ptr<GlobalEvent>;
using GlobalEventMap = std::map<std::string, GlobalEvent>;

class GlobalEvents final : public BaseEvents
{
	public:
		GlobalEvents();
		~GlobalEvents();

		// non-copyable
		GlobalEvents(const GlobalEvents&) = delete;
		GlobalEvents& operator=(const GlobalEvents&) = delete;

		void startup() const;

		void timer();
		void think();
		void execute(GlobalEvent_t type) const;

		GlobalEventMap getEventMap(GlobalEvent_t type);
		static void clearMap(GlobalEventMap& map);

	private:
		std::string getScriptBaseName() const override {
			return "globalevents";
		}
		void clear() override;

<<<<<<< HEAD
		Event_ptr getEvent(const std::string& nodeName) final;
		bool registerEvent(Event_ptr event, const pugi::xml_node& node) final;
=======
		Event* getEvent(const std::string& nodeName) override;
		bool registerEvent(Event* event, const pugi::xml_node& node) override;
>>>>>>> 06bf9c9e

		LuaScriptInterface& getScriptInterface() override {
			return scriptInterface;
		}
		LuaScriptInterface scriptInterface;

		GlobalEventMap thinkMap, serverMap, timerMap;
		int32_t thinkEventId = 0, timerEventId = 0;
};

class GlobalEvent final : public Event
{
	public:
		explicit GlobalEvent(LuaScriptInterface* interface);

		bool configureEvent(const pugi::xml_node& node) override;

		bool executeRecord(uint32_t current, uint32_t old);
		bool executeEvent() const;

		GlobalEvent_t getEventType() const {
			return eventType;
		}

		const std::string& getName() const {
			return name;
		}

		uint32_t getInterval() const {
			return interval;
		}

		int64_t getNextExecution() const {
			return nextExecution;
		}
		void setNextExecution(int64_t time) {
			nextExecution = time;
		}

	private:
		GlobalEvent_t eventType = GLOBALEVENT_NONE;

		std::string getScriptEventName() const override;

		std::string name;
		int64_t nextExecution = 0;
		uint32_t interval = 0;
};

#endif<|MERGE_RESOLUTION|>--- conflicted
+++ resolved
@@ -61,13 +61,8 @@
 		}
 		void clear() override;
 
-<<<<<<< HEAD
-		Event_ptr getEvent(const std::string& nodeName) final;
-		bool registerEvent(Event_ptr event, const pugi::xml_node& node) final;
-=======
-		Event* getEvent(const std::string& nodeName) override;
-		bool registerEvent(Event* event, const pugi::xml_node& node) override;
->>>>>>> 06bf9c9e
+		Event_ptr getEvent(const std::string& nodeName) override;
+		bool registerEvent(Event_ptr event, const pugi::xml_node& node) override;
 
 		LuaScriptInterface& getScriptInterface() override {
 			return scriptInterface;
