// Copyright 2022 The Forgotten Server Authors. All rights reserved.
// Use of this source code is governed by the GPL-2.0 License that can be found in the LICENSE file.

#ifndef FS_PROTOCOLGAME_H
#define FS_PROTOCOLGAME_H

#include "protocol.h"
#include "chat.h"
#include "creature.h"
#include "tasks.h"

enum SessionEndTypes_t : uint8_t {
	SESSION_END_LOGOUT = 0,
	SESSION_END_UNKNOWN = 1, // unknown, no difference from logout
	SESSION_END_FORCECLOSE = 2,
	SESSION_END_UNKNOWN2 = 3, // unknown, no difference from logout
};

class NetworkMessage;
class Player;
class Game;
class House;
class Container;
class Tile;
class Connection;
class Quest;
class TrackedQuest;
class ProtocolGame;
using ProtocolGame_ptr = std::shared_ptr<ProtocolGame>;

extern Game g_game;

struct TextMessage
{
	MessageClasses type = MESSAGE_STATUS_DEFAULT;
	std::string text;
	Position position;
	uint16_t channelId;
	struct {
		int32_t value = 0;
		TextColor_t color;
	} primary, secondary;

	TextMessage() = default;
	TextMessage(MessageClasses type, std::string text) : type(type), text(std::move(text)) {}
};

class ProtocolGame final : public Protocol
{
	public:
		// static protocol information
		enum {server_sends_first = true};
		enum {protocol_identifier = 0}; // Not required as we send first
		enum {use_checksum = true};
		static const char* protocol_name() {
			return "gameworld protocol";
		}

		explicit ProtocolGame(Connection_ptr connection) : Protocol(connection) {}

		void login(const std::string& name, uint32_t accountId, OperatingSystem_t operatingSystem);
		void logout(bool displayEffect, bool forced);

		uint16_t getVersion() const {
			return version;
		}

	private:
		ProtocolGame_ptr getThis() {
			return std::static_pointer_cast<ProtocolGame>(shared_from_this());
		}
		void connect(uint32_t playerId, OperatingSystem_t operatingSystem);
		void disconnectClient(const std::string& message) const;
		void writeToOutputBuffer(const NetworkMessage& msg);

		void release() override;

		void checkCreatureAsKnown(uint32_t id, bool& known, uint32_t& removedKnown);

		bool canSee(int32_t x, int32_t y, int32_t z) const;
		bool canSee(const Creature*) const;
		bool canSee(const Position& pos) const;

		// we have all the parse methods
		void parsePacket(NetworkMessage& msg) override;
		void onRecvFirstMessage(NetworkMessage& msg) override;
		void onConnect() override;

		//Parse methods
		void parseAutoWalk(NetworkMessage& msg);
		void parseSetOutfit(NetworkMessage& msg);
		void parseEditPodiumRequest(NetworkMessage& msg);
		void parseSay(NetworkMessage& msg);
		void parseLookAt(NetworkMessage& msg);
		void parseLookInBattleList(NetworkMessage& msg);
		void parseFightModes(NetworkMessage& msg);
		void parseAttack(NetworkMessage& msg);
		void parseFollow(NetworkMessage& msg);
		void parseEquipObject(NetworkMessage& msg);

		void parseBugReport(NetworkMessage& msg);
		void parseDebugAssert(NetworkMessage& msg);
		void parseRuleViolationReport(NetworkMessage& msg);

		void parseThrow(NetworkMessage& msg);
		void parseUseItemEx(NetworkMessage& msg);
		void parseUseWithCreature(NetworkMessage& msg);
		void parseUseItem(NetworkMessage& msg);
		void parseCloseContainer(NetworkMessage& msg);
		void parseUpArrowContainer(NetworkMessage& msg);
		void parseUpdateContainer(NetworkMessage& msg);
		void parseTextWindow(NetworkMessage& msg);
		void parseHouseWindow(NetworkMessage& msg);
		void parseWrapItem(NetworkMessage& msg);

		void parseLookInShop(NetworkMessage& msg);
		void parsePlayerPurchase(NetworkMessage& msg);
		void parsePlayerSale(NetworkMessage& msg);

		void parseQuestLine(NetworkMessage& msg);
		void parseQuestTracker(NetworkMessage& msg);

		void parseInviteToParty(NetworkMessage& msg);
		void parseJoinParty(NetworkMessage& msg);
		void parseRevokePartyInvite(NetworkMessage& msg);
		void parsePassPartyLeadership(NetworkMessage& msg);
		void parseEnableSharedPartyExperience(NetworkMessage& msg);

		void parseToggleMount(NetworkMessage& msg);

		void parseModalWindowAnswer(NetworkMessage& msg);

		void parseBrowseField(NetworkMessage& msg);
		void parseSeekInContainer(NetworkMessage& msg);

		//trade methods
		void parseRequestTrade(NetworkMessage& msg);
		void parseLookInTrade(NetworkMessage& msg);

		//market methods
		void parseMarketLeave();
		void parseMarketBrowse(NetworkMessage& msg);
		void parseMarketCreateOffer(NetworkMessage& msg);
		void parseMarketCancelOffer(NetworkMessage& msg);
		void parseMarketAcceptOffer(NetworkMessage& msg);

		//VIP methods
		void parseAddVip(NetworkMessage& msg);
		void parseRemoveVip(NetworkMessage& msg);
		void parseEditVip(NetworkMessage& msg);

		void parseRotateItem(NetworkMessage& msg);

		//Channel tabs
		void parseChannelInvite(NetworkMessage& msg);
		void parseChannelExclude(NetworkMessage& msg);
		void parseOpenChannel(NetworkMessage& msg);
		void parseOpenPrivateChannel(NetworkMessage& msg);
		void parseCloseChannel(NetworkMessage& msg);

		//Send functions
		void sendChannelMessage(const std::string& author, const std::string& text, SpeakClasses type, uint16_t channel);
		void sendChannelEvent(uint16_t channelId, const std::string& playerName, ChannelEvent_t channelEvent);
		void sendClosePrivate(uint16_t channelId);
		void sendCreatePrivateChannel(uint16_t channelId, const std::string& channelName);
		void sendChannelsDialog();
		void sendChannel(uint16_t channelId, const std::string& channelName, const UsersMap* channelUsers, const InvitedMap* invitedUsers);
		void sendOpenPrivateChannel(const std::string& receiver);
		void sendToChannel(const Creature* creature, SpeakClasses type, const std::string& text, uint16_t channelId);
		void sendPrivateMessage(const Player* speaker, SpeakClasses type, const std::string& text);
		void sendIcons(uint32_t icons);
		void sendFYIBox(const std::string& message);

		void sendDistanceShoot(const Position& from, const Position& to, uint8_t type);
		void sendMagicEffect(const Position& pos, uint8_t type);
		void sendCreatureHealth(const Creature* creature);
		void sendSkills();
		void sendPing();
		void sendPingBack();
		void sendCreatureTurn(const Creature* creature, uint32_t stackPos);
		void sendCreatureSay(const Creature* creature, SpeakClasses type, const std::string& text, const Position* pos = nullptr);

		void sendQuestLog();
		void sendQuestLine(const Quest* quest);
		void sendQuestTracker();
		void sendUpdateQuestTracker(const TrackedQuest& trackedQuest);

		void sendCancelWalk();
		void sendChangeSpeed(const Creature* creature, uint32_t speed);
		void sendCancelTarget();
		void sendCreatureOutfit(const Creature* creature, const Outfit_t& outfit);
		void sendStats();
		void sendExperienceTracker(int64_t rawExp, int64_t finalExp);
		void sendClientFeatures();
		void sendBasicData();
		void sendTextMessage(const TextMessage& message);
		void sendReLoginWindow(uint8_t unfairFightReduction);

		void sendTutorial(uint8_t tutorialId);
		void sendAddMarker(const Position& pos, uint8_t markType, const std::string& desc);

		void sendCreatureWalkthrough(const Creature* creature, bool walkthrough);
		void sendCreatureShield(const Creature* creature);
		void sendCreatureSkull(const Creature* creature);

		void sendShop(Npc* npc, const ShopInfoList& itemList);
		void sendCloseShop();
		void sendSaleItemList(const std::list<ShopInfo>& shop);
<<<<<<< HEAD
		void sendMarketEnter();
=======
		void sendResourceBalance(const ResourceTypes_t resourceType, uint64_t amount);
		void sendStoreBalance();
		void sendMarketEnter(uint32_t depotId);
>>>>>>> a5b46534
		void sendMarketLeave();
		void sendMarketBrowseItem(uint16_t itemId, const MarketOfferList& buyOffers, const MarketOfferList& sellOffers);
		void sendMarketAcceptOffer(const MarketOfferEx& offer);
		void sendMarketBrowseOwnOffers(const MarketOfferList& buyOffers, const MarketOfferList& sellOffers);
		void sendMarketCancelOffer(const MarketOfferEx& offer);
		void sendMarketBrowseOwnHistory(const HistoryMarketOfferList& buyOffers, const HistoryMarketOfferList& sellOffers);
		void sendTradeItemRequest(const std::string& traderName, const Item* item, bool ack);
		void sendCloseTrade();

		void sendTextWindow(uint32_t windowTextId, Item* item, uint16_t maxlen, bool canWrite);
		void sendTextWindow(uint32_t windowTextId, uint32_t itemId, const std::string& text);
		void sendHouseWindow(uint32_t windowTextId, const std::string& text);
		void sendOutfitWindow();

		void sendPodiumWindow(const Item* item);

		void sendUpdatedVIPStatus(uint32_t guid, VipStatus_t newStatus);
		void sendVIP(uint32_t guid, const std::string& name, const std::string& description, uint32_t icon, bool notify, VipStatus_t status);
		void sendVIPEntries();

		void sendItemClasses();

		void sendPendingStateEntered();
		void sendEnterWorld();

		void sendFightModes();

		void sendCreatureLight(const Creature* creature);
		void sendWorldLight(LightInfo lightInfo);
		void sendWorldTime();

		void sendCreatureSquare(const Creature* creature, SquareColor_t color);

		void sendSpellCooldown(uint8_t spellId, uint32_t time);
		void sendSpellGroupCooldown(SpellGroup_t groupId, uint32_t time);
		void sendUseItemCooldown(uint32_t time);

		//tiles
		void sendMapDescription(const Position& pos);

		void sendAddTileItem(const Position& pos, uint32_t stackpos, const Item* item);
		void sendUpdateTileItem(const Position& pos, uint32_t stackpos, const Item* item);
		void sendRemoveTileThing(const Position& pos, uint32_t stackpos);
		void sendUpdateTileCreature(const Position& pos, uint32_t stackpos, const Creature* creature);
		void sendRemoveTileCreature(const Creature* creature, const Position& pos, uint32_t stackpos);
		void sendUpdateTile(const Tile* tile, const Position& pos);

		void sendAddCreature(const Creature* creature, const Position& pos, int32_t stackpos, MagicEffectClasses magicEffect = CONST_ME_NONE);
		void sendMoveCreature(const Creature* creature, const Position& newPos, int32_t newStackPos,
		                      const Position& oldPos, int32_t oldStackPos, bool teleport);

		//containers
		void sendAddContainerItem(uint8_t cid, uint16_t slot, const Item* item);
		void sendUpdateContainerItem(uint8_t cid, uint16_t slot, const Item* item);
		void sendRemoveContainerItem(uint8_t cid, uint16_t slot, const Item* lastItem);

		void sendContainer(uint8_t cid, const Container* container, bool hasParent, uint16_t firstIndex);
		void sendEmptyContainer(uint8_t cid);
		void sendCloseContainer(uint8_t cid);

		//inventory
		void sendInventoryItem(slots_t slot, const Item* item);
		void sendItems();

		//messages
		void sendModalWindow(const ModalWindow& modalWindow);

		//session end
		void sendSessionEnd(SessionEndTypes_t reason);

		//Help functions

		// translate a tile to client-readable format
		void GetTileDescription(const Tile* tile, NetworkMessage& msg);

		// translate a floor to client-readable format
		void GetFloorDescription(NetworkMessage& msg, int32_t x, int32_t y, int32_t z,
		                         int32_t width, int32_t height, int32_t offset, int32_t& skip);

		// translate a map area to client-readable format
		void GetMapDescription(int32_t x, int32_t y, int32_t z,
		                       int32_t width, int32_t height, NetworkMessage& msg);

		void AddCreature(NetworkMessage& msg, const Creature* creature, bool known, uint32_t remove);
		void AddPlayerStats(NetworkMessage& msg);
		void AddOutfit(NetworkMessage& msg, const Outfit_t& outfit);
		void AddPlayerSkills(NetworkMessage& msg);
		void AddWorldLight(NetworkMessage& msg, LightInfo lightInfo);
		void AddCreatureLight(NetworkMessage& msg, const Creature* creature);

		//tiles
		static void RemoveTileThing(NetworkMessage& msg, const Position& pos, uint32_t stackpos);
		static void RemoveTileCreature(NetworkMessage& msg, const Creature* creature, const Position& pos, uint32_t stackpos);

		void MoveUpCreature(NetworkMessage& msg, const Creature* creature, const Position& newPos, const Position& oldPos);
		void MoveDownCreature(NetworkMessage& msg, const Creature* creature, const Position& newPos, const Position& oldPos);

		//shop
		void AddShopItem(NetworkMessage& msg, const ShopInfo& item);

		//otclient
		void parseExtendedOpcode(NetworkMessage& msg);

		friend class Player;

		// Helpers so we don't need to bind every time
		template <typename Callable, typename... Args>
		void addGameTask(Callable&& function, Args&&... args) {
			g_dispatcher.addTask(createTask(std::bind(std::forward<Callable>(function), &g_game, std::forward<Args>(args)...)));
		}

		template <typename Callable, typename... Args>
		void addGameTaskTimed(uint32_t delay, Callable&& function, Args&&... args) {
			g_dispatcher.addTask(createTask(delay, std::bind(std::forward<Callable>(function), &g_game, std::forward<Args>(args)...)));
		}

		std::unordered_set<uint32_t> knownCreatureSet;
		Player* player = nullptr;

		uint32_t eventConnect = 0;
		uint32_t challengeTimestamp = 0;
		uint16_t version = CLIENT_VERSION_MIN;

		uint8_t challengeRandom = 0;

		bool debugAssertSent = false;
		bool acceptPackets = false;
};

#endif // FS_PROTOCOLGAME_H<|MERGE_RESOLUTION|>--- conflicted
+++ resolved
@@ -206,13 +206,9 @@
 		void sendShop(Npc* npc, const ShopInfoList& itemList);
 		void sendCloseShop();
 		void sendSaleItemList(const std::list<ShopInfo>& shop);
-<<<<<<< HEAD
-		void sendMarketEnter();
-=======
 		void sendResourceBalance(const ResourceTypes_t resourceType, uint64_t amount);
 		void sendStoreBalance();
-		void sendMarketEnter(uint32_t depotId);
->>>>>>> a5b46534
+		void sendMarketEnter();
 		void sendMarketLeave();
 		void sendMarketBrowseItem(uint16_t itemId, const MarketOfferList& buyOffers, const MarketOfferList& sellOffers);
 		void sendMarketAcceptOffer(const MarketOfferEx& offer);
