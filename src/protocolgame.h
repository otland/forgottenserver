--- conflicted
+++ resolved
@@ -326,22 +326,6 @@
 
 	friend class Player;
 
-<<<<<<< HEAD
-	// Helpers so we don't need to bind every time
-	template <typename Callable>
-	void addGameTask(Callable&& function)
-	{
-		g_networkScheduler.addTask(createNetworkTask(std::forward<Callable>(function)));
-	}
-
-	template <typename Callable>
-	void addGameTaskTimed(uint32_t delay, Callable&& function)
-	{
-		g_networkScheduler.addTask(createNetworkTask(delay, std::forward<Callable>(function)));
-	}
-
-=======
->>>>>>> 7243e909
 	std::unordered_set<uint32_t> knownCreatureSet;
 	Player* player = nullptr;
 
