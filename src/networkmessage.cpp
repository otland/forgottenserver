--- conflicted
+++ resolved
@@ -20,11 +20,7 @@
 
 	auto it = buffer.data() + info.position;
 	info.position += stringLen;
-<<<<<<< HEAD
 	return {it, it + stringLen};
-=======
-	return {v, stringLen};
->>>>>>> ca4e8a20
 }
 
 Position NetworkMessage::getPosition()
@@ -44,11 +40,7 @@
 	}
 
 	add<uint16_t>(stringLen);
-<<<<<<< HEAD
 	std::memcpy(buffer.data() + info.position, value.data(), stringLen);
-=======
-	memcpy(buffer + info.position, value.data(), stringLen);
->>>>>>> ca4e8a20
 	info.position += stringLen;
 	info.length += stringLen;
 }
