// Copyright 2023 The Forgotten Server Authors. All rights reserved.
// Use of this source code is governed by the GPL-2.0 License that can be found in the LICENSE file.

#include "otpch.h"

#include "player.h"

#include "bed.h"
#include "chat.h"
#include "combat.h"
#include "configmanager.h"
#include "creatureevent.h"
#include "depotchest.h"
#include "events.h"
#include "game.h"
#include "inbox.h"
#include "iologindata.h"
#include "monster.h"
#include "movement.h"
#include "npc.h"
#include "outfit.h"
#include "party.h"
#include "scheduler.h"
#include "spectators.h"
#include "storeinbox.h"
#include "tools.h"
#include "weapons.h"

extern ConfigManager g_config;
extern Game g_game;
extern Chat* g_chat;
extern Vocations g_vocations;
extern MoveEvents* g_moveEvents;
extern Weapons* g_weapons;
extern CreatureEvents* g_creatureEvents;
extern Events* g_events;

MuteCountMap Player::muteCountMap;

uint32_t Player::playerAutoID = 0x10000000;
uint32_t Player::playerIDLimit = 0x20000000;

Player::Player(ProtocolGame_ptr p) :
    Creature(),
    lastPing(OTSYS_TIME()),
    lastPong(lastPing),
    client(std::move(p)),
    inbox(new Inbox(ITEM_INBOX)),
    storeInbox(new StoreInbox(ITEM_STORE_INBOX))
{
	inbox->incrementReferenceCounter();

	storeInbox->setParent(this);
	storeInbox->incrementReferenceCounter();
}

Player::~Player()
{
	for (Item* item : inventory) {
		if (item) {
			item->setParent(nullptr);
			item->decrementReferenceCounter();
		}
	}

	if (depotLocker) {
		depotLocker->removeInbox(inbox);
	}

	inbox->decrementReferenceCounter();

	storeInbox->setParent(nullptr);
	storeInbox->decrementReferenceCounter();

	setWriteItem(nullptr);
	setEditHouse(nullptr);
}

void Player::setID()
{
	if (id == 0) {
		// allowClones id assignment
		if (g_config.getBoolean(ConfigManager::ALLOW_CLONES)) {
			id = playerAutoID++;
			return;
		}

		// normal id assignment
		if (guid != 0) {
			id = playerAutoID + guid;
		}
	}
}

bool Player::setVocation(uint16_t vocId)
{
	Vocation* voc = g_vocations.getVocation(vocId);
	if (!voc) {
		return false;
	}
	vocation = voc;

	updateRegeneration();
	setBaseSpeed(voc->getBaseSpeed());
	updateBaseSpeed();
	g_game.changeSpeed(this, 0);
	return true;
}

bool Player::isPushable() const
{
	if (hasFlag(PlayerFlag_CannotBePushed)) {
		return false;
	}
	return Creature::isPushable();
}

std::string Player::getDescription(int32_t lookDistance) const
{
	std::ostringstream s;

	if (lookDistance == -1) {
		s << "yourself.";

		if (group->access) {
			s << " You are " << group->name << '.';
		} else if (vocation->getId() != VOCATION_NONE) {
			s << " You are " << vocation->getVocDescription() << '.';
		} else {
			s << " You have no vocation.";
		}
	} else {
		s << name;
		if (!group->access) {
			s << " (Level " << level << ')';
		}
		s << '.';

		if (sex == PLAYERSEX_FEMALE) {
			s << " She";
		} else {
			s << " He";
		}

		if (group->access) {
			s << " is " << group->name << '.';
		} else if (vocation->getId() != VOCATION_NONE) {
			s << " is " << vocation->getVocDescription() << '.';
		} else {
			s << " has no vocation.";
		}
	}

	if (party) {
		if (lookDistance == -1) {
			s << " Your party has ";
		} else if (sex == PLAYERSEX_FEMALE) {
			s << " She is in a party with ";
		} else {
			s << " He is in a party with ";
		}

		size_t memberCount = party->getMemberCount() + 1;
		if (memberCount == 1) {
			s << "1 member and ";
		} else {
			s << memberCount << " members and ";
		}

		size_t invitationCount = party->getInvitationCount();
		if (invitationCount == 1) {
			s << "1 pending invitation.";
		} else {
			s << invitationCount << " pending invitations.";
		}
	}

	if (!guild || !guildRank) {
		return s.str();
	}

	if (lookDistance == -1) {
		s << " You are ";
	} else if (sex == PLAYERSEX_FEMALE) {
		s << " She is ";
	} else {
		s << " He is ";
	}

	s << guildRank->name << " of the " << guild->getName();
	if (!guildNick.empty()) {
		s << " (" << guildNick << ')';
	}

	size_t memberCount = guild->getMemberCount();
	if (memberCount == 1) {
		s << ", which has 1 member, " << guild->getMembersOnline().size() << " of them online.";
	} else {
		s << ", which has " << memberCount << " members, " << guild->getMembersOnline().size() << " of them online.";
	}
	return s.str();
}

Item* Player::getInventoryItem(slots_t slot) const
{
	if (slot < CONST_SLOT_FIRST || slot > CONST_SLOT_LAST) {
		return nullptr;
	}
	return inventory[slot];
}

void Player::addConditionSuppressions(uint32_t conditions) { conditionSuppressions |= conditions; }

void Player::removeConditionSuppressions(uint32_t conditions) { conditionSuppressions &= ~conditions; }

Item* Player::getWeapon(slots_t slot, bool ignoreAmmo) const
{
	Item* item = inventory[slot];
	if (!item) {
		return nullptr;
	}

	WeaponType_t weaponType = item->getWeaponType();
	if (weaponType == WEAPON_NONE || weaponType == WEAPON_SHIELD || weaponType == WEAPON_AMMO ||
	    weaponType == WEAPON_QUIVER) {
		return nullptr;
	}

	if (!ignoreAmmo && weaponType == WEAPON_DISTANCE) {
		const ItemType& itemType = Item::items[item->getID()];
		if (itemType.ammoType != AMMO_NONE) {
			Item* ammoItem = inventory[CONST_SLOT_AMMO];
			if (!ammoItem || ammoItem->getAmmoType() != itemType.ammoType) {
				// no ammo item was found, search for quiver instead
				Container* quiver = inventory[CONST_SLOT_RIGHT] ? inventory[CONST_SLOT_RIGHT]->getContainer() : nullptr;
				if (!quiver || quiver->getWeaponType() != WEAPON_QUIVER) {
					// no quiver equipped
					return nullptr;
				}

				for (ContainerIterator containerItem = quiver->iterator(); containerItem.hasNext();
				     containerItem.advance()) {
					if (itemType.ammoType == (*containerItem)->getAmmoType()) {
						const Weapon* weapon = g_weapons->getWeapon(*containerItem);
						if (weapon && weapon->ammoCheck(this)) {
							return *containerItem;
						}
					}
				}

				// no valid ammo was found in quiver
				return nullptr;
			}
			item = ammoItem;
		}
	}
	return item;
}

Item* Player::getWeapon(bool ignoreAmmo /* = false*/) const
{
	Item* item = getWeapon(CONST_SLOT_LEFT, ignoreAmmo);
	if (item) {
		return item;
	}

	item = getWeapon(CONST_SLOT_RIGHT, ignoreAmmo);
	if (item) {
		return item;
	}
	return nullptr;
}

WeaponType_t Player::getWeaponType() const
{
	Item* item = getWeapon();
	if (!item) {
		return WEAPON_NONE;
	}
	return item->getWeaponType();
}

int32_t Player::getWeaponSkill(const Item* item) const
{
	if (!item) {
		return getSkillLevel(SKILL_FIST);
	}

	int32_t attackSkill;

	WeaponType_t weaponType = item->getWeaponType();
	switch (weaponType) {
		case WEAPON_SWORD: {
			attackSkill = getSkillLevel(SKILL_SWORD);
			break;
		}

		case WEAPON_CLUB: {
			attackSkill = getSkillLevel(SKILL_CLUB);
			break;
		}

		case WEAPON_AXE: {
			attackSkill = getSkillLevel(SKILL_AXE);
			break;
		}

		case WEAPON_DISTANCE: {
			attackSkill = getSkillLevel(SKILL_DISTANCE);
			break;
		}

		default: {
			attackSkill = 0;
			break;
		}
	}
	return attackSkill;
}

int32_t Player::getArmor() const
{
	int32_t armor = 0;

	static const slots_t armorSlots[] = {CONST_SLOT_HEAD, CONST_SLOT_NECKLACE, CONST_SLOT_ARMOR,
	                                     CONST_SLOT_LEGS, CONST_SLOT_FEET,     CONST_SLOT_RING};
	for (slots_t slot : armorSlots) {
		Item* inventoryItem = inventory[slot];
		if (inventoryItem) {
			armor += inventoryItem->getArmor();
		}
	}
	return static_cast<int32_t>(armor * vocation->armorMultiplier);
}

void Player::getShieldAndWeapon(const Item*& shield, const Item*& weapon) const
{
	shield = nullptr;
	weapon = nullptr;

	for (uint32_t slot = CONST_SLOT_RIGHT; slot <= CONST_SLOT_LEFT; slot++) {
		Item* item = inventory[slot];
		if (!item) {
			continue;
		}

		switch (item->getWeaponType()) {
			case WEAPON_NONE:
				break;

			case WEAPON_SHIELD:
			case WEAPON_QUIVER: {
				if (!shield || item->getDefense() > shield->getDefense()) {
					shield = item;
				}
				break;
			}

			default: { // weapons that are not shields
				weapon = item;
				break;
			}
		}
	}
}

int32_t Player::getDefense() const
{
	int32_t defenseSkill = getSkillLevel(SKILL_FIST);
	int32_t defenseValue = 7;
	const Item* weapon;
	const Item* shield;
	getShieldAndWeapon(shield, weapon);

	if (weapon) {
		defenseValue = weapon->getDefense() + weapon->getExtraDefense();
		defenseSkill = getWeaponSkill(weapon);
	}

	if (shield) {
		defenseValue = weapon ? shield->getDefense() + weapon->getExtraDefense() : shield->getDefense();
		defenseSkill = getSkillLevel(SKILL_SHIELD);
	}

	if (defenseSkill == 0) {
		switch (fightMode) {
			case FIGHTMODE_ATTACK:
			case FIGHTMODE_BALANCED:
				return 1;

			case FIGHTMODE_DEFENSE:
				return 2;
		}
	}

	return (defenseSkill / 4. + 2.23) * defenseValue * 0.15 * getDefenseFactor() * vocation->defenseMultiplier;
}

uint32_t Player::getAttackSpeed() const
{
	const Item* weapon = getWeapon(true);
	if (!weapon || weapon->getAttackSpeed() == 0) {
		return vocation->getAttackSpeed();
	}

	return weapon->getAttackSpeed();
}

float Player::getAttackFactor() const
{
	switch (fightMode) {
		case FIGHTMODE_ATTACK:
			return 1.0f;
		case FIGHTMODE_BALANCED:
			return 1.2f;
		case FIGHTMODE_DEFENSE:
			return 2.0f;
		default:
			return 1.0f;
	}
}

float Player::getDefenseFactor() const
{
	switch (fightMode) {
		case FIGHTMODE_ATTACK:
			return (OTSYS_TIME() - lastAttack) < getAttackSpeed() ? 0.5f : 1.0f;
		case FIGHTMODE_BALANCED:
			return (OTSYS_TIME() - lastAttack) < getAttackSpeed() ? 0.75f : 1.0f;
		case FIGHTMODE_DEFENSE:
			return 1.0f;
		default:
			return 1.0f;
	}
}

uint32_t Player::getClientIcons() const
{
	uint32_t icons = 0;
	for (Condition* condition : conditions) {
		if (!isSuppress(condition->getType())) {
			icons |= condition->getIcons();
		}
	}

	if (pzLocked) {
		icons |= ICON_REDSWORDS;
	}

	if (tile && tile->hasFlag(TILESTATE_PROTECTIONZONE)) {
		icons |= ICON_PIGEON;

		// Don't show ICON_SWORDS if player is in protection zone.
		icons &= ~ICON_SWORDS;
	}

	return icons;
}

void Player::updateInventoryWeight()
{
	if (hasFlag(PlayerFlag_HasInfiniteCapacity)) {
		return;
	}

	inventoryWeight = 0;
	for (int i = CONST_SLOT_FIRST; i <= CONST_SLOT_LAST; ++i) {
		const Item* item = inventory[i];
		if (item) {
			inventoryWeight += item->getWeight();
		}
	}

	if (StoreInbox* storeInbox = getStoreInbox()) {
		inventoryWeight += storeInbox->getWeight();
	}
}

void Player::addSkillAdvance(skills_t skill, uint64_t count)
{
	uint64_t currReqTries = vocation->getReqSkillTries(skill, skills[skill].level);
	uint64_t nextReqTries = vocation->getReqSkillTries(skill, skills[skill].level + 1);
	if (currReqTries >= nextReqTries) {
		// player has reached max skill
		return;
	}

	g_events->eventPlayerOnGainSkillTries(this, skill, count);
	if (count == 0) {
		return;
	}

	bool sendUpdateSkills = false;
	while ((skills[skill].tries + count) >= nextReqTries) {
		count -= nextReqTries - skills[skill].tries;
		skills[skill].level++;
		skills[skill].tries = 0;
		skills[skill].percent = 0;

		sendTextMessage(MESSAGE_EVENT_ADVANCE,
		                fmt::format("You advanced to {:s} level {:d}.", getSkillName(skill), skills[skill].level));

		g_creatureEvents->playerAdvance(this, skill, (skills[skill].level - 1), skills[skill].level);

		sendUpdateSkills = true;
		currReqTries = nextReqTries;
		nextReqTries = vocation->getReqSkillTries(skill, skills[skill].level + 1);
		if (currReqTries >= nextReqTries) {
			count = 0;
			break;
		}
	}

	skills[skill].tries += count;

	uint32_t newPercent;
	if (nextReqTries > currReqTries) {
		newPercent = Player::getPercentLevel(skills[skill].tries, nextReqTries);
	} else {
		newPercent = 0;
	}

	if (skills[skill].percent != newPercent) {
		skills[skill].percent = newPercent;
		sendUpdateSkills = true;
	}

	if (sendUpdateSkills) {
		sendSkills();
	}
}

void Player::removeSkillTries(skills_t skill, uint64_t count, bool notify /* = false*/)
{
	uint16_t oldLevel = skills[skill].level;
	uint8_t oldPercent = skills[skill].percent;

	while (count > skills[skill].tries) {
		count -= skills[skill].tries;

		if (skills[skill].level <= MINIMUM_SKILL_LEVEL) {
			skills[skill].level = MINIMUM_SKILL_LEVEL;
			skills[skill].tries = 0;
			count = 0;
			break;
		}

		skills[skill].tries = vocation->getReqSkillTries(skill, skills[skill].level);
		skills[skill].level--;
	}

	skills[skill].tries = std::max<int32_t>(0, skills[skill].tries - count);
	skills[skill].percent =
	    Player::getPercentLevel(skills[skill].tries, vocation->getReqSkillTries(skill, skills[skill].level));

	if (notify) {
		bool sendUpdateSkills = false;
		if (oldLevel != skills[skill].level) {
			sendTextMessage(MESSAGE_EVENT_ADVANCE, fmt::format("You were downgraded to {:s} level {:d}.",
			                                                   getSkillName(skill), skills[skill].level));
			sendUpdateSkills = true;
		}

		if (sendUpdateSkills || oldPercent != skills[skill].percent) {
			sendSkills();
		}
	}
}

void Player::setVarStats(stats_t stat, int32_t modifier)
{
	varStats[stat] += modifier;

	switch (stat) {
		case STAT_MAXHITPOINTS: {
			if (getHealth() > getMaxHealth()) {
				Creature::changeHealth(getMaxHealth() - getHealth());
			} else {
				g_game.addCreatureHealth(this);
			}
			break;
		}

		case STAT_MAXMANAPOINTS: {
			if (getMana() > getMaxMana()) {
				changeMana(getMaxMana() - getMana());
			}
			break;
		}

		default: {
			break;
		}
	}
}

int32_t Player::getDefaultStats(stats_t stat) const
{
	switch (stat) {
		case STAT_MAXHITPOINTS:
			return healthMax;
		case STAT_MAXMANAPOINTS:
			return manaMax;
		case STAT_MAGICPOINTS:
			return getBaseMagicLevel();
		default:
			return 0;
	}
}

void Player::addContainer(uint8_t cid, Container* container)
{
	if (cid > 0xF) {
		return;
	}

	if (container->getID() == ITEM_BROWSEFIELD) {
		container->incrementReferenceCounter();
	}

	auto it = openContainers.find(cid);
	if (it != openContainers.end()) {
		OpenContainer& openContainer = it->second;
		Container* oldContainer = openContainer.container;
		if (oldContainer->getID() == ITEM_BROWSEFIELD) {
			oldContainer->decrementReferenceCounter();
		}

		openContainer.container = container;
		openContainer.index = 0;
	} else {
		OpenContainer openContainer;
		openContainer.container = container;
		openContainer.index = 0;
		openContainers[cid] = openContainer;
	}
}

void Player::closeContainer(uint8_t cid)
{
	auto it = openContainers.find(cid);
	if (it == openContainers.end()) {
		return;
	}

	OpenContainer openContainer = it->second;
	Container* container = openContainer.container;
	openContainers.erase(it);

	if (container && container->getID() == ITEM_BROWSEFIELD) {
		container->decrementReferenceCounter();
	}
}

void Player::setContainerIndex(uint8_t cid, uint16_t index)
{
	auto it = openContainers.find(cid);
	if (it == openContainers.end()) {
		return;
	}
	it->second.index = index;
}

Container* Player::getContainerByID(uint8_t cid)
{
	auto it = openContainers.find(cid);
	if (it == openContainers.end()) {
		return nullptr;
	}
	return it->second.container;
}

int8_t Player::getContainerID(const Container* container) const
{
	for (const auto& it : openContainers) {
		if (it.second.container == container) {
			return it.first;
		}
	}
	return -1;
}

uint16_t Player::getContainerIndex(uint8_t cid) const
{
	auto it = openContainers.find(cid);
	if (it == openContainers.end()) {
		return 0;
	}
	return it->second.index;
}

bool Player::canOpenCorpse(uint32_t ownerId) const
{
	return getID() == ownerId || (party && party->canOpenCorpse(ownerId));
}

uint16_t Player::getLookCorpse() const
{
	if (sex == PLAYERSEX_FEMALE) {
		return ITEM_FEMALE_CORPSE;
	}
	return ITEM_MALE_CORPSE;
}

void Player::setStorageValue(uint32_t key, std::optional<int32_t> value, bool isSpawn /* = false*/)
{
	if (IS_IN_KEYRANGE(key, RESERVED_RANGE)) {
		if (IS_IN_KEYRANGE(key, OUTFITS_RANGE)) {
			outfits.emplace_back(value.value_or(0) >> 16, value.value_or(0) & 0xFF);
			return;
		} else if (IS_IN_KEYRANGE(key, MOUNTS_RANGE)) {
			// do nothing
		} else {
			std::cout << "Warning: unknown reserved key: " << key << " player: " << getName() << std::endl;
			return;
		}
	}

	Creature::setStorageValue(key, value, isSpawn);
}

bool Player::canSee(const Position& pos) const
{
	if (!client) {
		return false;
	}
	return client->canSee(pos);
}

bool Player::canSeeCreature(const Creature* creature) const
{
	if (creature == this) {
		return true;
	}

	if (creature->isInGhostMode() && !canSeeGhostMode(creature)) {
		return false;
	}

	if (!creature->getPlayer() && !canSeeInvisibility() && creature->isInvisible()) {
		return false;
	}
	return true;
}

bool Player::canSeeGhostMode(const Creature*) const { return group->access; }

bool Player::canWalkthrough(const Creature* creature) const
{
	if (group->access || creature->isInGhostMode()) {
		return true;
	}

	const Player* player = creature->getPlayer();
	if (!player || !g_config.getBoolean(ConfigManager::ALLOW_WALKTHROUGH)) {
		return false;
	}

	const Tile* playerTile = player->getTile();
	if (!playerTile ||
	    (!playerTile->hasFlag(TILESTATE_PROTECTIONZONE) &&
	     player->getLevel() > static_cast<uint32_t>(g_config.getNumber(ConfigManager::PROTECTION_LEVEL)))) {
		return false;
	}

	const Item* playerTileGround = playerTile->getGround();
	if (!playerTileGround || !playerTileGround->hasWalkStack()) {
		return false;
	}

	Player* thisPlayer = const_cast<Player*>(this);
	if ((OTSYS_TIME() - lastWalkthroughAttempt) > 2000) {
		thisPlayer->setLastWalkthroughAttempt(OTSYS_TIME());
		return false;
	}

	if (creature->getPosition() != lastWalkthroughPosition) {
		thisPlayer->setLastWalkthroughPosition(creature->getPosition());
		return false;
	}

	thisPlayer->setLastWalkthroughPosition(creature->getPosition());
	return true;
}

bool Player::canWalkthroughEx(const Creature* creature) const
{
	if (group->access) {
		return true;
	}

	const Player* player = creature->getPlayer();
	if (!player || !g_config.getBoolean(ConfigManager::ALLOW_WALKTHROUGH)) {
		return false;
	}

	const Tile* playerTile = player->getTile();
	return playerTile &&
	       (playerTile->hasFlag(TILESTATE_PROTECTIONZONE) ||
	        player->getLevel() <= static_cast<uint32_t>(g_config.getNumber(ConfigManager::PROTECTION_LEVEL)));
}

void Player::onReceiveMail() const
{
	if (isNearDepotBox()) {
		sendTextMessage(MESSAGE_EVENT_ADVANCE, "New mail has arrived.");
	}
}

bool Player::isNearDepotBox() const
{
	const Position& pos = getPosition();
	for (int32_t cx = -NOTIFY_DEPOT_BOX_RANGE; cx <= NOTIFY_DEPOT_BOX_RANGE; ++cx) {
		for (int32_t cy = -NOTIFY_DEPOT_BOX_RANGE; cy <= NOTIFY_DEPOT_BOX_RANGE; ++cy) {
			Tile* tile = g_game.map.getTile(pos.x + cx, pos.y + cy, pos.z);
			if (!tile) {
				continue;
			}

			if (tile->hasFlag(TILESTATE_DEPOT)) {
				return true;
			}
		}
	}
	return false;
}

DepotChest* Player::getDepotChest(uint32_t depotId, bool autoCreate)
{
	auto it = depotChests.find(depotId);
	if (it != depotChests.end()) {
		return it->second;
	}

	if (!autoCreate) {
		return nullptr;
	}

	uint16_t depotItemId = getDepotBoxId(depotId);
	if (depotItemId == 0) {
		return nullptr;
	}

	it = depotChests.emplace(depotId, new DepotChest(depotItemId)).first;
	it->second->setMaxDepotItems(getMaxDepotItems());
	return it->second;
}

DepotLocker& Player::getDepotLocker()
{
	if (!depotLocker) {
		depotLocker = std::make_shared<DepotLocker>(ITEM_LOCKER);
		depotLocker->internalAddThing(Item::CreateItem(ITEM_MARKET));
		depotLocker->internalAddThing(inbox);

		DepotChest* depotChest = new DepotChest(ITEM_DEPOT, false);
		if (depotChest) {
			// adding in reverse to align them from first to last
			for (int16_t depotId = depotChest->capacity(); depotId >= 0; --depotId) {
				if (DepotChest* box = getDepotChest(depotId, true)) {
					depotChest->internalAddThing(box);
				}
			}

			depotLocker->internalAddThing(depotChest);
		}
	}
	return *depotLocker;
}

void Player::sendCancelMessage(ReturnValue message) const { sendCancelMessage(getReturnMessage(message)); }

void Player::sendStats()
{
	if (client) {
		client->sendStats();
		lastStatsTrainingTime = getOfflineTrainingTime() / 60 / 1000;
	}
}

void Player::sendPing()
{
	int64_t timeNow = OTSYS_TIME();

	bool hasLostConnection = false;
	if ((timeNow - lastPing) >= 5000) {
		lastPing = timeNow;
		if (client) {
			client->sendPing();
		} else {
			hasLostConnection = true;
		}
	}

	int64_t noPongTime = timeNow - lastPong;
	if ((hasLostConnection || noPongTime >= 7000) && attackedCreature && attackedCreature->getPlayer()) {
		setAttackedCreature(nullptr);
	}

	int32_t noPongKickTime = vocation->getNoPongKickTime();
	if (pzLocked && noPongKickTime < 60000) {
		noPongKickTime = 60000;
	}

	if (noPongTime >= noPongKickTime) {
		if (isConnecting || getTile()->hasFlag(TILESTATE_NOLOGOUT)) {
			return;
		}

		if (!g_creatureEvents->playerLogout(this)) {
			return;
		}

		if (client) {
			client->logout(true, true);
		} else {
			g_game.removeCreature(this, true);
		}
	}
}

Item* Player::getWriteItem(uint32_t& windowTextId, uint16_t& maxWriteLen)
{
	windowTextId = this->windowTextId;
	maxWriteLen = this->maxWriteLen;
	return writeItem;
}

void Player::setWriteItem(Item* item, uint16_t maxWriteLen /*= 0*/)
{
	windowTextId++;

	if (writeItem) {
		writeItem->decrementReferenceCounter();
	}

	if (item) {
		writeItem = item;
		this->maxWriteLen = maxWriteLen;
		writeItem->incrementReferenceCounter();
	} else {
		writeItem = nullptr;
		this->maxWriteLen = 0;
	}
}

House* Player::getEditHouse(uint32_t& windowTextId, uint32_t& listId)
{
	windowTextId = this->windowTextId;
	listId = this->editListId;
	return editHouse;
}

void Player::setEditHouse(House* house, uint32_t listId /*= 0*/)
{
	windowTextId++;
	editHouse = house;
	editListId = listId;
}

void Player::sendHouseWindow(House* house, uint32_t listId) const
{
	if (!client) {
		return;
	}

	std::string text;
	if (house->getAccessList(listId, text)) {
		client->sendHouseWindow(windowTextId, text);
	}
}

// container
void Player::sendAddContainerItem(const Container* container, const Item* item)
{
	if (!client) {
		return;
	}

	for (const auto& it : openContainers) {
		const OpenContainer& openContainer = it.second;
		if (openContainer.container != container) {
			continue;
		}

		uint16_t slot = openContainer.index;
		if (container->getID() == ITEM_BROWSEFIELD) {
			uint16_t containerSize = container->size() - 1;
			uint16_t pageEnd = openContainer.index + container->capacity() - 1;
			if (containerSize > pageEnd) {
				slot = pageEnd;
				item = container->getItemByIndex(pageEnd);
			} else {
				slot = containerSize;
			}
		} else if (openContainer.index >= container->capacity()) {
			item = container->getItemByIndex(openContainer.index);
		}

		if (item) {
			client->sendAddContainerItem(it.first, slot, item);
		}
	}
}

void Player::sendUpdateContainerItem(const Container* container, uint16_t slot, const Item* newItem)
{
	if (!client) {
		return;
	}

	for (const auto& it : openContainers) {
		const OpenContainer& openContainer = it.second;
		if (openContainer.container != container) {
			continue;
		}

		if (slot < openContainer.index) {
			continue;
		}

		uint16_t pageEnd = openContainer.index + container->capacity();
		if (slot >= pageEnd) {
			continue;
		}

		client->sendUpdateContainerItem(it.first, slot, newItem);
	}
}

void Player::sendRemoveContainerItem(const Container* container, uint16_t slot)
{
	if (!client) {
		return;
	}

	for (auto& it : openContainers) {
		OpenContainer& openContainer = it.second;
		if (openContainer.container != container) {
			continue;
		}

		uint16_t& firstIndex = openContainer.index;
		if (firstIndex > 0 && firstIndex >= container->size() - 1) {
			firstIndex -= container->capacity();
			sendContainer(it.first, container, false, firstIndex);
		}

		client->sendRemoveContainerItem(it.first, std::max<uint16_t>(slot, firstIndex),
		                                container->getItemByIndex(container->capacity() + firstIndex));
	}
}

void Player::openSavedContainers()
{
	std::map<uint8_t, Container*> openContainersList;

	for (int32_t i = CONST_SLOT_FIRST; i <= CONST_SLOT_LAST; i++) {
		Item* item = inventory[i];
		if (!item) {
			continue;
		}

		Container* itemContainer = item->getContainer();
		if (itemContainer) {
			uint8_t cid = item->getIntAttr(ITEM_ATTRIBUTE_OPENCONTAINER);
			if (cid > 0) {
				openContainersList.emplace(cid, itemContainer);
			}
			for (ContainerIterator it = itemContainer->iterator(); it.hasNext(); it.advance()) {
				Container* subContainer = (*it)->getContainer();
				if (subContainer) {
					uint8_t subcid = (*it)->getIntAttr(ITEM_ATTRIBUTE_OPENCONTAINER);
					if (subcid > 0) {
						openContainersList.emplace(subcid, subContainer);
					}
				}
			}
		}
	}

	// fix broken containers when logged in from another location
	for (uint8_t i = 0; i < 16; i++) {
		client->sendEmptyContainer(i);
		client->sendCloseContainer(i);
	}

	// send actual containers
	for (auto& it : openContainersList) {
		addContainer(it.first - 1, it.second);
		onSendContainer(it.second);
	}
}

void Player::onUpdateTileItem(const Tile* tile, const Position& pos, const Item* oldItem, const ItemType& oldType,
                              const Item* newItem, const ItemType& newType)
{
	Creature::onUpdateTileItem(tile, pos, oldItem, oldType, newItem, newType);

	if (oldItem != newItem) {
		onRemoveTileItem(tile, pos, oldType, oldItem);
	}

	if (tradeState != TRADE_TRANSFER) {
		if (tradeItem && oldItem == tradeItem) {
			g_game.internalCloseTrade(this);
		}
	}
}

void Player::onRemoveTileItem(const Tile* tile, const Position& pos, const ItemType& iType, const Item* item)
{
	Creature::onRemoveTileItem(tile, pos, iType, item);

	if (tradeState != TRADE_TRANSFER) {
		checkTradeState(item);

		if (tradeItem) {
			const Container* container = item->getContainer();
			if (container && container->isHoldingItem(tradeItem)) {
				g_game.internalCloseTrade(this);
			}
		}
	}
}

void Player::onCreatureAppear(Creature* creature, bool isLogin)
{
	Creature::onCreatureAppear(creature, isLogin);

	if (isLogin && creature == this) {
		sendItems();

		for (int32_t slot = CONST_SLOT_FIRST; slot <= CONST_SLOT_LAST; ++slot) {
			Item* item = inventory[slot];
			if (item) {
				item->startDecaying();
				g_moveEvents->onPlayerEquip(this, item, static_cast<slots_t>(slot), false);
			}
		}

		for (Condition* condition : storedConditionList) {
			addCondition(condition);
		}
		storedConditionList.clear();

		updateRegeneration();

		BedItem* bed = g_game.getBedBySleeper(guid);
		if (bed) {
			bed->wakeUp(this);
		}

		// load mount speed bonus
		uint16_t currentMountId = currentOutfit.lookMount;
		if (currentMountId != 0) {
			Mount* currentMount = g_game.mounts.getMountByClientID(currentMountId);
			if (currentMount && hasMount(currentMount)) {
				g_game.changeSpeed(this, currentMount->speed);
			} else {
				defaultOutfit.lookMount = 0;
				g_game.internalCreatureChangeOutfit(this, defaultOutfit);
			}
		}

		// mounted player moved to pz on login, update mount status
		onChangeZone(getZone());

		if (guild) {
			guild->addMember(this);
		}

		int32_t offlineTime;
		if (getLastLogout() != 0) {
			// Not counting more than 21 days to prevent overflow when multiplying with 1000 (for milliseconds).
			offlineTime = std::min<int32_t>(time(nullptr) - getLastLogout(), 86400 * 21);
		} else {
			offlineTime = 0;
		}

		for (Condition* condition : getMuteConditions()) {
			condition->setTicks(condition->getTicks() - (offlineTime * 1000));
			if (condition->getTicks() <= 0) {
				removeCondition(condition);
			}
		}

		g_game.checkPlayersRecord();
		IOLoginData::updateOnlineStatus(guid, true);
	}
}

void Player::onAttackedCreatureDisappear(bool isLogout)
{
	sendCancelTarget();

	if (!isLogout) {
		sendTextMessage(MESSAGE_STATUS_SMALL, "Target lost.");
	}
}

void Player::onFollowCreatureDisappear(bool isLogout)
{
	sendCancelTarget();

	if (!isLogout) {
		sendTextMessage(MESSAGE_STATUS_SMALL, "Target lost.");
	}
}

void Player::onChangeZone(ZoneType_t zone)
{
	if (zone == ZONE_PROTECTION) {
		if (attackedCreature && !hasFlag(PlayerFlag_IgnoreProtectionZone)) {
			setAttackedCreature(nullptr);
			onAttackedCreatureDisappear(false);
		}

		if (!group->access && isMounted()) {
			dismount();
			g_game.internalCreatureChangeOutfit(this, defaultOutfit);
			wasMounted = true;
		}
	} else {
		if (wasMounted) {
			toggleMount(true);
			wasMounted = false;
		}
	}

	g_game.updateCreatureWalkthrough(this);
	sendIcons();
}

void Player::onAttackedCreatureChangeZone(ZoneType_t zone)
{
	if (zone == ZONE_PROTECTION) {
		if (!hasFlag(PlayerFlag_IgnoreProtectionZone)) {
			setAttackedCreature(nullptr);
			onAttackedCreatureDisappear(false);
		}
	} else if (zone == ZONE_NOPVP) {
		if (attackedCreature->getPlayer()) {
			if (!hasFlag(PlayerFlag_IgnoreProtectionZone)) {
				setAttackedCreature(nullptr);
				onAttackedCreatureDisappear(false);
			}
		}
	} else if (zone == ZONE_NORMAL) {
		// attackedCreature can leave a pvp zone if not pzlocked
		if (g_game.getWorldType() == WORLD_TYPE_NO_PVP) {
			if (attackedCreature->getPlayer()) {
				setAttackedCreature(nullptr);
				onAttackedCreatureDisappear(false);
			}
		}
	}
}

void Player::onRemoveCreature(Creature* creature, bool isLogout)
{
	Creature::onRemoveCreature(creature, isLogout);

	if (creature == this) {
		if (isLogout) {
			loginPosition = getPosition();
		}

		lastLogout = time(nullptr);

		if (eventWalk != 0) {
			setFollowCreature(nullptr);
		}

		if (tradePartner) {
			g_game.internalCloseTrade(this);
		}

		closeShopWindow();

		clearPartyInvitations();

		if (party) {
			party->leaveParty(this, true);
		}

		g_chat->removeUserFromAllChannels(*this);

		if (guild) {
			guild->removeMember(this);
		}

		IOLoginData::updateOnlineStatus(guid, false);

		bool saved = false;
		for (uint32_t tries = 0; tries < 3; ++tries) {
			if (IOLoginData::savePlayer(this)) {
				saved = true;
				break;
			}
		}

		if (!saved) {
			std::cout << "Error while saving player: " << getName() << std::endl;
		}
	}
}

void Player::openShopWindow(Npc* npc, const std::list<ShopInfo>& shop)
{
	shopItemList = shop;
	sendShop(npc);
	sendSaleItemList();
}

bool Player::closeShopWindow(bool sendCloseShopWindow /*= true*/)
{
	// unreference callbacks
	int32_t onBuy;
	int32_t onSell;

	Npc* npc = getShopOwner(onBuy, onSell);
	if (!npc) {
		shopItemList.clear();
		return false;
	}

	setShopOwner(nullptr, -1, -1);
	npc->onPlayerEndTrade(this, onBuy, onSell);

	if (sendCloseShopWindow) {
		sendCloseShop();
	}

	shopItemList.clear();
	return true;
}

void Player::onWalk(Direction& dir)
{
	Creature::onWalk(dir);
	setNextActionTask(nullptr);
	setNextAction(OTSYS_TIME() + getStepDuration(dir));
}

void Player::onCreatureMove(Creature* creature, const Tile* newTile, const Position& newPos, const Tile* oldTile,
                            const Position& oldPos, bool teleport)
{
	Creature::onCreatureMove(creature, newTile, newPos, oldTile, oldPos, teleport);

	if (hasFollowPath && (creature == followCreature || (creature == this && followCreature))) {
		isUpdatingPath = false;
		g_dispatcher.addTask([id = getID()]() { g_game.updateCreatureWalk(id); });
	}

	if (creature != this) {
		return;
	}

	if (tradeState != TRADE_TRANSFER) {
		// check if we should close trade
		if (tradeItem && !Position::areInRange<1, 1, 0>(tradeItem->getPosition(), getPosition())) {
			g_game.internalCloseTrade(this);
		}

		if (tradePartner && !Position::areInRange<2, 2, 0>(tradePartner->getPosition(), getPosition())) {
			g_game.internalCloseTrade(this);
		}
	}

	// close modal windows
	if (!modalWindows.empty()) {
		// TODO: This shouldn't be hard-coded
		for (uint32_t modalWindowId : modalWindows) {
			if (modalWindowId == std::numeric_limits<uint32_t>::max()) {
				sendTextMessage(MESSAGE_EVENT_ADVANCE, "Offline training aborted.");
				break;
			}
		}
		modalWindows.clear();
	}

	// leave market
	if (inMarket) {
		inMarket = false;
	}

	if (party) {
		party->updateSharedExperience();
	}

	if (teleport || oldPos.z != newPos.z) {
		int32_t ticks = g_config.getNumber(ConfigManager::STAIRHOP_DELAY);
		if (ticks > 0) {
			if (Condition* condition = Condition::createCondition(CONDITIONID_DEFAULT, CONDITION_PACIFIED, ticks, 0)) {
				addCondition(condition);
			}
		}
	}
}

// container
void Player::onAddContainerItem(const Item* item) { checkTradeState(item); }

void Player::onUpdateContainerItem(const Container* container, const Item* oldItem, const Item* newItem)
{
	if (oldItem != newItem) {
		onRemoveContainerItem(container, oldItem);
	}

	if (tradeState != TRADE_TRANSFER) {
		checkTradeState(oldItem);
	}
}

void Player::onRemoveContainerItem(const Container* container, const Item* item)
{
	if (tradeState != TRADE_TRANSFER) {
		checkTradeState(item);

		if (tradeItem) {
			if (tradeItem->getParent() != container && container->isHoldingItem(tradeItem)) {
				g_game.internalCloseTrade(this);
			}
		}
	}
}

void Player::onCloseContainer(const Container* container)
{
	if (!client) {
		return;
	}

	for (const auto& it : openContainers) {
		if (it.second.container == container) {
			client->sendCloseContainer(it.first);
		}
	}
}

void Player::onSendContainer(const Container* container)
{
	if (!client) {
		return;
	}

	bool hasParent = container->hasParent();
	for (const auto& it : openContainers) {
		const OpenContainer& openContainer = it.second;
		if (openContainer.container == container) {
			client->sendContainer(it.first, container, hasParent, openContainer.index);
		}
	}
}

// inventory
void Player::onUpdateInventoryItem(Item* oldItem, Item* newItem)
{
	if (oldItem != newItem) {
		onRemoveInventoryItem(oldItem);
	}

	if (tradeState != TRADE_TRANSFER) {
		checkTradeState(oldItem);
	}
}

void Player::onRemoveInventoryItem(Item* item)
{
	if (tradeState != TRADE_TRANSFER) {
		checkTradeState(item);

		if (tradeItem) {
			const Container* container = item->getContainer();
			if (container && container->isHoldingItem(tradeItem)) {
				g_game.internalCloseTrade(this);
			}
		}
	}
}

void Player::checkTradeState(const Item* item)
{
	if (!tradeItem || tradeState == TRADE_TRANSFER) {
		return;
	}

	if (tradeItem == item) {
		g_game.internalCloseTrade(this);
	} else {
		const Container* container = dynamic_cast<const Container*>(item->getParent());
		while (container) {
			if (container == tradeItem) {
				g_game.internalCloseTrade(this);
				break;
			}

			container = dynamic_cast<const Container*>(container->getParent());
		}
	}
}

void Player::setNextWalkActionTask(SchedulerTask* task)
{
	if (walkTaskEvent != 0) {
		g_scheduler.stopEvent(walkTaskEvent);
		walkTaskEvent = 0;
	}

	delete walkTask;
	walkTask = task;
}

void Player::setNextWalkTask(SchedulerTask* task)
{
	if (nextStepEvent != 0) {
		g_scheduler.stopEvent(nextStepEvent);
		nextStepEvent = 0;
	}

	if (task) {
		nextStepEvent = g_scheduler.addEvent(task);
		resetIdleTime();
	}
}

void Player::setNextActionTask(SchedulerTask* task, bool resetIdleTime /*= true */)
{
	if (actionTaskEvent != 0) {
		g_scheduler.stopEvent(actionTaskEvent);
		actionTaskEvent = 0;
	}

	if (task) {
		actionTaskEvent = g_scheduler.addEvent(task);
		if (resetIdleTime) {
			this->resetIdleTime();
		}
	}
}

uint32_t Player::getNextActionTime() const { return std::max<int64_t>(SCHEDULER_MINTICKS, nextAction - OTSYS_TIME()); }

void Player::onThink(uint32_t interval)
{
	Creature::onThink(interval);

	sendPing();

	MessageBufferTicks += interval;
	if (MessageBufferTicks >= 1500) {
		MessageBufferTicks = 0;
		addMessageBuffer();
	}

	if (!getTile()->hasFlag(TILESTATE_NOLOGOUT) && !isAccessPlayer()) {
		idleTime += interval;
		const int32_t kickAfterMinutes = g_config.getNumber(ConfigManager::KICK_AFTER_MINUTES);
		if (idleTime > (kickAfterMinutes * 60000) + 60000) {
			kickPlayer(true);
		} else if (client && idleTime == 60000 * kickAfterMinutes) {
			client->sendTextMessage(TextMessage(
			    MESSAGE_STATUS_WARNING,
			    fmt::format(
			        "There was no variation in your behaviour for {:d} minutes. You will be disconnected in one minute if there is no change in your actions until then.",
			        kickAfterMinutes)));
		}
	}

	if (g_game.getWorldType() != WORLD_TYPE_PVP_ENFORCED) {
		checkSkullTicks(interval / 1000);
	}

	addOfflineTrainingTime(interval);
	if (lastStatsTrainingTime != getOfflineTrainingTime() / 60 / 1000) {
		sendStats();
	}
}

uint32_t Player::isMuted() const
{
	if (hasFlag(PlayerFlag_CannotBeMuted)) {
		return 0;
	}

	int32_t muteTicks = 0;
	for (Condition* condition : conditions) {
		if (condition->getType() == CONDITION_MUTED && condition->getTicks() > muteTicks) {
			muteTicks = condition->getTicks();
		}
	}
	return static_cast<uint32_t>(muteTicks) / 1000;
}

void Player::addMessageBuffer()
{
	if (MessageBufferCount > 0 && g_config.getNumber(ConfigManager::MAX_MESSAGEBUFFER) != 0 &&
	    !hasFlag(PlayerFlag_CannotBeMuted)) {
		--MessageBufferCount;
	}
}

void Player::removeMessageBuffer()
{
	if (hasFlag(PlayerFlag_CannotBeMuted)) {
		return;
	}

	const int32_t maxMessageBuffer = g_config.getNumber(ConfigManager::MAX_MESSAGEBUFFER);
	if (maxMessageBuffer != 0 && MessageBufferCount <= maxMessageBuffer + 1) {
		if (++MessageBufferCount > maxMessageBuffer) {
			uint32_t muteCount = 1;
			auto it = muteCountMap.find(guid);
			if (it != muteCountMap.end()) {
				muteCount = it->second;
			}

			uint32_t muteTime = 5 * muteCount * muteCount;
			muteCountMap[guid] = muteCount + 1;
			Condition* condition = Condition::createCondition(CONDITIONID_DEFAULT, CONDITION_MUTED, muteTime * 1000, 0);
			addCondition(condition);

			sendTextMessage(MESSAGE_STATUS_SMALL, fmt::format("You are muted for {:d} seconds.", muteTime));
		}
	}
}

void Player::drainHealth(Creature* attacker, int32_t damage)
{
	Creature::drainHealth(attacker, damage);
	sendStats();
}

void Player::drainMana(Creature* attacker, int32_t manaLoss)
{
	onAttacked();
	changeMana(-manaLoss);

	if (attacker) {
		addDamagePoints(attacker, manaLoss);
	}

	sendStats();
}

void Player::addManaSpent(uint64_t amount)
{
	if (hasFlag(PlayerFlag_NotGainMana)) {
		return;
	}

	uint64_t currReqMana = vocation->getReqMana(magLevel);
	uint64_t nextReqMana = vocation->getReqMana(magLevel + 1);
	if (currReqMana >= nextReqMana) {
		// player has reached max magic level
		return;
	}

	g_events->eventPlayerOnGainSkillTries(this, SKILL_MAGLEVEL, amount);
	if (amount == 0) {
		return;
	}

	bool sendUpdateStats = false;
	while ((manaSpent + amount) >= nextReqMana) {
		amount -= nextReqMana - manaSpent;

		magLevel++;
		manaSpent = 0;

		sendTextMessage(MESSAGE_EVENT_ADVANCE, fmt::format("You advanced to magic level {:d}.", magLevel));

		g_creatureEvents->playerAdvance(this, SKILL_MAGLEVEL, magLevel - 1, magLevel);

		sendUpdateStats = true;
		currReqMana = nextReqMana;
		nextReqMana = vocation->getReqMana(magLevel + 1);
		if (currReqMana >= nextReqMana) {
			return;
		}
	}

	manaSpent += amount;

	uint8_t oldPercent = magLevelPercent;
	if (nextReqMana > currReqMana) {
		magLevelPercent = Player::getPercentLevel(manaSpent, nextReqMana);
	} else {
		magLevelPercent = 0;
	}

	if (oldPercent != magLevelPercent) {
		sendUpdateStats = true;
	}

	if (sendUpdateStats) {
		sendStats();
		sendSkills();
	}
}

void Player::removeManaSpent(uint64_t amount, bool notify /* = false*/)
{
	if (amount == 0) {
		return;
	}

	uint32_t oldLevel = magLevel;
	uint8_t oldPercent = magLevelPercent;

	while (amount > manaSpent && magLevel > 0) {
		amount -= manaSpent;
		manaSpent = vocation->getReqMana(magLevel);
		magLevel--;
	}

	manaSpent -= amount;

	uint64_t nextReqMana = vocation->getReqMana(magLevel + 1);
	if (nextReqMana > vocation->getReqMana(magLevel)) {
		magLevelPercent = Player::getPercentLevel(manaSpent, nextReqMana);
	} else {
		magLevelPercent = 0;
	}

	if (notify) {
		bool sendUpdateStats = false;
		if (oldLevel != magLevel) {
			sendTextMessage(MESSAGE_EVENT_ADVANCE, fmt::format("You were downgraded to magic level {:d}.", magLevel));
			sendUpdateStats = true;
		}

		if (sendUpdateStats || oldPercent != magLevelPercent) {
			sendStats();
			sendSkills();
		}
	}
}

void Player::addExperience(Creature* source, uint64_t exp, bool sendText /* = false*/)
{
	uint64_t currLevelExp = Player::getExpForLevel(level);
	uint64_t nextLevelExp = Player::getExpForLevel(level + 1);
	uint64_t rawExp = exp;
	if (currLevelExp >= nextLevelExp) {
		// player has reached max level
		levelPercent = 0;
		sendStats();
		return;
	}

	g_events->eventPlayerOnGainExperience(this, source, exp, rawExp);
	if (exp == 0) {
		return;
	}

	experience += exp;

	if (sendText) {
		std::string expString = std::to_string(exp) + (exp != 1 ? " experience points." : " experience point.");

		TextMessage message(MESSAGE_EXPERIENCE, "You gained " + expString);
		message.position = position;
		message.primary.value = exp;
		message.primary.color = TEXTCOLOR_WHITE_EXP;
		sendTextMessage(message);

		SpectatorVec spectators;
		g_game.map.getSpectators(spectators, position, false, true);
		spectators.erase(this);
		if (!spectators.empty()) {
			message.type = MESSAGE_EXPERIENCE_OTHERS;
			message.text = getName() + " gained " + expString;
			for (Creature* spectator : spectators) {
				assert(dynamic_cast<Player*>(spectator) != nullptr);
				static_cast<Player*>(spectator)->sendTextMessage(message);
			}
		}
	}

	uint32_t prevLevel = level;
	while (experience >= nextLevelExp) {
		++level;
		healthMax += vocation->getHPGain();
		health += vocation->getHPGain();
		manaMax += vocation->getManaGain();
		mana += vocation->getManaGain();
		capacity += vocation->getCapGain();

		currLevelExp = nextLevelExp;
		nextLevelExp = Player::getExpForLevel(level + 1);
		if (currLevelExp >= nextLevelExp) {
			// player has reached max level
			break;
		}
	}

	if (prevLevel != level) {
		health = getMaxHealth();
		mana = getMaxMana();

		updateBaseSpeed();
		setBaseSpeed(getBaseSpeed());

		g_game.changeSpeed(this, 0);
		g_game.addCreatureHealth(this);

		const uint32_t protectionLevel = static_cast<uint32_t>(g_config.getNumber(ConfigManager::PROTECTION_LEVEL));
		if (prevLevel < protectionLevel && level >= protectionLevel) {
			g_game.updateCreatureWalkthrough(this);
		}

		if (party) {
			party->updateSharedExperience();
		}

		g_creatureEvents->playerAdvance(this, SKILL_LEVEL, prevLevel, level);

		sendTextMessage(MESSAGE_EVENT_ADVANCE,
		                fmt::format("You advanced from Level {:d} to Level {:d}.", prevLevel, level));
	}

	if (nextLevelExp > currLevelExp) {
		levelPercent = Player::getPercentLevel(experience - currLevelExp, nextLevelExp - currLevelExp);
	} else {
		levelPercent = 0;
	}
	sendStats();

	sendExperienceTracker(rawExp * g_config.getExperienceStage(getLevel()), exp);
}

void Player::removeExperience(uint64_t exp, bool sendText /* = false*/)
{
	if (experience == 0 || exp == 0) {
		return;
	}

	g_events->eventPlayerOnLoseExperience(this, exp);
	if (exp == 0) {
		return;
	}

	uint64_t lostExp = experience;
	experience = std::max<int64_t>(0, experience - exp);

	if (sendText) {
		lostExp -= experience;

		std::string expString = std::to_string(lostExp) + (lostExp != 1 ? " experience points." : " experience point.");

		TextMessage message(MESSAGE_EXPERIENCE, "You lost " + expString);
		message.position = position;
		message.primary.value = lostExp;
		message.primary.color = TEXTCOLOR_RED;
		sendTextMessage(message);

		SpectatorVec spectators;
		g_game.map.getSpectators(spectators, position, false, true);
		spectators.erase(this);
		if (!spectators.empty()) {
			message.type = MESSAGE_EXPERIENCE_OTHERS;
			message.text = getName() + " lost " + expString;
			for (Creature* spectator : spectators) {
				assert(dynamic_cast<Player*>(spectator) != nullptr);
				static_cast<Player*>(spectator)->sendTextMessage(message);
			}
		}
	}

	uint32_t oldLevel = level;
	uint64_t currLevelExp = Player::getExpForLevel(level);

	while (level > 1 && experience < currLevelExp) {
		--level;
		healthMax = std::max<int32_t>(0, healthMax - vocation->getHPGain());
		manaMax = std::max<int32_t>(0, manaMax - vocation->getManaGain());
		capacity = std::max<int32_t>(0, capacity - vocation->getCapGain());
		currLevelExp = Player::getExpForLevel(level);
	}

	if (oldLevel != level) {
		health = getMaxHealth();
		mana = getMaxMana();

		updateBaseSpeed();
		setBaseSpeed(getBaseSpeed());

		g_game.changeSpeed(this, 0);
		g_game.addCreatureHealth(this);

		const uint32_t protectionLevel = static_cast<uint32_t>(g_config.getNumber(ConfigManager::PROTECTION_LEVEL));
		if (oldLevel >= protectionLevel && level < protectionLevel) {
			g_game.updateCreatureWalkthrough(this);
		}

		if (party) {
			party->updateSharedExperience();
		}

		sendTextMessage(MESSAGE_EVENT_ADVANCE,
		                fmt::format("You were downgraded from Level {:d} to Level {:d}.", oldLevel, level));
	}

	uint64_t nextLevelExp = Player::getExpForLevel(level + 1);
	if (nextLevelExp > currLevelExp) {
		levelPercent = Player::getPercentLevel(experience - currLevelExp, nextLevelExp - currLevelExp);
	} else {
		levelPercent = 0;
	}
	sendStats();

	sendExperienceTracker(0, -static_cast<int64_t>(exp));
}

uint8_t Player::getPercentLevel(uint64_t count, uint64_t nextLevelCount)
{
	if (nextLevelCount == 0) {
		return 0;
	}

	uint8_t result = (count * 100) / nextLevelCount;
	if (result > 100) {
		return 0;
	}
	return result;
}

void Player::onBlockHit()
{
	if (shieldBlockCount > 0) {
		--shieldBlockCount;

		if (hasShield()) {
			addSkillAdvance(SKILL_SHIELD, 1);
		}
	}
}

void Player::onAttackedCreatureBlockHit(BlockType_t blockType)
{
	lastAttackBlockType = blockType;

	switch (blockType) {
		case BLOCK_NONE: {
			addAttackSkillPoint = true;
			bloodHitCount = 30;
			shieldBlockCount = 30;
			break;
		}

		case BLOCK_DEFENSE:
		case BLOCK_ARMOR: {
			// need to draw blood every 30 hits
			if (bloodHitCount > 0) {
				addAttackSkillPoint = true;
				--bloodHitCount;
			} else {
				addAttackSkillPoint = false;
			}
			break;
		}

		default: {
			addAttackSkillPoint = false;
			break;
		}
	}
}

bool Player::hasShield() const
{
	Item* item = inventory[CONST_SLOT_LEFT];
	if (item && item->getWeaponType() == WEAPON_SHIELD) {
		return true;
	}

	item = inventory[CONST_SLOT_RIGHT];
	if (item && item->getWeaponType() == WEAPON_SHIELD) {
		return true;
	}
	return false;
}

BlockType_t Player::blockHit(Creature* attacker, CombatType_t combatType, int32_t& damage,
                             bool checkDefense /* = false*/, bool checkArmor /* = false*/, bool field /* = false*/,
                             bool ignoreResistances /* = false*/)
{
	BlockType_t blockType =
	    Creature::blockHit(attacker, combatType, damage, checkDefense, checkArmor, field, ignoreResistances);

	if (attacker && combatType != COMBAT_HEALING) {
		sendCreatureSquare(attacker, SQ_COLOR_BLACK);
	}

	if (blockType != BLOCK_NONE) {
		return blockType;
	}

	if (damage <= 0) {
		damage = 0;
		return BLOCK_ARMOR;
	}

	if (!ignoreResistances) {
		Reflect reflect;

		size_t combatIndex = combatTypeToIndex(combatType);
		for (int32_t slot = CONST_SLOT_FIRST; slot <= CONST_SLOT_LAST; ++slot) {
			if (!isItemAbilityEnabled(static_cast<slots_t>(slot))) {
				continue;
			}

			Item* item = inventory[slot];
			if (!item) {
				continue;
			}

			const ItemType& it = Item::items[item->getID()];
			if (!it.abilities) {
				if (damage <= 0) {
					damage = 0;
					return BLOCK_ARMOR;
				}

				continue;
			}

			const int16_t& absorbPercent = it.abilities->absorbPercent[combatIndex];
			if (absorbPercent != 0) {
				damage -= std::round(damage * (absorbPercent / 100.));

				uint16_t charges = item->getCharges();
				if (charges != 0) {
					g_game.transformItem(item, item->getID(), charges - 1);
				}
			}

			reflect += item->getReflect(combatType);

			if (field) {
				const int16_t& fieldAbsorbPercent = it.abilities->fieldAbsorbPercent[combatIndex];
				if (fieldAbsorbPercent != 0) {
					damage -= std::round(damage * (fieldAbsorbPercent / 100.));

					uint16_t charges = item->getCharges();
					if (charges != 0) {
						g_game.transformItem(item, item->getID(), charges - 1);
					}
				}
			}
		}

		if (attacker && reflect.chance > 0 && reflect.percent != 0 && uniform_random(1, 100) <= reflect.chance) {
			CombatDamage reflectDamage;
			reflectDamage.primary.type = combatType;
			reflectDamage.primary.value = -std::round(damage * (reflect.percent / 100.));
			reflectDamage.origin = ORIGIN_REFLECT;
			g_game.combatChangeHealth(this, attacker, reflectDamage);
		}
	}

	if (damage <= 0) {
		damage = 0;
		blockType = BLOCK_ARMOR;
	}
	return blockType;
}

Connection::Address Player::getIP() const
{
	if (client) {
		return client->getIP();
	}

	return {};
}

void Player::death(Creature* lastHitCreature)
{
	loginPosition = town->getTemplePosition();

	if (skillLoss) {
		uint8_t unfairFightReduction = 100;
		bool lastHitPlayer = Player::lastHitIsPlayer(lastHitCreature);

		if (lastHitPlayer) {
			uint32_t sumLevels = 0;
			uint32_t inFightTicks = g_config.getNumber(ConfigManager::PZ_LOCKED);
			for (const auto& it : damageMap) {
				CountBlock_t cb = it.second;
				if ((OTSYS_TIME() - cb.ticks) <= inFightTicks) {
					Player* damageDealer = g_game.getPlayerByID(it.first);
					if (damageDealer) {
						sumLevels += damageDealer->getLevel();
					}
				}
			}

			if (sumLevels > level) {
				double reduce = level / static_cast<double>(sumLevels);
				unfairFightReduction = std::max<uint8_t>(20, std::floor((reduce * 100) + 0.5));
			}
		}

		// Magic level loss
		uint64_t sumMana = 0;
		for (uint32_t i = 1; i <= magLevel; ++i) {
			sumMana += vocation->getReqMana(i);
		}

		double deathLossPercent = getLostPercent() * (unfairFightReduction / 100.);
		removeManaSpent(static_cast<uint64_t>((sumMana + manaSpent) * deathLossPercent), false);

		// Skill loss
		for (uint8_t i = SKILL_FIRST; i <= SKILL_LAST; ++i) { // for each skill
			uint64_t sumSkillTries = 0;
			for (uint16_t c = MINIMUM_SKILL_LEVEL + 1; c <= skills[i].level;
			     ++c) { // sum up all required tries for all skill levels
				sumSkillTries += vocation->getReqSkillTries(i, c);
			}

			sumSkillTries += skills[i].tries;

			removeSkillTries(static_cast<skills_t>(i), sumSkillTries * deathLossPercent, false);
		}

		// Level loss
		uint64_t expLoss = static_cast<uint64_t>(experience * deathLossPercent);
		g_events->eventPlayerOnLoseExperience(this, expLoss);

		if (expLoss != 0) {
			uint32_t oldLevel = level;

			if (vocation->getId() == VOCATION_NONE || level > 7) {
				experience -= expLoss;
			}

			while (level > 1 && experience < Player::getExpForLevel(level)) {
				--level;
				healthMax = std::max<int32_t>(0, healthMax - vocation->getHPGain());
				manaMax = std::max<int32_t>(0, manaMax - vocation->getManaGain());
				capacity = std::max<int32_t>(0, capacity - vocation->getCapGain());
			}

			if (oldLevel != level) {
				sendTextMessage(MESSAGE_EVENT_ADVANCE,
				                fmt::format("You were downgraded from Level {:d} to Level {:d}.", oldLevel, level));
			}

			uint64_t currLevelExp = Player::getExpForLevel(level);
			uint64_t nextLevelExp = Player::getExpForLevel(level + 1);
			if (nextLevelExp > currLevelExp) {
				levelPercent = Player::getPercentLevel(experience - currLevelExp, nextLevelExp - currLevelExp);
			} else {
				levelPercent = 0;
			}
		}

		if (blessings.test(5)) {
			if (lastHitPlayer) {
				blessings.reset(5);
			} else {
				blessings.reset();
				blessings.set(5);
			}
		} else {
			blessings.reset();
		}

		sendStats();
		sendSkills();
		sendReLoginWindow(unfairFightReduction);

		if (getSkull() == SKULL_BLACK) {
			health = 40;
			mana = 0;
		} else {
			health = healthMax;
			mana = manaMax;
		}

		auto it = conditions.begin(), end = conditions.end();
		while (it != end) {
			Condition* condition = *it;
			if (condition->isPersistent()) {
				it = conditions.erase(it);

				condition->endCondition(this);
				onEndCondition(condition->getType());
				delete condition;
			} else {
				++it;
			}
		}
	} else {
		setSkillLoss(true);

		auto it = conditions.begin(), end = conditions.end();
		while (it != end) {
			Condition* condition = *it;
			if (condition->isPersistent()) {
				it = conditions.erase(it);

				condition->endCondition(this);
				onEndCondition(condition->getType());
				delete condition;
			} else {
				++it;
			}
		}

		health = healthMax;
		g_game.internalTeleport(this, getTemplePosition(), true);
		g_game.addCreatureHealth(this);
		onThink(EVENT_CREATURE_THINK_INTERVAL);
		onIdleStatus();
		sendStats();
	}
}

bool Player::dropCorpse(Creature* lastHitCreature, Creature* mostDamageCreature, bool lastHitUnjustified,
                        bool mostDamageUnjustified)
{
	if (getZone() != ZONE_PVP || !Player::lastHitIsPlayer(lastHitCreature)) {
		return Creature::dropCorpse(lastHitCreature, mostDamageCreature, lastHitUnjustified, mostDamageUnjustified);
	}

	setDropLoot(true);
	return false;
}

Item* Player::getCorpse(Creature* lastHitCreature, Creature* mostDamageCreature)
{
	Item* corpse = Creature::getCorpse(lastHitCreature, mostDamageCreature);
	if (corpse && corpse->getContainer()) {
		std::unordered_map<std::string, uint16_t> names;
		for (const auto& killer : getKillers()) {
			++names[killer->getName()];
		}

		if (lastHitCreature) {
			if (!mostDamageCreature) {
				corpse->setSpecialDescription(
				    fmt::format("You recognize {:s}. {:s} was killed by {:s}{:s}", getNameDescription(),
				                getSex() == PLAYERSEX_FEMALE ? "She" : "He", lastHitCreature->getNameDescription(),
				                names.size() > 1 ? " and others." : "."));
			} else if (lastHitCreature != mostDamageCreature && names[lastHitCreature->getName()] == 1) {
				corpse->setSpecialDescription(
				    fmt::format("You recognize {:s}. {:s} was killed by {:s}, {:s}{:s}", getNameDescription(),
				                getSex() == PLAYERSEX_FEMALE ? "She" : "He", mostDamageCreature->getNameDescription(),
				                lastHitCreature->getNameDescription(), names.size() > 2 ? " and others." : "."));
			} else {
				corpse->setSpecialDescription(
				    fmt::format("You recognize {:s}. {:s} was killed by {:s} and others.", getNameDescription(),
				                getSex() == PLAYERSEX_FEMALE ? "She" : "He", mostDamageCreature->getNameDescription()));
			}
		} else if (mostDamageCreature) {
			if (names.size() > 1) {
				corpse->setSpecialDescription(fmt::format(
				    "You recognize {:s}. {:s} was killed by something evil, {:s}, and others", getNameDescription(),
				    getSex() == PLAYERSEX_FEMALE ? "She" : "He", mostDamageCreature->getNameDescription()));
			} else {
				corpse->setSpecialDescription(fmt::format(
				    "You recognize {:s}. {:s} was killed by something evil and others", getNameDescription(),
				    getSex() == PLAYERSEX_FEMALE ? "She" : "He", mostDamageCreature->getNameDescription()));
			}
		} else {
			corpse->setSpecialDescription(fmt::format("You recognize {:s}. {:s} was killed by something evil {:s}",
			                                          getNameDescription(), getSex() == PLAYERSEX_FEMALE ? "She" : "He",
			                                          names.size() ? " and others." : "."));
		}
	}
	return corpse;
}

void Player::addInFightTicks(bool pzlock /*= false*/)
{
	if (hasFlag(PlayerFlag_NotGainInFight)) {
		return;
	}

	if (pzlock) {
		pzLocked = true;
	}

	Condition* condition = Condition::createCondition(CONDITIONID_DEFAULT, CONDITION_INFIGHT,
	                                                  g_config.getNumber(ConfigManager::PZ_LOCKED), 0);
	addCondition(condition);
}

void Player::removeList()
{
	g_game.removePlayer(this);

	for (const auto& it : g_game.getPlayers()) {
		it.second->notifyStatusChange(this, VIPSTATUS_OFFLINE);
	}
}

void Player::addList()
{
	for (const auto& it : g_game.getPlayers()) {
		it.second->notifyStatusChange(this, VIPSTATUS_ONLINE);
	}

	g_game.addPlayer(this);
}

void Player::kickPlayer(bool displayEffect)
{
	g_creatureEvents->playerLogout(this);
	if (client) {
		client->logout(displayEffect, true);
	} else {
		g_game.removeCreature(this);
	}
}

void Player::notifyStatusChange(Player* loginPlayer, VipStatus_t status)
{
	if (!client) {
		return;
	}

	auto it = VIPList.find(loginPlayer->guid);
	if (it == VIPList.end()) {
		return;
	}

	client->sendUpdatedVIPStatus(loginPlayer->guid, status);

	if (status == VIPSTATUS_ONLINE) {
		client->sendTextMessage(TextMessage(MESSAGE_STATUS_SMALL, loginPlayer->getName() + " has logged in."));
	} else if (status == VIPSTATUS_OFFLINE) {
		client->sendTextMessage(TextMessage(MESSAGE_STATUS_SMALL, loginPlayer->getName() + " has logged out."));
	}
}

bool Player::removeVIP(uint32_t vipGuid)
{
	if (VIPList.erase(vipGuid) == 0) {
		return false;
	}

	IOLoginData::removeVIPEntry(accountNumber, vipGuid);
	return true;
}

bool Player::addVIP(uint32_t vipGuid, const std::string& vipName, VipStatus_t status)
{
	if (VIPList.size() >= getMaxVIPEntries()) {
		sendTextMessage(MESSAGE_STATUS_SMALL, "You cannot add more buddies.");
		return false;
	}

	auto result = VIPList.insert(vipGuid);
	if (!result.second) {
		sendTextMessage(MESSAGE_STATUS_SMALL, "This player is already in your list.");
		return false;
	}

	IOLoginData::addVIPEntry(accountNumber, vipGuid, "", 0, false);
	if (client) {
		client->sendVIP(vipGuid, vipName, "", 0, false, status);
	}
	return true;
}

bool Player::addVIPInternal(uint32_t vipGuid)
{
	if (VIPList.size() >= getMaxVIPEntries()) {
		return false;
	}

	return VIPList.insert(vipGuid).second;
}

bool Player::editVIP(uint32_t vipGuid, const std::string& description, uint32_t icon, bool notify)
{
	auto it = VIPList.find(vipGuid);
	if (it == VIPList.end()) {
		return false; // player is not in VIP
	}

	IOLoginData::editVIPEntry(accountNumber, vipGuid, description, icon, notify);
	return true;
}

// close container and its child containers
void Player::autoCloseContainers(const Container* container)
{
	std::vector<uint32_t> closeList;
	for (const auto& it : openContainers) {
		Container* tmpContainer = it.second.container;
		while (tmpContainer) {
			if (tmpContainer->isRemoved() || tmpContainer == container) {
				closeList.push_back(it.first);
				break;
			}

			tmpContainer = dynamic_cast<Container*>(tmpContainer->getParent());
		}
	}

	for (uint32_t containerId : closeList) {
		closeContainer(containerId);
		if (client) {
			client->sendCloseContainer(containerId);
		}
	}
}

bool Player::hasCapacity(const Item* item, uint32_t count) const
{
	if (hasFlag(PlayerFlag_CannotPickupItem)) {
		return false;
	}

	if (hasFlag(PlayerFlag_HasInfiniteCapacity) || item->getTopParent() == this) {
		return true;
	}

	uint32_t itemWeight = item->getContainer() ? item->getWeight() : item->getBaseWeight();
	if (item->isStackable()) {
		itemWeight *= count;
	}
	return itemWeight <= getFreeCapacity();
}

ReturnValue Player::queryAdd(int32_t index, const Thing& thing, uint32_t count, uint32_t flags, Creature*) const
{
	const Item* item = thing.getItem();
	if (!item) {
		return RETURNVALUE_NOTPOSSIBLE;
	}

	bool childIsOwner = hasBitSet(FLAG_CHILDISOWNER, flags);
	if (childIsOwner) {
		// a child container is querying the player, just check if enough capacity
		bool skipLimit = hasBitSet(FLAG_NOLIMIT, flags);
		if (skipLimit || hasCapacity(item, count)) {
			return RETURNVALUE_NOERROR;
		}
		return RETURNVALUE_NOTENOUGHCAPACITY;
	}

	if (!item->isPickupable()) {
		return RETURNVALUE_CANNOTPICKUP;
	}

	if (item->isStoreItem()) {
		return RETURNVALUE_ITEMCANNOTBEMOVEDTHERE;
	}

	ReturnValue ret = RETURNVALUE_NOTPOSSIBLE;

	const int32_t& slotPosition = item->getSlotPosition();
	if ((slotPosition & SLOTP_HEAD) || (slotPosition & SLOTP_NECKLACE) || (slotPosition & SLOTP_BACKPACK) ||
	    (slotPosition & SLOTP_ARMOR) || (slotPosition & SLOTP_LEGS) || (slotPosition & SLOTP_FEET) ||
	    (slotPosition & SLOTP_RING)) {
		ret = RETURNVALUE_CANNOTBEDRESSED;
	} else if (slotPosition & SLOTP_TWO_HAND) {
		ret = RETURNVALUE_PUTTHISOBJECTINBOTHHANDS;
	} else if ((slotPosition & SLOTP_RIGHT) || (slotPosition & SLOTP_LEFT)) {
		if (!g_config.getBoolean(ConfigManager::CLASSIC_EQUIPMENT_SLOTS)) {
			ret = RETURNVALUE_CANNOTBEDRESSED;
		} else {
			ret = RETURNVALUE_PUTTHISOBJECTINYOURHAND;
		}
	}

	switch (index) {
		case CONST_SLOT_HEAD: {
			if (slotPosition & SLOTP_HEAD) {
				ret = RETURNVALUE_NOERROR;
			}
			break;
		}

		case CONST_SLOT_NECKLACE: {
			if (slotPosition & SLOTP_NECKLACE) {
				ret = RETURNVALUE_NOERROR;
			}
			break;
		}

		case CONST_SLOT_BACKPACK: {
			if (slotPosition & SLOTP_BACKPACK) {
				ret = RETURNVALUE_NOERROR;
			}
			break;
		}

		case CONST_SLOT_ARMOR: {
			if (slotPosition & SLOTP_ARMOR) {
				ret = RETURNVALUE_NOERROR;
			}
			break;
		}

		case CONST_SLOT_RIGHT: {
			if (slotPosition & SLOTP_RIGHT) {
				if (!g_config.getBoolean(ConfigManager::CLASSIC_EQUIPMENT_SLOTS)) {
					if (item->getWeaponType() != WEAPON_SHIELD && item->getWeaponType() != WEAPON_QUIVER) {
						ret = RETURNVALUE_CANNOTBEDRESSED;
					} else {
						const Item* leftItem = inventory[CONST_SLOT_LEFT];
						if (leftItem) {
							if ((leftItem->getSlotPosition() | slotPosition) & SLOTP_TWO_HAND) {
								if (leftItem->getWeaponType() != WEAPON_DISTANCE ||
								    item->getWeaponType() != WEAPON_QUIVER) {
									ret = RETURNVALUE_BOTHHANDSNEEDTOBEFREE;
								} else {
									ret = RETURNVALUE_NOERROR;
								}
							} else {
								ret = RETURNVALUE_NOERROR;
							}
						} else {
							ret = RETURNVALUE_NOERROR;
						}
					}
				} else if (slotPosition & SLOTP_TWO_HAND) {
					const Item* leftItem = inventory[CONST_SLOT_LEFT];
					if (leftItem && leftItem != item) {
						ret = RETURNVALUE_BOTHHANDSNEEDTOBEFREE;
					} else {
						ret = RETURNVALUE_NOERROR;
					}
				} else if (inventory[CONST_SLOT_LEFT]) {
					const Item* leftItem = inventory[CONST_SLOT_LEFT];
					WeaponType_t type = item->getWeaponType(), leftType = leftItem->getWeaponType();

					if (leftItem->getSlotPosition() & SLOTP_TWO_HAND) {
						if (leftItem->getWeaponType() != WEAPON_DISTANCE || type != WEAPON_QUIVER) {
							ret = RETURNVALUE_DROPTWOHANDEDITEM;
						} else {
							ret = RETURNVALUE_NOERROR;
						}
					} else if (item == leftItem && count == item->getItemCount()) {
						ret = RETURNVALUE_NOERROR;
					} else if (leftType == WEAPON_SHIELD && type == WEAPON_SHIELD) {
						ret = RETURNVALUE_CANONLYUSEONESHIELD;
					} else if (leftType == WEAPON_NONE || type == WEAPON_NONE || leftType == WEAPON_SHIELD ||
					           type == WEAPON_SHIELD || leftType == WEAPON_AMMO || type == WEAPON_AMMO ||
					           leftType == WEAPON_QUIVER || type == WEAPON_QUIVER) {
						ret = RETURNVALUE_NOERROR;
					} else {
						ret = RETURNVALUE_CANONLYUSEONEWEAPON;
					}
				} else {
					ret = RETURNVALUE_NOERROR;
				}
			}
			break;
		}

		case CONST_SLOT_LEFT: {
			if (slotPosition & SLOTP_LEFT) {
				if (!g_config.getBoolean(ConfigManager::CLASSIC_EQUIPMENT_SLOTS)) {
					WeaponType_t type = item->getWeaponType();
					const Item* rightItem = inventory[CONST_SLOT_RIGHT];
					if (type == WEAPON_NONE || type == WEAPON_SHIELD || type == WEAPON_AMMO || type == WEAPON_QUIVER) {
						ret = RETURNVALUE_CANNOTBEDRESSED;
					} else if (rightItem && (slotPosition & SLOTP_TWO_HAND)) {
						if (type != WEAPON_DISTANCE || rightItem->getWeaponType() != WEAPON_QUIVER) {
							ret = RETURNVALUE_BOTHHANDSNEEDTOBEFREE;
						} else {
							ret = RETURNVALUE_NOERROR;
						}
					} else {
						ret = RETURNVALUE_NOERROR;
					}
				} else if (slotPosition & SLOTP_TWO_HAND) {
					const Item* rightItem = inventory[CONST_SLOT_RIGHT];
					if (rightItem && rightItem != item) {
						if (item->getWeaponType() != WEAPON_DISTANCE || rightItem->getWeaponType() != WEAPON_QUIVER) {
							ret = RETURNVALUE_BOTHHANDSNEEDTOBEFREE;
						} else {
							ret = RETURNVALUE_NOERROR;
						}
					} else {
						ret = RETURNVALUE_NOERROR;
					}
				} else if (inventory[CONST_SLOT_RIGHT]) {
					const Item* rightItem = inventory[CONST_SLOT_RIGHT];
					WeaponType_t type = item->getWeaponType(), rightType = rightItem->getWeaponType();

					if (rightItem->getSlotPosition() & SLOTP_TWO_HAND) {
						if (type != WEAPON_DISTANCE || rightItem->getWeaponType() != WEAPON_QUIVER) {
							ret = RETURNVALUE_DROPTWOHANDEDITEM;
						} else {
							ret = RETURNVALUE_NOERROR;
						}
					} else if (item == rightItem && count == item->getItemCount()) {
						ret = RETURNVALUE_NOERROR;
					} else if (rightType == WEAPON_SHIELD && type == WEAPON_SHIELD) {
						ret = RETURNVALUE_CANONLYUSEONESHIELD;
					} else if (rightType == WEAPON_NONE || type == WEAPON_NONE || rightType == WEAPON_SHIELD ||
					           type == WEAPON_SHIELD || rightType == WEAPON_AMMO || type == WEAPON_AMMO ||
					           rightType == WEAPON_QUIVER || type == WEAPON_QUIVER) {
						ret = RETURNVALUE_NOERROR;
					} else {
						ret = RETURNVALUE_CANONLYUSEONEWEAPON;
					}
				} else {
					ret = RETURNVALUE_NOERROR;
				}
			}
			break;
		}

		case CONST_SLOT_LEGS: {
			if (slotPosition & SLOTP_LEGS) {
				ret = RETURNVALUE_NOERROR;
			}
			break;
		}

		case CONST_SLOT_FEET: {
			if (slotPosition & SLOTP_FEET) {
				ret = RETURNVALUE_NOERROR;
			}
			break;
		}

		case CONST_SLOT_RING: {
			if (slotPosition & SLOTP_RING) {
				ret = RETURNVALUE_NOERROR;
			}
			break;
		}

		case CONST_SLOT_AMMO: {
			if ((slotPosition & SLOTP_AMMO) || g_config.getBoolean(ConfigManager::CLASSIC_EQUIPMENT_SLOTS)) {
				ret = RETURNVALUE_NOERROR;
			}
			break;
		}

		case CONST_SLOT_WHEREEVER:
		case -1:
			ret = RETURNVALUE_NOTENOUGHROOM;
			break;

		default:
			ret = RETURNVALUE_NOTPOSSIBLE;
			break;
	}

	if (ret != RETURNVALUE_NOERROR && ret != RETURNVALUE_NOTENOUGHROOM) {
		return ret;
	}

	// check if enough capacity
	if (!hasCapacity(item, count)) {
		return RETURNVALUE_NOTENOUGHCAPACITY;
	}

	if (index != CONST_SLOT_WHEREEVER && index != -1) { // we don't try to equip whereever call
		ret = g_moveEvents->onPlayerEquip(const_cast<Player*>(this), const_cast<Item*>(item),
		                                  static_cast<slots_t>(index), true);
		if (ret != RETURNVALUE_NOERROR) {
			return ret;
		}
	}

	// need an exchange with source? (destination item is swapped with currently moved item)
	const Item* inventoryItem = getInventoryItem(static_cast<slots_t>(index));
	if (inventoryItem && (!inventoryItem->isStackable() || inventoryItem->getID() != item->getID())) {
		if (!g_config.getBoolean(ConfigManager::CLASSIC_EQUIPMENT_SLOTS)) {
			const Cylinder* cylinder = item->getTopParent();
			if (cylinder && (dynamic_cast<const DepotChest*>(cylinder) || dynamic_cast<const Player*>(cylinder))) {
				return RETURNVALUE_NEEDEXCHANGE;
			}
			return RETURNVALUE_NOTENOUGHROOM;
		}

		return RETURNVALUE_NEEDEXCHANGE;
	}
	return ret;
}

ReturnValue Player::queryMaxCount(int32_t index, const Thing& thing, uint32_t count, uint32_t& maxQueryCount,
                                  uint32_t flags) const
{
	const Item* item = thing.getItem();
	if (!item) {
		maxQueryCount = 0;
		return RETURNVALUE_NOTPOSSIBLE;
	}

	if (index == INDEX_WHEREEVER) {
		uint32_t n = 0;
		for (int32_t slotIndex = CONST_SLOT_FIRST; slotIndex <= CONST_SLOT_LAST; ++slotIndex) {
			Item* inventoryItem = inventory[slotIndex];
			if (inventoryItem) {
				if (Container* subContainer = inventoryItem->getContainer()) {
					uint32_t queryCount = 0;
					subContainer->queryMaxCount(INDEX_WHEREEVER, *item, item->getItemCount(), queryCount, flags);
					n += queryCount;

					// iterate through all items, including sub-containers (deep search)
					for (ContainerIterator it = subContainer->iterator(); it.hasNext(); it.advance()) {
						if (Container* tmpContainer = (*it)->getContainer()) {
							queryCount = 0;
							tmpContainer->queryMaxCount(INDEX_WHEREEVER, *item, item->getItemCount(), queryCount,
							                            flags);
							n += queryCount;
						}
					}
				} else if (inventoryItem->isStackable() && item->equals(inventoryItem) &&
				           inventoryItem->getItemCount() < 100) {
					uint32_t remainder = (100 - inventoryItem->getItemCount());

					if (queryAdd(slotIndex, *item, remainder, flags) == RETURNVALUE_NOERROR) {
						n += remainder;
					}
				}
			} else if (queryAdd(slotIndex, *item, item->getItemCount(), flags) == RETURNVALUE_NOERROR) { // empty slot
				if (item->isStackable()) {
					n += 100;
				} else {
					++n;
				}
			}
		}

		maxQueryCount = n;
	} else {
		const Item* destItem = nullptr;

		const Thing* destThing = getThing(index);
		if (destThing) {
			destItem = destThing->getItem();
		}

		if (destItem) {
			if (destItem->isStackable() && item->equals(destItem) && destItem->getItemCount() < 100) {
				maxQueryCount = 100 - destItem->getItemCount();
			} else {
				maxQueryCount = 0;
			}
		} else if (queryAdd(index, *item, count, flags) == RETURNVALUE_NOERROR) { // empty slot
			if (item->isStackable()) {
				maxQueryCount = 100;
			} else {
				maxQueryCount = 1;
			}

			return RETURNVALUE_NOERROR;
		}
	}

	if (maxQueryCount < count) {
		return RETURNVALUE_NOTENOUGHROOM;
	}
	return RETURNVALUE_NOERROR;
}

ReturnValue Player::queryRemove(const Thing& thing, uint32_t count, uint32_t flags, Creature* /*= nullptr*/) const
{
	int32_t index = getThingIndex(&thing);
	if (index == -1) {
		return RETURNVALUE_NOTPOSSIBLE;
	}

	const Item* item = thing.getItem();
	if (!item) {
		return RETURNVALUE_NOTPOSSIBLE;
	}

	if (count == 0 || (item->isStackable() && count > item->getItemCount())) {
		return RETURNVALUE_NOTPOSSIBLE;
	}

	if (!item->isMoveable() && !hasBitSet(FLAG_IGNORENOTMOVEABLE, flags)) {
		return RETURNVALUE_NOTMOVEABLE;
	}

	return RETURNVALUE_NOERROR;
}

Cylinder* Player::queryDestination(int32_t& index, const Thing& thing, Item** destItem, uint32_t& flags)
{
	if (index == 0 /*drop to capacity window*/ || index == INDEX_WHEREEVER) {
		*destItem = nullptr;

		const Item* item = thing.getItem();
		if (!item) {
			return this;
		}

		bool autoStack = !((flags & FLAG_IGNOREAUTOSTACK) == FLAG_IGNOREAUTOSTACK);
		bool isStackable = item->isStackable();

		std::vector<Container*> containers;

		for (uint32_t slotIndex = CONST_SLOT_FIRST; slotIndex <= CONST_SLOT_LAST; ++slotIndex) {
			Item* inventoryItem = inventory[slotIndex];
			if (inventoryItem) {
				if (inventoryItem == tradeItem) {
					continue;
				}

				if (inventoryItem == item) {
					continue;
				}

				if (autoStack && isStackable) {
					// try find an already existing item to stack with
					if (queryAdd(slotIndex, *item, item->getItemCount(), 0) == RETURNVALUE_NOERROR) {
						if (inventoryItem->equals(item) && inventoryItem->getItemCount() < 100) {
							index = slotIndex;
							*destItem = inventoryItem;
							return this;
						}
					}

					if (Container* subContainer = inventoryItem->getContainer()) {
						containers.push_back(subContainer);
					}
				} else if (Container* subContainer = inventoryItem->getContainer()) {
					containers.push_back(subContainer);
				}
			} else if (queryAdd(slotIndex, *item, item->getItemCount(), flags) == RETURNVALUE_NOERROR) { // empty slot
				index = slotIndex;
				*destItem = nullptr;
				return this;
			}
		}

		size_t i = 0;
		while (i < containers.size()) {
			Container* tmpContainer = containers[i++];
			if (!autoStack || !isStackable) {
				// we need to find first empty container as fast as we can for non-stackable items
				uint32_t n = tmpContainer->capacity() -
				             std::min(tmpContainer->capacity(), static_cast<uint32_t>(tmpContainer->size()));
				while (n) {
					if (tmpContainer->queryAdd(tmpContainer->capacity() - n, *item, item->getItemCount(), flags) ==
					    RETURNVALUE_NOERROR) {
						index = tmpContainer->capacity() - n;
						*destItem = nullptr;
						return tmpContainer;
					}

					--n;
				}

				for (Item* tmpContainerItem : tmpContainer->getItemList()) {
					if (Container* subContainer = tmpContainerItem->getContainer()) {
						containers.push_back(subContainer);
					}
				}

				continue;
			}

			uint32_t n = 0;

			for (Item* tmpItem : tmpContainer->getItemList()) {
				if (tmpItem == tradeItem) {
					continue;
				}

				if (tmpItem == item) {
					continue;
				}

				// try find an already existing item to stack with
				if (tmpItem->equals(item) && tmpItem->getItemCount() < 100) {
					index = n;
					*destItem = tmpItem;
					return tmpContainer;
				}

				if (Container* subContainer = tmpItem->getContainer()) {
					containers.push_back(subContainer);
				}

				n++;
			}

			if (n < tmpContainer->capacity() &&
			    tmpContainer->queryAdd(n, *item, item->getItemCount(), flags) == RETURNVALUE_NOERROR) {
				index = n;
				*destItem = nullptr;
				return tmpContainer;
			}
		}

		return this;
	}

	Thing* destThing = getThing(index);
	if (destThing) {
		*destItem = destThing->getItem();
	}

	Cylinder* subCylinder = dynamic_cast<Cylinder*>(destThing);
	if (subCylinder) {
		index = INDEX_WHEREEVER;
		*destItem = nullptr;
		return subCylinder;
	}
	return this;
}

void Player::addThing(int32_t index, Thing* thing)
{
	if (index < CONST_SLOT_FIRST || index > CONST_SLOT_LAST) {
		return /*RETURNVALUE_NOTPOSSIBLE*/;
	}

	Item* item = thing->getItem();
	if (!item) {
		return /*RETURNVALUE_NOTPOSSIBLE*/;
	}

	item->setParent(this);
	inventory[index] = item;

	// send to client
	sendInventoryItem(static_cast<slots_t>(index), item);
}

void Player::updateThing(Thing* thing, uint16_t itemId, uint32_t count)
{
	int32_t index = getThingIndex(thing);
	if (index == -1) {
		return /*RETURNVALUE_NOTPOSSIBLE*/;
	}

	Item* item = thing->getItem();
	if (!item) {
		return /*RETURNVALUE_NOTPOSSIBLE*/;
	}

	item->setID(itemId);
	item->setSubType(count);

	// send to client
	sendInventoryItem(static_cast<slots_t>(index), item);

	// event methods
	onUpdateInventoryItem(item, item);
}

void Player::replaceThing(uint32_t index, Thing* thing)
{
	if (index > CONST_SLOT_LAST) {
		return /*RETURNVALUE_NOTPOSSIBLE*/;
	}

	Item* oldItem = getInventoryItem(static_cast<slots_t>(index));
	if (!oldItem) {
		return /*RETURNVALUE_NOTPOSSIBLE*/;
	}

	Item* item = thing->getItem();
	if (!item) {
		return /*RETURNVALUE_NOTPOSSIBLE*/;
	}

	// send to client
	sendInventoryItem(static_cast<slots_t>(index), item);

	// event methods
	onUpdateInventoryItem(oldItem, item);

	item->setParent(this);

	inventory[index] = item;
}

void Player::removeThing(Thing* thing, uint32_t count)
{
	Item* item = thing->getItem();
	if (!item) {
		return /*RETURNVALUE_NOTPOSSIBLE*/;
	}

	int32_t index = getThingIndex(thing);
	if (index == -1) {
		return /*RETURNVALUE_NOTPOSSIBLE*/;
	}

	if (item->isStackable()) {
		if (count == item->getItemCount()) {
			// send change to client
			sendInventoryItem(static_cast<slots_t>(index), nullptr);

			// event methods
			onRemoveInventoryItem(item);

			item->setParent(nullptr);
			inventory[index] = nullptr;
		} else {
			uint8_t newCount = static_cast<uint8_t>(std::max<int32_t>(0, item->getItemCount() - count));
			item->setItemCount(newCount);

			// send change to client
			sendInventoryItem(static_cast<slots_t>(index), item);

			// event methods
			onUpdateInventoryItem(item, item);
		}
	} else {
		// send change to client
		sendInventoryItem(static_cast<slots_t>(index), nullptr);

		// event methods
		onRemoveInventoryItem(item);

		item->setParent(nullptr);
		inventory[index] = nullptr;
	}
}

int32_t Player::getThingIndex(const Thing* thing) const
{
	for (int i = CONST_SLOT_FIRST; i <= CONST_SLOT_LAST; ++i) {
		if (inventory[i] == thing) {
			return i;
		}
	}
	return -1;
}

size_t Player::getFirstIndex() const { return CONST_SLOT_FIRST; }

size_t Player::getLastIndex() const { return CONST_SLOT_LAST + 1; }

uint32_t Player::getItemTypeCount(uint16_t itemId, int32_t subType /*= -1*/) const
{
	uint32_t count = 0;
	for (int32_t i = CONST_SLOT_FIRST; i <= CONST_SLOT_LAST; i++) {
		Item* item = inventory[i];
		if (!item) {
			continue;
		}

		if (item->getID() == itemId) {
			count += Item::countByType(item, subType);
		}

		if (Container* container = item->getContainer()) {
			for (ContainerIterator it = container->iterator(); it.hasNext(); it.advance()) {
				if ((*it)->getID() == itemId) {
					count += Item::countByType(*it, subType);
				}
			}
		}
	}
	return count;
}

bool Player::removeItemOfType(uint16_t itemId, uint32_t amount, int32_t subType, bool ignoreEquipped /* = false*/) const
{
	if (amount == 0) {
		return true;
	}

	std::vector<Item*> itemList;

	uint32_t count = 0;
	for (int32_t i = CONST_SLOT_FIRST; i <= CONST_SLOT_LAST; i++) {
		Item* item = inventory[i];
		if (!item) {
			continue;
		}

		if (!ignoreEquipped && item->getID() == itemId) {
			uint32_t itemCount = Item::countByType(item, subType);
			if (itemCount == 0) {
				continue;
			}

			itemList.push_back(item);

			count += itemCount;
			if (count >= amount) {
				g_game.internalRemoveItems(std::move(itemList), amount, Item::items[itemId].stackable);
				return true;
			}
		} else if (Container* container = item->getContainer()) {
			for (ContainerIterator it = container->iterator(); it.hasNext(); it.advance()) {
				Item* containerItem = *it;
				if (containerItem->getID() == itemId) {
					uint32_t itemCount = Item::countByType(containerItem, subType);
					if (itemCount == 0) {
						continue;
					}

					itemList.push_back(containerItem);

					count += itemCount;
					if (count >= amount) {
						g_game.internalRemoveItems(std::move(itemList), amount, Item::items[itemId].stackable);
						return true;
					}
				}
			}
		}
	}
	return false;
}

std::map<uint32_t, uint32_t>& Player::getAllItemTypeCount(std::map<uint32_t, uint32_t>& countMap) const
{
	for (int32_t i = CONST_SLOT_FIRST; i <= CONST_SLOT_LAST; i++) {
		Item* item = inventory[i];
		if (!item) {
			continue;
		}

		countMap[item->getID()] += Item::countByType(item, -1);

		if (Container* container = item->getContainer()) {
			for (ContainerIterator it = container->iterator(); it.hasNext(); it.advance()) {
				countMap[(*it)->getID()] += Item::countByType(*it, -1);
			}
		}
	}
	return countMap;
}

Thing* Player::getThing(size_t index) const
{
	if (index >= CONST_SLOT_FIRST && index <= CONST_SLOT_LAST) {
		return inventory[index];
	}
	return nullptr;
}

void Player::postAddNotification(Thing* thing, const Cylinder* oldParent, int32_t index,
                                 cylinderlink_t link /*= LINK_OWNER*/)
{
	if (link == LINK_OWNER) {
		// calling movement scripts
		g_moveEvents->onPlayerEquip(this, thing->getItem(), static_cast<slots_t>(index), false);
		g_events->eventPlayerOnInventoryUpdate(this, thing->getItem(), static_cast<slots_t>(index), true);
	}

	bool requireListUpdate = false;

	if (link == LINK_OWNER || link == LINK_TOPPARENT) {
		const Item* i = (oldParent ? oldParent->getItem() : nullptr);

		// Check if we owned the old container too, so we don't need to do anything,
		// as the list was updated in postRemoveNotification
		assert(i ? i->getContainer() != nullptr : true);

		if (i) {
			requireListUpdate = static_cast<const Container*>(i)->getHoldingPlayer() != this;
		} else {
			requireListUpdate = oldParent != this;
		}

		updateInventoryWeight();
		updateItemsLight();
		sendStats();
		sendItems();
	}

	if (const Item* item = thing->getItem()) {
		if (const Container* container = item->getContainer()) {
			onSendContainer(container);
		}

		if (shopOwner && requireListUpdate) {
			updateSaleShopList(item);
		}
	} else if (const Creature* creature = thing->getCreature()) {
		if (creature == this) {
			// check containers
			std::vector<Container*> containers;

			for (const auto& it : openContainers) {
				Container* container = it.second.container;
				if (!Position::areInRange<1, 1, 0>(container->getPosition(), getPosition())) {
					containers.push_back(container);
				}
			}

			for (const Container* container : containers) {
				autoCloseContainers(container);
			}
		}
	}
}

void Player::postRemoveNotification(Thing* thing, const Cylinder* newParent, int32_t index,
                                    cylinderlink_t link /*= LINK_OWNER*/)
{
	if (link == LINK_OWNER) {
		// calling movement scripts
		g_moveEvents->onPlayerDeEquip(this, thing->getItem(), static_cast<slots_t>(index));
		g_events->eventPlayerOnInventoryUpdate(this, thing->getItem(), static_cast<slots_t>(index), false);
	}

	bool requireListUpdate = false;

	if (link == LINK_OWNER || link == LINK_TOPPARENT) {
		const Item* i = (newParent ? newParent->getItem() : nullptr);

		// Check if we owned the old container too, so we don't need to do anything,
		// as the list was updated in postRemoveNotification
		assert(i ? i->getContainer() != nullptr : true);

		if (i) {
			requireListUpdate = static_cast<const Container*>(i)->getHoldingPlayer() != this;
		} else {
			requireListUpdate = newParent != this;
		}

		updateInventoryWeight();
		updateItemsLight();
		sendStats();
		sendItems();
	}

	if (const Item* item = thing->getItem()) {
		if (item->isSupply()) {
			if (const Player* player = item->getHoldingPlayer()) {
				player->sendSupplyUsed(item->getClientID());
			}
		}

		if (const Container* container = item->getContainer()) {
			if (container->isRemoved() || !Position::areInRange<1, 1, 0>(getPosition(), container->getPosition())) {
				autoCloseContainers(container);
			} else if (container->getTopParent() == this) {
				onSendContainer(container);
			} else if (const Container* topContainer = dynamic_cast<const Container*>(container->getTopParent())) {
				if (const DepotChest* depotChest = dynamic_cast<const DepotChest*>(topContainer)) {
					bool isOwner = false;

					for (const auto& it : depotChests) {
						if (it.second == depotChest) {
							isOwner = true;
							onSendContainer(container);
						}
					}

					if (!isOwner) {
						autoCloseContainers(container);
					}
				} else {
					onSendContainer(container);
				}
			} else {
				autoCloseContainers(container);
			}
		}

		if (shopOwner && requireListUpdate) {
			updateSaleShopList(item);
		}
	}
}

bool Player::updateSaleShopList(const Item* item)
{
	uint16_t itemId = item->getID();
	bool isCurrency = false;
	for (const auto& it : Item::items.currencyItems) {
		if (it.second == itemId) {
			isCurrency = true;
			break;
		}
	}

	if (!isCurrency) {
		auto it = std::find_if(shopItemList.begin(), shopItemList.end(), [itemId](const ShopInfo& shopInfo) {
			return shopInfo.itemId == itemId && shopInfo.sellPrice != 0;
		});
		if (it == shopItemList.end()) {
			const Container* container = item->getContainer();
			if (!container) {
				return false;
			}

			const auto& items = container->getItemList();
			return std::any_of(items.begin(), items.end(),
			                   [this](const Item* containerItem) { return updateSaleShopList(containerItem); });
		}
	}

	if (client) {
		client->sendSaleItemList(shopItemList);
	}
	return true;
}

bool Player::hasShopItemForSale(uint32_t itemId, uint8_t subType) const
{
	const ItemType& itemType = Item::items[itemId];
	return std::any_of(shopItemList.begin(), shopItemList.end(), [&](const ShopInfo& shopInfo) {
		return shopInfo.itemId == itemId && (shopInfo.buyPrice != 0 || shopInfo.sellPrice != 0) &&
		       (!itemType.isFluidContainer() || shopInfo.subType == subType);
	});
}

void Player::internalAddThing(Thing* thing) { internalAddThing(0, thing); }

void Player::internalAddThing(uint32_t index, Thing* thing)
{
	Item* item = thing->getItem();
	if (!item) {
		return;
	}

	// index == 0 means we should equip this item at the most appropriate slot (no action required here)
	if (index > CONST_SLOT_WHEREEVER && index <= CONST_SLOT_LAST) {
		if (inventory[index]) {
			return;
		}

		inventory[index] = item;
		item->setParent(this);
	}
}

bool Player::setFollowCreature(Creature* creature)
{
	if (!Creature::setFollowCreature(creature)) {
		setFollowCreature(nullptr);
		setAttackedCreature(nullptr);

		sendCancelMessage(RETURNVALUE_THEREISNOWAY);
		sendCancelTarget();
		stopWalk();
		return false;
	}
	return true;
}

bool Player::setAttackedCreature(Creature* creature)
{
	if (!Creature::setAttackedCreature(creature)) {
		sendCancelTarget();
		return false;
	}

	if (chaseMode && creature) {
		if (followCreature != creature) {
			// chase opponent
			setFollowCreature(creature);
		}
	} else if (followCreature) {
		setFollowCreature(nullptr);
	}

	if (creature) {
		g_dispatcher.addTask([id = getID()]() { g_game.checkCreatureAttack(id); });
	}
	return true;
}

void Player::goToFollowCreature()
{
	if (!walkTask) {
		if ((OTSYS_TIME() - lastFailedFollow) < 2000) {
			return;
		}

		Creature::goToFollowCreature();

		if (followCreature && !hasFollowPath) {
			lastFailedFollow = OTSYS_TIME();
		}
	}
}

void Player::getPathSearchParams(const Creature* creature, FindPathParams& fpp) const
{
	Creature::getPathSearchParams(creature, fpp);
	fpp.fullPathSearch = true;
}

void Player::doAttacking(uint32_t)
{
	if (lastAttack == 0) {
		lastAttack = OTSYS_TIME() - getAttackSpeed() - 1;
	}

	if (hasCondition(CONDITION_PACIFIED)) {
		return;
	}

	if ((OTSYS_TIME() - lastAttack) >= getAttackSpeed()) {
		bool result = false;

		Item* tool = getWeapon();
		const Weapon* weapon = g_weapons->getWeapon(tool);
		uint32_t delay = getAttackSpeed();
		bool classicSpeed = g_config.getBoolean(ConfigManager::CLASSIC_ATTACK_SPEED);

		if (weapon) {
			if (!weapon->interruptSwing()) {
				result = weapon->useWeapon(this, tool, attackedCreature);
			} else if (!classicSpeed && !canDoAction()) {
				delay = getNextActionTime();
			} else {
				result = weapon->useWeapon(this, tool, attackedCreature);
			}
		} else {
			result = Weapon::useFist(this, attackedCreature);
		}

		SchedulerTask* task = createSchedulerTask(std::max<uint32_t>(SCHEDULER_MINTICKS, delay),
		                                          [id = getID()]() { g_game.checkCreatureAttack(id); });
		if (!classicSpeed) {
			setNextActionTask(task, false);
		} else {
			g_scheduler.addEvent(task);
		}

		if (result) {
			lastAttack = OTSYS_TIME();
		}
	}
}

uint64_t Player::getGainedExperience(Creature* attacker) const
{
	if (g_config.getBoolean(ConfigManager::EXPERIENCE_FROM_PLAYERS)) {
		Player* attackerPlayer = attacker->getPlayer();
		if (attackerPlayer && attackerPlayer != this && skillLoss &&
		    std::abs(static_cast<int32_t>(attackerPlayer->getLevel() - level)) <=
		        g_config.getNumber(ConfigManager::EXP_FROM_PLAYERS_LEVEL_RANGE)) {
			return std::max<uint64_t>(0, std::floor(getLostExperience() * getDamageRatio(attacker) * 0.75));
		}
	}
	return 0;
}

void Player::onFollowCreature(const Creature* creature)
{
	if (!creature) {
		stopWalk();
	}
}

void Player::setChaseMode(bool mode)
{
	bool prevChaseMode = chaseMode;
	chaseMode = mode;

	if (prevChaseMode != chaseMode) {
		if (chaseMode) {
			if (!followCreature && attackedCreature) {
				// chase opponent
				setFollowCreature(attackedCreature);
			}
		} else if (attackedCreature) {
			setFollowCreature(nullptr);
			cancelNextWalk = true;
		}
	}
}

void Player::onWalkAborted()
{
	setNextWalkActionTask(nullptr);
	sendCancelWalk();
}

void Player::onWalkComplete()
{
	if (walkTask) {
		walkTaskEvent = g_scheduler.addEvent(walkTask);
		walkTask = nullptr;
	}
}

void Player::stopWalk() { cancelNextWalk = true; }

LightInfo Player::getCreatureLight() const
{
	if (internalLight.level > itemsLight.level) {
		return internalLight;
	}
	return itemsLight;
}

void Player::updateItemsLight(bool internal /*=false*/)
{
	LightInfo maxLight;

	for (int32_t i = CONST_SLOT_FIRST; i <= CONST_SLOT_LAST; ++i) {
		Item* item = inventory[i];
		if (item) {
			LightInfo curLight = item->getLightInfo();

			if (curLight.level > maxLight.level) {
				maxLight = std::move(curLight);
			}
		}
	}

	if (itemsLight.level != maxLight.level || itemsLight.color != maxLight.color) {
		itemsLight = maxLight;

		if (!internal) {
			g_game.changeLight(this);
		}
	}
}

void Player::onAddCondition(ConditionType_t type)
{
	Creature::onAddCondition(type);

	if (type == CONDITION_OUTFIT && isMounted()) {
		dismount();
	}

	sendIcons();
}

void Player::onAddCombatCondition(ConditionType_t type)
{
	switch (type) {
		case CONDITION_POISON:
			sendTextMessage(MESSAGE_STATUS_DEFAULT, "You are poisoned.");
			break;

		case CONDITION_DROWN:
			sendTextMessage(MESSAGE_STATUS_DEFAULT, "You are drowning.");
			break;

		case CONDITION_PARALYZE:
			sendTextMessage(MESSAGE_STATUS_DEFAULT, "You are paralyzed.");
			break;

		case CONDITION_DRUNK:
			sendTextMessage(MESSAGE_STATUS_DEFAULT, "You are drunk.");
			break;

		case CONDITION_CURSED:
			sendTextMessage(MESSAGE_STATUS_DEFAULT, "You are cursed.");
			break;

		case CONDITION_FREEZING:
			sendTextMessage(MESSAGE_STATUS_DEFAULT, "You are freezing.");
			break;

		case CONDITION_DAZZLED:
			sendTextMessage(MESSAGE_STATUS_DEFAULT, "You are dazzled.");
			break;

		case CONDITION_BLEEDING:
			sendTextMessage(MESSAGE_STATUS_DEFAULT, "You are bleeding.");
			break;

		case CONDITION_ROOT:
			sendTextMessage(MESSAGE_STATUS_DEFAULT, "You are rooted.");
			break;

		default:
			break;
	}
}

void Player::onEndCondition(ConditionType_t type)
{
	Creature::onEndCondition(type);

	if (type == CONDITION_INFIGHT) {
		onIdleStatus();
		pzLocked = false;
		clearAttacked();

		if (getSkull() != SKULL_RED && getSkull() != SKULL_BLACK) {
			setSkull(SKULL_NONE);
		}
	}

	sendIcons();
}

void Player::onCombatRemoveCondition(Condition* condition)
{
	// Creature::onCombatRemoveCondition(condition);
	if (condition->getId() > 0) {
		// Means the condition is from an item, id == slot
		if (g_game.getWorldType() == WORLD_TYPE_PVP_ENFORCED) {
			Item* item = getInventoryItem(static_cast<slots_t>(condition->getId()));
			if (item) {
				// 25% chance to destroy the item
				if (25 >= uniform_random(1, 100)) {
					g_game.internalRemoveItem(item);
				}
			}
		}
	} else {
		if (!canDoAction()) {
			const uint32_t delay = getNextActionTime();
			const int32_t ticks = delay - (delay % EVENT_CREATURE_THINK_INTERVAL);
			if (ticks < 0) {
				removeCondition(condition);
			} else {
				condition->setTicks(ticks);
			}
		} else {
			removeCondition(condition);
		}
	}
}

void Player::onAttackedCreature(Creature* target, bool addFightTicks /* = true */)
{
	Creature::onAttackedCreature(target);

	if (target->getZone() == ZONE_PVP) {
		return;
	}

	if (target == this) {
		if (addFightTicks) {
			addInFightTicks();
		}
		return;
	}

	if (hasFlag(PlayerFlag_NotGainInFight)) {
		return;
	}

	Player* targetPlayer = target->getPlayer();
	if (targetPlayer && !isPartner(targetPlayer) && !isGuildMate(targetPlayer)) {
		if (!pzLocked && g_game.getWorldType() == WORLD_TYPE_PVP_ENFORCED) {
			pzLocked = true;
			sendIcons();
		}

		targetPlayer->addInFightTicks();

		if (getSkull() == SKULL_NONE && getSkullClient(targetPlayer) == SKULL_YELLOW) {
			addAttacked(targetPlayer);
			targetPlayer->sendCreatureSkull(this);
		} else if (!targetPlayer->hasAttacked(this)) {
			if (!pzLocked) {
				pzLocked = true;
				sendIcons();
			}

			if (!Combat::isInPvpZone(this, targetPlayer) && !isInWar(targetPlayer)) {
				addAttacked(targetPlayer);

				if (targetPlayer->getSkull() == SKULL_NONE && getSkull() == SKULL_NONE) {
					setSkull(SKULL_WHITE);
				}

				if (getSkull() == SKULL_NONE) {
					targetPlayer->sendCreatureSkull(this);
				}
			}
		}
	}

	if (addFightTicks) {
		addInFightTicks();
	}
}

void Player::onAttacked()
{
	Creature::onAttacked();

	addInFightTicks();
}

void Player::onIdleStatus()
{
	Creature::onIdleStatus();

	if (party) {
		party->clearPlayerPoints(this);
	}
}

void Player::onPlacedCreature()
{
	// scripting event - onLogin
	if (!g_creatureEvents->playerLogin(this)) {
		kickPlayer(true);
	}
}

void Player::onAttackedCreatureDrainHealth(Creature* target, int32_t points)
{
	Creature::onAttackedCreatureDrainHealth(target, points);

	if (target) {
		if (party && !Combat::isPlayerCombat(target)) {
			Monster* tmpMonster = target->getMonster();
			if (tmpMonster && tmpMonster->isHostile()) {
				// We have fulfilled a requirement for shared experience
				party->updatePlayerTicks(this, points);
			}
		}
	}
}

void Player::onTargetCreatureGainHealth(Creature* target, int32_t points)
{
	if (target && party) {
		Player* tmpPlayer = nullptr;

		if (target->getPlayer()) {
			tmpPlayer = target->getPlayer();
		} else if (Creature* targetMaster = target->getMaster()) {
			if (Player* targetMasterPlayer = targetMaster->getPlayer()) {
				tmpPlayer = targetMasterPlayer;
			}
		}

		if (isPartner(tmpPlayer)) {
			party->updatePlayerTicks(this, points);
		}
	}
}

bool Player::onKilledCreature(Creature* target, bool lastHit /* = true*/)
{
	bool unjustified = false;

	if (hasFlag(PlayerFlag_NotGenerateLoot)) {
		target->setDropLoot(false);
	}

	Creature::onKilledCreature(target, lastHit);

	Player* targetPlayer = target->getPlayer();
	if (!targetPlayer) {
		return false;
	}

	if (targetPlayer->getZone() == ZONE_PVP) {
		targetPlayer->setDropLoot(false);
		targetPlayer->setSkillLoss(false);
	} else if (!hasFlag(PlayerFlag_NotGainInFight) && !isPartner(targetPlayer)) {
		if (!Combat::isInPvpZone(this, targetPlayer) && hasAttacked(targetPlayer) && !targetPlayer->hasAttacked(this) &&
		    !isGuildMate(targetPlayer) && targetPlayer != this) {
			if (targetPlayer->getSkull() == SKULL_NONE && !isInWar(targetPlayer)) {
				unjustified = true;
				addUnjustifiedDead(targetPlayer);
			}

			if (lastHit && hasCondition(CONDITION_INFIGHT)) {
				pzLocked = true;
				Condition* condition =
				    Condition::createCondition(CONDITIONID_DEFAULT, CONDITION_INFIGHT,
				                               g_config.getNumber(ConfigManager::WHITE_SKULL_TIME) * 1000, 0);
				addCondition(condition);
			}
		}
	}

	return unjustified;
}

void Player::gainExperience(uint64_t gainExp, Creature* source)
{
	if (hasFlag(PlayerFlag_NotGainExperience) || gainExp == 0 || staminaMinutes == 0) {
		return;
	}

	addExperience(source, gainExp, true);
}

void Player::onGainExperience(uint64_t gainExp, Creature* target)
{
	if (hasFlag(PlayerFlag_NotGainExperience)) {
		return;
	}

	if (target && !target->getPlayer() && party && party->isSharedExperienceActive() &&
	    party->isSharedExperienceEnabled()) {
		party->shareExperience(gainExp, target);
		// We will get a share of the experience through the sharing mechanism
		return;
	}

	Creature::onGainExperience(gainExp, target);
	gainExperience(gainExp, target);
}

void Player::onGainSharedExperience(uint64_t gainExp, Creature* source) { gainExperience(gainExp, source); }

bool Player::isImmune(CombatType_t type) const
{
	if (hasFlag(PlayerFlag_CannotBeAttacked)) {
		return true;
	}
	return Creature::isImmune(type);
}

bool Player::isImmune(ConditionType_t type) const
{
	if (hasFlag(PlayerFlag_CannotBeAttacked)) {
		return true;
	}
	return Creature::isImmune(type);
}

bool Player::isAttackable() const { return !hasFlag(PlayerFlag_CannotBeAttacked); }

bool Player::lastHitIsPlayer(Creature* lastHitCreature)
{
	if (!lastHitCreature) {
		return false;
	}

	if (lastHitCreature->getPlayer()) {
		return true;
	}

	Creature* lastHitMaster = lastHitCreature->getMaster();
	return lastHitMaster && lastHitMaster->getPlayer();
}

void Player::changeHealth(int32_t healthChange, bool sendHealthChange /* = true*/)
{
	Creature::changeHealth(healthChange, sendHealthChange);
	sendStats();
}

void Player::changeMana(int32_t manaChange)
{
	if (!hasFlag(PlayerFlag_HasInfiniteMana)) {
		if (manaChange > 0) {
			mana += std::min<int32_t>(manaChange, getMaxMana() - mana);
		} else {
			mana = std::max<int32_t>(0, mana + manaChange);
		}
	}

	sendStats();
}

void Player::changeSoul(int32_t soulChange)
{
	if (soulChange > 0) {
		soul += std::min<int32_t>(soulChange, vocation->getSoulMax() - soul);
	} else {
		soul = std::max<int32_t>(0, soul + soulChange);
	}

	sendStats();
}

bool Player::canWear(uint32_t lookType, uint8_t addons) const
{
	if (group->access) {
		return true;
	}

	const Outfit* outfit = Outfits::getInstance().getOutfitByLookType(sex, lookType);
	if (!outfit) {
		return false;
	}

	if (outfit->premium && !isPremium()) {
		return false;
	}

	if (outfit->unlocked && addons == 0) {
		return true;
	}

	for (const OutfitEntry& outfitEntry : outfits) {
		if (outfitEntry.lookType == lookType) {
			if (outfitEntry.addons == addons || outfitEntry.addons == 3 || addons == 0) {
				return true;
			}
			return false; // have lookType on list and addons don't match
		}
	}
	return false;
}

bool Player::hasOutfit(uint32_t lookType, uint8_t addons)
{
	const Outfit* outfit = Outfits::getInstance().getOutfitByLookType(sex, lookType);
	if (!outfit) {
		return false;
	}

	if (outfit->unlocked && addons == 0) {
		return true;
	}

	for (const OutfitEntry& outfitEntry : outfits) {
		if (outfitEntry.lookType == lookType) {
			if (outfitEntry.addons == addons || outfitEntry.addons == 3 || addons == 0) {
				return true;
			}
			return false; // have lookType on list and addons don't match
		}
	}
	return false;
}

void Player::genReservedStorageRange()
{
	// generate outfits range
	uint32_t base_key = PSTRG_OUTFITS_RANGE_START;
	for (const OutfitEntry& entry : outfits) {
		Creature::setStorageValue(++base_key, (entry.lookType << 16) | entry.addons, true);
	}
}

void Player::addOutfit(uint16_t lookType, uint8_t addons)
{
	for (OutfitEntry& outfitEntry : outfits) {
		if (outfitEntry.lookType == lookType) {
			outfitEntry.addons |= addons;
			return;
		}
	}
	outfits.emplace_back(lookType, addons);
}

bool Player::removeOutfit(uint16_t lookType)
{
	for (auto it = outfits.begin(), end = outfits.end(); it != end; ++it) {
		OutfitEntry& entry = *it;
		if (entry.lookType == lookType) {
			outfits.erase(it);
			return true;
		}
	}
	return false;
}

bool Player::removeOutfitAddon(uint16_t lookType, uint8_t addons)
{
	for (OutfitEntry& outfitEntry : outfits) {
		if (outfitEntry.lookType == lookType) {
			outfitEntry.addons &= ~addons;
			return true;
		}
	}
	return false;
}

bool Player::getOutfitAddons(const Outfit& outfit, uint8_t& addons) const
{
	if (group->access) {
		addons = 3;
		return true;
	}

	if (outfit.premium && !isPremium()) {
		return false;
	}

	for (const OutfitEntry& outfitEntry : outfits) {
		if (outfitEntry.lookType != outfit.lookType) {
			continue;
		}

		addons = outfitEntry.addons;
		return true;
	}

	if (!outfit.unlocked) {
		return false;
	}

	addons = 0;
	return true;
}

void Player::setSex(PlayerSex_t newSex) { sex = newSex; }

Skulls_t Player::getSkull() const
{
	if (hasFlag(PlayerFlag_NotGainInFight)) {
		return SKULL_NONE;
	}
	return skull;
}

Skulls_t Player::getSkullClient(const Creature* creature) const
{
	if (!creature || g_game.getWorldType() != WORLD_TYPE_PVP) {
		return SKULL_NONE;
	}

	const Player* player = creature->getPlayer();
	if (!player || player->getSkull() != SKULL_NONE) {
		return Creature::getSkullClient(creature);
	}

	if (player->hasAttacked(this)) {
		return SKULL_YELLOW;
	}

	if (party && party == player->party) {
		return SKULL_GREEN;
	}
	return Creature::getSkullClient(creature);
}

bool Player::hasAttacked(const Player* attacked) const
{
	if (hasFlag(PlayerFlag_NotGainInFight) || !attacked) {
		return false;
	}

	return attackedSet.find(attacked->guid) != attackedSet.end();
}

void Player::addAttacked(const Player* attacked)
{
	if (hasFlag(PlayerFlag_NotGainInFight) || !attacked || attacked == this) {
		return;
	}

	attackedSet.insert(attacked->guid);
}

void Player::removeAttacked(const Player* attacked)
{
	if (!attacked || attacked == this) {
		return;
	}

	auto it = attackedSet.find(attacked->guid);
	if (it != attackedSet.end()) {
		attackedSet.erase(it);
	}
}

void Player::clearAttacked() { attackedSet.clear(); }

void Player::addUnjustifiedDead(const Player* attacked)
{
	if (hasFlag(PlayerFlag_NotGainInFight) || attacked == this || g_game.getWorldType() == WORLD_TYPE_PVP_ENFORCED) {
		return;
	}

	sendTextMessage(MESSAGE_EVENT_ADVANCE, "Warning! The murder of " + attacked->getName() + " was not justified.");

	skullTicks += g_config.getNumber(ConfigManager::FRAG_TIME);

	if (getSkull() != SKULL_BLACK) {
		if (g_config.getNumber(ConfigManager::KILLS_TO_BLACK) != 0 &&
		    skullTicks > (g_config.getNumber(ConfigManager::KILLS_TO_BLACK) - 1) *
		                     static_cast<int64_t>(g_config.getNumber(ConfigManager::FRAG_TIME))) {
			setSkull(SKULL_BLACK);
		} else if (getSkull() != SKULL_RED && g_config.getNumber(ConfigManager::KILLS_TO_RED) != 0 &&
		           skullTicks > (g_config.getNumber(ConfigManager::KILLS_TO_RED) - 1) *
		                            static_cast<int64_t>(g_config.getNumber(ConfigManager::FRAG_TIME))) {
			setSkull(SKULL_RED);
		}
	}
}

void Player::checkSkullTicks(int64_t ticks)
{
	int64_t newTicks = skullTicks - ticks;
	if (newTicks < 0) {
		skullTicks = 0;
	} else {
		skullTicks = newTicks;
	}

	if ((skull == SKULL_RED || skull == SKULL_BLACK) && skullTicks < 1 && !hasCondition(CONDITION_INFIGHT)) {
		setSkull(SKULL_NONE);
	}
}

bool Player::isPromoted() const
{
	uint16_t promotedVocation = g_vocations.getPromotedVocation(vocation->getId());
	return promotedVocation == VOCATION_NONE && vocation->getId() != promotedVocation;
}

double Player::getLostPercent() const
{
	int32_t deathLosePercent = g_config.getNumber(ConfigManager::DEATH_LOSE_PERCENT);
	if (deathLosePercent != -1) {
		if (isPromoted()) {
			deathLosePercent -= 3;
		}

		deathLosePercent -= blessings.count();
		return std::max<int32_t>(0, deathLosePercent) / 100.;
	}

	double lossPercent;
	if (level >= 25) {
		double tmpLevel = level + (levelPercent / 100.);
		lossPercent =
		    static_cast<double>((tmpLevel + 50) * 50 * ((tmpLevel * tmpLevel) - (5 * tmpLevel) + 8)) / experience;
	} else {
		lossPercent = 10;
	}

	double percentReduction = 0;
	if (isPromoted()) {
		percentReduction += 30;
	}
	percentReduction += blessings.count() * 8;
	return lossPercent * (1 - (percentReduction / 100.)) / 100.;
}

void Player::learnInstantSpell(const std::string& spellName)
{
	if (!hasLearnedInstantSpell(spellName)) {
		learnedInstantSpellList.push_front(spellName);
	}
}

void Player::forgetInstantSpell(const std::string& spellName) { learnedInstantSpellList.remove(spellName); }

bool Player::hasLearnedInstantSpell(const std::string& spellName) const
{
	if (hasFlag(PlayerFlag_CannotUseSpells)) {
		return false;
	}

	if (hasFlag(PlayerFlag_IgnoreSpellCheck)) {
		return true;
	}

	for (const auto& learnedSpellName : learnedInstantSpellList) {
		if (caseInsensitiveEqual(learnedSpellName, spellName)) {
			return true;
		}
	}
	return false;
}

bool Player::isInWar(const Player* player) const
{
	if (!player || !guild) {
		return false;
	}

	const Guild* playerGuild = player->getGuild();
	if (!playerGuild) {
		return false;
	}

	return isInWarList(playerGuild->getId()) && player->isInWarList(guild->getId());
}

bool Player::isInWarList(uint32_t guildId) const
{
	return std::find(guildWarVector.begin(), guildWarVector.end(), guildId) != guildWarVector.end();
}

bool Player::isPremium() const
{
	if (g_config.getBoolean(ConfigManager::FREE_PREMIUM) || hasFlag(PlayerFlag_IsAlwaysPremium)) {
		return true;
	}

	return premiumEndsAt > time(nullptr);
}

void Player::setPremiumTime(time_t premiumEndsAt)
{
	this->premiumEndsAt = premiumEndsAt;
	sendBasicData();
}

PartyShields_t Player::getPartyShield(const Player* player) const
{
	if (!player) {
		return SHIELD_NONE;
	}

	if (party) {
		if (party->getLeader() == player) {
			if (party->isSharedExperienceActive()) {
				if (party->isSharedExperienceEnabled()) {
					return SHIELD_YELLOW_SHAREDEXP;
				}

				if (party->canUseSharedExperience(player)) {
					return SHIELD_YELLOW_NOSHAREDEXP;
				}

				return SHIELD_YELLOW_NOSHAREDEXP_BLINK;
			}

			return SHIELD_YELLOW;
		}

		if (player->party == party) {
			if (party->isSharedExperienceActive()) {
				if (party->isSharedExperienceEnabled()) {
					return SHIELD_BLUE_SHAREDEXP;
				}

				if (party->canUseSharedExperience(player)) {
					return SHIELD_BLUE_NOSHAREDEXP;
				}

				return SHIELD_BLUE_NOSHAREDEXP_BLINK;
			}

			return SHIELD_BLUE;
		}

		// isInviting(player) if members aren't supposed to see the invited player emblem
		if (party->isPlayerInvited(player)) {
			return SHIELD_WHITEBLUE;
		}
	}

	if (player->isInviting(this)) {
		return SHIELD_WHITEYELLOW;
	}

	if (player->party) {
		return SHIELD_GRAY;
	}

	return SHIELD_NONE;
}

bool Player::isInviting(const Player* player) const
{
	if (!player || !party || party->getLeader() != this) {
		return false;
	}
	return party->isPlayerInvited(player);
}

bool Player::isPartner(const Player* player) const
{
	if (!player || !party || player == this) {
		return false;
	}
	return party == player->party;
}

bool Player::isGuildMate(const Player* player) const
{
	if (!player || !guild) {
		return false;
	}
	return guild == player->guild;
}

void Player::sendPlayerPartyIcons(Player* player)
{
	sendCreatureShield(player);
	sendCreatureSkull(player);
}

bool Player::addPartyInvitation(Party* party)
{
	auto it = std::find(invitePartyList.begin(), invitePartyList.end(), party);
	if (it != invitePartyList.end()) {
		return false;
	}

	invitePartyList.push_front(party);
	return true;
}

void Player::removePartyInvitation(Party* party) { invitePartyList.remove(party); }

void Player::clearPartyInvitations()
{
	for (Party* invitingParty : invitePartyList) {
		invitingParty->removeInvite(*this, false);
	}
	invitePartyList.clear();
}

GuildEmblems_t Player::getGuildEmblem(const Player* player) const
{
	if (!player) {
		return GUILDEMBLEM_NONE;
	}

	const Guild* playerGuild = player->getGuild();
	if (!playerGuild) {
		return GUILDEMBLEM_NONE;
	}

	if (player->getGuildWarVector().empty()) {
		if (guild == playerGuild) {
			return GUILDEMBLEM_MEMBER;
		}
		return GUILDEMBLEM_OTHER;
	} else if (guild == playerGuild) {
		return GUILDEMBLEM_ALLY;
	} else if (isInWar(player)) {
		return GUILDEMBLEM_ENEMY;
	}

	return GUILDEMBLEM_NEUTRAL;
}

uint16_t Player::getRandomMount() const
{
	std::vector<uint16_t> mountsId;
	for (const Mount& mount : g_game.mounts.getMounts()) {
		if (hasMount(&mount)) {
			mountsId.push_back(mount.id);
		}
	}

	return mountsId[uniform_random(0, mountsId.size() - 1)];
}

uint16_t Player::getCurrentMount() const
{
	auto storage = getStorageValue(PSTRG_MOUNTS_CURRENTMOUNT);
	return storage.value_or(0);
}

<<<<<<< HEAD
void Player::setCurrentMount(uint16_t mountId) { addStorageValue(PSTRG_MOUNTS_CURRENTMOUNT, mountId); }
=======
void Player::setCurrentMount(uint8_t mountId) { setStorageValue(PSTRG_MOUNTS_CURRENTMOUNT, mountId); }
>>>>>>> 66d07961

bool Player::toggleMount(bool mount)
{
	if ((OTSYS_TIME() - lastToggleMount) < 3000 && !wasMounted) {
		sendCancelMessage(RETURNVALUE_YOUAREEXHAUSTED);
		return false;
	}

	if (mount) {
		if (isMounted()) {
			return false;
		}

		if (!group->access && tile->hasFlag(TILESTATE_PROTECTIONZONE)) {
			sendCancelMessage(RETURNVALUE_ACTIONNOTPERMITTEDINPROTECTIONZONE);
			return false;
		}

		const Outfit* playerOutfit = Outfits::getInstance().getOutfitByLookType(getSex(), defaultOutfit.lookType);
		if (!playerOutfit) {
			return false;
		}

		uint8_t currentMountId = getCurrentMount();
		if (currentMountId == 0) {
			sendOutfitWindow();
			return false;
		}

		if (randomizeMount) {
			currentMountId = getRandomMount();
		}

		Mount* currentMount = g_game.mounts.getMountByID(currentMountId);
		if (!currentMount) {
			return false;
		}

		if (!hasMount(currentMount)) {
			setCurrentMount(0);
			sendOutfitWindow();
			return false;
		}

		if (currentMount->premium && !isPremium()) {
			sendCancelMessage(RETURNVALUE_YOUNEEDPREMIUMACCOUNT);
			return false;
		}

		if (hasCondition(CONDITION_OUTFIT)) {
			sendCancelMessage(RETURNVALUE_NOTPOSSIBLE);
			return false;
		}

		defaultOutfit.lookMount = currentMount->clientId;

		if (currentMount->speed != 0) {
			g_game.changeSpeed(this, currentMount->speed);
		}
	} else {
		if (!isMounted()) {
			return false;
		}

		dismount();
	}

	g_game.internalCreatureChangeOutfit(this, defaultOutfit);
	lastToggleMount = OTSYS_TIME();
	return true;
}

bool Player::tameMount(uint16_t mountId)
{
	if (!g_game.mounts.getMountByID(mountId)) {
		return false;
	}

	const uint8_t tmpMountId = mountId - 1;
	const uint32_t key = PSTRG_MOUNTS_RANGE_START + (tmpMountId / 31);

	setStorageValue(key, getStorageValue(key).value_or(0) | (1 << (tmpMountId % 31)));
	return true;
}

bool Player::untameMount(uint16_t mountId)
{
	if (!g_game.mounts.getMountByID(mountId)) {
		return false;
	}

<<<<<<< HEAD
	const uint16_t tmpMountId = mountId - 1;
	const uint32_t key = PSTRG_MOUNTS_RANGE_START + (tmpMountId / 31);

	int32_t value;
	if (!getStorageValue(key, value)) {
		return true;
	}
=======
	uint8_t tmpMountId = mountId - 1;
	uint32_t key = PSTRG_MOUNTS_RANGE_START + (tmpMountId / 31);
>>>>>>> 66d07961

	setStorageValue(key, getStorageValue(key).value_or(0) & ~(1 << (tmpMountId % 31)));

	if (getCurrentMount() == mountId) {
		if (isMounted()) {
			dismount();
			g_game.internalCreatureChangeOutfit(this, defaultOutfit);
		}

		setCurrentMount(0);
	}

	return true;
}

bool Player::hasMount(const Mount* mount) const
{
	if (isAccessPlayer()) {
		return true;
	}

	if (mount->premium && !isPremium()) {
		return false;
	}

<<<<<<< HEAD
	const uint16_t tmpMountId = mount->id - 1;

	int32_t value;
	if (!getStorageValue(PSTRG_MOUNTS_RANGE_START + (tmpMountId / 31), value)) {
		return false;
	}
=======
	uint8_t tmpMountId = mount->id - 1;
	uint32_t key = PSTRG_MOUNTS_RANGE_START + (tmpMountId / 31);
>>>>>>> 66d07961

	return ((1 << (tmpMountId % 31)) & getStorageValue(key).value_or(0)) != 0;
}

bool Player::hasMounts() const
{
	for (const Mount& mount : g_game.mounts.getMounts()) {
		if (hasMount(&mount)) {
			return true;
		}
	}
	return false;
}

void Player::dismount()
{
	Mount* mount = g_game.mounts.getMountByID(getCurrentMount());
	if (mount && mount->speed > 0) {
		g_game.changeSpeed(this, -mount->speed);
	}

	defaultOutfit.lookMount = 0;
}

bool Player::addOfflineTrainingTries(skills_t skill, uint64_t tries)
{
	if (tries == 0 || skill == SKILL_LEVEL) {
		return false;
	}

	bool sendUpdate = false;
	uint32_t oldSkillValue, newSkillValue;
	long double oldPercentToNextLevel, newPercentToNextLevel;

	if (skill == SKILL_MAGLEVEL) {
		uint64_t currReqMana = vocation->getReqMana(magLevel);
		uint64_t nextReqMana = vocation->getReqMana(magLevel + 1);

		if (currReqMana >= nextReqMana) {
			return false;
		}

		oldSkillValue = magLevel;
		oldPercentToNextLevel = static_cast<long double>(manaSpent * 100) / nextReqMana;

		g_events->eventPlayerOnGainSkillTries(this, SKILL_MAGLEVEL, tries);
		uint32_t currMagLevel = magLevel;

		while ((manaSpent + tries) >= nextReqMana) {
			tries -= nextReqMana - manaSpent;

			magLevel++;
			manaSpent = 0;

			g_creatureEvents->playerAdvance(this, SKILL_MAGLEVEL, magLevel - 1, magLevel);

			sendUpdate = true;
			currReqMana = nextReqMana;
			nextReqMana = vocation->getReqMana(magLevel + 1);

			if (currReqMana >= nextReqMana) {
				tries = 0;
				break;
			}
		}

		manaSpent += tries;

		if (magLevel != currMagLevel) {
			sendTextMessage(MESSAGE_EVENT_ADVANCE, fmt::format("You advanced to magic level {:d}.", magLevel));
		}

		uint8_t newPercent;
		if (nextReqMana > currReqMana) {
			newPercent = Player::getPercentLevel(manaSpent, nextReqMana);
			newPercentToNextLevel = static_cast<long double>(manaSpent * 100) / nextReqMana;
		} else {
			newPercent = 0;
			newPercentToNextLevel = 0;
		}

		if (newPercent != magLevelPercent) {
			magLevelPercent = newPercent;
			sendUpdate = true;
		}

		newSkillValue = magLevel;
	} else {
		uint64_t currReqTries = vocation->getReqSkillTries(skill, skills[skill].level);
		uint64_t nextReqTries = vocation->getReqSkillTries(skill, skills[skill].level + 1);
		if (currReqTries >= nextReqTries) {
			return false;
		}

		oldSkillValue = skills[skill].level;
		oldPercentToNextLevel = static_cast<long double>(skills[skill].tries * 100) / nextReqTries;

		g_events->eventPlayerOnGainSkillTries(this, skill, tries);
		uint32_t currSkillLevel = skills[skill].level;

		while ((skills[skill].tries + tries) >= nextReqTries) {
			tries -= nextReqTries - skills[skill].tries;

			skills[skill].level++;
			skills[skill].tries = 0;
			skills[skill].percent = 0;

			g_creatureEvents->playerAdvance(this, skill, (skills[skill].level - 1), skills[skill].level);

			sendUpdate = true;
			currReqTries = nextReqTries;
			nextReqTries = vocation->getReqSkillTries(skill, skills[skill].level + 1);

			if (currReqTries >= nextReqTries) {
				tries = 0;
				break;
			}
		}

		skills[skill].tries += tries;

		if (currSkillLevel != skills[skill].level) {
			sendTextMessage(MESSAGE_EVENT_ADVANCE,
			                fmt::format("You advanced to {:s} level {:d}.", getSkillName(skill), skills[skill].level));
		}

		uint8_t newPercent;
		if (nextReqTries > currReqTries) {
			newPercent = Player::getPercentLevel(skills[skill].tries, nextReqTries);
			newPercentToNextLevel = static_cast<long double>(skills[skill].tries * 100) / nextReqTries;
		} else {
			newPercent = 0;
			newPercentToNextLevel = 0;
		}

		if (skills[skill].percent != newPercent) {
			skills[skill].percent = newPercent;
			sendUpdate = true;
		}

		newSkillValue = skills[skill].level;
	}

	if (sendUpdate) {
		sendSkills();
	}

	sendTextMessage(
	    MESSAGE_EVENT_ADVANCE,
	    fmt::format(
	        "Your {:s} skill changed from level {:d} (with {:.2f}% progress towards level {:d}) to level {:d} (with {:.2f}% progress towards level {:d})",
	        ucwords(getSkillName(skill)), oldSkillValue, oldPercentToNextLevel, (oldSkillValue + 1), newSkillValue,
	        newPercentToNextLevel, (newSkillValue + 1)));
	return sendUpdate;
}

bool Player::hasModalWindowOpen(uint32_t modalWindowId) const
{
	return find(modalWindows.begin(), modalWindows.end(), modalWindowId) != modalWindows.end();
}

void Player::onModalWindowHandled(uint32_t modalWindowId) { modalWindows.remove(modalWindowId); }

void Player::sendModalWindow(const ModalWindow& modalWindow)
{
	if (!client) {
		return;
	}

	modalWindows.push_front(modalWindow.id);
	client->sendModalWindow(modalWindow);
}

void Player::clearModalWindows() { modalWindows.clear(); }

void Player::sendClosePrivate(uint16_t channelId)
{
	if (channelId == CHANNEL_GUILD || channelId == CHANNEL_PARTY) {
		g_chat->removeUserFromChannel(*this, channelId);
	}

	if (client) {
		client->sendClosePrivate(channelId);
	}
}

uint64_t Player::getMoney() const
{
	std::vector<const Container*> containers;
	uint64_t moneyCount = 0;

	for (int32_t i = CONST_SLOT_FIRST; i <= CONST_SLOT_LAST; ++i) {
		Item* item = inventory[i];
		if (!item) {
			continue;
		}

		const Container* container = item->getContainer();
		if (container) {
			containers.push_back(container);
		} else {
			moneyCount += item->getWorth();
		}
	}

	size_t i = 0;
	while (i < containers.size()) {
		const Container* container = containers[i++];
		for (const Item* item : container->getItemList()) {
			const Container* tmpContainer = item->getContainer();
			if (tmpContainer) {
				containers.push_back(tmpContainer);
			} else {
				moneyCount += item->getWorth();
			}
		}
	}
	return moneyCount;
}

size_t Player::getMaxVIPEntries() const
{
	if (group->maxVipEntries != 0) {
		return group->maxVipEntries;
	}

	return g_config.getNumber(isPremium() ? ConfigManager::VIP_PREMIUM_LIMIT : ConfigManager::VIP_FREE_LIMIT);
}

size_t Player::getMaxDepotItems() const
{
	if (group->maxDepotItems != 0) {
		return group->maxDepotItems;
	}

	return g_config.getNumber(isPremium() ? ConfigManager::DEPOT_PREMIUM_LIMIT : ConfigManager::DEPOT_FREE_LIMIT);
}

std::forward_list<Condition*> Player::getMuteConditions() const
{
	std::forward_list<Condition*> muteConditions;
	for (Condition* condition : conditions) {
		if (condition->getTicks() <= 0) {
			continue;
		}

		ConditionType_t type = condition->getType();
		if (type != CONDITION_MUTED && type != CONDITION_CHANNELMUTEDTICKS && type != CONDITION_YELLTICKS) {
			continue;
		}

		muteConditions.push_front(condition);
	}
	return muteConditions;
}

void Player::setGuild(Guild* guild)
{
	if (guild == this->guild) {
		return;
	}

	Guild* oldGuild = this->guild;

	this->guildNick.clear();
	this->guild = nullptr;
	this->guildRank = nullptr;

	if (guild) {
		GuildRank_ptr rank = guild->getRankByLevel(1);
		if (!rank) {
			return;
		}

		this->guild = guild;
		this->guildRank = rank;
		guild->addMember(this);
	}

	if (oldGuild) {
		oldGuild->removeMember(this);
	}
}

void Player::updateRegeneration()
{
	if (!vocation) {
		return;
	}

	Condition* condition = getCondition(CONDITION_REGENERATION, CONDITIONID_DEFAULT);
	if (condition) {
		condition->setParam(CONDITION_PARAM_HEALTHGAIN, vocation->getHealthGainAmount());
		condition->setParam(CONDITION_PARAM_HEALTHTICKS, vocation->getHealthGainTicks() * 1000);
		condition->setParam(CONDITION_PARAM_MANAGAIN, vocation->getManaGainAmount());
		condition->setParam(CONDITION_PARAM_MANATICKS, vocation->getManaGainTicks() * 1000);
	}
}<|MERGE_RESOLUTION|>--- conflicted
+++ resolved
@@ -4325,11 +4325,7 @@
 	return storage.value_or(0);
 }
 
-<<<<<<< HEAD
-void Player::setCurrentMount(uint16_t mountId) { addStorageValue(PSTRG_MOUNTS_CURRENTMOUNT, mountId); }
-=======
-void Player::setCurrentMount(uint8_t mountId) { setStorageValue(PSTRG_MOUNTS_CURRENTMOUNT, mountId); }
->>>>>>> 66d07961
+void Player::setCurrentMount(uint16_t mountId) { setStorageValue(PSTRG_MOUNTS_CURRENTMOUNT, mountId); }
 
 bool Player::toggleMount(bool mount)
 {
@@ -4421,18 +4417,8 @@
 		return false;
 	}
 
-<<<<<<< HEAD
-	const uint16_t tmpMountId = mountId - 1;
-	const uint32_t key = PSTRG_MOUNTS_RANGE_START + (tmpMountId / 31);
-
-	int32_t value;
-	if (!getStorageValue(key, value)) {
-		return true;
-	}
-=======
-	uint8_t tmpMountId = mountId - 1;
+	uint16_t tmpMountId = mountId - 1;
 	uint32_t key = PSTRG_MOUNTS_RANGE_START + (tmpMountId / 31);
->>>>>>> 66d07961
 
 	setStorageValue(key, getStorageValue(key).value_or(0) & ~(1 << (tmpMountId % 31)));
 
@@ -4458,17 +4444,8 @@
 		return false;
 	}
 
-<<<<<<< HEAD
-	const uint16_t tmpMountId = mount->id - 1;
-
-	int32_t value;
-	if (!getStorageValue(PSTRG_MOUNTS_RANGE_START + (tmpMountId / 31), value)) {
-		return false;
-	}
-=======
-	uint8_t tmpMountId = mount->id - 1;
+	uint16_t tmpMountId = mount->id - 1;
 	uint32_t key = PSTRG_MOUNTS_RANGE_START + (tmpMountId / 31);
->>>>>>> 66d07961
 
 	return ((1 << (tmpMountId % 31)) & getStorageValue(key).value_or(0)) != 0;
 }
