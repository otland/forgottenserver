--- conflicted
+++ resolved
@@ -4037,7 +4037,7 @@
 		return;
 	}
 
-	sendTextMessage(MESSAGE_EVENT_ADVANCE, "Warning! The murder of " + attacked->getName() + " was not justified.");
+		sendTextMessage(MESSAGE_EVENT_ADVANCE, "Warning! The murder of " + attacked->getName() + " was not justified.");
 
 	time_t now = time(nullptr), today = (now - 84600), week = (now - (7 * 84600));
 	std::vector<time_t> killsList = IOLoginData::getUnjustifiedDates(name, now); // get kills from last month
@@ -4045,7 +4045,6 @@
 	int32_t todayKills = 0, weekKills = 0, monthKills = killsList.size();
 	Skulls_t playerSkull = getSkull();
 
-<<<<<<< HEAD
 	for (const auto& it : killsList) {
 		if (it > week) {
 			++weekKills;
@@ -4058,16 +4057,6 @@
 
 	if (playerSkull < SKULL_RED) {
 		if (todayKills >= g_config.getNumber(ConfigManager::RED_DAILY_LIMIT) || weekKills >= g_config.getNumber(ConfigManager::RED_WEEKLY_LIMIT) || monthKills >= g_config.getNumber(ConfigManager::RED_MONTHLY_LIMIT)) {
-=======
-	if (getSkull() != SKULL_BLACK) {
-		if (g_config.getNumber(ConfigManager::KILLS_TO_BLACK) != 0 &&
-		    skullTicks > (g_config.getNumber(ConfigManager::KILLS_TO_BLACK) - 1) *
-		                     static_cast<int64_t>(g_config.getNumber(ConfigManager::FRAG_TIME))) {
-			setSkull(SKULL_BLACK);
-		} else if (getSkull() != SKULL_RED && g_config.getNumber(ConfigManager::KILLS_TO_RED) != 0 &&
-		           skullTicks > (g_config.getNumber(ConfigManager::KILLS_TO_RED) - 1) *
-		                            static_cast<int64_t>(g_config.getNumber(ConfigManager::FRAG_TIME))) {
->>>>>>> 43c1cdfd
 			setSkull(SKULL_RED);
 			skullTicks = g_config.getNumber(ConfigManager::RED_SKULL_LENGTH);
 		}
