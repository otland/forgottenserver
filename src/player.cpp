/**
 * The Forgotten Server - a free and open-source MMORPG server emulator
 * Copyright (C) 2019 Mark Samman <mark.samman@gmail.com>
 *
 * This program is free software; you can redistribute it and/or modify
 * it under the terms of the GNU General Public License as published by
 * the Free Software Foundation; either version 2 of the License, or
 * (at your option) any later version.
 *
 * This program is distributed in the hope that it will be useful,
 * but WITHOUT ANY WARRANTY; without even the implied warranty of
 * MERCHANTABILITY or FITNESS FOR A PARTICULAR PURPOSE.  See the
 * GNU General Public License for more details.
 *
 * You should have received a copy of the GNU General Public License along
 * with this program; if not, write to the Free Software Foundation, Inc.,
 * 51 Franklin Street, Fifth Floor, Boston, MA 02110-1301 USA.
 */

#include "otpch.h"

#include <bitset>

#include "bed.h"
#include "chat.h"
#include "combat.h"
#include "configmanager.h"
#include "creatureevent.h"
#include "events.h"
#include "game.h"
#include "iologindata.h"
#include "monster.h"
#include "movement.h"
#include "scheduler.h"
#include "weapons.h"

extern ConfigManager g_config;
extern Game g_game;
extern Chat* g_chat;
extern Vocations g_vocations;
extern MoveEvents* g_moveEvents;
extern Weapons* g_weapons;
extern CreatureEvents* g_creatureEvents;
extern Events* g_events;

MuteCountMap Player::muteCountMap;

uint32_t Player::playerAutoID = 0x10000000;

Player::Player(ProtocolGame_ptr p) :
	Creature(), lastPing(OTSYS_TIME()), lastPong(lastPing), inbox(new Inbox(ITEM_INBOX)), storeInbox(new StoreInbox(ITEM_STORE_INBOX)), client(std::move(p))
{
	inbox->incrementReferenceCounter();

	storeInbox->setParent(this);
	storeInbox->incrementReferenceCounter();
}

Player::~Player()
{
	for (Item* item : inventory) {
		if (item) {
			item->setParent(nullptr);
			item->decrementReferenceCounter();
		}
	}

	for (const auto& it : depotLockerMap) {
		it.second->removeInbox(inbox);
		it.second->decrementReferenceCounter();
	}

	inbox->decrementReferenceCounter();

	storeInbox->setParent(nullptr);
	storeInbox->decrementReferenceCounter();

	setWriteItem(nullptr);
	setEditHouse(nullptr);
}

bool Player::setVocation(uint16_t vocId)
{
	Vocation* voc = g_vocations.getVocation(vocId);
	if (!voc) {
		return false;
	}
	vocation = voc;

	Condition* condition = getCondition(CONDITION_REGENERATION, CONDITIONID_DEFAULT);
	if (condition) {
		condition->setParam(CONDITION_PARAM_HEALTHGAIN, vocation->getHealthGainAmount());
		condition->setParam(CONDITION_PARAM_HEALTHTICKS, vocation->getHealthGainTicks() * 1000);
		condition->setParam(CONDITION_PARAM_MANAGAIN, vocation->getManaGainAmount());
		condition->setParam(CONDITION_PARAM_MANATICKS, vocation->getManaGainTicks() * 1000);
	}
	return true;
}

bool Player::isPushable() const
{
	if (hasFlag(PlayerFlag_CannotBePushed)) {
		return false;
	}
	return Creature::isPushable();
}

std::string Player::getDescription(int32_t lookDistance) const
{
	std::ostringstream s;

	if (lookDistance == -1) {
		s << "yourself.";

		if (group->access) {
			s << " You are " << group->name << '.';
		} else if (vocation->getId() != VOCATION_NONE) {
			s << " You are " << vocation->getVocDescription() << '.';
		} else {
			s << " You have no vocation.";
		}
	} else {
		s << name;
		if (!group->access) {
			s << " (Level " << level << ')';
		}
		s << '.';

		if (sex == PLAYERSEX_FEMALE) {
			s << " She";
		} else {
			s << " He";
		}

		if (group->access) {
			s << " is " << group->name << '.';
		} else if (vocation->getId() != VOCATION_NONE) {
			s << " is " << vocation->getVocDescription() << '.';
		} else {
			s << " has no vocation.";
		}
	}

	if (party) {
		if (lookDistance == -1) {
			s << " Your party has ";
		} else if (sex == PLAYERSEX_FEMALE) {
			s << " She is in a party with ";
		} else {
			s << " He is in a party with ";
		}

		size_t memberCount = party->getMemberCount() + 1;
		if (memberCount == 1) {
			s << "1 member and ";
		} else {
			s << memberCount << " members and ";
		}

		size_t invitationCount = party->getInvitationCount();
		if (invitationCount == 1) {
			s << "1 pending invitation.";
		} else {
			s << invitationCount << " pending invitations.";
		}
	}

	if (!guild || !guildRank) {
		return s.str();
	}

	if (lookDistance == -1) {
		s << " You are ";
	} else if (sex == PLAYERSEX_FEMALE) {
		s << " She is ";
	} else {
		s << " He is ";
	}

	s << guildRank->name << " of the " << guild->getName();
	if (!guildNick.empty()) {
		s << " (" << guildNick << ')';
	}

	size_t memberCount = guild->getMemberCount();
	if (memberCount == 1) {
		s << ", which has 1 member, " << guild->getMembersOnline().size() << " of them online.";
	} else {
		s << ", which has " << memberCount << " members, " << guild->getMembersOnline().size() << " of them online.";
	}
	return s.str();
}

Item* Player::getInventoryItem(slots_t slot) const
{
	if (slot < CONST_SLOT_FIRST || slot > CONST_SLOT_LAST) {
		return nullptr;
	}
	return inventory[slot];
}

void Player::addConditionSuppressions(uint32_t conditions)
{
	conditionSuppressions |= conditions;
}

void Player::removeConditionSuppressions(uint32_t conditions)
{
	conditionSuppressions &= ~conditions;
}

Item* Player::getWeapon(slots_t slot, bool ignoreAmmo) const
{
	Item* item = inventory[slot];
	if (!item) {
		return nullptr;
	}

	WeaponType_t weaponType = item->getWeaponType();
	if (weaponType == WEAPON_NONE || weaponType == WEAPON_SHIELD || weaponType == WEAPON_AMMO) {
		return nullptr;
	}

	if (!ignoreAmmo && weaponType == WEAPON_DISTANCE) {
		const ItemType& it = Item::items[item->getID()];
		if (it.ammoType != AMMO_NONE) {
			Item* ammoItem = inventory[CONST_SLOT_AMMO];
			if (!ammoItem || ammoItem->getAmmoType() != it.ammoType) {
				return nullptr;
			}
			item = ammoItem;
		}
	}
	return item;
}

Item* Player::getWeapon(bool ignoreAmmo/* = false*/) const
{
	Item* item = getWeapon(CONST_SLOT_LEFT, ignoreAmmo);
	if (item) {
		return item;
	}

	item = getWeapon(CONST_SLOT_RIGHT, ignoreAmmo);
	if (item) {
		return item;
	}
	return nullptr;
}

WeaponType_t Player::getWeaponType() const
{
	Item* item = getWeapon();
	if (!item) {
		return WEAPON_NONE;
	}
	return item->getWeaponType();
}

int32_t Player::getWeaponSkill(const Item* item) const
{
	if (!item) {
		return getSkillLevel(SKILL_FIST);
	}

	int32_t attackSkill;

	WeaponType_t weaponType = item->getWeaponType();
	switch (weaponType) {
		case WEAPON_SWORD: {
			attackSkill = getSkillLevel(SKILL_SWORD);
			break;
		}

		case WEAPON_CLUB: {
			attackSkill = getSkillLevel(SKILL_CLUB);
			break;
		}

		case WEAPON_AXE: {
			attackSkill = getSkillLevel(SKILL_AXE);
			break;
		}

		case WEAPON_DISTANCE: {
			attackSkill = getSkillLevel(SKILL_DISTANCE);
			break;
		}

		default: {
			attackSkill = 0;
			break;
		}
	}
	return attackSkill;
}

int32_t Player::getArmor() const
{
	int32_t armor = 0;

	static const slots_t armorSlots[] = {CONST_SLOT_HEAD, CONST_SLOT_NECKLACE, CONST_SLOT_ARMOR, CONST_SLOT_LEGS, CONST_SLOT_FEET, CONST_SLOT_RING};
	for (slots_t slot : armorSlots) {
		Item* inventoryItem = inventory[slot];
		if (inventoryItem) {
			armor += inventoryItem->getArmor();
		}
	}
	return static_cast<int32_t>(armor * vocation->armorMultiplier);
}

void Player::getShieldAndWeapon(const Item*& shield, const Item*& weapon) const
{
	shield = nullptr;
	weapon = nullptr;

	for (uint32_t slot = CONST_SLOT_RIGHT; slot <= CONST_SLOT_LEFT; slot++) {
		Item* item = inventory[slot];
		if (!item) {
			continue;
		}

		switch (item->getWeaponType()) {
			case WEAPON_NONE:
				break;

			case WEAPON_SHIELD: {
				if (!shield || item->getDefense() > shield->getDefense()) {
					shield = item;
				}
				break;
			}

			default: { // weapons that are not shields
				weapon = item;
				break;
			}
		}
	}
}

int32_t Player::getDefense() const
{
	int32_t defenseSkill = getSkillLevel(SKILL_FIST);
	int32_t defenseValue = 7;
	const Item* weapon;
	const Item* shield;
	getShieldAndWeapon(shield, weapon);

	if (weapon) {
		defenseValue = weapon->getDefense() + weapon->getExtraDefense();
		defenseSkill = getWeaponSkill(weapon);
	}

	if (shield) {
		defenseValue = weapon != nullptr ? shield->getDefense() + weapon->getExtraDefense() : shield->getDefense();
		defenseSkill = getSkillLevel(SKILL_SHIELD);
	}

	if (defenseSkill == 0) {
		switch (fightMode) {
			case FIGHTMODE_ATTACK:
			case FIGHTMODE_BALANCED:
				return 1;

			case FIGHTMODE_DEFENSE:
				return 2;
		}
	}

	return (defenseSkill / 4. + 2.23) * defenseValue * 0.15 * getDefenseFactor() * vocation->defenseMultiplier;
}

float Player::getAttackFactor() const
{
	switch (fightMode) {
		case FIGHTMODE_ATTACK: return 1.0f;
		case FIGHTMODE_BALANCED: return 1.2f;
		case FIGHTMODE_DEFENSE: return 2.0f;
		default: return 1.0f;
	}
}

float Player::getDefenseFactor() const
{
	switch (fightMode) {
		case FIGHTMODE_ATTACK: return (OTSYS_TIME() - lastAttack) < getAttackSpeed() ? 0.5f : 1.0f;
		case FIGHTMODE_BALANCED: return (OTSYS_TIME() - lastAttack) < getAttackSpeed() ? 0.75f : 1.0f;
		case FIGHTMODE_DEFENSE: return 1.0f;
		default: return 1.0f;
	}
}

uint16_t Player::getClientIcons() const
{
	uint16_t icons = 0;
	for (Condition* condition : conditions) {
		if (!isSuppress(condition->getType())) {
			icons |= condition->getIcons();
		}
	}

	if (pzLocked) {
		icons |= ICON_REDSWORDS;
	}

	if (tile->hasFlag(TILESTATE_PROTECTIONZONE)) {
		icons |= ICON_PIGEON;

		// Don't show ICON_SWORDS if player is in protection zone.
		if (hasBitSet(ICON_SWORDS, icons)) {
			icons &= ~ICON_SWORDS;
		}
	}

	// Game client debugs with 10 or more icons
	// so let's prevent that from happening.
	std::bitset<20> icon_bitset(static_cast<uint64_t>(icons));
	for (size_t pos = 0, bits_set = icon_bitset.count(); bits_set >= 10; ++pos) {
		if (icon_bitset[pos]) {
			icon_bitset.reset(pos);
			--bits_set;
		}
	}
	return icon_bitset.to_ulong();
}

void Player::updateInventoryWeight()
{
	if (hasFlag(PlayerFlag_HasInfiniteCapacity)) {
		return;
	}

	inventoryWeight = 0;
	for (int i = CONST_SLOT_FIRST; i <= CONST_SLOT_LAST; ++i) {
		const Item* item = inventory[i];
		if (item) {
			inventoryWeight += item->getWeight();
		}
	}
}

void Player::addSkillAdvance(skills_t skill, uint64_t count)
{
	uint64_t currReqTries = vocation->getReqSkillTries(skill, skills[skill].level);
	uint64_t nextReqTries = vocation->getReqSkillTries(skill, skills[skill].level + 1);
	if (currReqTries >= nextReqTries) {
		//player has reached max skill
		return;
	}

	g_events->eventPlayerOnGainSkillTries(this, skill, count);
	if (count == 0) {
		return;
	}

	bool sendUpdateSkills = false;
	while ((skills[skill].tries + count) >= nextReqTries) {
		count -= nextReqTries - skills[skill].tries;
		skills[skill].level++;
		skills[skill].tries = 0;
		skills[skill].percent = 0;

		std::ostringstream ss;
		ss << "You advanced to " << getSkillName(skill) << " level " << skills[skill].level << '.';
		sendTextMessage(MESSAGE_EVENT_ADVANCE, ss.str());

		g_creatureEvents->playerAdvance(this, skill, (skills[skill].level - 1), skills[skill].level);

		sendUpdateSkills = true;
		currReqTries = nextReqTries;
		nextReqTries = vocation->getReqSkillTries(skill, skills[skill].level + 1);
		if (currReqTries >= nextReqTries) {
			count = 0;
			break;
		}
	}

	skills[skill].tries += count;

	uint32_t newPercent;
	if (nextReqTries > currReqTries) {
		newPercent = Player::getPercentLevel(skills[skill].tries, nextReqTries);
	} else {
		newPercent = 0;
	}

	if (skills[skill].percent != newPercent) {
		skills[skill].percent = newPercent;
		sendUpdateSkills = true;
	}

	if (sendUpdateSkills) {
		sendSkills();
	}
}

void Player::setVarStats(stats_t stat, int32_t modifier)
{
	varStats[stat] += modifier;

	switch (stat) {
		case STAT_MAXHITPOINTS: {
			if (getHealth() > getMaxHealth()) {
				Creature::changeHealth(getMaxHealth() - getHealth());
			} else {
				g_game.addCreatureHealth(this);
			}
			break;
		}

		case STAT_MAXMANAPOINTS: {
			if (getMana() > getMaxMana()) {
				changeMana(getMaxMana() - getMana());
			}
			break;
		}

		default: {
			break;
		}
	}
}

int32_t Player::getDefaultStats(stats_t stat) const
{
	switch (stat) {
		case STAT_MAXHITPOINTS: return healthMax;
		case STAT_MAXMANAPOINTS: return manaMax;
		case STAT_MAGICPOINTS: return getBaseMagicLevel();
		default: return 0;
	}
}

void Player::addContainer(uint8_t cid, Container* container)
{
	if (cid > 0xF) {
		return;
	}

	if (container->getID() == ITEM_BROWSEFIELD) {
		container->incrementReferenceCounter();
	}

	auto it = openContainers.find(cid);
	if (it != openContainers.end()) {
		OpenContainer& openContainer = it->second;
		Container* oldContainer = openContainer.container;
		if (oldContainer->getID() == ITEM_BROWSEFIELD) {
			oldContainer->decrementReferenceCounter();
		}

		openContainer.container = container;
		openContainer.index = 0;
	} else {
		OpenContainer openContainer;
		openContainer.container = container;
		openContainer.index = 0;
		openContainers[cid] = openContainer;
	}
}

void Player::closeContainer(uint8_t cid)
{
	auto it = openContainers.find(cid);
	if (it == openContainers.end()) {
		return;
	}

	OpenContainer openContainer = it->second;
	Container* container = openContainer.container;
	openContainers.erase(it);

	if (container && container->getID() == ITEM_BROWSEFIELD) {
		container->decrementReferenceCounter();
	}
}

void Player::setContainerIndex(uint8_t cid, uint16_t index)
{
	auto it = openContainers.find(cid);
	if (it == openContainers.end()) {
		return;
	}
	it->second.index = index;
}

Container* Player::getContainerByID(uint8_t cid)
{
	auto it = openContainers.find(cid);
	if (it == openContainers.end()) {
		return nullptr;
	}
	return it->second.container;
}

int8_t Player::getContainerID(const Container* container) const
{
	for (const auto& it : openContainers) {
		if (it.second.container == container) {
			return it.first;
		}
	}
	return -1;
}

uint16_t Player::getContainerIndex(uint8_t cid) const
{
	auto it = openContainers.find(cid);
	if (it == openContainers.end()) {
		return 0;
	}
	return it->second.index;
}

bool Player::canOpenCorpse(uint32_t ownerId) const
{
	return getID() == ownerId || (party && party->canOpenCorpse(ownerId));
}

uint16_t Player::getLookCorpse() const
{
	if (sex == PLAYERSEX_FEMALE) {
		return ITEM_FEMALE_CORPSE;
	} else {
		return ITEM_MALE_CORPSE;
	}
}

void Player::addStorageValue(const uint32_t key, const int32_t value, const bool isLogin/* = false*/)
{
	if (IS_IN_KEYRANGE(key, RESERVED_RANGE)) {
		if (IS_IN_KEYRANGE(key, OUTFITS_RANGE)) {
			outfits.emplace_back(
				value >> 16,
				value & 0xFF
			);
			return;
		} else if (IS_IN_KEYRANGE(key, MOUNTS_RANGE)) {
			// do nothing
		} else {
			std::cout << "Warning: unknown reserved key: " << key << " player: " << getName() << std::endl;
			return;
		}
	}

	if (value != -1) {
		int32_t oldValue;
		getStorageValue(key, oldValue);

		storageMap[key] = value;

		if (!isLogin) {
			auto currentFrameTime = g_dispatcher.getDispatcherCycle();
			if (lastQuestlogUpdate != currentFrameTime && g_game.quests.isQuestStorage(key, value, oldValue)) {
				lastQuestlogUpdate = currentFrameTime;
				sendTextMessage(MESSAGE_EVENT_ADVANCE, "Your questlog has been updated.");
			}
		}
	} else {
		storageMap.erase(key);
	}
}

bool Player::getStorageValue(const uint32_t key, int32_t& value) const
{
	auto it = storageMap.find(key);
	if (it == storageMap.end()) {
		value = -1;
		return false;
	}

	value = it->second;
	return true;
}

bool Player::canSee(const Position& pos) const
{
	if (!client) {
		return false;
	}
	return client->canSee(pos);
}

bool Player::canSeeCreature(const Creature* creature) const
{
	if (creature == this) {
		return true;
	}

	if (creature->isInGhostMode() && !group->access) {
		return false;
	}

	if (!creature->getPlayer() && !canSeeInvisibility() && creature->isInvisible()) {
		return false;
	}
	return true;
}

bool Player::canWalkthrough(const Creature* creature) const
{
	if (group->access || creature->isInGhostMode()) {
		return true;
	}

	const Player* player = creature->getPlayer();
	if (!player || !g_config.getBoolean(ConfigManager::ALLOW_WALKTHROUGH)) {
		return false;
	}

	const Tile* playerTile = player->getTile();
	if (!playerTile || (!playerTile->hasFlag(TILESTATE_PROTECTIONZONE) && player->getLevel() > static_cast<uint32_t>(g_config.getNumber(ConfigManager::PROTECTION_LEVEL)))) {
		return false;
	}

	const Item* playerTileGround = playerTile->getGround();
	if (!playerTileGround || !playerTileGround->hasWalkStack()) {
		return false;
	}

	Player* thisPlayer = const_cast<Player*>(this);
	if ((OTSYS_TIME() - lastWalkthroughAttempt) > 2000) {
		thisPlayer->setLastWalkthroughAttempt(OTSYS_TIME());
		return false;
	}

	if (creature->getPosition() != lastWalkthroughPosition) {
		thisPlayer->setLastWalkthroughPosition(creature->getPosition());
		return false;
	}

	thisPlayer->setLastWalkthroughPosition(creature->getPosition());
	return true;
}

bool Player::canWalkthroughEx(const Creature* creature) const
{
	if (group->access) {
		return true;
	}

	const Player* player = creature->getPlayer();
	if (!player || !g_config.getBoolean(ConfigManager::ALLOW_WALKTHROUGH)) {
		return false;
	}

	const Tile* playerTile = player->getTile();
	return playerTile && (playerTile->hasFlag(TILESTATE_PROTECTIONZONE) || player->getLevel() <= static_cast<uint32_t>(g_config.getNumber(ConfigManager::PROTECTION_LEVEL)));
}

void Player::onReceiveMail() const
{
	if (isNearDepotBox()) {
		sendTextMessage(MESSAGE_EVENT_ADVANCE, "New mail has arrived.");
	}
}

bool Player::isNearDepotBox() const
{
	const Position& pos = getPosition();
	for (int32_t cx = -1; cx <= 1; ++cx) {
		for (int32_t cy = -1; cy <= 1; ++cy) {
			Tile* tile = g_game.map.getTile(pos.x + cx, pos.y + cy, pos.z);
			if (!tile) {
				continue;
			}

			if (tile->hasFlag(TILESTATE_DEPOT)) {
				return true;
			}
		}
	}
	return false;
}

DepotChest* Player::getDepotChest(uint32_t depotId, bool autoCreate)
{
	auto it = depotChests.find(depotId);
	if (it != depotChests.end()) {
		return it->second;
	}

	if (!autoCreate) {
		return nullptr;
	}

	DepotChest* depotChest = new DepotChest(ITEM_DEPOT);
	depotChest->incrementReferenceCounter();
	depotChest->setMaxDepotItems(getMaxDepotItems());
	depotChests[depotId] = depotChest;
	return depotChest;
}

DepotLocker* Player::getDepotLocker(uint32_t depotId)
{
	auto it = depotLockerMap.find(depotId);
	if (it != depotLockerMap.end()) {
		inbox->setParent(it->second);
		return it->second;
	}

	DepotLocker* depotLocker = new DepotLocker(ITEM_LOCKER1);
	depotLocker->setDepotId(depotId);
	depotLocker->internalAddThing(Item::CreateItem(ITEM_MARKET));
	depotLocker->internalAddThing(inbox);
	depotLocker->internalAddThing(getDepotChest(depotId, true));
	depotLockerMap[depotId] = depotLocker;
	return depotLocker;
}

void Player::sendCancelMessage(ReturnValue message) const
{
	sendCancelMessage(getReturnMessage(message));
}

void Player::sendStats()
{
	if (client) {
		client->sendStats();
		lastStatsTrainingTime = getOfflineTrainingTime() / 60 / 1000;
	}
}

void Player::sendPing()
{
	int64_t timeNow = OTSYS_TIME();

	bool hasLostConnection = false;
	if ((timeNow - lastPing) >= 5000) {
		lastPing = timeNow;
		if (client) {
			client->sendPing();
		} else {
			hasLostConnection = true;
		}
	}

	int64_t noPongTime = timeNow - lastPong;
	if ((hasLostConnection || noPongTime >= 7000) && attackedCreature && attackedCreature->getPlayer()) {
		setAttackedCreature(nullptr);
	}

	if (noPongTime >= 60000 && canLogout()) {
		if (g_creatureEvents->playerLogout(this)) {
			if (client) {
				client->logout(true, true);
			} else {
				g_game.removeCreature(this, true);
			}
		}
	}
}

Item* Player::getWriteItem(uint32_t& windowTextId, uint16_t& maxWriteLen)
{
	windowTextId = this->windowTextId;
	maxWriteLen = this->maxWriteLen;
	return writeItem;
}

void Player::setWriteItem(Item* item, uint16_t maxWriteLen /*= 0*/)
{
	windowTextId++;

	if (writeItem) {
		writeItem->decrementReferenceCounter();
	}

	if (item) {
		writeItem = item;
		this->maxWriteLen = maxWriteLen;
		writeItem->incrementReferenceCounter();
	} else {
		writeItem = nullptr;
		this->maxWriteLen = 0;
	}
}

House* Player::getEditHouse(uint32_t& windowTextId, uint32_t& listId)
{
	windowTextId = this->windowTextId;
	listId = this->editListId;
	return editHouse;
}

void Player::setEditHouse(House* house, uint32_t listId /*= 0*/)
{
	windowTextId++;
	editHouse = house;
	editListId = listId;
}

void Player::sendHouseWindow(House* house, uint32_t listId) const
{
	if (!client) {
		return;
	}

	std::string text;
	if (house->getAccessList(listId, text)) {
		client->sendHouseWindow(windowTextId, text);
	}
}

//container
void Player::sendAddContainerItem(const Container* container, const Item* item)
{
	if (!client) {
		return;
	}

	for (const auto& it : openContainers) {
		const OpenContainer& openContainer = it.second;
		if (openContainer.container != container) {
			continue;
		}

		uint16_t slot = openContainer.index;
		if (container->getID() == ITEM_BROWSEFIELD) {
			uint16_t containerSize = container->size() - 1;
			uint16_t pageEnd = openContainer.index + container->capacity() - 1;
			if (containerSize > pageEnd) {
				slot = pageEnd;
				item = container->getItemByIndex(pageEnd);
			} else {
				slot = containerSize;
			}
		} else if (openContainer.index >= container->capacity()) {
			item = container->getItemByIndex(openContainer.index);
		}

		if (item) {
			client->sendAddContainerItem(it.first, slot, item);
		}
	}
}

void Player::sendUpdateContainerItem(const Container* container, uint16_t slot, const Item* newItem)
{
	if (!client) {
		return;
	}

	for (const auto& it : openContainers) {
		const OpenContainer& openContainer = it.second;
		if (openContainer.container != container) {
			continue;
		}

		if (slot < openContainer.index) {
			continue;
		}

		uint16_t pageEnd = openContainer.index + container->capacity();
		if (slot >= pageEnd) {
			continue;
		}

		client->sendUpdateContainerItem(it.first, slot, newItem);
	}
}

void Player::sendRemoveContainerItem(const Container* container, uint16_t slot)
{
	if (!client) {
		return;
	}

	for (auto& it : openContainers) {
		OpenContainer& openContainer = it.second;
		if (openContainer.container != container) {
			continue;
		}

		uint16_t& firstIndex = openContainer.index;
		if (firstIndex > 0 && firstIndex >= container->size() - 1) {
			firstIndex -= container->capacity();
			sendContainer(it.first, container, false, firstIndex);
		}

		client->sendRemoveContainerItem(it.first, std::max<uint16_t>(slot, firstIndex), container->getItemByIndex(container->capacity() + firstIndex));
	}
}

void Player::onUpdateTileItem(const Tile* tile, const Position& pos, const Item* oldItem,
                              const ItemType& oldType, const Item* newItem, const ItemType& newType)
{
	Creature::onUpdateTileItem(tile, pos, oldItem, oldType, newItem, newType);

	if (oldItem != newItem) {
		onRemoveTileItem(tile, pos, oldType, oldItem);
	}

	if (tradeState != TRADE_TRANSFER) {
		if (tradeItem && oldItem == tradeItem) {
			g_game.internalCloseTrade(this);
		}
	}
}

void Player::onRemoveTileItem(const Tile* tile, const Position& pos, const ItemType& iType,
                              const Item* item)
{
	Creature::onRemoveTileItem(tile, pos, iType, item);

	if (tradeState != TRADE_TRANSFER) {
		checkTradeState(item);

		if (tradeItem) {
			const Container* container = item->getContainer();
			if (container && container->isHoldingItem(tradeItem)) {
				g_game.internalCloseTrade(this);
			}
		}
	}
}

void Player::onCreatureAppear(Creature* creature, bool isLogin)
{
	Creature::onCreatureAppear(creature, isLogin);

	if (isLogin && creature == this) {
		sendItems();

		for (int32_t slot = CONST_SLOT_FIRST; slot <= CONST_SLOT_LAST; ++slot) {
			Item* item = inventory[slot];
			if (item) {
				item->startDecaying();
				g_moveEvents->onPlayerEquip(this, item, static_cast<slots_t>(slot), false);
			}
		}

		for (Condition* condition : storedConditionList) {
			addCondition(condition);
		}
		storedConditionList.clear();

		BedItem* bed = g_game.getBedBySleeper(guid);
		if (bed) {
			bed->wakeUp(this);
		}

		Account account = IOLoginData::loadAccount(accountNumber);

		std::cout << name << " has logged in." << std::endl;

		if (guild) {
			guild->addMember(this);
		}

		int32_t offlineTime;
		if (getLastLogout() != 0) {
			// Not counting more than 21 days to prevent overflow when multiplying with 1000 (for milliseconds).
			offlineTime = std::min<int32_t>(time(nullptr) - getLastLogout(), 86400 * 21);
		} else {
			offlineTime = 0;
		}

		for (Condition* condition : getMuteConditions()) {
			condition->setTicks(condition->getTicks() - (offlineTime * 1000));
			if (condition->getTicks() <= 0) {
				removeCondition(condition);
			}
		}

		g_game.checkPlayersRecord();
		IOLoginData::updateOnlineStatus(guid, true);
	}
}

void Player::onAttackedCreatureDisappear(bool isLogout)
{
	sendCancelTarget();

	if (!isLogout) {
		sendTextMessage(MESSAGE_STATUS_SMALL, "Target lost.");
	}
}

void Player::onFollowCreatureDisappear(bool isLogout)
{
	sendCancelTarget();

	if (!isLogout) {
		sendTextMessage(MESSAGE_STATUS_SMALL, "Target lost.");
	}
}

void Player::onChangeZone(ZoneType_t zone)
{
	if (zone == ZONE_PROTECTION) {
		if (attackedCreature && !hasFlag(PlayerFlag_IgnoreProtectionZone)) {
			setAttackedCreature(nullptr);
			onAttackedCreatureDisappear(false);
		}

		if (!group->access && isMounted()) {
			dismount();
			g_game.internalCreatureChangeOutfit(this, defaultOutfit);
			wasMounted = true;
		}
	} else {
		if (wasMounted) {
			toggleMount(true);
			wasMounted = false;
		}
	}

	g_game.updateCreatureWalkthrough(this);
	sendIcons();
}

void Player::onAttackedCreatureChangeZone(ZoneType_t zone)
{
	if (zone == ZONE_PROTECTION) {
		if (!hasFlag(PlayerFlag_IgnoreProtectionZone)) {
			setAttackedCreature(nullptr);
			onAttackedCreatureDisappear(false);
		}
	} else if (zone == ZONE_NOPVP) {
		if (attackedCreature->getPlayer()) {
			if (!hasFlag(PlayerFlag_IgnoreProtectionZone)) {
				setAttackedCreature(nullptr);
				onAttackedCreatureDisappear(false);
			}
		}
	} else if (zone == ZONE_NORMAL) {
		//attackedCreature can leave a pvp zone if not pzlocked
		if (g_game.getWorldType() == WORLD_TYPE_NO_PVP) {
			if (attackedCreature->getPlayer()) {
				setAttackedCreature(nullptr);
				onAttackedCreatureDisappear(false);
			}
		}
	}
}

void Player::onRemoveCreature(Creature* creature, bool isLogout)
{
	Creature::onRemoveCreature(creature, isLogout);

	if (creature == this) {
		if (isLogout) {
			loginPosition = getPosition();
		}

		lastLogout = time(nullptr);

		if (eventWalk != 0) {
			setFollowCreature(nullptr);
		}

		if (tradePartner) {
			g_game.internalCloseTrade(this);
		}

		closeShopWindow();

		clearPartyInvitations();

		if (party) {
			party->leaveParty(this);
		}

		g_chat->removeUserFromAllChannels(*this);

		std::cout << getName() << " has logged out." << std::endl;

		if (guild) {
			guild->removeMember(this);
		}

		IOLoginData::updateOnlineStatus(guid, false);

		bool saved = false;
		for (uint32_t tries = 0; tries < 3; ++tries) {
			if (IOLoginData::savePlayer(this)) {
				saved = true;
				break;
			}
		}

		if (!saved) {
			std::cout << "Error while saving player: " << getName() << std::endl;
		}
	}
}

void Player::openShopWindow(Npc* npc, const std::list<ShopInfo>& shop)
{
	shopItemList = shop;
	sendShop(npc);
	sendSaleItemList();
}

bool Player::closeShopWindow(bool sendCloseShopWindow /*= true*/)
{
	//unreference callbacks
	int32_t onBuy;
	int32_t onSell;

	Npc* npc = getShopOwner(onBuy, onSell);
	if (!npc) {
		shopItemList.clear();
		return false;
	}

	setShopOwner(nullptr, -1, -1);
	npc->onPlayerEndTrade(this, onBuy, onSell);

	if (sendCloseShopWindow) {
		sendCloseShop();
	}

	shopItemList.clear();
	return true;
}

void Player::onWalk(Direction& dir)
{
	Creature::onWalk(dir);
	setNextActionTask(nullptr);
	setNextAction(OTSYS_TIME() + getStepDuration(dir));
}

void Player::onCreatureMove(Creature* creature, const Tile* newTile, const Position& newPos,
                            const Tile* oldTile, const Position& oldPos, bool teleport)
{
	Creature::onCreatureMove(creature, newTile, newPos, oldTile, oldPos, teleport);

	if (hasFollowPath && (creature == followCreature || (creature == this && followCreature))) {
		isUpdatingPath = false;
		g_dispatcher.addTask(createTask(std::bind(&Game::updateCreatureWalk, &g_game, getID())));
	}

	if (creature != this) {
		return;
	}

	if (tradeState != TRADE_TRANSFER) {
		//check if we should close trade
		if (tradeItem && !Position::areInRange<1, 1, 0>(tradeItem->getPosition(), getPosition())) {
			g_game.internalCloseTrade(this);
		}

		if (tradePartner && !Position::areInRange<2, 2, 0>(tradePartner->getPosition(), getPosition())) {
			g_game.internalCloseTrade(this);
		}
	}

	// close modal windows
	if (!modalWindows.empty()) {
		// TODO: This shouldn't be hardcoded
		for (uint32_t modalWindowId : modalWindows) {
			if (modalWindowId == std::numeric_limits<uint32_t>::max()) {
				sendTextMessage(MESSAGE_EVENT_ADVANCE, "Offline training aborted.");
				break;
			}
		}
		modalWindows.clear();
	}

	// leave market
	if (inMarket) {
		inMarket = false;
	}

	if (party) {
		party->updateSharedExperience();
	}

	if (teleport || oldPos.z != newPos.z) {
		int32_t ticks = g_config.getNumber(ConfigManager::STAIRHOP_DELAY);
		if (ticks > 0) {
			if (Condition* condition = Condition::createCondition(CONDITIONID_DEFAULT, CONDITION_PACIFIED, ticks, 0)) {
				addCondition(condition);
			}
		}
	}
}

//container
void Player::onAddContainerItem(const Item* item)
{
	checkTradeState(item);
}

void Player::onUpdateContainerItem(const Container* container, const Item* oldItem, const Item* newItem)
{
	if (oldItem != newItem) {
		onRemoveContainerItem(container, oldItem);
	}

	if (tradeState != TRADE_TRANSFER) {
		checkTradeState(oldItem);
	}
}

void Player::onRemoveContainerItem(const Container* container, const Item* item)
{
	if (tradeState != TRADE_TRANSFER) {
		checkTradeState(item);

		if (tradeItem) {
			if (tradeItem->getParent() != container && container->isHoldingItem(tradeItem)) {
				g_game.internalCloseTrade(this);
			}
		}
	}
}

void Player::onCloseContainer(const Container* container)
{
	if (!client) {
		return;
	}

	for (const auto& it : openContainers) {
		if (it.second.container == container) {
			client->sendCloseContainer(it.first);
		}
	}
}

void Player::onSendContainer(const Container* container)
{
	if (!client) {
		return;
	}

	bool hasParent = container->hasParent();
	for (const auto& it : openContainers) {
		const OpenContainer& openContainer = it.second;
		if (openContainer.container == container) {
			client->sendContainer(it.first, container, hasParent, openContainer.index);
		}
	}
}

//inventory
void Player::onUpdateInventoryItem(Item* oldItem, Item* newItem)
{
	if (oldItem != newItem) {
		onRemoveInventoryItem(oldItem);
	}

	if (tradeState != TRADE_TRANSFER) {
		checkTradeState(oldItem);
	}
}

void Player::onRemoveInventoryItem(Item* item)
{
	if (tradeState != TRADE_TRANSFER) {
		checkTradeState(item);

		if (tradeItem) {
			const Container* container = item->getContainer();
			if (container && container->isHoldingItem(tradeItem)) {
				g_game.internalCloseTrade(this);
			}
		}
	}
}

void Player::checkTradeState(const Item* item)
{
	if (!tradeItem || tradeState == TRADE_TRANSFER) {
		return;
	}

	if (tradeItem == item) {
		g_game.internalCloseTrade(this);
	} else {
		const Container* container = dynamic_cast<const Container*>(item->getParent());
		while (container) {
			if (container == tradeItem) {
				g_game.internalCloseTrade(this);
				break;
			}

			container = dynamic_cast<const Container*>(container->getParent());
		}
	}
}

void Player::setNextWalkActionTask(SchedulerTask* task)
{
	if (walkTaskEvent != 0) {
		g_scheduler.stopEvent(walkTaskEvent);
		walkTaskEvent = 0;
	}

	delete walkTask;
	walkTask = task;
}

void Player::setNextWalkTask(SchedulerTask* task)
{
	if (nextStepEvent != 0) {
		g_scheduler.stopEvent(nextStepEvent);
		nextStepEvent = 0;
	}

	if (task) {
		nextStepEvent = g_scheduler.addEvent(task);
		resetIdleTime();
	}
}

void Player::setNextActionTask(SchedulerTask* task, bool resetIdleTime /*= true */)
{
	if (actionTaskEvent != 0) {
		g_scheduler.stopEvent(actionTaskEvent);
		actionTaskEvent = 0;
	}

	if (task) {
		actionTaskEvent = g_scheduler.addEvent(task);
		if (resetIdleTime) {
			this->resetIdleTime();
		}
	}
}

uint32_t Player::getNextActionTime() const
{
	return std::max<int64_t>(SCHEDULER_MINTICKS, nextAction - OTSYS_TIME());
}

void Player::onThink(uint32_t interval)
{
	Creature::onThink(interval);

	sendPing();

	MessageBufferTicks += interval;
	if (MessageBufferTicks >= 1500) {
		MessageBufferTicks = 0;
		addMessageBuffer();
	}

	if (!getTile()->hasFlag(TILESTATE_NOLOGOUT) && !isAccessPlayer()) {
		idleTime += interval;
		const int32_t kickAfterMinutes = g_config.getNumber(ConfigManager::KICK_AFTER_MINUTES);
		if (idleTime > (kickAfterMinutes * 60000) + 60000) {
			kickPlayer(true);
		} else if (client && idleTime == 60000 * kickAfterMinutes) {
			std::ostringstream ss;
			ss << "There was no variation in your behaviour for " << kickAfterMinutes << " minutes. You will be disconnected in one minute if there is no change in your actions until then.";
			client->sendTextMessage(TextMessage(MESSAGE_STATUS_WARNING, ss.str()));
		}
	}

	if (g_game.getWorldType() != WORLD_TYPE_PVP_ENFORCED) {
		checkSkullTicks(interval / 1000);
	}

	addOfflineTrainingTime(interval);
	if (lastStatsTrainingTime != getOfflineTrainingTime() / 60 / 1000) {
		sendStats();
	}
}

uint32_t Player::isMuted() const
{
	if (hasFlag(PlayerFlag_CannotBeMuted)) {
		return 0;
	}

	int32_t muteTicks = 0;
	for (Condition* condition : conditions) {
		if (condition->getType() == CONDITION_MUTED && condition->getTicks() > muteTicks) {
			muteTicks = condition->getTicks();
		}
	}
	return static_cast<uint32_t>(muteTicks) / 1000;
}

void Player::addMessageBuffer()
{
	if (MessageBufferCount > 0 && g_config.getNumber(ConfigManager::MAX_MESSAGEBUFFER) != 0 && !hasFlag(PlayerFlag_CannotBeMuted)) {
		--MessageBufferCount;
	}
}

void Player::removeMessageBuffer()
{
	if (hasFlag(PlayerFlag_CannotBeMuted)) {
		return;
	}

	const int32_t maxMessageBuffer = g_config.getNumber(ConfigManager::MAX_MESSAGEBUFFER);
	if (maxMessageBuffer != 0 && MessageBufferCount <= maxMessageBuffer + 1) {
		if (++MessageBufferCount > maxMessageBuffer) {
			uint32_t muteCount = 1;
			auto it = muteCountMap.find(guid);
			if (it != muteCountMap.end()) {
				muteCount = it->second;
			}

			uint32_t muteTime = 5 * muteCount * muteCount;
			muteCountMap[guid] = muteCount + 1;
			Condition* condition = Condition::createCondition(CONDITIONID_DEFAULT, CONDITION_MUTED, muteTime * 1000, 0);
			addCondition(condition);

			std::ostringstream ss;
			ss << "You are muted for " << muteTime << " seconds.";
			sendTextMessage(MESSAGE_STATUS_SMALL, ss.str());
		}
	}
}

void Player::drainHealth(Creature* attacker, int32_t damage)
{
	Creature::drainHealth(attacker, damage);
	sendStats();
}

void Player::drainMana(Creature* attacker, int32_t manaLoss)
{
	onAttacked();
	changeMana(-manaLoss);

	if (attacker) {
		addDamagePoints(attacker, manaLoss);
	}

	sendStats();
}

void Player::addManaSpent(uint64_t amount)
{
	if (hasFlag(PlayerFlag_NotGainMana)) {
		return;
	}

	uint64_t currReqMana = vocation->getReqMana(magLevel);
	uint64_t nextReqMana = vocation->getReqMana(magLevel + 1);
	if (currReqMana >= nextReqMana) {
		//player has reached max magic level
		return;
	}

	g_events->eventPlayerOnGainSkillTries(this, SKILL_MAGLEVEL, amount);
	if (amount == 0) {
		return;
	}

	bool sendUpdateStats = false;
	while ((manaSpent + amount) >= nextReqMana) {
		amount -= nextReqMana - manaSpent;

		magLevel++;
		manaSpent = 0;

		std::ostringstream ss;
		ss << "You advanced to magic level " << magLevel << '.';
		sendTextMessage(MESSAGE_EVENT_ADVANCE, ss.str());

		g_creatureEvents->playerAdvance(this, SKILL_MAGLEVEL, magLevel - 1, magLevel);

		sendUpdateStats = true;
		currReqMana = nextReqMana;
		nextReqMana = vocation->getReqMana(magLevel + 1);
		if (currReqMana >= nextReqMana) {
			return;
		}
	}

	manaSpent += amount;

	uint8_t oldPercent = magLevelPercent;
	if (nextReqMana > currReqMana) {
		magLevelPercent = Player::getPercentLevel(manaSpent, nextReqMana);
	} else {
		magLevelPercent = 0;
	}

	if (oldPercent != magLevelPercent) {
		sendUpdateStats = true;
	}

	if (sendUpdateStats) {
		sendStats();
	}
}

void Player::addExperience(Creature* source, uint64_t exp, bool sendText/* = false*/)
{
	uint64_t currLevelExp = Player::getExpForLevel(level);
	uint64_t nextLevelExp = Player::getExpForLevel(level + 1);
	uint64_t rawExp = exp;
	if (currLevelExp >= nextLevelExp) {
		//player has reached max level
		levelPercent = 0;
		sendStats();
		return;
	}

	g_events->eventPlayerOnGainExperience(this, source, exp, rawExp);
	if (exp == 0) {
		return;
	}

	experience += exp;

	if (sendText) {
		std::string expString = std::to_string(exp) + (exp != 1 ? " experience points." : " experience point.");

		TextMessage message(MESSAGE_EXPERIENCE, "You gained " + expString);
		message.position = position;
		message.primary.value = exp;
		message.primary.color = TEXTCOLOR_WHITE_EXP;
		sendTextMessage(message);

		SpectatorVec spectators;
		g_game.map.getSpectators(spectators, position, false, true);
		spectators.erase(this);
		if (!spectators.empty()) {
			message.type = MESSAGE_EXPERIENCE_OTHERS;
			message.text = getName() + " gained " + expString;
			for (Creature* spectator : spectators) {
				spectator->getPlayer()->sendTextMessage(message);
			}
		}
	}

	uint32_t prevLevel = level;
	while (experience >= nextLevelExp) {
		++level;
		healthMax += vocation->getHPGain();
		health += vocation->getHPGain();
		manaMax += vocation->getManaGain();
		mana += vocation->getManaGain();
		capacity += vocation->getCapGain();

		currLevelExp = nextLevelExp;
		nextLevelExp = Player::getExpForLevel(level + 1);
		if (currLevelExp >= nextLevelExp) {
			//player has reached max level
			break;
		}
	}

	if (prevLevel != level) {
		health = getMaxHealth();
		mana = getMaxMana();

		updateBaseSpeed();
		setBaseSpeed(getBaseSpeed());

		g_game.changeSpeed(this, 0);
		g_game.addCreatureHealth(this);

		const uint32_t protectionLevel = static_cast<uint32_t>(g_config.getNumber(ConfigManager::PROTECTION_LEVEL));
		if (prevLevel < protectionLevel && level >= protectionLevel) {
			g_game.updateCreatureWalkthrough(this);
		}

		if (party) {
			party->updateSharedExperience();
		}

		g_creatureEvents->playerAdvance(this, SKILL_LEVEL, prevLevel, level);

		std::ostringstream ss;
		ss << "You advanced from Level " << prevLevel << " to Level " << level << '.';
		sendTextMessage(MESSAGE_EVENT_ADVANCE, ss.str());
	}

	if (nextLevelExp > currLevelExp) {
		levelPercent = Player::getPercentLevel(experience - currLevelExp, nextLevelExp - currLevelExp);
	} else {
		levelPercent = 0;
	}
	sendStats();
}

void Player::removeExperience(uint64_t exp, bool sendText/* = false*/)
{
	if (experience == 0 || exp == 0) {
		return;
	}

	g_events->eventPlayerOnLoseExperience(this, exp);
	if (exp == 0) {
		return;
	}

	uint64_t lostExp = experience;
	experience = std::max<int64_t>(0, experience - exp);

	if (sendText) {
		lostExp -= experience;

		std::string expString = std::to_string(lostExp) + (lostExp != 1 ? " experience points." : " experience point.");

		TextMessage message(MESSAGE_EXPERIENCE, "You lost " + expString);
		message.position = position;
		message.primary.value = lostExp;
		message.primary.color = TEXTCOLOR_RED;
		sendTextMessage(message);

		SpectatorVec spectators;
		g_game.map.getSpectators(spectators, position, false, true);
		spectators.erase(this);
		if (!spectators.empty()) {
			message.type = MESSAGE_EXPERIENCE_OTHERS;
			message.text = getName() + " lost " + expString;
			for (Creature* spectator : spectators) {
				spectator->getPlayer()->sendTextMessage(message);
			}
		}
	}

	uint32_t oldLevel = level;
	uint64_t currLevelExp = Player::getExpForLevel(level);

	while (level > 1 && experience < currLevelExp) {
		--level;
		healthMax = std::max<int32_t>(0, healthMax - vocation->getHPGain());
		manaMax = std::max<int32_t>(0, manaMax - vocation->getManaGain());
		capacity = std::max<int32_t>(0, capacity - vocation->getCapGain());
		currLevelExp = Player::getExpForLevel(level);
	}

	if (oldLevel != level) {
		health = getMaxHealth();
		mana = getMaxMana();

		updateBaseSpeed();
		setBaseSpeed(getBaseSpeed());

		g_game.changeSpeed(this, 0);
		g_game.addCreatureHealth(this);

		const uint32_t protectionLevel = static_cast<uint32_t>(g_config.getNumber(ConfigManager::PROTECTION_LEVEL));
		if (oldLevel >= protectionLevel && level < protectionLevel) {
			g_game.updateCreatureWalkthrough(this);
		}

		if (party) {
			party->updateSharedExperience();
		}

		std::ostringstream ss;
		ss << "You were downgraded from Level " << oldLevel << " to Level " << level << '.';
		sendTextMessage(MESSAGE_EVENT_ADVANCE, ss.str());
	}

	uint64_t nextLevelExp = Player::getExpForLevel(level + 1);
	if (nextLevelExp > currLevelExp) {
		levelPercent = Player::getPercentLevel(experience - currLevelExp, nextLevelExp - currLevelExp);
	} else {
		levelPercent = 0;
	}
	sendStats();
}

uint8_t Player::getPercentLevel(uint64_t count, uint64_t nextLevelCount)
{
	if (nextLevelCount == 0) {
		return 0;
	}

	uint8_t result = (count * 100) / nextLevelCount;
	if (result > 100) {
		return 0;
	}
	return result;
}

void Player::onBlockHit()
{
	if (shieldBlockCount > 0) {
		--shieldBlockCount;

		if (hasShield()) {
			addSkillAdvance(SKILL_SHIELD, 1);
		}
	}
}

void Player::onAttackedCreatureBlockHit(BlockType_t blockType)
{
	lastAttackBlockType = blockType;

	switch (blockType) {
		case BLOCK_NONE: {
			addAttackSkillPoint = true;
			bloodHitCount = 30;
			shieldBlockCount = 30;
			break;
		}

		case BLOCK_DEFENSE:
		case BLOCK_ARMOR: {
			//need to draw blood every 30 hits
			if (bloodHitCount > 0) {
				addAttackSkillPoint = true;
				--bloodHitCount;
			} else {
				addAttackSkillPoint = false;
			}
			break;
		}

		default: {
			addAttackSkillPoint = false;
			break;
		}
	}
}

bool Player::hasShield() const
{
	Item* item = inventory[CONST_SLOT_LEFT];
	if (item && item->getWeaponType() == WEAPON_SHIELD) {
		return true;
	}

	item = inventory[CONST_SLOT_RIGHT];
	if (item && item->getWeaponType() == WEAPON_SHIELD) {
		return true;
	}
	return false;
}

BlockType_t Player::blockHit(Creature* attacker, CombatType_t combatType, int32_t& damage,
                             bool checkDefense /* = false*/, bool checkArmor /* = false*/, bool field /* = false*/, bool ignoreResistances /* = false*/)
{
	BlockType_t blockType = Creature::blockHit(attacker, combatType, damage, checkDefense, checkArmor, field, ignoreResistances);

	if (attacker) {
		sendCreatureSquare(attacker, SQ_COLOR_BLACK);
	}

	if (blockType != BLOCK_NONE) {
		return blockType;
	}

	if (damage <= 0) {
		damage = 0;
		return BLOCK_ARMOR;
	}

	if (!ignoreResistances) {
		for (int32_t slot = CONST_SLOT_FIRST; slot <= CONST_SLOT_AMMO; ++slot) {
			if (!isItemAbilityEnabled(static_cast<slots_t>(slot))) {
				continue;
			}

			Item* item = inventory[slot];
			if (!item) {
				continue;
			}

			const ItemType& it = Item::items[item->getID()];
			if (!it.abilities) {
				if (damage <= 0) {
					damage = 0;
					return BLOCK_ARMOR;
				}

				continue;
			}

			const int16_t& absorbPercent = it.abilities->absorbPercent[combatTypeToIndex(combatType)];
			if (absorbPercent != 0) {
				damage -= std::round(damage * (absorbPercent / 100.));

				uint16_t charges = item->getCharges();
				if (charges != 0) {
					g_game.transformItem(item, item->getID(), charges - 1);
				}
			}

			if (field) {
				const int16_t& fieldAbsorbPercent = it.abilities->fieldAbsorbPercent[combatTypeToIndex(combatType)];
				if (fieldAbsorbPercent != 0) {
					damage -= std::round(damage * (fieldAbsorbPercent / 100.));

					uint16_t charges = item->getCharges();
					if (charges != 0) {
						g_game.transformItem(item, item->getID(), charges - 1);
					}
				}
			}
		}
	}

	if (damage <= 0) {
		damage = 0;
		blockType = BLOCK_ARMOR;
	}
	return blockType;
}

uint32_t Player::getIP() const
{
	if (client) {
		return client->getIP();
	}

	return 0;
}

void Player::death(Creature* lastHitCreature)
{
	loginPosition = town->getTemplePosition();

	if (skillLoss) {
		uint8_t unfairFightReduction = 100;
		bool lastHitPlayer = Player::lastHitIsPlayer(lastHitCreature);

		if (lastHitPlayer) {
			uint32_t sumLevels = 0;
			uint32_t inFightTicks = g_config.getNumber(ConfigManager::PZ_LOCKED);
			for (const auto& it : damageMap) {
				CountBlock_t cb = it.second;
				if ((OTSYS_TIME() - cb.ticks) <= inFightTicks) {
					Player* damageDealer = g_game.getPlayerByID(it.first);
					if (damageDealer) {
						sumLevels += damageDealer->getLevel();
					}
				}
			}

			if (sumLevels > level) {
				double reduce = level / static_cast<double>(sumLevels);
				unfairFightReduction = std::max<uint8_t>(20, std::floor((reduce * 100) + 0.5));
			}
		}

		//Magic level loss
		uint64_t sumMana = 0;
		uint64_t lostMana = 0;

		//sum up all the mana
		for (uint32_t i = 1; i <= magLevel; ++i) {
			sumMana += vocation->getReqMana(i);
		}

		sumMana += manaSpent;

		double deathLossPercent = getLostPercent() * (unfairFightReduction / 100.);

		lostMana = static_cast<uint64_t>(sumMana * deathLossPercent);

		while (lostMana > manaSpent && magLevel > 0) {
			lostMana -= manaSpent;
			manaSpent = vocation->getReqMana(magLevel);
			magLevel--;
		}

		manaSpent -= lostMana;

		uint64_t nextReqMana = vocation->getReqMana(magLevel + 1);
		if (nextReqMana > vocation->getReqMana(magLevel)) {
			magLevelPercent = Player::getPercentLevel(manaSpent, nextReqMana);
		} else {
			magLevelPercent = 0;
		}

		//Skill loss
		for (uint8_t i = SKILL_FIRST; i <= SKILL_LAST; ++i) { //for each skill
			uint64_t sumSkillTries = 0;
			for (uint16_t c = 11; c <= skills[i].level; ++c) { //sum up all required tries for all skill levels
				sumSkillTries += vocation->getReqSkillTries(i, c);
			}

			sumSkillTries += skills[i].tries;

			uint32_t lostSkillTries = static_cast<uint32_t>(sumSkillTries * deathLossPercent);
			while (lostSkillTries > skills[i].tries) {
				lostSkillTries -= skills[i].tries;

				if (skills[i].level <= 10) {
					skills[i].level = 10;
					skills[i].tries = 0;
					lostSkillTries = 0;
					break;
				}

				skills[i].tries = vocation->getReqSkillTries(i, skills[i].level);
				skills[i].level--;
			}

			skills[i].tries = std::max<int32_t>(0, skills[i].tries - lostSkillTries);
			skills[i].percent = Player::getPercentLevel(skills[i].tries, vocation->getReqSkillTries(i, skills[i].level));
		}

		//Level loss
		uint64_t expLoss = static_cast<uint64_t>(experience * deathLossPercent);
		g_events->eventPlayerOnLoseExperience(this, expLoss);

		if (expLoss != 0) {
			uint32_t oldLevel = level;

			if (vocation->getId() == VOCATION_NONE || level > 7) {
				experience -= expLoss;
			}

			while (level > 1 && experience < Player::getExpForLevel(level)) {
				--level;
				healthMax = std::max<int32_t>(0, healthMax - vocation->getHPGain());
				manaMax = std::max<int32_t>(0, manaMax - vocation->getManaGain());
				capacity = std::max<int32_t>(0, capacity - vocation->getCapGain());
			}

			if (oldLevel != level) {
				std::ostringstream ss;
				ss << "You were downgraded from Level " << oldLevel << " to Level " << level << '.';
				sendTextMessage(MESSAGE_EVENT_ADVANCE, ss.str());
			}

			uint64_t currLevelExp = Player::getExpForLevel(level);
			uint64_t nextLevelExp = Player::getExpForLevel(level + 1);
			if (nextLevelExp > currLevelExp) {
				levelPercent = Player::getPercentLevel(experience - currLevelExp, nextLevelExp - currLevelExp);
			} else {
				levelPercent = 0;
			}
		}

		std::bitset<6> bitset(blessings);
		if (bitset[5]) {
			if (lastHitPlayer) {
				bitset.reset(5);
				blessings = bitset.to_ulong();
			} else {
				blessings = 32;
			}
		} else {
			blessings = 0;
		}

		sendStats();
		sendSkills();
		sendReLoginWindow(unfairFightReduction);

		if (getSkull() == SKULL_BLACK) {
			health = 40;
			mana = 0;
		} else {
			health = healthMax;
			mana = manaMax;
		}

		auto it = conditions.begin(), end = conditions.end();
		while (it != end) {
			Condition* condition = *it;
			if (condition->isPersistent()) {
				it = conditions.erase(it);

				condition->endCondition(this);
				onEndCondition(condition->getType());
				delete condition;
			} else {
				++it;
			}
		}
	} else {
		setSkillLoss(true);

		auto it = conditions.begin(), end = conditions.end();
		while (it != end) {
			Condition* condition = *it;
			if (condition->isPersistent()) {
				it = conditions.erase(it);

				condition->endCondition(this);
				onEndCondition(condition->getType());
				delete condition;
			} else {
				++it;
			}
		}

		health = healthMax;
		g_game.internalTeleport(this, getTemplePosition(), true);
		g_game.addCreatureHealth(this);
		onThink(EVENT_CREATURE_THINK_INTERVAL);
		onIdleStatus();
		sendStats();
	}
}

bool Player::dropCorpse(Creature* lastHitCreature, Creature* mostDamageCreature, bool lastHitUnjustified, bool mostDamageUnjustified)
{
	if (getZone() != ZONE_PVP || !Player::lastHitIsPlayer(lastHitCreature)) {
		return Creature::dropCorpse(lastHitCreature, mostDamageCreature, lastHitUnjustified, mostDamageUnjustified);
	}

	setDropLoot(true);
	return false;
}

Item* Player::getCorpse(Creature* lastHitCreature, Creature* mostDamageCreature)
{
	Item* corpse = Creature::getCorpse(lastHitCreature, mostDamageCreature);
	if (corpse && corpse->getContainer()) {
		std::ostringstream ss;
		if (lastHitCreature) {
			ss << "You recognize " << getNameDescription() << ". " << (getSex() == PLAYERSEX_FEMALE ? "She" : "He") << " was killed by " << lastHitCreature->getNameDescription() << '.';
		} else {
			ss << "You recognize " << getNameDescription() << '.';
		}

		corpse->setSpecialDescription(ss.str());
	}
	return corpse;
}

void Player::addInFightTicks(bool pzlock /*= false*/)
{
	if (hasFlag(PlayerFlag_NotGainInFight)) {
		return;
	}

	if (pzlock) {
		pzLocked = true;
	}

	Condition* condition = Condition::createCondition(CONDITIONID_DEFAULT, CONDITION_INFIGHT, g_config.getNumber(ConfigManager::PZ_LOCKED), 0);
	addCondition(condition);
}

void Player::removeList()
{
	g_game.removePlayer(this);

	for (const auto& it : g_game.getPlayers()) {
		it.second->notifyStatusChange(this, VIPSTATUS_OFFLINE);
	}
}

void Player::addList()
{
	for (const auto& it : g_game.getPlayers()) {
		it.second->notifyStatusChange(this, VIPSTATUS_ONLINE);
	}

	g_game.addPlayer(this);
}

void Player::kickPlayer(bool displayEffect)
{
	g_creatureEvents->playerLogout(this);
	if (client) {
		client->logout(displayEffect, true);
	} else {
		g_game.removeCreature(this);
	}
}

void Player::notifyStatusChange(Player* loginPlayer, VipStatus_t status)
{
	if (!client) {
		return;
	}

	auto it = VIPList.find(loginPlayer->guid);
	if (it == VIPList.end()) {
		return;
	}

	client->sendUpdatedVIPStatus(loginPlayer->guid, status);

	if (status == VIPSTATUS_ONLINE) {
		client->sendTextMessage(TextMessage(MESSAGE_STATUS_SMALL, loginPlayer->getName() + " has logged in."));
	} else if (status == VIPSTATUS_OFFLINE) {
		client->sendTextMessage(TextMessage(MESSAGE_STATUS_SMALL, loginPlayer->getName() + " has logged out."));
	}
}

bool Player::removeVIP(uint32_t vipGuid)
{
	if (VIPList.erase(vipGuid) == 0) {
		return false;
	}

	IOLoginData::removeVIPEntry(accountNumber, vipGuid);
	return true;
}

bool Player::addVIP(uint32_t vipGuid, const std::string& vipName, VipStatus_t status)
{
<<<<<<< HEAD
	const bool isSameGuid = guid == vipGuid;
	const bool preventSelfAdd = g_config.getBoolean(ConfigManager::VIP_PREVENT_SELF_ADD);
	if (isSameGuid && preventSelfAdd) {
		sendTextMessage(MESSAGE_STATUS_SMALL, "You cannot add yourself.");
		return false;
	}

	if (VIPList.size() >= getMaxVIPEntries() || VIPList.size() == 200) { // max number of buddies is 200 in 9.53
=======
	if (VIPList.size() >= getMaxVIPEntries()) {
>>>>>>> 1a90a608
		sendTextMessage(MESSAGE_STATUS_SMALL, "You cannot add more buddies.");
		return false;
	}

	auto result = VIPList.insert(vipGuid);
	if (!result.second) {
		sendTextMessage(MESSAGE_STATUS_SMALL, "This player is already in your list.");
		return false;
	}

	IOLoginData::addVIPEntry(accountNumber, vipGuid, "", 0, false);
	if (client) {
		client->sendVIP(vipGuid, vipName, "", 0, false, status);
	}
	return true;
}

bool Player::addVIPInternal(uint32_t vipGuid)
{
	if (VIPList.size() >= getMaxVIPEntries()) {
		return false;
	}

	return VIPList.insert(vipGuid).second;
}

bool Player::editVIP(uint32_t vipGuid, const std::string& description, uint32_t icon, bool notify)
{
	auto it = VIPList.find(vipGuid);
	if (it == VIPList.end()) {
		return false; // player is not in VIP
	}

	IOLoginData::editVIPEntry(accountNumber, vipGuid, description, icon, notify);
	return true;
}

//close container and its child containers
void Player::autoCloseContainers(const Container* container)
{
	std::vector<uint32_t> closeList;
	for (const auto& it : openContainers) {
		Container* tmpContainer = it.second.container;
		while (tmpContainer) {
			if (tmpContainer->isRemoved() || tmpContainer == container) {
				closeList.push_back(it.first);
				break;
			}

			tmpContainer = dynamic_cast<Container*>(tmpContainer->getParent());
		}
	}

	for (uint32_t containerId : closeList) {
		closeContainer(containerId);
		if (client) {
			client->sendCloseContainer(containerId);
		}
	}
}

bool Player::hasCapacity(const Item* item, uint32_t count) const
{
	if (hasFlag(PlayerFlag_CannotPickupItem)) {
		return false;
	}

	if (hasFlag(PlayerFlag_HasInfiniteCapacity) || item->getTopParent() == this) {
		return true;
	}

	uint32_t itemWeight = item->getContainer() != nullptr ? item->getWeight() : item->getBaseWeight();
	if (item->isStackable()) {
		itemWeight *= count;
	}
	return itemWeight <= getFreeCapacity();
}

ReturnValue Player::queryAdd(int32_t index, const Thing& thing, uint32_t count, uint32_t flags, Creature*) const
{
	const Item* item = thing.getItem();
	if (item == nullptr) {
		return RETURNVALUE_NOTPOSSIBLE;
	}

	bool childIsOwner = hasBitSet(FLAG_CHILDISOWNER, flags);
	if (childIsOwner) {
		//a child container is querying the player, just check if enough capacity
		bool skipLimit = hasBitSet(FLAG_NOLIMIT, flags);
		if (skipLimit || hasCapacity(item, count)) {
			return RETURNVALUE_NOERROR;
		}
		return RETURNVALUE_NOTENOUGHCAPACITY;
	}

	if (!item->isPickupable()) {
		return RETURNVALUE_CANNOTPICKUP;
	}

	if (item->isStoreItem()) {
		return RETURNVALUE_ITEMCANNOTBEMOVEDTHERE;
	}

	ReturnValue ret = RETURNVALUE_NOERROR;

	const int32_t& slotPosition = item->getSlotPosition();
	if ((slotPosition & SLOTP_HEAD) || (slotPosition & SLOTP_NECKLACE) ||
	        (slotPosition & SLOTP_BACKPACK) || (slotPosition & SLOTP_ARMOR) ||
	        (slotPosition & SLOTP_LEGS) || (slotPosition & SLOTP_FEET) ||
	        (slotPosition & SLOTP_RING)) {
		ret = RETURNVALUE_CANNOTBEDRESSED;
	} else if (slotPosition & SLOTP_TWO_HAND) {
		ret = RETURNVALUE_PUTTHISOBJECTINBOTHHANDS;
	} else if ((slotPosition & SLOTP_RIGHT) || (slotPosition & SLOTP_LEFT)) {
		if (!g_config.getBoolean(ConfigManager::CLASSIC_EQUIPMENT_SLOTS)) {
			ret = RETURNVALUE_CANNOTBEDRESSED;
		} else {
			ret = RETURNVALUE_PUTTHISOBJECTINYOURHAND;
		}
	}

	switch (index) {
		case CONST_SLOT_HEAD: {
			if (slotPosition & SLOTP_HEAD) {
				ret = RETURNVALUE_NOERROR;
			}
			break;
		}

		case CONST_SLOT_NECKLACE: {
			if (slotPosition & SLOTP_NECKLACE) {
				ret = RETURNVALUE_NOERROR;
			}
			break;
		}

		case CONST_SLOT_BACKPACK: {
			if (slotPosition & SLOTP_BACKPACK) {
				ret = RETURNVALUE_NOERROR;
			}
			break;
		}

		case CONST_SLOT_ARMOR: {
			if (slotPosition & SLOTP_ARMOR) {
				ret = RETURNVALUE_NOERROR;
			}
			break;
		}

		case CONST_SLOT_RIGHT: {
			if (slotPosition & SLOTP_RIGHT) {
				if (!g_config.getBoolean(ConfigManager::CLASSIC_EQUIPMENT_SLOTS)) {
					if (item->getWeaponType() != WEAPON_SHIELD) {
						ret = RETURNVALUE_CANNOTBEDRESSED;
					} else {
						const Item* leftItem = inventory[CONST_SLOT_LEFT];
						if (leftItem) {
							if ((leftItem->getSlotPosition() | slotPosition) & SLOTP_TWO_HAND) {
								ret = RETURNVALUE_BOTHHANDSNEEDTOBEFREE;
							} else {
								ret = RETURNVALUE_NOERROR;
							}
						} else {
							ret = RETURNVALUE_NOERROR;
						}
					}
				} else if (slotPosition & SLOTP_TWO_HAND) {
					if (inventory[CONST_SLOT_LEFT] && inventory[CONST_SLOT_LEFT] != item) {
						ret = RETURNVALUE_BOTHHANDSNEEDTOBEFREE;
					} else {
						ret = RETURNVALUE_NOERROR;
					}
				} else if (inventory[CONST_SLOT_LEFT]) {
					const Item* leftItem = inventory[CONST_SLOT_LEFT];
					WeaponType_t type = item->getWeaponType(), leftType = leftItem->getWeaponType();

					if (leftItem->getSlotPosition() & SLOTP_TWO_HAND) {
						ret = RETURNVALUE_DROPTWOHANDEDITEM;
					} else if (item == leftItem && count == item->getItemCount()) {
						ret = RETURNVALUE_NOERROR;
					} else if (leftType == WEAPON_SHIELD && type == WEAPON_SHIELD) {
						ret = RETURNVALUE_CANONLYUSEONESHIELD;
					} else if (leftType == WEAPON_NONE || type == WEAPON_NONE ||
					           leftType == WEAPON_SHIELD || leftType == WEAPON_AMMO
					           || type == WEAPON_SHIELD || type == WEAPON_AMMO) {
						ret = RETURNVALUE_NOERROR;
					} else {
						ret = RETURNVALUE_CANONLYUSEONEWEAPON;
					}
				} else {
					ret = RETURNVALUE_NOERROR;
				}
			}
			break;
		}

		case CONST_SLOT_LEFT: {
			if (slotPosition & SLOTP_LEFT) {
				if (!g_config.getBoolean(ConfigManager::CLASSIC_EQUIPMENT_SLOTS)) {
					WeaponType_t type = item->getWeaponType();
					if (type == WEAPON_NONE || type == WEAPON_SHIELD) {
						ret = RETURNVALUE_CANNOTBEDRESSED;
					} else if (inventory[CONST_SLOT_RIGHT] && (slotPosition & SLOTP_TWO_HAND)) {
						ret = RETURNVALUE_BOTHHANDSNEEDTOBEFREE;
					} else {
						ret = RETURNVALUE_NOERROR;
					}
				} else if (slotPosition & SLOTP_TWO_HAND) {
					if (inventory[CONST_SLOT_RIGHT] && inventory[CONST_SLOT_RIGHT] != item) {
						ret = RETURNVALUE_BOTHHANDSNEEDTOBEFREE;
					} else {
						ret = RETURNVALUE_NOERROR;
					}
				} else if (inventory[CONST_SLOT_RIGHT]) {
					const Item* rightItem = inventory[CONST_SLOT_RIGHT];
					WeaponType_t type = item->getWeaponType(), rightType = rightItem->getWeaponType();

					if (rightItem->getSlotPosition() & SLOTP_TWO_HAND) {
						ret = RETURNVALUE_DROPTWOHANDEDITEM;
					} else if (item == rightItem && count == item->getItemCount()) {
						ret = RETURNVALUE_NOERROR;
					} else if (rightType == WEAPON_SHIELD && type == WEAPON_SHIELD) {
						ret = RETURNVALUE_CANONLYUSEONESHIELD;
					} else if (rightType == WEAPON_NONE || type == WEAPON_NONE ||
					           rightType == WEAPON_SHIELD || rightType == WEAPON_AMMO
					           || type == WEAPON_SHIELD || type == WEAPON_AMMO) {
						ret = RETURNVALUE_NOERROR;
					} else {
						ret = RETURNVALUE_CANONLYUSEONEWEAPON;
					}
				} else {
					ret = RETURNVALUE_NOERROR;
				}
			}
			break;
		}

		case CONST_SLOT_LEGS: {
			if (slotPosition & SLOTP_LEGS) {
				ret = RETURNVALUE_NOERROR;
			}
			break;
		}

		case CONST_SLOT_FEET: {
			if (slotPosition & SLOTP_FEET) {
				ret = RETURNVALUE_NOERROR;
			}
			break;
		}

		case CONST_SLOT_RING: {
			if (slotPosition & SLOTP_RING) {
				ret = RETURNVALUE_NOERROR;
			}
			break;
		}

		case CONST_SLOT_AMMO: {
			if ((slotPosition & SLOTP_AMMO) || g_config.getBoolean(ConfigManager::CLASSIC_EQUIPMENT_SLOTS)) {
				ret = RETURNVALUE_NOERROR;
			}
			break;
		}

		case CONST_SLOT_WHEREEVER:
		case -1:
			ret = RETURNVALUE_NOTENOUGHROOM;
			break;

		default:
			ret = RETURNVALUE_NOTPOSSIBLE;
			break;
	}

	if (ret != RETURNVALUE_NOERROR && ret != RETURNVALUE_NOTENOUGHROOM) {
		return ret;
	}

	//check if enough capacity
	if (!hasCapacity(item, count)) {
		return RETURNVALUE_NOTENOUGHCAPACITY;
	}

	ret = g_moveEvents->onPlayerEquip(const_cast<Player*>(this), const_cast<Item*>(item), static_cast<slots_t>(index), true);
	if (ret != RETURNVALUE_NOERROR) {
		return ret;
	}

	//need an exchange with source? (destination item is swapped with currently moved item)
	const Item* inventoryItem = getInventoryItem(static_cast<slots_t>(index));
	if (inventoryItem && (!inventoryItem->isStackable() || inventoryItem->getID() != item->getID())) {
		const Cylinder* cylinder = item->getTopParent();
		if (cylinder && (dynamic_cast<const DepotChest*>(cylinder) || dynamic_cast<const Player*>(cylinder))) {
			return RETURNVALUE_NEEDEXCHANGE;
		}

		return RETURNVALUE_NOTENOUGHROOM;
	}
	return ret;
}

ReturnValue Player::queryMaxCount(int32_t index, const Thing& thing, uint32_t count, uint32_t& maxQueryCount,
		uint32_t flags) const
{
	const Item* item = thing.getItem();
	if (item == nullptr) {
		maxQueryCount = 0;
		return RETURNVALUE_NOTPOSSIBLE;
	}

	if (index == INDEX_WHEREEVER) {
		uint32_t n = 0;
		for (int32_t slotIndex = CONST_SLOT_FIRST; slotIndex <= CONST_SLOT_LAST; ++slotIndex) {
			Item* inventoryItem = inventory[slotIndex];
			if (inventoryItem) {
				if (Container* subContainer = inventoryItem->getContainer()) {
					uint32_t queryCount = 0;
					subContainer->queryMaxCount(INDEX_WHEREEVER, *item, item->getItemCount(), queryCount, flags);
					n += queryCount;

					//iterate through all items, including sub-containers (deep search)
					for (ContainerIterator it = subContainer->iterator(); it.hasNext(); it.advance()) {
						if (Container* tmpContainer = (*it)->getContainer()) {
							queryCount = 0;
							tmpContainer->queryMaxCount(INDEX_WHEREEVER, *item, item->getItemCount(), queryCount, flags);
							n += queryCount;
						}
					}
				} else if (inventoryItem->isStackable() && item->equals(inventoryItem) && inventoryItem->getItemCount() < 100) {
					uint32_t remainder = (100 - inventoryItem->getItemCount());

					if (queryAdd(slotIndex, *item, remainder, flags) == RETURNVALUE_NOERROR) {
						n += remainder;
					}
				}
			} else if (queryAdd(slotIndex, *item, item->getItemCount(), flags) == RETURNVALUE_NOERROR) { //empty slot
				if (item->isStackable()) {
					n += 100;
				} else {
					++n;
				}
			}
		}

		maxQueryCount = n;
	} else {
		const Item* destItem = nullptr;

		const Thing* destThing = getThing(index);
		if (destThing) {
			destItem = destThing->getItem();
		}

		if (destItem) {
			if (destItem->isStackable() && item->equals(destItem) && destItem->getItemCount() < 100) {
				maxQueryCount = 100 - destItem->getItemCount();
			} else {
				maxQueryCount = 0;
			}
		} else if (queryAdd(index, *item, count, flags) == RETURNVALUE_NOERROR) { //empty slot
			if (item->isStackable()) {
				maxQueryCount = 100;
			} else {
				maxQueryCount = 1;
			}

			return RETURNVALUE_NOERROR;
		}
	}

	if (maxQueryCount < count) {
		return RETURNVALUE_NOTENOUGHROOM;
	} else {
		return RETURNVALUE_NOERROR;
	}
}

ReturnValue Player::queryRemove(const Thing& thing, uint32_t count, uint32_t flags, Creature* /*= nullptr*/) const
{
	int32_t index = getThingIndex(&thing);
	if (index == -1) {
		return RETURNVALUE_NOTPOSSIBLE;
	}

	const Item* item = thing.getItem();
	if (item == nullptr) {
		return RETURNVALUE_NOTPOSSIBLE;
	}

	if (count == 0 || (item->isStackable() && count > item->getItemCount())) {
		return RETURNVALUE_NOTPOSSIBLE;
	}

	if (!item->isMoveable() && !hasBitSet(FLAG_IGNORENOTMOVEABLE, flags)) {
		return RETURNVALUE_NOTMOVEABLE;
	}

	return RETURNVALUE_NOERROR;
}

Cylinder* Player::queryDestination(int32_t& index, const Thing& thing, Item** destItem,
		uint32_t& flags)
{
	if (index == 0 /*drop to capacity window*/ || index == INDEX_WHEREEVER) {
		*destItem = nullptr;

		const Item* item = thing.getItem();
		if (item == nullptr) {
			return this;
		}

		bool autoStack = !((flags & FLAG_IGNOREAUTOSTACK) == FLAG_IGNOREAUTOSTACK);
		bool isStackable = item->isStackable();

		std::vector<Container*> containers;

		for (uint32_t slotIndex = CONST_SLOT_FIRST; slotIndex <= CONST_SLOT_LAST; ++slotIndex) {
			Item* inventoryItem = inventory[slotIndex];
			if (inventoryItem) {
				if (inventoryItem == tradeItem) {
					continue;
				}

				if (inventoryItem == item) {
					continue;
				}

				if (autoStack && isStackable) {
					//try find an already existing item to stack with
					if (queryAdd(slotIndex, *item, item->getItemCount(), 0) == RETURNVALUE_NOERROR) {
						if (inventoryItem->equals(item) && inventoryItem->getItemCount() < 100) {
							index = slotIndex;
							*destItem = inventoryItem;
							return this;
						}
					}

					if (Container* subContainer = inventoryItem->getContainer()) {
						containers.push_back(subContainer);
					}
				} else if (Container* subContainer = inventoryItem->getContainer()) {
					containers.push_back(subContainer);
				}
			} else if (queryAdd(slotIndex, *item, item->getItemCount(), flags) == RETURNVALUE_NOERROR) { //empty slot
				index = slotIndex;
				*destItem = nullptr;
				return this;
			}
		}

		size_t i = 0;
		while (i < containers.size()) {
			Container* tmpContainer = containers[i++];
			if (!autoStack || !isStackable) {
				//we need to find first empty container as fast as we can for non-stackable items
				uint32_t n = tmpContainer->capacity() - tmpContainer->size();
				while (n) {
					if (tmpContainer->queryAdd(tmpContainer->capacity() - n, *item, item->getItemCount(), flags) == RETURNVALUE_NOERROR) {
						index = tmpContainer->capacity() - n;
						*destItem = nullptr;
						return tmpContainer;
					}

					n--;
				}

				for (Item* tmpContainerItem : tmpContainer->getItemList()) {
					if (Container* subContainer = tmpContainerItem->getContainer()) {
						containers.push_back(subContainer);
					}
				}

				continue;
			}

			uint32_t n = 0;

			for (Item* tmpItem : tmpContainer->getItemList()) {
				if (tmpItem == tradeItem) {
					continue;
				}

				if (tmpItem == item) {
					continue;
				}

				//try find an already existing item to stack with
				if (tmpItem->equals(item) && tmpItem->getItemCount() < 100) {
					index = n;
					*destItem = tmpItem;
					return tmpContainer;
				}

				if (Container* subContainer = tmpItem->getContainer()) {
					containers.push_back(subContainer);
				}

				n++;
			}

			if (n < tmpContainer->capacity() && tmpContainer->queryAdd(n, *item, item->getItemCount(), flags) == RETURNVALUE_NOERROR) {
				index = n;
				*destItem = nullptr;
				return tmpContainer;
			}
		}

		return this;
	}

	Thing* destThing = getThing(index);
	if (destThing) {
		*destItem = destThing->getItem();
	}

	Cylinder* subCylinder = dynamic_cast<Cylinder*>(destThing);
	if (subCylinder) {
		index = INDEX_WHEREEVER;
		*destItem = nullptr;
		return subCylinder;
	} else {
		return this;
	}
}

void Player::addThing(int32_t index, Thing* thing)
{
	if (index < CONST_SLOT_FIRST || index > CONST_SLOT_LAST) {
		return /*RETURNVALUE_NOTPOSSIBLE*/;
	}

	Item* item = thing->getItem();
	if (!item) {
		return /*RETURNVALUE_NOTPOSSIBLE*/;
	}

	item->setParent(this);
	inventory[index] = item;

	//send to client
	sendInventoryItem(static_cast<slots_t>(index), item);
}

void Player::updateThing(Thing* thing, uint16_t itemId, uint32_t count)
{
	int32_t index = getThingIndex(thing);
	if (index == -1) {
		return /*RETURNVALUE_NOTPOSSIBLE*/;
	}

	Item* item = thing->getItem();
	if (!item) {
		return /*RETURNVALUE_NOTPOSSIBLE*/;
	}

	item->setID(itemId);
	item->setSubType(count);

	//send to client
	sendInventoryItem(static_cast<slots_t>(index), item);

	//event methods
	onUpdateInventoryItem(item, item);
}

void Player::replaceThing(uint32_t index, Thing* thing)
{
	if (index > CONST_SLOT_LAST) {
		return /*RETURNVALUE_NOTPOSSIBLE*/;
	}

	Item* oldItem = getInventoryItem(static_cast<slots_t>(index));
	if (!oldItem) {
		return /*RETURNVALUE_NOTPOSSIBLE*/;
	}

	Item* item = thing->getItem();
	if (!item) {
		return /*RETURNVALUE_NOTPOSSIBLE*/;
	}

	//send to client
	sendInventoryItem(static_cast<slots_t>(index), item);

	//event methods
	onUpdateInventoryItem(oldItem, item);

	item->setParent(this);

	inventory[index] = item;
}

void Player::removeThing(Thing* thing, uint32_t count)
{
	Item* item = thing->getItem();
	if (!item) {
		return /*RETURNVALUE_NOTPOSSIBLE*/;
	}

	int32_t index = getThingIndex(thing);
	if (index == -1) {
		return /*RETURNVALUE_NOTPOSSIBLE*/;
	}

	if (item->isStackable()) {
		if (count == item->getItemCount()) {
			//send change to client
			sendInventoryItem(static_cast<slots_t>(index), nullptr);

			//event methods
			onRemoveInventoryItem(item);

			item->setParent(nullptr);
			inventory[index] = nullptr;
		} else {
			uint8_t newCount = static_cast<uint8_t>(std::max<int32_t>(0, item->getItemCount() - count));
			item->setItemCount(newCount);

			//send change to client
			sendInventoryItem(static_cast<slots_t>(index), item);

			//event methods
			onUpdateInventoryItem(item, item);
		}
	} else {
		//send change to client
		sendInventoryItem(static_cast<slots_t>(index), nullptr);

		//event methods
		onRemoveInventoryItem(item);

		item->setParent(nullptr);
		inventory[index] = nullptr;
	}
}

int32_t Player::getThingIndex(const Thing* thing) const
{
	for (int i = CONST_SLOT_FIRST; i <= CONST_SLOT_LAST; ++i) {
		if (inventory[i] == thing) {
			return i;
		}
	}
	return -1;
}

size_t Player::getFirstIndex() const
{
	return CONST_SLOT_FIRST;
}

size_t Player::getLastIndex() const
{
	return CONST_SLOT_LAST + 1;
}

uint32_t Player::getItemTypeCount(uint16_t itemId, int32_t subType /*= -1*/) const
{
	uint32_t count = 0;
	for (int32_t i = CONST_SLOT_FIRST; i <= CONST_SLOT_LAST; i++) {
		Item* item = inventory[i];
		if (!item) {
			continue;
		}

		if (item->getID() == itemId) {
			count += Item::countByType(item, subType);
		}

		if (Container* container = item->getContainer()) {
			for (ContainerIterator it = container->iterator(); it.hasNext(); it.advance()) {
				if ((*it)->getID() == itemId) {
					count += Item::countByType(*it, subType);
				}
			}
		}
	}
	return count;
}

bool Player::removeItemOfType(uint16_t itemId, uint32_t amount, int32_t subType, bool ignoreEquipped/* = false*/) const
{
	if (amount == 0) {
		return true;
	}

	std::vector<Item*> itemList;

	uint32_t count = 0;
	for (int32_t i = CONST_SLOT_FIRST; i <= CONST_SLOT_LAST; i++) {
		Item* item = inventory[i];
		if (!item) {
			continue;
		}

		if (!ignoreEquipped && item->getID() == itemId) {
			uint32_t itemCount = Item::countByType(item, subType);
			if (itemCount == 0) {
				continue;
			}

			itemList.push_back(item);

			count += itemCount;
			if (count >= amount) {
				g_game.internalRemoveItems(std::move(itemList), amount, Item::items[itemId].stackable);
				return true;
			}
		} else if (Container* container = item->getContainer()) {
			for (ContainerIterator it = container->iterator(); it.hasNext(); it.advance()) {
				Item* containerItem = *it;
				if (containerItem->getID() == itemId) {
					uint32_t itemCount = Item::countByType(containerItem, subType);
					if (itemCount == 0) {
						continue;
					}

					itemList.push_back(containerItem);

					count += itemCount;
					if (count >= amount) {
						g_game.internalRemoveItems(std::move(itemList), amount, Item::items[itemId].stackable);
						return true;
					}
				}
			}
		}
	}
	return false;
}

std::map<uint32_t, uint32_t>& Player::getAllItemTypeCount(std::map<uint32_t, uint32_t>& countMap) const
{
	for (int32_t i = CONST_SLOT_FIRST; i <= CONST_SLOT_LAST; i++) {
		Item* item = inventory[i];
		if (!item) {
			continue;
		}

		countMap[item->getID()] += Item::countByType(item, -1);

		if (Container* container = item->getContainer()) {
			for (ContainerIterator it = container->iterator(); it.hasNext(); it.advance()) {
				countMap[(*it)->getID()] += Item::countByType(*it, -1);
			}
		}
	}
	return countMap;
}

Thing* Player::getThing(size_t index) const
{
	if (index >= CONST_SLOT_FIRST && index <= CONST_SLOT_LAST) {
		return inventory[index];
	}
	return nullptr;
}

void Player::postAddNotification(Thing* thing, const Cylinder* oldParent, int32_t index, cylinderlink_t link /*= LINK_OWNER*/)
{
	if (link == LINK_OWNER) {
		//calling movement scripts
		g_moveEvents->onPlayerEquip(this, thing->getItem(), static_cast<slots_t>(index), false);
	}

	bool requireListUpdate = false;

	if (link == LINK_OWNER || link == LINK_TOPPARENT) {
		const Item* i = (oldParent ? oldParent->getItem() : nullptr);

		// Check if we owned the old container too, so we don't need to do anything,
		// as the list was updated in postRemoveNotification
		assert(i ? i->getContainer() != nullptr : true);

		if (i) {
			requireListUpdate = i->getContainer()->getHoldingPlayer() != this;
		} else {
			requireListUpdate = oldParent != this;
		}

		updateInventoryWeight();
		updateItemsLight();
		sendStats();
	}

	if (const Item* item = thing->getItem()) {
		if (const Container* container = item->getContainer()) {
			onSendContainer(container);
		}

		if (shopOwner && requireListUpdate) {
			updateSaleShopList(item);
		}
	} else if (const Creature* creature = thing->getCreature()) {
		if (creature == this) {
			//check containers
			std::vector<Container*> containers;

			for (const auto& it : openContainers) {
				Container* container = it.second.container;
				if (!Position::areInRange<1, 1, 0>(container->getPosition(), getPosition())) {
					containers.push_back(container);
				}
			}

			for (const Container* container : containers) {
				autoCloseContainers(container);
			}
		}
	}
}

void Player::postRemoveNotification(Thing* thing, const Cylinder* newParent, int32_t index, cylinderlink_t link /*= LINK_OWNER*/)
{
	if (link == LINK_OWNER) {
		//calling movement scripts
		g_moveEvents->onPlayerDeEquip(this, thing->getItem(), static_cast<slots_t>(index));
	}

	bool requireListUpdate = false;

	if (link == LINK_OWNER || link == LINK_TOPPARENT) {
		const Item* i = (newParent ? newParent->getItem() : nullptr);

		// Check if we owned the old container too, so we don't need to do anything,
		// as the list was updated in postRemoveNotification
		assert(i ? i->getContainer() != nullptr : true);

		if (i) {
			requireListUpdate = i->getContainer()->getHoldingPlayer() != this;
		} else {
			requireListUpdate = newParent != this;
		}

		updateInventoryWeight();
		updateItemsLight();
		sendStats();
	}

	if (const Item* item = thing->getItem()) {
		if (const Container* container = item->getContainer()) {
			if (container->isRemoved() || !Position::areInRange<1, 1, 0>(getPosition(), container->getPosition())) {
				autoCloseContainers(container);
			} else if (container->getTopParent() == this) {
				onSendContainer(container);
			} else if (const Container* topContainer = dynamic_cast<const Container*>(container->getTopParent())) {
				if (const DepotChest* depotChest = dynamic_cast<const DepotChest*>(topContainer)) {
					bool isOwner = false;

					for (const auto& it : depotChests) {
						if (it.second == depotChest) {
							isOwner = true;
							onSendContainer(container);
						}
					}

					if (!isOwner) {
						autoCloseContainers(container);
					}
				} else {
					onSendContainer(container);
				}
			} else {
				autoCloseContainers(container);
			}
		}

		if (shopOwner && requireListUpdate) {
			updateSaleShopList(item);
		}
	}
}

bool Player::updateSaleShopList(const Item* item)
{
	uint16_t itemId = item->getID();
	if (itemId != ITEM_GOLD_COIN && itemId != ITEM_PLATINUM_COIN && itemId != ITEM_CRYSTAL_COIN) {
		auto it = std::find_if(shopItemList.begin(), shopItemList.end(), [itemId](const ShopInfo& shopInfo) { return shopInfo.itemId == itemId && shopInfo.sellPrice != 0; });
		if (it == shopItemList.end()) {
			const Container* container = item->getContainer();
			if (!container) {
				return false;
			}

			const auto& items = container->getItemList();
			return std::any_of(items.begin(), items.end(), [this](const Item* containerItem) {
				return updateSaleShopList(containerItem);
			});
		}
	}

	if (client) {
		client->sendSaleItemList(shopItemList);
	}
	return true;
}

bool Player::hasShopItemForSale(uint32_t itemId, uint8_t subType) const
{
	const ItemType& itemType = Item::items[itemId];
	return std::any_of(shopItemList.begin(), shopItemList.end(), [&](const ShopInfo& shopInfo) {
		return shopInfo.itemId == itemId && shopInfo.buyPrice != 0 && (!itemType.isFluidContainer() || shopInfo.subType == subType);
	});
}

void Player::internalAddThing(Thing* thing)
{
	internalAddThing(0, thing);
}

void Player::internalAddThing(uint32_t index, Thing* thing)
{
	Item* item = thing->getItem();
	if (!item) {
		return;
	}

	//index == 0 means we should equip this item at the most appropiate slot (no action required here)
	if (index > CONST_SLOT_WHEREEVER && index <= CONST_SLOT_LAST) {
		if (inventory[index]) {
			return;
		}

		inventory[index] = item;
		item->setParent(this);
	}
}

bool Player::setFollowCreature(Creature* creature)
{
	if (!Creature::setFollowCreature(creature)) {
		setFollowCreature(nullptr);
		setAttackedCreature(nullptr);

		sendCancelMessage(RETURNVALUE_THEREISNOWAY);
		sendCancelTarget();
		stopWalk();
		return false;
	}
	return true;
}

bool Player::setAttackedCreature(Creature* creature)
{
	if (!Creature::setAttackedCreature(creature)) {
		sendCancelTarget();
		return false;
	}

	if (chaseMode && creature) {
		if (followCreature != creature) {
			//chase opponent
			setFollowCreature(creature);
		}
	} else if (followCreature) {
		setFollowCreature(nullptr);
	}

	if (creature) {
		g_dispatcher.addTask(createTask(std::bind(&Game::checkCreatureAttack, &g_game, getID())));
	}
	return true;
}

void Player::goToFollowCreature()
{
	if (!walkTask) {
		if ((OTSYS_TIME() - lastFailedFollow) < 2000) {
			return;
		}

		Creature::goToFollowCreature();

		if (followCreature && !hasFollowPath) {
			lastFailedFollow = OTSYS_TIME();
		}
	}
}

void Player::getPathSearchParams(const Creature* creature, FindPathParams& fpp) const
{
	Creature::getPathSearchParams(creature, fpp);
	fpp.fullPathSearch = true;
}

void Player::doAttacking(uint32_t)
{
	if (lastAttack == 0) {
		lastAttack = OTSYS_TIME() - getAttackSpeed() - 1;
	}

	if (hasCondition(CONDITION_PACIFIED)) {
		return;
	}

	if ((OTSYS_TIME() - lastAttack) >= getAttackSpeed()) {
		bool result = false;

		Item* tool = getWeapon();
		const Weapon* weapon = g_weapons->getWeapon(tool);
		uint32_t delay = getAttackSpeed();
		bool classicSpeed = g_config.getBoolean(ConfigManager::CLASSIC_ATTACK_SPEED);

		if (weapon) {
			if (!weapon->interruptSwing()) {
				result = weapon->useWeapon(this, tool, attackedCreature);
			} else if (!classicSpeed && !canDoAction()) {
				delay = getNextActionTime();
			} else {
				result = weapon->useWeapon(this, tool, attackedCreature);
			}
		} else {
			result = Weapon::useFist(this, attackedCreature);
		}

		SchedulerTask* task = createSchedulerTask(std::max<uint32_t>(SCHEDULER_MINTICKS, delay), std::bind(&Game::checkCreatureAttack, &g_game, getID()));
		if (!classicSpeed) {
			setNextActionTask(task, false);
		} else {
			g_scheduler.addEvent(task);
		}

		if (result) {
			lastAttack = OTSYS_TIME();
		}
	}
}

uint64_t Player::getGainedExperience(Creature* attacker) const
{
	if (g_config.getBoolean(ConfigManager::EXPERIENCE_FROM_PLAYERS)) {
		Player* attackerPlayer = attacker->getPlayer();
		if (attackerPlayer && attackerPlayer != this && skillLoss && std::abs(static_cast<int32_t>(attackerPlayer->getLevel() - level)) <= g_config.getNumber(ConfigManager::EXP_FROM_PLAYERS_LEVEL_RANGE)) {
			return std::max<uint64_t>(0, std::floor(getLostExperience() * getDamageRatio(attacker) * 0.75));
		}
	}
	return 0;
}

void Player::onFollowCreature(const Creature* creature)
{
	if (!creature) {
		stopWalk();
	}
}

void Player::setChaseMode(bool mode)
{
	bool prevChaseMode = chaseMode;
	chaseMode = mode;

	if (prevChaseMode != chaseMode) {
		if (chaseMode) {
			if (!followCreature && attackedCreature) {
				//chase opponent
				setFollowCreature(attackedCreature);
			}
		} else if (attackedCreature) {
			setFollowCreature(nullptr);
			cancelNextWalk = true;
		}
	}
}

void Player::onWalkAborted()
{
	setNextWalkActionTask(nullptr);
	sendCancelWalk();
}

void Player::onWalkComplete()
{
	if (walkTask) {
		walkTaskEvent = g_scheduler.addEvent(walkTask);
		walkTask = nullptr;
	}
}

void Player::stopWalk()
{
	cancelNextWalk = true;
}

LightInfo Player::getCreatureLight() const
{
	if (internalLight.level > itemsLight.level) {
		return internalLight;
	}
	return itemsLight;
}

void Player::updateItemsLight(bool internal /*=false*/)
{
	LightInfo maxLight;

	for (int32_t i = CONST_SLOT_FIRST; i <= CONST_SLOT_LAST; ++i) {
		Item* item = inventory[i];
		if (item) {
			LightInfo curLight = item->getLightInfo();

			if (curLight.level > maxLight.level) {
				maxLight = std::move(curLight);
			}
		}
	}

	if (itemsLight.level != maxLight.level || itemsLight.color != maxLight.color) {
		itemsLight = maxLight;

		if (!internal) {
			g_game.changeLight(this);
		}
	}
}

void Player::onAddCondition(ConditionType_t type)
{
	Creature::onAddCondition(type);

	if (type == CONDITION_OUTFIT && isMounted()) {
		dismount();
	}

	sendIcons();
}

void Player::onAddCombatCondition(ConditionType_t type)
{
	switch (type) {
		case CONDITION_POISON:
			sendTextMessage(MESSAGE_STATUS_DEFAULT, "You are poisoned.");
			break;

		case CONDITION_DROWN:
			sendTextMessage(MESSAGE_STATUS_DEFAULT, "You are drowning.");
			break;

		case CONDITION_PARALYZE:
			sendTextMessage(MESSAGE_STATUS_DEFAULT, "You are paralyzed.");
			break;

		case CONDITION_DRUNK:
			sendTextMessage(MESSAGE_STATUS_DEFAULT, "You are drunk.");
			break;

		case CONDITION_CURSED:
			sendTextMessage(MESSAGE_STATUS_DEFAULT, "You are cursed.");
			break;

		case CONDITION_FREEZING:
			sendTextMessage(MESSAGE_STATUS_DEFAULT, "You are freezing.");
			break;

		case CONDITION_DAZZLED:
			sendTextMessage(MESSAGE_STATUS_DEFAULT, "You are dazzled.");
			break;

		case CONDITION_BLEEDING:
			sendTextMessage(MESSAGE_STATUS_DEFAULT, "You are bleeding.");
			break;

		default:
			break;
	}
}

void Player::onEndCondition(ConditionType_t type)
{
	Creature::onEndCondition(type);

	if (type == CONDITION_INFIGHT) {
		onIdleStatus();
		pzLocked = false;
		clearAttacked();

		if (getSkull() != SKULL_RED && getSkull() != SKULL_BLACK) {
			setSkull(SKULL_NONE);
		}
	}

	sendIcons();
}

void Player::onCombatRemoveCondition(Condition* condition)
{
	//Creature::onCombatRemoveCondition(condition);
	if (condition->getId() > 0) {
		//Means the condition is from an item, id == slot
		if (g_game.getWorldType() == WORLD_TYPE_PVP_ENFORCED) {
			Item* item = getInventoryItem(static_cast<slots_t>(condition->getId()));
			if (item) {
				//25% chance to destroy the item
				if (25 >= uniform_random(1, 100)) {
					g_game.internalRemoveItem(item);
				}
			}
		}
	} else {
		if (!canDoAction()) {
			const uint32_t delay = getNextActionTime();
			const int32_t ticks = delay - (delay % EVENT_CREATURE_THINK_INTERVAL);
			if (ticks < 0) {
				removeCondition(condition);
			} else {
				condition->setTicks(ticks);
			}
		} else {
			removeCondition(condition);
		}
	}
}

void Player::onAttackedCreature(Creature* target, bool addFightTicks /* = true */)
{
	Creature::onAttackedCreature(target);

	if (target->getZone() == ZONE_PVP) {
		return;
	}

	if (target == this) {
		if (addFightTicks) {
			addInFightTicks();
		}
		return;
	}

	if (hasFlag(PlayerFlag_NotGainInFight)) {
		return;
	}

	Player* targetPlayer = target->getPlayer();
	if (targetPlayer && !isPartner(targetPlayer) && !isGuildMate(targetPlayer)) {
		if (!pzLocked && g_game.getWorldType() == WORLD_TYPE_PVP_ENFORCED) {
			pzLocked = true;
			sendIcons();
		}

		targetPlayer->addInFightTicks();

		if (getSkull() == SKULL_NONE && getSkullClient(targetPlayer) == SKULL_YELLOW) {
			addAttacked(targetPlayer);
			targetPlayer->sendCreatureSkull(this);
		} else if (!targetPlayer->hasAttacked(this)) {
			if (!pzLocked) {
				pzLocked = true;
				sendIcons();
			}

			if (!Combat::isInPvpZone(this, targetPlayer) && !isInWar(targetPlayer)) {
				addAttacked(targetPlayer);

				if (targetPlayer->getSkull() == SKULL_NONE && getSkull() == SKULL_NONE) {
					setSkull(SKULL_WHITE);
				}

				if (getSkull() == SKULL_NONE) {
					targetPlayer->sendCreatureSkull(this);
				}
			}
		}
	}

	if (addFightTicks) {
		addInFightTicks();
	}
}

void Player::onAttacked()
{
	Creature::onAttacked();

	addInFightTicks();
}

void Player::onIdleStatus()
{
	Creature::onIdleStatus();

	if (party) {
		party->clearPlayerPoints(this);
	}
}

void Player::onPlacedCreature()
{
	//scripting event - onLogin
	if (!g_creatureEvents->playerLogin(this)) {
		kickPlayer(true);
	}
}

void Player::onAttackedCreatureDrainHealth(Creature* target, int32_t points)
{
	Creature::onAttackedCreatureDrainHealth(target, points);

	if (target) {
		if (party && !Combat::isPlayerCombat(target)) {
			Monster* tmpMonster = target->getMonster();
			if (tmpMonster && tmpMonster->isHostile()) {
				//We have fulfilled a requirement for shared experience
				party->updatePlayerTicks(this, points);
			}
		}
	}
}

void Player::onTargetCreatureGainHealth(Creature* target, int32_t points)
{
	if (target && party) {
		Player* tmpPlayer = nullptr;

		if (target->getPlayer()) {
			tmpPlayer = target->getPlayer();
		} else if (Creature* targetMaster = target->getMaster()) {
			if (Player* targetMasterPlayer = targetMaster->getPlayer()) {
				tmpPlayer = targetMasterPlayer;
			}
		}

		if (isPartner(tmpPlayer)) {
			party->updatePlayerTicks(this, points);
		}
	}
}

bool Player::onKilledCreature(Creature* target, bool lastHit/* = true*/)
{
	bool unjustified = false;

	if (hasFlag(PlayerFlag_NotGenerateLoot)) {
		target->setDropLoot(false);
	}

	Creature::onKilledCreature(target, lastHit);

	Player* targetPlayer = target->getPlayer();
	if (!targetPlayer) {
		return false;
	}

	if (targetPlayer->getZone() == ZONE_PVP) {
		targetPlayer->setDropLoot(false);
		targetPlayer->setSkillLoss(false);
	} else if (!hasFlag(PlayerFlag_NotGainInFight) && !isPartner(targetPlayer)) {
		if (!Combat::isInPvpZone(this, targetPlayer) && hasAttacked(targetPlayer) && !targetPlayer->hasAttacked(this) && !isGuildMate(targetPlayer) && targetPlayer != this) {
			if (targetPlayer->getSkull() == SKULL_NONE && !isInWar(targetPlayer)) {
				unjustified = true;
				addUnjustifiedDead(targetPlayer);
			}

			if (lastHit && hasCondition(CONDITION_INFIGHT)) {
				pzLocked = true;
				Condition* condition = Condition::createCondition(CONDITIONID_DEFAULT, CONDITION_INFIGHT, g_config.getNumber(ConfigManager::WHITE_SKULL_TIME), 0);
				addCondition(condition);
			}
		}
	}

	return unjustified;
}

void Player::gainExperience(uint64_t gainExp, Creature* source)
{
	if (hasFlag(PlayerFlag_NotGainExperience) || gainExp == 0 || staminaMinutes == 0) {
		return;
	}

	addExperience(source, gainExp, true);
}

void Player::onGainExperience(uint64_t gainExp, Creature* target)
{
	if (hasFlag(PlayerFlag_NotGainExperience)) {
		return;
	}

	if (target && !target->getPlayer() && party && party->isSharedExperienceActive() && party->isSharedExperienceEnabled()) {
		party->shareExperience(gainExp, target);
		//We will get a share of the experience through the sharing mechanism
		return;
	}

	Creature::onGainExperience(gainExp, target);
	gainExperience(gainExp, target);
}

void Player::onGainSharedExperience(uint64_t gainExp, Creature* source)
{
	gainExperience(gainExp, source);
}

bool Player::isImmune(CombatType_t type) const
{
	if (hasFlag(PlayerFlag_CannotBeAttacked)) {
		return true;
	}
	return Creature::isImmune(type);
}

bool Player::isImmune(ConditionType_t type) const
{
	if (hasFlag(PlayerFlag_CannotBeAttacked)) {
		return true;
	}
	return Creature::isImmune(type);
}

bool Player::isAttackable() const
{
	return !hasFlag(PlayerFlag_CannotBeAttacked);
}

bool Player::lastHitIsPlayer(Creature* lastHitCreature)
{
	if (!lastHitCreature) {
		return false;
	}

	if (lastHitCreature->getPlayer()) {
		return true;
	}

	Creature* lastHitMaster = lastHitCreature->getMaster();
	return lastHitMaster && lastHitMaster->getPlayer();
}

void Player::changeHealth(int32_t healthChange, bool sendHealthChange/* = true*/)
{
	Creature::changeHealth(healthChange, sendHealthChange);
	sendStats();
}

void Player::changeMana(int32_t manaChange)
{
	if (!hasFlag(PlayerFlag_HasInfiniteMana)) {
		if (manaChange > 0) {
			mana += std::min<int32_t>(manaChange, getMaxMana() - mana);
		} else {
			mana = std::max<int32_t>(0, mana + manaChange);
		}
	}

	sendStats();
}

void Player::changeSoul(int32_t soulChange)
{
	if (soulChange > 0) {
		soul += std::min<int32_t>(soulChange, vocation->getSoulMax() - soul);
	} else {
		soul = std::max<int32_t>(0, soul + soulChange);
	}

	sendStats();
}

bool Player::canWear(uint32_t lookType, uint8_t addons) const
{
	if (group->access) {
		return true;
	}

	const Outfit* outfit = Outfits::getInstance().getOutfitByLookType(sex, lookType);
	if (!outfit) {
		return false;
	}

	if (outfit->premium && !isPremium()) {
		return false;
	}

	if (outfit->unlocked && addons == 0) {
		return true;
	}

	for (const OutfitEntry& outfitEntry : outfits) {
		if (outfitEntry.lookType == lookType) {
			if (outfitEntry.addons == addons || outfitEntry.addons == 3 || addons == 0) {
				return true;
			}
			return false; //have lookType on list and addons don't match
		}
	}
	return false;
}

bool Player::hasOutfit(uint32_t lookType, uint8_t addons)
{
	const Outfit* outfit = Outfits::getInstance().getOutfitByLookType(sex, lookType);
	if (!outfit) {
		return false;
	}

	if (outfit->unlocked && addons == 0) {
		return true;
	}

	for (const OutfitEntry& outfitEntry : outfits) {
		if (outfitEntry.lookType == lookType) {
			if (outfitEntry.addons == addons || outfitEntry.addons == 3 || addons == 0){
				return true;
			}
			return false; //have lookType on list and addons don't match
		}
	}
	return false;
}

bool Player::canLogout()
{
	if (isConnecting) {
		return false;
	}

	if (getTile()->hasFlag(TILESTATE_NOLOGOUT)) {
		return false;
	}

	if (getTile()->hasFlag(TILESTATE_PROTECTIONZONE)) {
		return true;
	}

	return !isPzLocked() && !hasCondition(CONDITION_INFIGHT);
}

void Player::genReservedStorageRange()
{
	//generate outfits range
	uint32_t base_key = PSTRG_OUTFITS_RANGE_START;
	for (const OutfitEntry& entry : outfits) {
		storageMap[++base_key] = (entry.lookType << 16) | entry.addons;
	}
}

void Player::addOutfit(uint16_t lookType, uint8_t addons)
{
	for (OutfitEntry& outfitEntry : outfits) {
		if (outfitEntry.lookType == lookType) {
			outfitEntry.addons |= addons;
			return;
		}
	}
	outfits.emplace_back(lookType, addons);
}

bool Player::removeOutfit(uint16_t lookType)
{
	for (auto it = outfits.begin(), end = outfits.end(); it != end; ++it) {
		OutfitEntry& entry = *it;
		if (entry.lookType == lookType) {
			outfits.erase(it);
			return true;
		}
	}
	return false;
}

bool Player::removeOutfitAddon(uint16_t lookType, uint8_t addons)
{
	for (OutfitEntry& outfitEntry : outfits) {
		if (outfitEntry.lookType == lookType) {
			outfitEntry.addons &= ~addons;
			return true;
		}
	}
	return false;
}

bool Player::getOutfitAddons(const Outfit& outfit, uint8_t& addons) const
{
	if (group->access) {
		addons = 3;
		return true;
	}

	if (outfit.premium && !isPremium()) {
		return false;
	}

	for (const OutfitEntry& outfitEntry : outfits) {
		if (outfitEntry.lookType != outfit.lookType) {
			continue;
		}

		addons = outfitEntry.addons;
		return true;
	}

	if (!outfit.unlocked) {
		return false;
	}

	addons = 0;
	return true;
}

void Player::setSex(PlayerSex_t newSex)
{
	sex = newSex;
}

Skulls_t Player::getSkull() const
{
	if (hasFlag(PlayerFlag_NotGainInFight)) {
		return SKULL_NONE;
	}
	return skull;
}

Skulls_t Player::getSkullClient(const Creature* creature) const
{
	if (!creature || g_game.getWorldType() != WORLD_TYPE_PVP) {
		return SKULL_NONE;
	}

	const Player* player = creature->getPlayer();
	if (!player || player->getSkull() != SKULL_NONE) {
		return Creature::getSkullClient(creature);
	}

	if (player->hasAttacked(this)) {
		return SKULL_YELLOW;
	}

	if (isPartner(player)) {
		return SKULL_GREEN;
	}
	return Creature::getSkullClient(creature);
}

bool Player::hasAttacked(const Player* attacked) const
{
	if (hasFlag(PlayerFlag_NotGainInFight) || !attacked) {
		return false;
	}

	return attackedSet.find(attacked->guid) != attackedSet.end();
}

void Player::addAttacked(const Player* attacked)
{
	if (hasFlag(PlayerFlag_NotGainInFight) || !attacked || attacked == this) {
		return;
	}

	attackedSet.insert(attacked->guid);
}

void Player::removeAttacked(const Player* attacked)
{
	if (!attacked || attacked == this) {
		return;
	}

	auto it = attackedSet.find(attacked->guid);
	if (it != attackedSet.end()) {
		attackedSet.erase(it);
	}
}

void Player::clearAttacked()
{
	attackedSet.clear();
}

void Player::addUnjustifiedDead(const Player* attacked)
{
	if (hasFlag(PlayerFlag_NotGainInFight) || attacked == this || g_game.getWorldType() == WORLD_TYPE_PVP_ENFORCED) {
		return;
	}

	sendTextMessage(MESSAGE_EVENT_ADVANCE, "Warning! The murder of " + attacked->getName() + " was not justified.");

	skullTicks += g_config.getNumber(ConfigManager::FRAG_TIME);

	if (getSkull() != SKULL_BLACK) {
		if (g_config.getNumber(ConfigManager::KILLS_TO_BLACK) != 0 && skullTicks > (g_config.getNumber(ConfigManager::KILLS_TO_BLACK) - 1) * static_cast<int64_t>(g_config.getNumber(ConfigManager::FRAG_TIME))) {
			setSkull(SKULL_BLACK);
		} else if (getSkull() != SKULL_RED && g_config.getNumber(ConfigManager::KILLS_TO_RED) != 0 && skullTicks > (g_config.getNumber(ConfigManager::KILLS_TO_RED) - 1) * static_cast<int64_t>(g_config.getNumber(ConfigManager::FRAG_TIME))) {
			setSkull(SKULL_RED);
		}
	}
}

void Player::checkSkullTicks(int64_t ticks)
{
	int64_t newTicks = skullTicks - ticks;
	if (newTicks < 0) {
		skullTicks = 0;
	} else {
		skullTicks = newTicks;
	}

	if ((skull == SKULL_RED || skull == SKULL_BLACK) && skullTicks < 1 && !hasCondition(CONDITION_INFIGHT)) {
		setSkull(SKULL_NONE);
	}
}

bool Player::isPromoted() const
{
	uint16_t promotedVocation = g_vocations.getPromotedVocation(vocation->getId());
	return promotedVocation == VOCATION_NONE && vocation->getId() != promotedVocation;
}

double Player::getLostPercent() const
{
	int32_t blessingCount = std::bitset<5>(blessings).count();

	int32_t deathLosePercent = g_config.getNumber(ConfigManager::DEATH_LOSE_PERCENT);
	if (deathLosePercent != -1) {
		if (isPromoted()) {
			deathLosePercent -= 3;
		}

		deathLosePercent -= blessingCount;
		return std::max<int32_t>(0, deathLosePercent) / 100.;
	}

	double lossPercent;
	if (level >= 25) {
		double tmpLevel = level + (levelPercent / 100.);
		lossPercent = static_cast<double>((tmpLevel + 50) * 50 * ((tmpLevel * tmpLevel) - (5 * tmpLevel) + 8)) / experience;
	} else {
		lossPercent = 10;
	}

	double percentReduction = 0;
	if (isPromoted()) {
		percentReduction += 30;
	}
	percentReduction += blessingCount * 8;
	return lossPercent * (1 - (percentReduction / 100.)) / 100.;
}

void Player::learnInstantSpell(const std::string& spellName)
{
	if (!hasLearnedInstantSpell(spellName)) {
		learnedInstantSpellList.push_front(spellName);
	}
}

void Player::forgetInstantSpell(const std::string& spellName)
{
	learnedInstantSpellList.remove(spellName);
}

bool Player::hasLearnedInstantSpell(const std::string& spellName) const
{
	if (hasFlag(PlayerFlag_CannotUseSpells)) {
		return false;
	}

	if (hasFlag(PlayerFlag_IgnoreSpellCheck)) {
		return true;
	}

	for (const auto& learnedSpellName : learnedInstantSpellList) {
		if (strcasecmp(learnedSpellName.c_str(), spellName.c_str()) == 0) {
			return true;
		}
	}
	return false;
}

bool Player::isInWar(const Player* player) const
{
	if (!player || !guild) {
		return false;
	}

	const Guild* playerGuild = player->getGuild();
	if (!playerGuild) {
		return false;
	}

	return isInWarList(playerGuild->getId()) && player->isInWarList(guild->getId());
}

bool Player::isInWarList(uint32_t guildId) const
{
	return std::find(guildWarVector.begin(), guildWarVector.end(), guildId) != guildWarVector.end();
}

bool Player::isPremium() const
{
	if (g_config.getBoolean(ConfigManager::FREE_PREMIUM) || hasFlag(PlayerFlag_IsAlwaysPremium)) {
		return true;
	}

	return premiumEndsAt > time(nullptr);
}

void Player::setPremiumTime(time_t premiumEndsAt)
{
	this->premiumEndsAt = premiumEndsAt;
	sendBasicData();
}

PartyShields_t Player::getPartyShield(const Player* player) const
{
	if (!player) {
		return SHIELD_NONE;
	}

	if (party) {
		if (party->getLeader() == player) {
			if (party->isSharedExperienceActive()) {
				if (party->isSharedExperienceEnabled()) {
					return SHIELD_YELLOW_SHAREDEXP;
				}

				if (party->canUseSharedExperience(player)) {
					return SHIELD_YELLOW_NOSHAREDEXP;
				}

				return SHIELD_YELLOW_NOSHAREDEXP_BLINK;
			}

			return SHIELD_YELLOW;
		}

		if (player->party == party) {
			if (party->isSharedExperienceActive()) {
				if (party->isSharedExperienceEnabled()) {
					return SHIELD_BLUE_SHAREDEXP;
				}

				if (party->canUseSharedExperience(player)) {
					return SHIELD_BLUE_NOSHAREDEXP;
				}

				return SHIELD_BLUE_NOSHAREDEXP_BLINK;
			}

			return SHIELD_BLUE;
		}

		if (isInviting(player)) {
			return SHIELD_WHITEBLUE;
		}
	}

	if (player->isInviting(this)) {
		return SHIELD_WHITEYELLOW;
	}

	if (player->party) {
		return SHIELD_GRAY;
	}

	return SHIELD_NONE;
}

bool Player::isInviting(const Player* player) const
{
	if (!player || !party || party->getLeader() != this) {
		return false;
	}
	return party->isPlayerInvited(player);
}

bool Player::isPartner(const Player* player) const
{
	if (!player || !party || player == this) {
		return false;
	}
	return party == player->party;
}

bool Player::isGuildMate(const Player* player) const
{
	if (!player || !guild) {
		return false;
	}
	return guild == player->guild;
}

void Player::sendPlayerPartyIcons(Player* player)
{
	sendCreatureShield(player);
	sendCreatureSkull(player);
}

bool Player::addPartyInvitation(Party* party)
{
	auto it = std::find(invitePartyList.begin(), invitePartyList.end(), party);
	if (it != invitePartyList.end()) {
		return false;
	}

	invitePartyList.push_front(party);
	return true;
}

void Player::removePartyInvitation(Party* party)
{
	invitePartyList.remove(party);
}

void Player::clearPartyInvitations()
{
	for (Party* invitingParty : invitePartyList) {
		invitingParty->removeInvite(*this, false);
	}
	invitePartyList.clear();
}

GuildEmblems_t Player::getGuildEmblem(const Player* player) const
{
	if (!player) {
		return GUILDEMBLEM_NONE;
	}

	const Guild* playerGuild = player->getGuild();
	if (!playerGuild) {
		return GUILDEMBLEM_NONE;
	}

	if (player->getGuildWarVector().empty()) {
		if (guild == playerGuild) {
			return GUILDEMBLEM_MEMBER;
		} else {
			return GUILDEMBLEM_OTHER;
		}
	} else if (guild == playerGuild) {
		return GUILDEMBLEM_ALLY;
	} else if (isInWar(player)) {
		return GUILDEMBLEM_ENEMY;
	}

	return GUILDEMBLEM_NEUTRAL;
}

uint8_t Player::getCurrentMount() const
{
	int32_t value;
	if (getStorageValue(PSTRG_MOUNTS_CURRENTMOUNT, value)) {
		return value;
	}
	return 0;
}

void Player::setCurrentMount(uint8_t mountId)
{
	addStorageValue(PSTRG_MOUNTS_CURRENTMOUNT, mountId);
}

bool Player::toggleMount(bool mount)
{
	if ((OTSYS_TIME() - lastToggleMount) < 3000 && !wasMounted) {
		sendCancelMessage(RETURNVALUE_YOUAREEXHAUSTED);
		return false;
	}

	if (mount) {
		if (isMounted()) {
			return false;
		}

		if (!group->access && tile->hasFlag(TILESTATE_PROTECTIONZONE)) {
			sendCancelMessage(RETURNVALUE_ACTIONNOTPERMITTEDINPROTECTIONZONE);
			return false;
		}

		const Outfit* playerOutfit = Outfits::getInstance().getOutfitByLookType(getSex(), defaultOutfit.lookType);
		if (!playerOutfit) {
			return false;
		}

		uint8_t currentMountId = getCurrentMount();
		if (currentMountId == 0) {
			sendOutfitWindow();
			return false;
		}

		Mount* currentMount = g_game.mounts.getMountByID(currentMountId);
		if (!currentMount) {
			return false;
		}

		if (!hasMount(currentMount)) {
			setCurrentMount(0);
			sendOutfitWindow();
			return false;
		}

		if (currentMount->premium && !isPremium()) {
			sendCancelMessage(RETURNVALUE_YOUNEEDPREMIUMACCOUNT);
			return false;
		}

		if (hasCondition(CONDITION_OUTFIT)) {
			sendCancelMessage(RETURNVALUE_NOTPOSSIBLE);
			return false;
		}

		defaultOutfit.lookMount = currentMount->clientId;

		if (currentMount->speed != 0) {
			g_game.changeSpeed(this, currentMount->speed);
		}
	} else {
		if (!isMounted()) {
			return false;
		}

		dismount();
	}

	g_game.internalCreatureChangeOutfit(this, defaultOutfit);
	lastToggleMount = OTSYS_TIME();
	return true;
}

bool Player::tameMount(uint8_t mountId)
{
	if (!g_game.mounts.getMountByID(mountId)) {
		return false;
	}

	const uint8_t tmpMountId = mountId - 1;
	const uint32_t key = PSTRG_MOUNTS_RANGE_START + (tmpMountId / 31);

	int32_t value;
	if (getStorageValue(key, value)) {
		value |= (1 << (tmpMountId % 31));
	} else {
		value = (1 << (tmpMountId % 31));
	}

	addStorageValue(key, value);
	return true;
}

bool Player::untameMount(uint8_t mountId)
{
	if (!g_game.mounts.getMountByID(mountId)) {
		return false;
	}

	const uint8_t tmpMountId = mountId - 1;
	const uint32_t key = PSTRG_MOUNTS_RANGE_START + (tmpMountId / 31);

	int32_t value;
	if (!getStorageValue(key, value)) {
		return true;
	}

	value &= ~(1 << (tmpMountId % 31));
	addStorageValue(key, value);

	if (getCurrentMount() == mountId) {
		if (isMounted()) {
			dismount();
			g_game.internalCreatureChangeOutfit(this, defaultOutfit);
		}

		setCurrentMount(0);
	}

	return true;
}

bool Player::hasMount(const Mount* mount) const
{
	if (isAccessPlayer()) {
		return true;
	}

	if (mount->premium && !isPremium()) {
		return false;
	}

	const uint8_t tmpMountId = mount->id - 1;

	int32_t value;
	if (!getStorageValue(PSTRG_MOUNTS_RANGE_START + (tmpMountId / 31), value)) {
		return false;
	}

	return ((1 << (tmpMountId % 31)) & value) != 0;
}

void Player::dismount()
{
	Mount* mount = g_game.mounts.getMountByID(getCurrentMount());
	if (mount && mount->speed > 0) {
		g_game.changeSpeed(this, -mount->speed);
	}

	defaultOutfit.lookMount = 0;
}

bool Player::addOfflineTrainingTries(skills_t skill, uint64_t tries)
{
	if (tries == 0 || skill == SKILL_LEVEL) {
		return false;
	}

	bool sendUpdate = false;
	uint32_t oldSkillValue, newSkillValue;
	long double oldPercentToNextLevel, newPercentToNextLevel;

	if (skill == SKILL_MAGLEVEL) {
		uint64_t currReqMana = vocation->getReqMana(magLevel);
		uint64_t nextReqMana = vocation->getReqMana(magLevel + 1);

		if (currReqMana >= nextReqMana) {
			return false;
		}

		oldSkillValue = magLevel;
		oldPercentToNextLevel = static_cast<long double>(manaSpent * 100) / nextReqMana;

		g_events->eventPlayerOnGainSkillTries(this, SKILL_MAGLEVEL, tries);
		uint32_t currMagLevel = magLevel;

		while ((manaSpent + tries) >= nextReqMana) {
			tries -= nextReqMana - manaSpent;

			magLevel++;
			manaSpent = 0;

			g_creatureEvents->playerAdvance(this, SKILL_MAGLEVEL, magLevel - 1, magLevel);

			sendUpdate = true;
			currReqMana = nextReqMana;
			nextReqMana = vocation->getReqMana(magLevel + 1);

			if (currReqMana >= nextReqMana) {
				tries = 0;
				break;
			}
		}

		manaSpent += tries;

		if (magLevel != currMagLevel) {
			std::ostringstream ss;
			ss << "You advanced to magic level " << magLevel << '.';
			sendTextMessage(MESSAGE_EVENT_ADVANCE, ss.str());
		}

		uint8_t newPercent;
		if (nextReqMana > currReqMana) {
			newPercent = Player::getPercentLevel(manaSpent, nextReqMana);
			newPercentToNextLevel = static_cast<long double>(manaSpent * 100) / nextReqMana;
		} else {
			newPercent = 0;
			newPercentToNextLevel = 0;
		}

		if (newPercent != magLevelPercent) {
			magLevelPercent = newPercent;
			sendUpdate = true;
		}

		newSkillValue = magLevel;
	} else {
		uint64_t currReqTries = vocation->getReqSkillTries(skill, skills[skill].level);
		uint64_t nextReqTries = vocation->getReqSkillTries(skill, skills[skill].level + 1);
		if (currReqTries >= nextReqTries) {
			return false;
		}

		oldSkillValue = skills[skill].level;
		oldPercentToNextLevel = static_cast<long double>(skills[skill].tries * 100) / nextReqTries;

		g_events->eventPlayerOnGainSkillTries(this, skill, tries);
		uint32_t currSkillLevel = skills[skill].level;

		while ((skills[skill].tries + tries) >= nextReqTries) {
			tries -= nextReqTries - skills[skill].tries;

			skills[skill].level++;
			skills[skill].tries = 0;
			skills[skill].percent = 0;

			g_creatureEvents->playerAdvance(this, skill, (skills[skill].level - 1), skills[skill].level);

			sendUpdate = true;
			currReqTries = nextReqTries;
			nextReqTries = vocation->getReqSkillTries(skill, skills[skill].level + 1);

			if (currReqTries >= nextReqTries) {
				tries = 0;
				break;
			}
		}

		skills[skill].tries += tries;

		if (currSkillLevel != skills[skill].level) {
			std::ostringstream ss;
			ss << "You advanced to " << getSkillName(skill) << " level " << skills[skill].level << '.';
			sendTextMessage(MESSAGE_EVENT_ADVANCE, ss.str());
		}

		uint8_t newPercent;
		if (nextReqTries > currReqTries) {
			newPercent = Player::getPercentLevel(skills[skill].tries, nextReqTries);
			newPercentToNextLevel = static_cast<long double>(skills[skill].tries * 100) / nextReqTries;
		} else {
			newPercent = 0;
			newPercentToNextLevel = 0;
		}

		if (skills[skill].percent != newPercent) {
			skills[skill].percent = newPercent;
			sendUpdate = true;
		}

		newSkillValue = skills[skill].level;
	}

	if (sendUpdate) {
		sendSkills();
	}

	std::ostringstream ss;
	ss << std::fixed << std::setprecision(2) << "Your " << ucwords(getSkillName(skill)) << " skill changed from level " << oldSkillValue << " (with " << oldPercentToNextLevel << "% progress towards level " << (oldSkillValue + 1) << ") to level " << newSkillValue << " (with " << newPercentToNextLevel << "% progress towards level " << (newSkillValue + 1) << ')';
	sendTextMessage(MESSAGE_EVENT_ADVANCE, ss.str());
	return sendUpdate;
}

bool Player::hasModalWindowOpen(uint32_t modalWindowId) const
{
	return find(modalWindows.begin(), modalWindows.end(), modalWindowId) != modalWindows.end();
}

void Player::onModalWindowHandled(uint32_t modalWindowId)
{
	modalWindows.remove(modalWindowId);
}

void Player::sendModalWindow(const ModalWindow& modalWindow)
{
	if (!client) {
		return;
	}

	modalWindows.push_front(modalWindow.id);
	client->sendModalWindow(modalWindow);
}

void Player::clearModalWindows()
{
	modalWindows.clear();
}

uint16_t Player::getHelpers() const
{
	uint16_t helpers;

	if (guild && party) {
		std::unordered_set<Player*> helperSet;

		const auto& guildMembers = guild->getMembersOnline();
		helperSet.insert(guildMembers.begin(), guildMembers.end());

		const auto& partyMembers = party->getMembers();
		helperSet.insert(partyMembers.begin(), partyMembers.end());

		const auto& partyInvitees = party->getInvitees();
		helperSet.insert(partyInvitees.begin(), partyInvitees.end());

		helperSet.insert(party->getLeader());

		helpers = helperSet.size();
	} else if (guild) {
		helpers = guild->getMembersOnline().size();
	} else if (party) {
		helpers = party->getMemberCount() + party->getInvitationCount() + 1;
	} else {
		helpers = 0;
	}

	return helpers;
}

void Player::sendClosePrivate(uint16_t channelId)
{
	if (channelId == CHANNEL_GUILD || channelId == CHANNEL_PARTY) {
		g_chat->removeUserFromChannel(*this, channelId);
	}

	if (client) {
		client->sendClosePrivate(channelId);
	}
}

uint64_t Player::getMoney() const
{
	std::vector<const Container*> containers;
	uint64_t moneyCount = 0;

	for (int32_t i = CONST_SLOT_FIRST; i <= CONST_SLOT_LAST; ++i) {
		Item* item = inventory[i];
		if (!item) {
			continue;
		}

		const Container* container = item->getContainer();
		if (container) {
			containers.push_back(container);
		} else {
			moneyCount += item->getWorth();
		}
	}

	size_t i = 0;
	while (i < containers.size()) {
		const Container* container = containers[i++];
		for (const Item* item : container->getItemList()) {
			const Container* tmpContainer = item->getContainer();
			if (tmpContainer) {
				containers.push_back(tmpContainer);
			} else {
				moneyCount += item->getWorth();
			}
		}
	}
	return moneyCount;
}

size_t Player::getMaxVIPEntries() const
{
	if (group->maxVipEntries != 0) {
		return group->maxVipEntries;
	}

	return g_config.getNumber(isPremium() ?
		ConfigManager::VIP_PREMIUM_LIMIT : ConfigManager::VIP_FREE_LIMIT
	);
}

size_t Player::getMaxDepotItems() const
{
	if (group->maxDepotItems != 0) {
		return group->maxDepotItems;
	} else if (isPremium()) {
		return 2000;
	}
	return 1000;
}

std::forward_list<Condition*> Player::getMuteConditions() const
{
	std::forward_list<Condition*> muteConditions;
	for (Condition* condition : conditions) {
		if (condition->getTicks() <= 0) {
			continue;
		}

		ConditionType_t type = condition->getType();
		if (type != CONDITION_MUTED && type != CONDITION_CHANNELMUTEDTICKS && type != CONDITION_YELLTICKS) {
			continue;
		}

		muteConditions.push_front(condition);
	}
	return muteConditions;
}

void Player::setGuild(Guild* guild)
{
	if (guild == this->guild) {
		return;
	}

	Guild* oldGuild = this->guild;

	this->guildNick.clear();
	this->guild = nullptr;
	this->guildRank = nullptr;

	if (guild) {
		GuildRank_ptr rank = guild->getRankByLevel(1);
		if (!rank) {
			return;
		}

		this->guild = guild;
		this->guildRank = rank;
		guild->addMember(this);
	}

	if (oldGuild) {
		oldGuild->removeMember(this);
	}
}<|MERGE_RESOLUTION|>--- conflicted
+++ resolved
@@ -2188,7 +2188,6 @@
 
 bool Player::addVIP(uint32_t vipGuid, const std::string& vipName, VipStatus_t status)
 {
-<<<<<<< HEAD
 	const bool isSameGuid = guid == vipGuid;
 	const bool preventSelfAdd = g_config.getBoolean(ConfigManager::VIP_PREVENT_SELF_ADD);
 	if (isSameGuid && preventSelfAdd) {
@@ -2196,10 +2195,7 @@
 		return false;
 	}
 
-	if (VIPList.size() >= getMaxVIPEntries() || VIPList.size() == 200) { // max number of buddies is 200 in 9.53
-=======
 	if (VIPList.size() >= getMaxVIPEntries()) {
->>>>>>> 1a90a608
 		sendTextMessage(MESSAGE_STATUS_SMALL, "You cannot add more buddies.");
 		return false;
 	}
