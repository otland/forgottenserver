/**
 * The Forgotten Server - a free and open-source MMORPG server emulator
 * Copyright (C) 2019 Mark Samman <mark.samman@gmail.com>
 *
 * This program is free software; you can redistribute it and/or modify
 * it under the terms of the GNU General Public License as published by
 * the Free Software Foundation; either version 2 of the License, or
 * (at your option) any later version.
 *
 * This program is distributed in the hope that it will be useful,
 * but WITHOUT ANY WARRANTY; without even the implied warranty of
 * MERCHANTABILITY or FITNESS FOR A PARTICULAR PURPOSE.  See the
 * GNU General Public License for more details.
 *
 * You should have received a copy of the GNU General Public License along
 * with this program; if not, write to the Free Software Foundation, Inc.,
 * 51 Franklin Street, Fifth Floor, Boston, MA 02110-1301 USA.
 */

#include "otpch.h"

#include <bitset>

#include "bed.h"
#include "chat.h"
#include "combat.h"
#include "configmanager.h"
#include "creatureevent.h"
#include "events.h"
#include "game.h"
#include "iologindata.h"
#include "monster.h"
#include "movement.h"
#include "scheduler.h"
#include "weapons.h"

#include <fmt/format.h>

extern ConfigManager g_config;
extern Game g_game;
extern Chat* g_chat;
extern Vocations g_vocations;
extern MoveEvents* g_moveEvents;
extern Weapons* g_weapons;
extern CreatureEvents* g_creatureEvents;
extern Events* g_events;

MuteCountMap Player::muteCountMap;

uint32_t Player::playerAutoID = 0x10000000;

Player::Player(ProtocolGame_ptr p) :
	Creature(), lastPing(OTSYS_TIME()), lastPong(lastPing), inbox(new Inbox(ITEM_INBOX)), storeInbox(new StoreInbox(ITEM_STORE_INBOX)), client(std::move(p))
{
	inbox->incrementReferenceCounter();

	storeInbox->setParent(this);
	storeInbox->incrementReferenceCounter();
}

Player::~Player()
{
	for (Item* item : inventory) {
		if (item) {
			item->setParent(nullptr);
			item->decrementReferenceCounter();
		}
	}

	for (const auto& it : depotLockerMap) {
		it.second->removeInbox(inbox);
	}

	inbox->decrementReferenceCounter();

	storeInbox->setParent(nullptr);
	storeInbox->decrementReferenceCounter();

	setWriteItem(nullptr);
	setEditHouse(nullptr);
}

bool Player::setVocation(uint16_t vocId)
{
	Vocation* voc = g_vocations.getVocation(vocId);
	if (!voc) {
		return false;
	}
	vocation = voc;

	Condition* condition = getCondition(CONDITION_REGENERATION, CONDITIONID_DEFAULT);
	if (condition) {
		condition->setParam(CONDITION_PARAM_HEALTHGAIN, vocation->getHealthGainAmount());
		condition->setParam(CONDITION_PARAM_HEALTHTICKS, vocation->getHealthGainTicks() * 1000);
		condition->setParam(CONDITION_PARAM_MANAGAIN, vocation->getManaGainAmount());
		condition->setParam(CONDITION_PARAM_MANATICKS, vocation->getManaGainTicks() * 1000);
	}
	return true;
}

bool Player::isPushable() const
{
	if (hasFlag(PlayerFlag_CannotBePushed)) {
		return false;
	}
	return Creature::isPushable();
}

std::string Player::getDescription(int32_t lookDistance) const
{
	std::ostringstream s;

	if (lookDistance == -1) {
		s << "yourself.";

		if (group->access) {
			s << " You are " << group->name << '.';
		} else if (vocation->getId() != VOCATION_NONE) {
			s << " You are " << vocation->getVocDescription() << '.';
		} else {
			s << " You have no vocation.";
		}
	} else {
		s << name;
		if (!group->access) {
			s << " (Level " << level << ')';
		}
		s << '.';

		if (sex == PLAYERSEX_FEMALE) {
			s << " She";
		} else {
			s << " He";
		}

		if (group->access) {
			s << " is " << group->name << '.';
		} else if (vocation->getId() != VOCATION_NONE) {
			s << " is " << vocation->getVocDescription() << '.';
		} else {
			s << " has no vocation.";
		}
	}

	if (party) {
		if (lookDistance == -1) {
			s << " Your party has ";
		} else if (sex == PLAYERSEX_FEMALE) {
			s << " She is in a party with ";
		} else {
			s << " He is in a party with ";
		}

		size_t memberCount = party->getMemberCount() + 1;
		if (memberCount == 1) {
			s << "1 member and ";
		} else {
			s << memberCount << " members and ";
		}

		size_t invitationCount = party->getInvitationCount();
		if (invitationCount == 1) {
			s << "1 pending invitation.";
		} else {
			s << invitationCount << " pending invitations.";
		}
	}

	if (!guild || !guildRank) {
		return s.str();
	}

	if (lookDistance == -1) {
		s << " You are ";
	} else if (sex == PLAYERSEX_FEMALE) {
		s << " She is ";
	} else {
		s << " He is ";
	}

	s << guildRank->name << " of the " << guild->getName();
	if (!guildNick.empty()) {
		s << " (" << guildNick << ')';
	}

	size_t memberCount = guild->getMemberCount();
	if (memberCount == 1) {
		s << ", which has 1 member, " << guild->getMembersOnline().size() << " of them online.";
	} else {
		s << ", which has " << memberCount << " members, " << guild->getMembersOnline().size() << " of them online.";
	}
	return s.str();
}

Item* Player::getInventoryItem(slots_t slot) const
{
	if (slot < CONST_SLOT_FIRST || slot > CONST_SLOT_LAST) {
		return nullptr;
	}
	return inventory[slot];
}

void Player::addConditionSuppressions(uint32_t conditions)
{
	conditionSuppressions |= conditions;
}

void Player::removeConditionSuppressions(uint32_t conditions)
{
	conditionSuppressions &= ~conditions;
}

Item* Player::getWeapon(slots_t slot, bool ignoreAmmo) const
{
	Item* item = inventory[slot];
	if (!item) {
		return nullptr;
	}

	WeaponType_t weaponType = item->getWeaponType();
	if (weaponType == WEAPON_NONE || weaponType == WEAPON_SHIELD || weaponType == WEAPON_AMMO) {
		return nullptr;
	}

	if (!ignoreAmmo && weaponType == WEAPON_DISTANCE) {
		const ItemType& it = Item::items[item->getID()];
		if (it.ammoType != AMMO_NONE) {
			Item* ammoItem = inventory[CONST_SLOT_AMMO];
			if (!ammoItem || ammoItem->getAmmoType() != it.ammoType) {
				return nullptr;
			}
			item = ammoItem;
		}
	}
	return item;
}

Item* Player::getWeapon(bool ignoreAmmo/* = false*/) const
{
	Item* item = getWeapon(CONST_SLOT_LEFT, ignoreAmmo);
	if (item) {
		return item;
	}

	item = getWeapon(CONST_SLOT_RIGHT, ignoreAmmo);
	if (item) {
		return item;
	}
	return nullptr;
}

WeaponType_t Player::getWeaponType() const
{
	Item* item = getWeapon();
	if (!item) {
		return WEAPON_NONE;
	}
	return item->getWeaponType();
}

int32_t Player::getWeaponSkill(const Item* item) const
{
	if (!item) {
		return getSkillLevel(SKILL_FIST);
	}

	int32_t attackSkill;

	WeaponType_t weaponType = item->getWeaponType();
	switch (weaponType) {
		case WEAPON_SWORD: {
			attackSkill = getSkillLevel(SKILL_SWORD);
			break;
		}

		case WEAPON_CLUB: {
			attackSkill = getSkillLevel(SKILL_CLUB);
			break;
		}

		case WEAPON_AXE: {
			attackSkill = getSkillLevel(SKILL_AXE);
			break;
		}

		case WEAPON_DISTANCE: {
			attackSkill = getSkillLevel(SKILL_DISTANCE);
			break;
		}

		default: {
			attackSkill = 0;
			break;
		}
	}
	return attackSkill;
}

int32_t Player::getArmor() const
{
	int32_t armor = 0;

	static const slots_t armorSlots[] = {CONST_SLOT_HEAD, CONST_SLOT_NECKLACE, CONST_SLOT_ARMOR, CONST_SLOT_LEGS, CONST_SLOT_FEET, CONST_SLOT_RING};
	for (slots_t slot : armorSlots) {
		Item* inventoryItem = inventory[slot];
		if (inventoryItem) {
			armor += inventoryItem->getArmor();
		}
	}
	return static_cast<int32_t>(armor * vocation->armorMultiplier);
}

void Player::getShieldAndWeapon(const Item*& shield, const Item*& weapon) const
{
	shield = nullptr;
	weapon = nullptr;

	for (uint32_t slot = CONST_SLOT_RIGHT; slot <= CONST_SLOT_LEFT; slot++) {
		Item* item = inventory[slot];
		if (!item) {
			continue;
		}

		switch (item->getWeaponType()) {
			case WEAPON_NONE:
				break;

			case WEAPON_SHIELD: {
				if (!shield || item->getDefense() > shield->getDefense()) {
					shield = item;
				}
				break;
			}

			default: { // weapons that are not shields
				weapon = item;
				break;
			}
		}
	}
}

int32_t Player::getDefense() const
{
	int32_t defenseSkill = getSkillLevel(SKILL_FIST);
	int32_t defenseValue = 7;
	const Item* weapon;
	const Item* shield;
	getShieldAndWeapon(shield, weapon);

	if (weapon) {
		defenseValue = weapon->getDefense() + weapon->getExtraDefense();
		defenseSkill = getWeaponSkill(weapon);
	}

	if (shield) {
		defenseValue = weapon != nullptr ? shield->getDefense() + weapon->getExtraDefense() : shield->getDefense();
		defenseSkill = getSkillLevel(SKILL_SHIELD);
	}

	if (defenseSkill == 0) {
		switch (fightMode) {
			case FIGHTMODE_ATTACK:
			case FIGHTMODE_BALANCED:
				return 1;

			case FIGHTMODE_DEFENSE:
				return 2;
		}
	}

	return (defenseSkill / 4. + 2.23) * defenseValue * 0.15 * getDefenseFactor() * vocation->defenseMultiplier;
}

float Player::getAttackFactor() const
{
	switch (fightMode) {
		case FIGHTMODE_ATTACK: return 1.0f;
		case FIGHTMODE_BALANCED: return 1.2f;
		case FIGHTMODE_DEFENSE: return 2.0f;
		default: return 1.0f;
	}
}

float Player::getDefenseFactor() const
{
	switch (fightMode) {
		case FIGHTMODE_ATTACK: return (OTSYS_TIME() - lastAttack) < getAttackSpeed() ? 0.5f : 1.0f;
		case FIGHTMODE_BALANCED: return (OTSYS_TIME() - lastAttack) < getAttackSpeed() ? 0.75f : 1.0f;
		case FIGHTMODE_DEFENSE: return 1.0f;
		default: return 1.0f;
	}
}

uint16_t Player::getClientIcons() const
{
	uint16_t icons = 0;
	for (Condition* condition : conditions) {
		if (!isSuppress(condition->getType())) {
			icons |= condition->getIcons();
		}
	}

	if (pzLocked) {
		icons |= ICON_REDSWORDS;
	}

	if (tile->hasFlag(TILESTATE_PROTECTIONZONE)) {
		icons |= ICON_PIGEON;

		// Don't show ICON_SWORDS if player is in protection zone.
		if (hasBitSet(ICON_SWORDS, icons)) {
			icons &= ~ICON_SWORDS;
		}
	}

	// Game client debugs with 10 or more icons
	// so let's prevent that from happening.
	std::bitset<20> icon_bitset(static_cast<uint64_t>(icons));
	for (size_t pos = 0, bits_set = icon_bitset.count(); bits_set >= 10; ++pos) {
		if (icon_bitset[pos]) {
			icon_bitset.reset(pos);
			--bits_set;
		}
	}
	return icon_bitset.to_ulong();
}

void Player::updateInventoryWeight()
{
	if (hasFlag(PlayerFlag_HasInfiniteCapacity)) {
		return;
	}

	inventoryWeight = 0;
	for (int i = CONST_SLOT_FIRST; i <= CONST_SLOT_LAST; ++i) {
		const Item* item = inventory[i];
		if (item) {
			inventoryWeight += item->getWeight();
		}
	}

	if (StoreInbox* storeInbox = getStoreInbox()) {
		inventoryWeight += storeInbox->getWeight();
	}
}

void Player::addSkillAdvance(skills_t skill, uint64_t count)
{
	uint64_t currReqTries = vocation->getReqSkillTries(skill, skills[skill].level);
	uint64_t nextReqTries = vocation->getReqSkillTries(skill, skills[skill].level + 1);
	if (currReqTries >= nextReqTries) {
		//player has reached max skill
		return;
	}

	g_events->eventPlayerOnGainSkillTries(this, skill, count);
	if (count == 0) {
		return;
	}

	bool sendUpdateSkills = false;
	while ((skills[skill].tries + count) >= nextReqTries) {
		count -= nextReqTries - skills[skill].tries;
		skills[skill].level++;
		skills[skill].tries = 0;
		skills[skill].percent = 0;

		sendTextMessage(MESSAGE_EVENT_ADVANCE, fmt::format("You advanced to {:s} level {:d}.", getSkillName(skill), skills[skill].level));

		g_creatureEvents->playerAdvance(this, skill, (skills[skill].level - 1), skills[skill].level);

		sendUpdateSkills = true;
		currReqTries = nextReqTries;
		nextReqTries = vocation->getReqSkillTries(skill, skills[skill].level + 1);
		if (currReqTries >= nextReqTries) {
			count = 0;
			break;
		}
	}

	skills[skill].tries += count;

	uint32_t newPercent;
	if (nextReqTries > currReqTries) {
		newPercent = Player::getPercentLevel(skills[skill].tries, nextReqTries);
	} else {
		newPercent = 0;
	}

	if (skills[skill].percent != newPercent) {
		skills[skill].percent = newPercent;
		sendUpdateSkills = true;
	}

	if (sendUpdateSkills) {
		sendSkills();
	}
}

void Player::setVarStats(stats_t stat, int32_t modifier)
{
	varStats[stat] += modifier;

	switch (stat) {
		case STAT_MAXHITPOINTS: {
			if (getHealth() > getMaxHealth()) {
				Creature::changeHealth(getMaxHealth() - getHealth());
			} else {
				g_game.addCreatureHealth(this);
			}
			break;
		}

		case STAT_MAXMANAPOINTS: {
			if (getMana() > getMaxMana()) {
				changeMana(getMaxMana() - getMana());
			}
			break;
		}

		default: {
			break;
		}
	}
}

int32_t Player::getDefaultStats(stats_t stat) const
{
	switch (stat) {
		case STAT_MAXHITPOINTS: return healthMax;
		case STAT_MAXMANAPOINTS: return manaMax;
		case STAT_MAGICPOINTS: return getBaseMagicLevel();
		default: return 0;
	}
}

void Player::addContainer(uint8_t cid, Container* container)
{
	if (cid > 0xF) {
		return;
	}

	if (container->getID() == ITEM_BROWSEFIELD) {
		container->incrementReferenceCounter();
	}

	auto it = openContainers.find(cid);
	if (it != openContainers.end()) {
		OpenContainer& openContainer = it->second;
		Container* oldContainer = openContainer.container;
		if (oldContainer->getID() == ITEM_BROWSEFIELD) {
			oldContainer->decrementReferenceCounter();
		}

		openContainer.container = container;
		openContainer.index = 0;
	} else {
		OpenContainer openContainer;
		openContainer.container = container;
		openContainer.index = 0;
		openContainers[cid] = openContainer;
	}
}

void Player::closeContainer(uint8_t cid)
{
	auto it = openContainers.find(cid);
	if (it == openContainers.end()) {
		return;
	}

	OpenContainer openContainer = it->second;
	Container* container = openContainer.container;
	openContainers.erase(it);

	if (container && container->getID() == ITEM_BROWSEFIELD) {
		container->decrementReferenceCounter();
	}
}

void Player::setContainerIndex(uint8_t cid, uint16_t index)
{
	auto it = openContainers.find(cid);
	if (it == openContainers.end()) {
		return;
	}
	it->second.index = index;
}

Container* Player::getContainerByID(uint8_t cid)
{
	auto it = openContainers.find(cid);
	if (it == openContainers.end()) {
		return nullptr;
	}
	return it->second.container;
}

int8_t Player::getContainerID(const Container* container) const
{
	for (const auto& it : openContainers) {
		if (it.second.container == container) {
			return it.first;
		}
	}
	return -1;
}

uint16_t Player::getContainerIndex(uint8_t cid) const
{
	auto it = openContainers.find(cid);
	if (it == openContainers.end()) {
		return 0;
	}
	return it->second.index;
}

bool Player::canOpenCorpse(uint32_t ownerId) const
{
	return getID() == ownerId || (party && party->canOpenCorpse(ownerId));
}

uint16_t Player::getLookCorpse() const
{
	if (sex == PLAYERSEX_FEMALE) {
		return ITEM_FEMALE_CORPSE;
	} else {
		return ITEM_MALE_CORPSE;
	}
}

void Player::addStorageValue(const uint32_t key, const int32_t value, const bool isLogin/* = false*/)
{
	if (IS_IN_KEYRANGE(key, RESERVED_RANGE)) {
		if (IS_IN_KEYRANGE(key, OUTFITS_RANGE)) {
			outfits.emplace_back(
				value >> 16,
				value & 0xFF
			);
			return;
		} else if (IS_IN_KEYRANGE(key, MOUNTS_RANGE)) {
			// do nothing
		} else {
			std::cout << "Warning: unknown reserved key: " << key << " player: " << getName() << std::endl;
			return;
		}
	}

	if (value != -1) {
		int32_t oldValue;
		getStorageValue(key, oldValue);

		storageMap[key] = value;

		if (!isLogin) {
			auto currentFrameTime = g_dispatcher.getDispatcherCycle();
			if (lastQuestlogUpdate != currentFrameTime && g_game.quests.isQuestStorage(key, value, oldValue)) {
				lastQuestlogUpdate = currentFrameTime;
				sendTextMessage(MESSAGE_EVENT_ADVANCE, "Your questlog has been updated.");
			}
		}
	} else {
		storageMap.erase(key);
	}
}

bool Player::getStorageValue(const uint32_t key, int32_t& value) const
{
	auto it = storageMap.find(key);
	if (it == storageMap.end()) {
		value = -1;
		return false;
	}

	value = it->second;
	return true;
}

bool Player::canSee(const Position& pos) const
{
	if (!client) {
		return false;
	}
	return client->canSee(pos);
}

bool Player::canSeeCreature(const Creature* creature) const
{
	if (creature == this) {
		return true;
	}

	if (creature->isInGhostMode() && !group->access) {
		return false;
	}

	if (!creature->getPlayer() && !canSeeInvisibility() && creature->isInvisible()) {
		return false;
	}
	return true;
}

bool Player::canWalkthrough(const Creature* creature) const
{
	if (group->access || creature->isInGhostMode()) {
		return true;
	}

	const Player* player = creature->getPlayer();
	if (!player || !g_config.getBoolean(ConfigManager::ALLOW_WALKTHROUGH)) {
		return false;
	}

	const Tile* playerTile = player->getTile();
	if (!playerTile || (!playerTile->hasFlag(TILESTATE_PROTECTIONZONE) && player->getLevel() > static_cast<uint32_t>(g_config.getNumber(ConfigManager::PROTECTION_LEVEL)))) {
		return false;
	}

	const Item* playerTileGround = playerTile->getGround();
	if (!playerTileGround || !playerTileGround->hasWalkStack()) {
		return false;
	}

	Player* thisPlayer = const_cast<Player*>(this);
	if ((OTSYS_TIME() - lastWalkthroughAttempt) > 2000) {
		thisPlayer->setLastWalkthroughAttempt(OTSYS_TIME());
		return false;
	}

	if (creature->getPosition() != lastWalkthroughPosition) {
		thisPlayer->setLastWalkthroughPosition(creature->getPosition());
		return false;
	}

	thisPlayer->setLastWalkthroughPosition(creature->getPosition());
	return true;
}

bool Player::canWalkthroughEx(const Creature* creature) const
{
	if (group->access) {
		return true;
	}

	const Player* player = creature->getPlayer();
	if (!player || !g_config.getBoolean(ConfigManager::ALLOW_WALKTHROUGH)) {
		return false;
	}

	const Tile* playerTile = player->getTile();
	return playerTile && (playerTile->hasFlag(TILESTATE_PROTECTIONZONE) || player->getLevel() <= static_cast<uint32_t>(g_config.getNumber(ConfigManager::PROTECTION_LEVEL)));
}

void Player::onReceiveMail() const
{
	if (isNearDepotBox()) {
		sendTextMessage(MESSAGE_EVENT_ADVANCE, "New mail has arrived.");
	}
}

bool Player::isNearDepotBox() const
{
	const Position& pos = getPosition();
	for (int32_t cx = -1; cx <= 1; ++cx) {
		for (int32_t cy = -1; cy <= 1; ++cy) {
			Tile* tile = g_game.map.getTile(pos.x + cx, pos.y + cy, pos.z);
			if (!tile) {
				continue;
			}

			if (tile->hasFlag(TILESTATE_DEPOT)) {
				return true;
			}
		}
	}
	return false;
}

DepotChest* Player::getDepotChest(uint32_t depotId, bool autoCreate)
{
	auto it = depotChests.find(depotId);
	if (it != depotChests.end()) {
		return it->second;
	}

	if (!autoCreate) {
		return nullptr;
	}

	it = depotChests.emplace(depotId, new DepotChest(ITEM_DEPOT)).first;
	it->second->setMaxDepotItems(getMaxDepotItems());
	return it->second;
}

DepotLocker* Player::getDepotLocker(uint32_t depotId)
{
	auto it = depotLockerMap.find(depotId);
	if (it != depotLockerMap.end()) {
		inbox->setParent(it->second.get());
		return it->second.get();
	}

	it = depotLockerMap.emplace(depotId, new DepotLocker(ITEM_LOCKER1)).first;
	it->second->setDepotId(depotId);
	it->second->internalAddThing(Item::CreateItem(ITEM_MARKET));
	it->second->internalAddThing(inbox);
	it->second->internalAddThing(getDepotChest(depotId, true));
	return it->second.get();
}

void Player::sendCancelMessage(ReturnValue message) const
{
	sendCancelMessage(getReturnMessage(message));
}

void Player::sendStats()
{
	if (client) {
		client->sendStats();
		lastStatsTrainingTime = getOfflineTrainingTime() / 60 / 1000;
	}
}

void Player::sendPing()
{
	int64_t timeNow = OTSYS_TIME();

	bool hasLostConnection = false;
	if ((timeNow - lastPing) >= 5000) {
		lastPing = timeNow;
		if (client) {
			client->sendPing();
		} else {
			hasLostConnection = true;
		}
	}

	int64_t noPongTime = timeNow - lastPong;
	if ((hasLostConnection || noPongTime >= 7000) && attackedCreature && attackedCreature->getPlayer()) {
		setAttackedCreature(nullptr);
	}

	if (noPongTime >= 60000 && canLogout()) {
		if (g_creatureEvents->playerLogout(this)) {
			if (client) {
				client->logout(true, true);
			} else {
				g_game.removeCreature(this, true);
			}
		}
	}
}

Item* Player::getWriteItem(uint32_t& windowTextId, uint16_t& maxWriteLen)
{
	windowTextId = this->windowTextId;
	maxWriteLen = this->maxWriteLen;
	return writeItem;
}

void Player::setWriteItem(Item* item, uint16_t maxWriteLen /*= 0*/)
{
	windowTextId++;

	if (writeItem) {
		writeItem->decrementReferenceCounter();
	}

	if (item) {
		writeItem = item;
		this->maxWriteLen = maxWriteLen;
		writeItem->incrementReferenceCounter();
	} else {
		writeItem = nullptr;
		this->maxWriteLen = 0;
	}
}

House* Player::getEditHouse(uint32_t& windowTextId, uint32_t& listId)
{
	windowTextId = this->windowTextId;
	listId = this->editListId;
	return editHouse;
}

void Player::setEditHouse(House* house, uint32_t listId /*= 0*/)
{
	windowTextId++;
	editHouse = house;
	editListId = listId;
}

void Player::sendHouseWindow(House* house, uint32_t listId) const
{
	if (!client) {
		return;
	}

	std::string text;
	if (house->getAccessList(listId, text)) {
		client->sendHouseWindow(windowTextId, text);
	}
}

//container
void Player::sendAddContainerItem(const Container* container, const Item* item)
{
	if (!client) {
		return;
	}

	for (const auto& it : openContainers) {
		const OpenContainer& openContainer = it.second;
		if (openContainer.container != container) {
			continue;
		}

		uint16_t slot = openContainer.index;
		if (container->getID() == ITEM_BROWSEFIELD) {
			uint16_t containerSize = container->size() - 1;
			uint16_t pageEnd = openContainer.index + container->capacity() - 1;
			if (containerSize > pageEnd) {
				slot = pageEnd;
				item = container->getItemByIndex(pageEnd);
			} else {
				slot = containerSize;
			}
		} else if (openContainer.index >= container->capacity()) {
			item = container->getItemByIndex(openContainer.index);
		}

		if (item) {
			client->sendAddContainerItem(it.first, slot, item);
		}
	}
}

void Player::sendUpdateContainerItem(const Container* container, uint16_t slot, const Item* newItem)
{
	if (!client) {
		return;
	}

	for (const auto& it : openContainers) {
		const OpenContainer& openContainer = it.second;
		if (openContainer.container != container) {
			continue;
		}

		if (slot < openContainer.index) {
			continue;
		}

		uint16_t pageEnd = openContainer.index + container->capacity();
		if (slot >= pageEnd) {
			continue;
		}

		client->sendUpdateContainerItem(it.first, slot, newItem);
	}
}

void Player::sendRemoveContainerItem(const Container* container, uint16_t slot)
{
	if (!client) {
		return;
	}

	for (auto& it : openContainers) {
		OpenContainer& openContainer = it.second;
		if (openContainer.container != container) {
			continue;
		}

		uint16_t& firstIndex = openContainer.index;
		if (firstIndex > 0 && firstIndex >= container->size() - 1) {
			firstIndex -= container->capacity();
			sendContainer(it.first, container, false, firstIndex);
		}

		client->sendRemoveContainerItem(it.first, std::max<uint16_t>(slot, firstIndex), container->getItemByIndex(container->capacity() + firstIndex));
	}
}

void Player::onUpdateTileItem(const Tile* tile, const Position& pos, const Item* oldItem,
                              const ItemType& oldType, const Item* newItem, const ItemType& newType)
{
	Creature::onUpdateTileItem(tile, pos, oldItem, oldType, newItem, newType);

	if (oldItem != newItem) {
		onRemoveTileItem(tile, pos, oldType, oldItem);
	}

	if (tradeState != TRADE_TRANSFER) {
		if (tradeItem && oldItem == tradeItem) {
			g_game.internalCloseTrade(this);
		}
	}
}

void Player::onRemoveTileItem(const Tile* tile, const Position& pos, const ItemType& iType,
                              const Item* item)
{
	Creature::onRemoveTileItem(tile, pos, iType, item);

	if (tradeState != TRADE_TRANSFER) {
		checkTradeState(item);

		if (tradeItem) {
			const Container* container = item->getContainer();
			if (container && container->isHoldingItem(tradeItem)) {
				g_game.internalCloseTrade(this);
			}
		}
	}
}

void Player::onCreatureAppear(Creature* creature, bool isLogin)
{
	Creature::onCreatureAppear(creature, isLogin);

	if (isLogin && creature == this) {
		sendItems();

		for (int32_t slot = CONST_SLOT_FIRST; slot <= CONST_SLOT_LAST; ++slot) {
			Item* item = inventory[slot];
			if (item) {
				item->startDecaying();
				g_moveEvents->onPlayerEquip(this, item, static_cast<slots_t>(slot), false);
			}
		}

		for (Condition* condition : storedConditionList) {
			addCondition(condition);
		}
		storedConditionList.clear();

		BedItem* bed = g_game.getBedBySleeper(guid);
		if (bed) {
			bed->wakeUp(this);
		}

		Account account = IOLoginData::loadAccount(accountNumber);

		if (g_config.getBoolean(ConfigManager::PLAYER_CONSOLE_LOGS)) {
			std::cout << name << " has logged in." << std::endl;
		}

		if (guild) {
			guild->addMember(this);
		}

		int32_t offlineTime;
		if (getLastLogout() != 0) {
			// Not counting more than 21 days to prevent overflow when multiplying with 1000 (for milliseconds).
			offlineTime = std::min<int32_t>(time(nullptr) - getLastLogout(), 86400 * 21);
		} else {
			offlineTime = 0;
		}

		for (Condition* condition : getMuteConditions()) {
			condition->setTicks(condition->getTicks() - (offlineTime * 1000));
			if (condition->getTicks() <= 0) {
				removeCondition(condition);
			}
		}

		g_game.checkPlayersRecord();
		IOLoginData::updateOnlineStatus(guid, true);
	}
}

void Player::onAttackedCreatureDisappear(bool isLogout)
{
	sendCancelTarget();

	if (!isLogout) {
		sendTextMessage(MESSAGE_STATUS_SMALL, "Target lost.");
	}
}

void Player::onFollowCreatureDisappear(bool isLogout)
{
	sendCancelTarget();

	if (!isLogout) {
		sendTextMessage(MESSAGE_STATUS_SMALL, "Target lost.");
	}
}

void Player::onChangeZone(ZoneType_t zone)
{
	if (zone == ZONE_PROTECTION) {
		if (attackedCreature && !hasFlag(PlayerFlag_IgnoreProtectionZone)) {
			setAttackedCreature(nullptr);
			onAttackedCreatureDisappear(false);
		}

		if (!group->access && isMounted()) {
			dismount();
			g_game.internalCreatureChangeOutfit(this, defaultOutfit);
			wasMounted = true;
		}
	} else {
		if (wasMounted) {
			toggleMount(true);
			wasMounted = false;
		}
	}

	g_game.updateCreatureWalkthrough(this);
	sendIcons();
}

void Player::onAttackedCreatureChangeZone(ZoneType_t zone)
{
	if (zone == ZONE_PROTECTION) {
		if (!hasFlag(PlayerFlag_IgnoreProtectionZone)) {
			setAttackedCreature(nullptr);
			onAttackedCreatureDisappear(false);
		}
	} else if (zone == ZONE_NOPVP) {
		if (attackedCreature->getPlayer()) {
			if (!hasFlag(PlayerFlag_IgnoreProtectionZone)) {
				setAttackedCreature(nullptr);
				onAttackedCreatureDisappear(false);
			}
		}
	} else if (zone == ZONE_NORMAL) {
		//attackedCreature can leave a pvp zone if not pzlocked
		if (g_game.getWorldType() == WORLD_TYPE_NO_PVP) {
			if (attackedCreature->getPlayer()) {
				setAttackedCreature(nullptr);
				onAttackedCreatureDisappear(false);
			}
		}
	}
}

void Player::onRemoveCreature(Creature* creature, bool isLogout)
{
	Creature::onRemoveCreature(creature, isLogout);

	if (creature == this) {
		if (isLogout) {
			loginPosition = getPosition();
		}

		lastLogout = time(nullptr);

		if (eventWalk != 0) {
			setFollowCreature(nullptr);
		}

		if (tradePartner) {
			g_game.internalCloseTrade(this);
		}

		closeShopWindow();

		clearPartyInvitations();

		if (party) {
			party->leaveParty(this);
		}

		g_chat->removeUserFromAllChannels(*this);

		if (g_config.getBoolean(ConfigManager::PLAYER_CONSOLE_LOGS)) {
			std::cout << getName() << " has logged out." << std::endl;
		}

		if (guild) {
			guild->removeMember(this);
		}

		IOLoginData::updateOnlineStatus(guid, false);

		bool saved = false;
		for (uint32_t tries = 0; tries < 3; ++tries) {
			if (IOLoginData::savePlayer(this)) {
				saved = true;
				break;
			}
		}

		if (!saved) {
			std::cout << "Error while saving player: " << getName() << std::endl;
		}
	}
}

void Player::openShopWindow(Npc* npc, const std::list<ShopInfo>& shop)
{
	shopItemList = shop;
	sendShop(npc);
	sendSaleItemList();
}

bool Player::closeShopWindow(bool sendCloseShopWindow /*= true*/)
{
	//unreference callbacks
	int32_t onBuy;
	int32_t onSell;

	Npc* npc = getShopOwner(onBuy, onSell);
	if (!npc) {
		shopItemList.clear();
		return false;
	}

	setShopOwner(nullptr, -1, -1);
	npc->onPlayerEndTrade(this, onBuy, onSell);

	if (sendCloseShopWindow) {
		sendCloseShop();
	}

	shopItemList.clear();
	return true;
}

void Player::onWalk(Direction& dir)
{
	Creature::onWalk(dir);
	setNextActionTask(nullptr);
	setNextAction(OTSYS_TIME() + getStepDuration(dir));
}

void Player::onCreatureMove(Creature* creature, const Tile* newTile, const Position& newPos,
                            const Tile* oldTile, const Position& oldPos, bool teleport)
{
	Creature::onCreatureMove(creature, newTile, newPos, oldTile, oldPos, teleport);

	if (hasFollowPath && (creature == followCreature || (creature == this && followCreature))) {
		isUpdatingPath = false;
		g_dispatcher.addTask(createTask(std::bind(&Game::updateCreatureWalk, &g_game, getID())));
	}

	if (creature != this) {
		return;
	}

	if (tradeState != TRADE_TRANSFER) {
		//check if we should close trade
		if (tradeItem && !Position::areInRange<1, 1, 0>(tradeItem->getPosition(), getPosition())) {
			g_game.internalCloseTrade(this);
		}

		if (tradePartner && !Position::areInRange<2, 2, 0>(tradePartner->getPosition(), getPosition())) {
			g_game.internalCloseTrade(this);
		}
	}

	// close modal windows
	if (!modalWindows.empty()) {
		// TODO: This shouldn't be hard-coded
		for (uint32_t modalWindowId : modalWindows) {
			if (modalWindowId == std::numeric_limits<uint32_t>::max()) {
				sendTextMessage(MESSAGE_EVENT_ADVANCE, "Offline training aborted.");
				break;
			}
		}
		modalWindows.clear();
	}

	// leave market
	if (inMarket) {
		inMarket = false;
	}

	if (party) {
		party->updateSharedExperience();
	}

	if (teleport || oldPos.z != newPos.z) {
		int32_t ticks = g_config.getNumber(ConfigManager::STAIRHOP_DELAY);
		if (ticks > 0) {
			if (Condition* condition = Condition::createCondition(CONDITIONID_DEFAULT, CONDITION_PACIFIED, ticks, 0)) {
				addCondition(condition);
			}
		}
	}
}

//container
void Player::onAddContainerItem(const Item* item)
{
	checkTradeState(item);
}

void Player::onUpdateContainerItem(const Container* container, const Item* oldItem, const Item* newItem)
{
	if (oldItem != newItem) {
		onRemoveContainerItem(container, oldItem);
	}

	if (tradeState != TRADE_TRANSFER) {
		checkTradeState(oldItem);
	}
}

void Player::onRemoveContainerItem(const Container* container, const Item* item)
{
	if (tradeState != TRADE_TRANSFER) {
		checkTradeState(item);

		if (tradeItem) {
			if (tradeItem->getParent() != container && container->isHoldingItem(tradeItem)) {
				g_game.internalCloseTrade(this);
			}
		}
	}
}

void Player::onCloseContainer(const Container* container)
{
	if (!client) {
		return;
	}

	for (const auto& it : openContainers) {
		if (it.second.container == container) {
			client->sendCloseContainer(it.first);
		}
	}
}

void Player::onSendContainer(const Container* container)
{
	if (!client) {
		return;
	}

	bool hasParent = container->hasParent();
	for (const auto& it : openContainers) {
		const OpenContainer& openContainer = it.second;
		if (openContainer.container == container) {
			client->sendContainer(it.first, container, hasParent, openContainer.index);
		}
	}
}

//inventory
void Player::onUpdateInventoryItem(Item* oldItem, Item* newItem)
{
	if (oldItem != newItem) {
		onRemoveInventoryItem(oldItem);
	}

	if (tradeState != TRADE_TRANSFER) {
		checkTradeState(oldItem);
	}
}

void Player::onRemoveInventoryItem(Item* item)
{
	if (tradeState != TRADE_TRANSFER) {
		checkTradeState(item);

		if (tradeItem) {
			const Container* container = item->getContainer();
			if (container && container->isHoldingItem(tradeItem)) {
				g_game.internalCloseTrade(this);
			}
		}
	}
}

void Player::checkTradeState(const Item* item)
{
	if (!tradeItem || tradeState == TRADE_TRANSFER) {
		return;
	}

	if (tradeItem == item) {
		g_game.internalCloseTrade(this);
	} else {
		const Container* container = dynamic_cast<const Container*>(item->getParent());
		while (container) {
			if (container == tradeItem) {
				g_game.internalCloseTrade(this);
				break;
			}

			container = dynamic_cast<const Container*>(container->getParent());
		}
	}
}

void Player::setNextWalkActionTask(SchedulerTask* task)
{
	if (walkTaskEvent != 0) {
		g_scheduler.stopEvent(walkTaskEvent);
		walkTaskEvent = 0;
	}

	delete walkTask;
	walkTask = task;
}

void Player::setNextWalkTask(SchedulerTask* task)
{
	if (nextStepEvent != 0) {
		g_scheduler.stopEvent(nextStepEvent);
		nextStepEvent = 0;
	}

	if (task) {
		nextStepEvent = g_scheduler.addEvent(task);
		resetIdleTime();
	}
}

void Player::setNextActionTask(SchedulerTask* task, bool resetIdleTime /*= true */)
{
	if (actionTaskEvent != 0) {
		g_scheduler.stopEvent(actionTaskEvent);
		actionTaskEvent = 0;
	}

	if (task) {
		actionTaskEvent = g_scheduler.addEvent(task);
		if (resetIdleTime) {
			this->resetIdleTime();
		}
	}
}

uint32_t Player::getNextActionTime() const
{
	return std::max<int64_t>(SCHEDULER_MINTICKS, nextAction - OTSYS_TIME());
}

void Player::onThink(uint32_t interval)
{
	Creature::onThink(interval);

	sendPing();

	MessageBufferTicks += interval;
	if (MessageBufferTicks >= 1500) {
		MessageBufferTicks = 0;
		addMessageBuffer();
	}

	if (!getTile()->hasFlag(TILESTATE_NOLOGOUT) && !isAccessPlayer()) {
		idleTime += interval;
		const int32_t kickAfterMinutes = g_config.getNumber(ConfigManager::KICK_AFTER_MINUTES);
		if (idleTime > (kickAfterMinutes * 60000) + 60000) {
			kickPlayer(true);
		} else if (client && idleTime == 60000 * kickAfterMinutes) {
			client->sendTextMessage(TextMessage(MESSAGE_STATUS_WARNING, fmt::format("There was no variation in your behaviour for {:d} minutes. You will be disconnected in one minute if there is no change in your actions until then.", kickAfterMinutes)));
		}
	}

	if (g_game.getWorldType() != WORLD_TYPE_PVP_ENFORCED) {
		checkSkullTicks(interval / 1000);
	}

	addOfflineTrainingTime(interval);
	if (lastStatsTrainingTime != getOfflineTrainingTime() / 60 / 1000) {
		sendStats();
	}
}

uint32_t Player::isMuted() const
{
	if (hasFlag(PlayerFlag_CannotBeMuted)) {
		return 0;
	}

	int32_t muteTicks = 0;
	for (Condition* condition : conditions) {
		if (condition->getType() == CONDITION_MUTED && condition->getTicks() > muteTicks) {
			muteTicks = condition->getTicks();
		}
	}
	return static_cast<uint32_t>(muteTicks) / 1000;
}

void Player::addMessageBuffer()
{
	if (MessageBufferCount > 0 && g_config.getNumber(ConfigManager::MAX_MESSAGEBUFFER) != 0 && !hasFlag(PlayerFlag_CannotBeMuted)) {
		--MessageBufferCount;
	}
}

void Player::removeMessageBuffer()
{
	if (hasFlag(PlayerFlag_CannotBeMuted)) {
		return;
	}

	const int32_t maxMessageBuffer = g_config.getNumber(ConfigManager::MAX_MESSAGEBUFFER);
	if (maxMessageBuffer != 0 && MessageBufferCount <= maxMessageBuffer + 1) {
		if (++MessageBufferCount > maxMessageBuffer) {
			uint32_t muteCount = 1;
			auto it = muteCountMap.find(guid);
			if (it != muteCountMap.end()) {
				muteCount = it->second;
			}

			uint32_t muteTime = 5 * muteCount * muteCount;
			muteCountMap[guid] = muteCount + 1;
			Condition* condition = Condition::createCondition(CONDITIONID_DEFAULT, CONDITION_MUTED, muteTime * 1000, 0);
			addCondition(condition);

			sendTextMessage(MESSAGE_STATUS_SMALL, fmt::format("You are muted for {:d} seconds.", muteTime));
		}
	}
}

void Player::drainHealth(Creature* attacker, int32_t damage)
{
	Creature::drainHealth(attacker, damage);
	sendStats();
}

void Player::drainMana(Creature* attacker, int32_t manaLoss)
{
	onAttacked();
	changeMana(-manaLoss);

	if (attacker) {
		addDamagePoints(attacker, manaLoss);
	}

	sendStats();
}

void Player::addManaSpent(uint64_t amount)
{
	if (hasFlag(PlayerFlag_NotGainMana)) {
		return;
	}

	uint64_t currReqMana = vocation->getReqMana(magLevel);
	uint64_t nextReqMana = vocation->getReqMana(magLevel + 1);
	if (currReqMana >= nextReqMana) {
		//player has reached max magic level
		return;
	}

	g_events->eventPlayerOnGainSkillTries(this, SKILL_MAGLEVEL, amount);
	if (amount == 0) {
		return;
	}

	bool sendUpdateStats = false;
	while ((manaSpent + amount) >= nextReqMana) {
		amount -= nextReqMana - manaSpent;

		magLevel++;
		manaSpent = 0;

		sendTextMessage(MESSAGE_EVENT_ADVANCE, fmt::format("You advanced to magic level {:d}.", magLevel));

		g_creatureEvents->playerAdvance(this, SKILL_MAGLEVEL, magLevel - 1, magLevel);

		sendUpdateStats = true;
		currReqMana = nextReqMana;
		nextReqMana = vocation->getReqMana(magLevel + 1);
		if (currReqMana >= nextReqMana) {
			return;
		}
	}

	manaSpent += amount;

	uint8_t oldPercent = magLevelPercent;
	if (nextReqMana > currReqMana) {
		magLevelPercent = Player::getPercentLevel(manaSpent, nextReqMana);
	} else {
		magLevelPercent = 0;
	}

	if (oldPercent != magLevelPercent) {
		sendUpdateStats = true;
	}

	if (sendUpdateStats) {
		sendStats();
	}
}

void Player::addExperience(Creature* source, uint64_t exp, bool sendText/* = false*/)
{
	uint64_t currLevelExp = Player::getExpForLevel(level);
	uint64_t nextLevelExp = Player::getExpForLevel(level + 1);
	uint64_t rawExp = exp;
	if (currLevelExp >= nextLevelExp) {
		//player has reached max level
		levelPercent = 0;
		sendStats();
		return;
	}

	g_events->eventPlayerOnGainExperience(this, source, exp, rawExp);
	if (exp == 0) {
		return;
	}

	experience += exp;

	if (sendText) {
		std::string expString = std::to_string(exp) + (exp != 1 ? " experience points." : " experience point.");

		TextMessage message(MESSAGE_EXPERIENCE, "You gained " + expString);
		message.position = position;
		message.primary.value = exp;
		message.primary.color = TEXTCOLOR_WHITE_EXP;
		sendTextMessage(message);

		SpectatorVec spectators;
		g_game.map.getSpectators(spectators, position, false, true);
		spectators.erase(this);
		if (!spectators.empty()) {
			message.type = MESSAGE_EXPERIENCE_OTHERS;
			message.text = getName() + " gained " + expString;
			for (Creature* spectator : spectators) {
				spectator->getPlayer()->sendTextMessage(message);
			}
		}
	}

	uint32_t prevLevel = level;
	while (experience >= nextLevelExp) {
		++level;
		healthMax += vocation->getHPGain();
		health += vocation->getHPGain();
		manaMax += vocation->getManaGain();
		mana += vocation->getManaGain();
		capacity += vocation->getCapGain();

		currLevelExp = nextLevelExp;
		nextLevelExp = Player::getExpForLevel(level + 1);
		if (currLevelExp >= nextLevelExp) {
			//player has reached max level
			break;
		}
	}

	if (prevLevel != level) {
		health = getMaxHealth();
		mana = getMaxMana();

		updateBaseSpeed();
		setBaseSpeed(getBaseSpeed());

		g_game.changeSpeed(this, 0);
		g_game.addCreatureHealth(this);

		const uint32_t protectionLevel = static_cast<uint32_t>(g_config.getNumber(ConfigManager::PROTECTION_LEVEL));
		if (prevLevel < protectionLevel && level >= protectionLevel) {
			g_game.updateCreatureWalkthrough(this);
		}

		if (party) {
			party->updateSharedExperience();
		}

		g_creatureEvents->playerAdvance(this, SKILL_LEVEL, prevLevel, level);

		sendTextMessage(MESSAGE_EVENT_ADVANCE, fmt::format("You advanced from Level {:d} to Level {:d}.", prevLevel, level));
	}

	if (nextLevelExp > currLevelExp) {
		levelPercent = Player::getPercentLevel(experience - currLevelExp, nextLevelExp - currLevelExp);
	} else {
		levelPercent = 0;
	}
	sendStats();
}

void Player::removeExperience(uint64_t exp, bool sendText/* = false*/)
{
	if (experience == 0 || exp == 0) {
		return;
	}

	g_events->eventPlayerOnLoseExperience(this, exp);
	if (exp == 0) {
		return;
	}

	uint64_t lostExp = experience;
	experience = std::max<int64_t>(0, experience - exp);

	if (sendText) {
		lostExp -= experience;

		std::string expString = std::to_string(lostExp) + (lostExp != 1 ? " experience points." : " experience point.");

		TextMessage message(MESSAGE_EXPERIENCE, "You lost " + expString);
		message.position = position;
		message.primary.value = lostExp;
		message.primary.color = TEXTCOLOR_RED;
		sendTextMessage(message);

		SpectatorVec spectators;
		g_game.map.getSpectators(spectators, position, false, true);
		spectators.erase(this);
		if (!spectators.empty()) {
			message.type = MESSAGE_EXPERIENCE_OTHERS;
			message.text = getName() + " lost " + expString;
			for (Creature* spectator : spectators) {
				spectator->getPlayer()->sendTextMessage(message);
			}
		}
	}

	uint32_t oldLevel = level;
	uint64_t currLevelExp = Player::getExpForLevel(level);

	while (level > 1 && experience < currLevelExp) {
		--level;
		healthMax = std::max<int32_t>(0, healthMax - vocation->getHPGain());
		manaMax = std::max<int32_t>(0, manaMax - vocation->getManaGain());
		capacity = std::max<int32_t>(0, capacity - vocation->getCapGain());
		currLevelExp = Player::getExpForLevel(level);
	}

	if (oldLevel != level) {
		health = getMaxHealth();
		mana = getMaxMana();

		updateBaseSpeed();
		setBaseSpeed(getBaseSpeed());

		g_game.changeSpeed(this, 0);
		g_game.addCreatureHealth(this);

		const uint32_t protectionLevel = static_cast<uint32_t>(g_config.getNumber(ConfigManager::PROTECTION_LEVEL));
		if (oldLevel >= protectionLevel && level < protectionLevel) {
			g_game.updateCreatureWalkthrough(this);
		}

		if (party) {
			party->updateSharedExperience();
		}

		sendTextMessage(MESSAGE_EVENT_ADVANCE, fmt::format("You were downgraded from Level {:d} to Level {:d}.", oldLevel, level));
	}

	uint64_t nextLevelExp = Player::getExpForLevel(level + 1);
	if (nextLevelExp > currLevelExp) {
		levelPercent = Player::getPercentLevel(experience - currLevelExp, nextLevelExp - currLevelExp);
	} else {
		levelPercent = 0;
	}
	sendStats();
}

uint8_t Player::getPercentLevel(uint64_t count, uint64_t nextLevelCount)
{
	if (nextLevelCount == 0) {
		return 0;
	}

	uint8_t result = (count * 100) / nextLevelCount;
	if (result > 100) {
		return 0;
	}
	return result;
}

void Player::onBlockHit()
{
	if (shieldBlockCount > 0) {
		--shieldBlockCount;

		if (hasShield()) {
			addSkillAdvance(SKILL_SHIELD, 1);
		}
	}
}

void Player::onAttackedCreatureBlockHit(BlockType_t blockType)
{
	lastAttackBlockType = blockType;

	switch (blockType) {
		case BLOCK_NONE: {
			addAttackSkillPoint = true;
			bloodHitCount = 30;
			shieldBlockCount = 30;
			break;
		}

		case BLOCK_DEFENSE:
		case BLOCK_ARMOR: {
			//need to draw blood every 30 hits
			if (bloodHitCount > 0) {
				addAttackSkillPoint = true;
				--bloodHitCount;
			} else {
				addAttackSkillPoint = false;
			}
			break;
		}

		default: {
			addAttackSkillPoint = false;
			break;
		}
	}
}

bool Player::hasShield() const
{
	Item* item = inventory[CONST_SLOT_LEFT];
	if (item && item->getWeaponType() == WEAPON_SHIELD) {
		return true;
	}

	item = inventory[CONST_SLOT_RIGHT];
	if (item && item->getWeaponType() == WEAPON_SHIELD) {
		return true;
	}
	return false;
}

BlockType_t Player::blockHit(Creature* attacker, CombatType_t combatType, int32_t& damage,
                             bool checkDefense /* = false*/, bool checkArmor /* = false*/, bool field /* = false*/, bool ignoreResistances /* = false*/)
{
	BlockType_t blockType = Creature::blockHit(attacker, combatType, damage, checkDefense, checkArmor, field, ignoreResistances);

	if (attacker) {
		sendCreatureSquare(attacker, SQ_COLOR_BLACK);
	}

	if (blockType != BLOCK_NONE) {
		return blockType;
	}

	if (damage <= 0) {
		damage = 0;
		return BLOCK_ARMOR;
	}

	if (!ignoreResistances) {
		for (int32_t slot = CONST_SLOT_FIRST; slot <= CONST_SLOT_AMMO; ++slot) {
			if (!isItemAbilityEnabled(static_cast<slots_t>(slot))) {
				continue;
			}

			Item* item = inventory[slot];
			if (!item) {
				continue;
			}

			const ItemType& it = Item::items[item->getID()];
			if (!it.abilities) {
				if (damage <= 0) {
					damage = 0;
					return BLOCK_ARMOR;
				}

				continue;
			}

			const int16_t& absorbPercent = it.abilities->absorbPercent[combatTypeToIndex(combatType)];
			if (absorbPercent != 0) {
				damage -= std::round(damage * (absorbPercent / 100.));

				uint16_t charges = item->getCharges();
				if (charges != 0) {
					g_game.transformItem(item, item->getID(), charges - 1);
				}
			}

			if (field) {
				const int16_t& fieldAbsorbPercent = it.abilities->fieldAbsorbPercent[combatTypeToIndex(combatType)];
				if (fieldAbsorbPercent != 0) {
					damage -= std::round(damage * (fieldAbsorbPercent / 100.));

					uint16_t charges = item->getCharges();
					if (charges != 0) {
						g_game.transformItem(item, item->getID(), charges - 1);
					}
				}
			}
		}
	}

	if (damage <= 0) {
		damage = 0;
		blockType = BLOCK_ARMOR;
	}
	return blockType;
}

uint32_t Player::getIP() const
{
	if (client) {
		return client->getIP();
	}

	return 0;
}

void Player::death(Creature* lastHitCreature)
{
	loginPosition = town->getTemplePosition();

	if (skillLoss) {
		uint8_t unfairFightReduction = 100;
		bool lastHitPlayer = Player::lastHitIsPlayer(lastHitCreature);

		if (lastHitPlayer) {
			uint32_t sumLevels = 0;
			uint32_t inFightTicks = g_config.getNumber(ConfigManager::PZ_LOCKED);
			for (const auto& it : damageMap) {
				CountBlock_t cb = it.second;
				if ((OTSYS_TIME() - cb.ticks) <= inFightTicks) {
					Player* damageDealer = g_game.getPlayerByID(it.first);
					if (damageDealer) {
						sumLevels += damageDealer->getLevel();
					}
				}
			}

			if (sumLevels > level) {
				double reduce = level / static_cast<double>(sumLevels);
				unfairFightReduction = std::max<uint8_t>(20, std::floor((reduce * 100) + 0.5));
			}
		}

		//Magic level loss
		uint64_t sumMana = 0;
		uint64_t lostMana = 0;

		//sum up all the mana
		for (uint32_t i = 1; i <= magLevel; ++i) {
			sumMana += vocation->getReqMana(i);
		}

		sumMana += manaSpent;

		double deathLossPercent = getLostPercent() * (unfairFightReduction / 100.);

		lostMana = static_cast<uint64_t>(sumMana * deathLossPercent);

		while (lostMana > manaSpent && magLevel > 0) {
			lostMana -= manaSpent;
			manaSpent = vocation->getReqMana(magLevel);
			magLevel--;
		}

		manaSpent -= lostMana;

		uint64_t nextReqMana = vocation->getReqMana(magLevel + 1);
		if (nextReqMana > vocation->getReqMana(magLevel)) {
			magLevelPercent = Player::getPercentLevel(manaSpent, nextReqMana);
		} else {
			magLevelPercent = 0;
		}

		//Skill loss
		for (uint8_t i = SKILL_FIRST; i <= SKILL_LAST; ++i) { //for each skill
			uint64_t sumSkillTries = 0;
			for (uint16_t c = 11; c <= skills[i].level; ++c) { //sum up all required tries for all skill levels
				sumSkillTries += vocation->getReqSkillTries(i, c);
			}

			sumSkillTries += skills[i].tries;

			uint32_t lostSkillTries = static_cast<uint32_t>(sumSkillTries * deathLossPercent);
			while (lostSkillTries > skills[i].tries) {
				lostSkillTries -= skills[i].tries;

				if (skills[i].level <= 10) {
					skills[i].level = 10;
					skills[i].tries = 0;
					lostSkillTries = 0;
					break;
				}

				skills[i].tries = vocation->getReqSkillTries(i, skills[i].level);
				skills[i].level--;
			}

			skills[i].tries = std::max<int32_t>(0, skills[i].tries - lostSkillTries);
			skills[i].percent = Player::getPercentLevel(skills[i].tries, vocation->getReqSkillTries(i, skills[i].level));
		}

		//Level loss
		uint64_t expLoss = static_cast<uint64_t>(experience * deathLossPercent);
		g_events->eventPlayerOnLoseExperience(this, expLoss);

		if (expLoss != 0) {
			uint32_t oldLevel = level;

			if (vocation->getId() == VOCATION_NONE || level > 7) {
				experience -= expLoss;
			}

			while (level > 1 && experience < Player::getExpForLevel(level)) {
				--level;
				healthMax = std::max<int32_t>(0, healthMax - vocation->getHPGain());
				manaMax = std::max<int32_t>(0, manaMax - vocation->getManaGain());
				capacity = std::max<int32_t>(0, capacity - vocation->getCapGain());
			}

			if (oldLevel != level) {
				sendTextMessage(MESSAGE_EVENT_ADVANCE, fmt::format("You were downgraded from Level {:d} to Level {:d}.", oldLevel, level));
			}

			uint64_t currLevelExp = Player::getExpForLevel(level);
			uint64_t nextLevelExp = Player::getExpForLevel(level + 1);
			if (nextLevelExp > currLevelExp) {
				levelPercent = Player::getPercentLevel(experience - currLevelExp, nextLevelExp - currLevelExp);
			} else {
				levelPercent = 0;
			}
		}

		std::bitset<6> bitset(blessings);
		if (bitset[5]) {
			if (lastHitPlayer) {
				bitset.reset(5);
				blessings = bitset.to_ulong();
			} else {
				blessings = 32;
			}
		} else {
			blessings = 0;
		}

		sendStats();
		sendSkills();
		sendReLoginWindow(unfairFightReduction);

		if (getSkull() == SKULL_BLACK) {
			health = 40;
			mana = 0;
		} else {
			health = healthMax;
			mana = manaMax;
		}

		auto it = conditions.begin(), end = conditions.end();
		while (it != end) {
			Condition* condition = *it;
			if (condition->isPersistent()) {
				it = conditions.erase(it);

				condition->endCondition(this);
				onEndCondition(condition->getType());
				delete condition;
			} else {
				++it;
			}
		}
	} else {
		setSkillLoss(true);

		auto it = conditions.begin(), end = conditions.end();
		while (it != end) {
			Condition* condition = *it;
			if (condition->isPersistent()) {
				it = conditions.erase(it);

				condition->endCondition(this);
				onEndCondition(condition->getType());
				delete condition;
			} else {
				++it;
			}
		}

		health = healthMax;
		g_game.internalTeleport(this, getTemplePosition(), true);
		g_game.addCreatureHealth(this);
		onThink(EVENT_CREATURE_THINK_INTERVAL);
		onIdleStatus();
		sendStats();
	}
}

bool Player::dropCorpse(Creature* lastHitCreature, Creature* mostDamageCreature, bool lastHitUnjustified, bool mostDamageUnjustified)
{
	if (getZone() != ZONE_PVP || !Player::lastHitIsPlayer(lastHitCreature)) {
		return Creature::dropCorpse(lastHitCreature, mostDamageCreature, lastHitUnjustified, mostDamageUnjustified);
	}

	setDropLoot(true);
	return false;
}

Item* Player::getCorpse(Creature* lastHitCreature, Creature* mostDamageCreature)
{
	Item* corpse = Creature::getCorpse(lastHitCreature, mostDamageCreature);
	if (corpse && corpse->getContainer()) {
<<<<<<< HEAD
		std::unordered_map<std::string, uint16_t> names;
		for (const auto& killer : getKillers()) {
			++names[killer->getName()];
		}

		if (lastHitCreature) {
			if (!mostDamageCreature) {
				corpse->setSpecialDescription(fmt::format("You recognize {:s}. {:s} was killed by {:s}{:s}", getNameDescription(), getSex() == PLAYERSEX_FEMALE ? "She" : "He", lastHitCreature->getNameDescription(), names.size() > 1 ? " and others." : "."));
			} else if (lastHitCreature != mostDamageCreature && names[lastHitCreature->getName()] == 1) {
				corpse->setSpecialDescription(fmt::format("You recognize {:s}. {:s} was killed by {:s}, {:s}{:s}", getNameDescription(), getSex() == PLAYERSEX_FEMALE ? "She" : "He", mostDamageCreature->getNameDescription(), lastHitCreature->getNameDescription(), names.size() > 2 ? " and others." : "."));
			} else {
				corpse->setSpecialDescription(fmt::format("You recognize {:s}. {:s} was killed by {:s} and others.", getNameDescription(), getSex() == PLAYERSEX_FEMALE ? "She" : "He", mostDamageCreature->getNameDescription()));
			}
		} else if (mostDamageCreature) {
			if (names.size() > 1) {
				corpse->setSpecialDescription(fmt::format("You recognize {:s}. {:s} was killed by something evil, {:s}, and others", getNameDescription(), getSex() == PLAYERSEX_FEMALE ? "She" : "He", mostDamageCreature->getNameDescription()));
			} else {
				corpse->setSpecialDescription(fmt::format("You recognize {:s}. {:s} was killed by something evil and others", getNameDescription(), getSex() == PLAYERSEX_FEMALE ? "She" : "He", mostDamageCreature->getNameDescription()));
			}
		} else {
			corpse->setSpecialDescription(fmt::format("You recognize {:s}. {:s} was killed by something evil {:s}", getNameDescription(), getSex() == PLAYERSEX_FEMALE ? "She" : "He", names.size() ? " and others." : "."));
=======
		if (lastHitCreature) {
			corpse->setSpecialDescription(fmt::format("You recognize {:s}. {:s} was killed by {:s}.", getNameDescription(), getSex() == PLAYERSEX_FEMALE ? "She" : "He", lastHitCreature->getNameDescription()));
		} else {
			corpse->setSpecialDescription(fmt::format("You recognize {:s}.", getNameDescription()));
>>>>>>> e66c0b2f
		}
	}
	return corpse;
}

void Player::addInFightTicks(bool pzlock /*= false*/)
{
	if (hasFlag(PlayerFlag_NotGainInFight)) {
		return;
	}

	if (pzlock) {
		pzLocked = true;
	}

	Condition* condition = Condition::createCondition(CONDITIONID_DEFAULT, CONDITION_INFIGHT, g_config.getNumber(ConfigManager::PZ_LOCKED), 0);
	addCondition(condition);
}

void Player::removeList()
{
	g_game.removePlayer(this);

	for (const auto& it : g_game.getPlayers()) {
		it.second->notifyStatusChange(this, VIPSTATUS_OFFLINE);
	}
}

void Player::addList()
{
	for (const auto& it : g_game.getPlayers()) {
		it.second->notifyStatusChange(this, VIPSTATUS_ONLINE);
	}

	g_game.addPlayer(this);
}

void Player::kickPlayer(bool displayEffect)
{
	g_creatureEvents->playerLogout(this);
	if (client) {
		client->logout(displayEffect, true);
	} else {
		g_game.removeCreature(this);
	}
}

void Player::notifyStatusChange(Player* loginPlayer, VipStatus_t status)
{
	if (!client) {
		return;
	}

	auto it = VIPList.find(loginPlayer->guid);
	if (it == VIPList.end()) {
		return;
	}

	client->sendUpdatedVIPStatus(loginPlayer->guid, status);

	if (status == VIPSTATUS_ONLINE) {
		client->sendTextMessage(TextMessage(MESSAGE_STATUS_SMALL, loginPlayer->getName() + " has logged in."));
	} else if (status == VIPSTATUS_OFFLINE) {
		client->sendTextMessage(TextMessage(MESSAGE_STATUS_SMALL, loginPlayer->getName() + " has logged out."));
	}
}

bool Player::removeVIP(uint32_t vipGuid)
{
	if (VIPList.erase(vipGuid) == 0) {
		return false;
	}

	IOLoginData::removeVIPEntry(accountNumber, vipGuid);
	return true;
}

bool Player::addVIP(uint32_t vipGuid, const std::string& vipName, VipStatus_t status)
{
	if (VIPList.size() >= getMaxVIPEntries()) {
		sendTextMessage(MESSAGE_STATUS_SMALL, "You cannot add more buddies.");
		return false;
	}

	auto result = VIPList.insert(vipGuid);
	if (!result.second) {
		sendTextMessage(MESSAGE_STATUS_SMALL, "This player is already in your list.");
		return false;
	}

	IOLoginData::addVIPEntry(accountNumber, vipGuid, "", 0, false);
	if (client) {
		client->sendVIP(vipGuid, vipName, "", 0, false, status);
	}
	return true;
}

bool Player::addVIPInternal(uint32_t vipGuid)
{
	if (VIPList.size() >= getMaxVIPEntries()) {
		return false;
	}

	return VIPList.insert(vipGuid).second;
}

bool Player::editVIP(uint32_t vipGuid, const std::string& description, uint32_t icon, bool notify)
{
	auto it = VIPList.find(vipGuid);
	if (it == VIPList.end()) {
		return false; // player is not in VIP
	}

	IOLoginData::editVIPEntry(accountNumber, vipGuid, description, icon, notify);
	return true;
}

//close container and its child containers
void Player::autoCloseContainers(const Container* container)
{
	std::vector<uint32_t> closeList;
	for (const auto& it : openContainers) {
		Container* tmpContainer = it.second.container;
		while (tmpContainer) {
			if (tmpContainer->isRemoved() || tmpContainer == container) {
				closeList.push_back(it.first);
				break;
			}

			tmpContainer = dynamic_cast<Container*>(tmpContainer->getParent());
		}
	}

	for (uint32_t containerId : closeList) {
		closeContainer(containerId);
		if (client) {
			client->sendCloseContainer(containerId);
		}
	}
}

bool Player::hasCapacity(const Item* item, uint32_t count) const
{
	if (hasFlag(PlayerFlag_CannotPickupItem)) {
		return false;
	}

	if (hasFlag(PlayerFlag_HasInfiniteCapacity) || item->getTopParent() == this) {
		return true;
	}

	uint32_t itemWeight = item->getContainer() != nullptr ? item->getWeight() : item->getBaseWeight();
	if (item->isStackable()) {
		itemWeight *= count;
	}
	return itemWeight <= getFreeCapacity();
}

ReturnValue Player::queryAdd(int32_t index, const Thing& thing, uint32_t count, uint32_t flags, Creature*) const
{
	const Item* item = thing.getItem();
	if (item == nullptr) {
		return RETURNVALUE_NOTPOSSIBLE;
	}

	bool childIsOwner = hasBitSet(FLAG_CHILDISOWNER, flags);
	if (childIsOwner) {
		//a child container is querying the player, just check if enough capacity
		bool skipLimit = hasBitSet(FLAG_NOLIMIT, flags);
		if (skipLimit || hasCapacity(item, count)) {
			return RETURNVALUE_NOERROR;
		}
		return RETURNVALUE_NOTENOUGHCAPACITY;
	}

	if (!item->isPickupable()) {
		return RETURNVALUE_CANNOTPICKUP;
	}

	if (item->isStoreItem()) {
		return RETURNVALUE_ITEMCANNOTBEMOVEDTHERE;
	}

	ReturnValue ret = RETURNVALUE_NOERROR;

	const int32_t& slotPosition = item->getSlotPosition();
	if ((slotPosition & SLOTP_HEAD) || (slotPosition & SLOTP_NECKLACE) ||
	        (slotPosition & SLOTP_BACKPACK) || (slotPosition & SLOTP_ARMOR) ||
	        (slotPosition & SLOTP_LEGS) || (slotPosition & SLOTP_FEET) ||
	        (slotPosition & SLOTP_RING)) {
		ret = RETURNVALUE_CANNOTBEDRESSED;
	} else if (slotPosition & SLOTP_TWO_HAND) {
		ret = RETURNVALUE_PUTTHISOBJECTINBOTHHANDS;
	} else if ((slotPosition & SLOTP_RIGHT) || (slotPosition & SLOTP_LEFT)) {
		if (!g_config.getBoolean(ConfigManager::CLASSIC_EQUIPMENT_SLOTS)) {
			ret = RETURNVALUE_CANNOTBEDRESSED;
		} else {
			ret = RETURNVALUE_PUTTHISOBJECTINYOURHAND;
		}
	}

	switch (index) {
		case CONST_SLOT_HEAD: {
			if (slotPosition & SLOTP_HEAD) {
				ret = RETURNVALUE_NOERROR;
			}
			break;
		}

		case CONST_SLOT_NECKLACE: {
			if (slotPosition & SLOTP_NECKLACE) {
				ret = RETURNVALUE_NOERROR;
			}
			break;
		}

		case CONST_SLOT_BACKPACK: {
			if (slotPosition & SLOTP_BACKPACK) {
				ret = RETURNVALUE_NOERROR;
			}
			break;
		}

		case CONST_SLOT_ARMOR: {
			if (slotPosition & SLOTP_ARMOR) {
				ret = RETURNVALUE_NOERROR;
			}
			break;
		}

		case CONST_SLOT_RIGHT: {
			if (slotPosition & SLOTP_RIGHT) {
				if (!g_config.getBoolean(ConfigManager::CLASSIC_EQUIPMENT_SLOTS)) {
					if (item->getWeaponType() != WEAPON_SHIELD) {
						ret = RETURNVALUE_CANNOTBEDRESSED;
					} else {
						const Item* leftItem = inventory[CONST_SLOT_LEFT];
						if (leftItem) {
							if ((leftItem->getSlotPosition() | slotPosition) & SLOTP_TWO_HAND) {
								ret = RETURNVALUE_BOTHHANDSNEEDTOBEFREE;
							} else {
								ret = RETURNVALUE_NOERROR;
							}
						} else {
							ret = RETURNVALUE_NOERROR;
						}
					}
				} else if (slotPosition & SLOTP_TWO_HAND) {
					if (inventory[CONST_SLOT_LEFT] && inventory[CONST_SLOT_LEFT] != item) {
						ret = RETURNVALUE_BOTHHANDSNEEDTOBEFREE;
					} else {
						ret = RETURNVALUE_NOERROR;
					}
				} else if (inventory[CONST_SLOT_LEFT]) {
					const Item* leftItem = inventory[CONST_SLOT_LEFT];
					WeaponType_t type = item->getWeaponType(), leftType = leftItem->getWeaponType();

					if (leftItem->getSlotPosition() & SLOTP_TWO_HAND) {
						ret = RETURNVALUE_DROPTWOHANDEDITEM;
					} else if (item == leftItem && count == item->getItemCount()) {
						ret = RETURNVALUE_NOERROR;
					} else if (leftType == WEAPON_SHIELD && type == WEAPON_SHIELD) {
						ret = RETURNVALUE_CANONLYUSEONESHIELD;
					} else if (leftType == WEAPON_NONE || type == WEAPON_NONE ||
					           leftType == WEAPON_SHIELD || leftType == WEAPON_AMMO
					           || type == WEAPON_SHIELD || type == WEAPON_AMMO) {
						ret = RETURNVALUE_NOERROR;
					} else {
						ret = RETURNVALUE_CANONLYUSEONEWEAPON;
					}
				} else {
					ret = RETURNVALUE_NOERROR;
				}
			}
			break;
		}

		case CONST_SLOT_LEFT: {
			if (slotPosition & SLOTP_LEFT) {
				if (!g_config.getBoolean(ConfigManager::CLASSIC_EQUIPMENT_SLOTS)) {
					WeaponType_t type = item->getWeaponType();
					if (type == WEAPON_NONE || type == WEAPON_SHIELD) {
						ret = RETURNVALUE_CANNOTBEDRESSED;
					} else if (inventory[CONST_SLOT_RIGHT] && (slotPosition & SLOTP_TWO_HAND)) {
						ret = RETURNVALUE_BOTHHANDSNEEDTOBEFREE;
					} else {
						ret = RETURNVALUE_NOERROR;
					}
				} else if (slotPosition & SLOTP_TWO_HAND) {
					if (inventory[CONST_SLOT_RIGHT] && inventory[CONST_SLOT_RIGHT] != item) {
						ret = RETURNVALUE_BOTHHANDSNEEDTOBEFREE;
					} else {
						ret = RETURNVALUE_NOERROR;
					}
				} else if (inventory[CONST_SLOT_RIGHT]) {
					const Item* rightItem = inventory[CONST_SLOT_RIGHT];
					WeaponType_t type = item->getWeaponType(), rightType = rightItem->getWeaponType();

					if (rightItem->getSlotPosition() & SLOTP_TWO_HAND) {
						ret = RETURNVALUE_DROPTWOHANDEDITEM;
					} else if (item == rightItem && count == item->getItemCount()) {
						ret = RETURNVALUE_NOERROR;
					} else if (rightType == WEAPON_SHIELD && type == WEAPON_SHIELD) {
						ret = RETURNVALUE_CANONLYUSEONESHIELD;
					} else if (rightType == WEAPON_NONE || type == WEAPON_NONE ||
					           rightType == WEAPON_SHIELD || rightType == WEAPON_AMMO
					           || type == WEAPON_SHIELD || type == WEAPON_AMMO) {
						ret = RETURNVALUE_NOERROR;
					} else {
						ret = RETURNVALUE_CANONLYUSEONEWEAPON;
					}
				} else {
					ret = RETURNVALUE_NOERROR;
				}
			}
			break;
		}

		case CONST_SLOT_LEGS: {
			if (slotPosition & SLOTP_LEGS) {
				ret = RETURNVALUE_NOERROR;
			}
			break;
		}

		case CONST_SLOT_FEET: {
			if (slotPosition & SLOTP_FEET) {
				ret = RETURNVALUE_NOERROR;
			}
			break;
		}

		case CONST_SLOT_RING: {
			if (slotPosition & SLOTP_RING) {
				ret = RETURNVALUE_NOERROR;
			}
			break;
		}

		case CONST_SLOT_AMMO: {
			if ((slotPosition & SLOTP_AMMO) || g_config.getBoolean(ConfigManager::CLASSIC_EQUIPMENT_SLOTS)) {
				ret = RETURNVALUE_NOERROR;
			}
			break;
		}

		case CONST_SLOT_WHEREEVER:
		case -1:
			ret = RETURNVALUE_NOTENOUGHROOM;
			break;

		default:
			ret = RETURNVALUE_NOTPOSSIBLE;
			break;
	}

	if (ret != RETURNVALUE_NOERROR && ret != RETURNVALUE_NOTENOUGHROOM) {
		return ret;
	}

	//check if enough capacity
	if (!hasCapacity(item, count)) {
		return RETURNVALUE_NOTENOUGHCAPACITY;
	}

	ret = g_moveEvents->onPlayerEquip(const_cast<Player*>(this), const_cast<Item*>(item), static_cast<slots_t>(index), true);
	if (ret != RETURNVALUE_NOERROR) {
		return ret;
	}

	//need an exchange with source? (destination item is swapped with currently moved item)
	const Item* inventoryItem = getInventoryItem(static_cast<slots_t>(index));
	if (inventoryItem && (!inventoryItem->isStackable() || inventoryItem->getID() != item->getID())) {
		const Cylinder* cylinder = item->getTopParent();
		if (cylinder && (dynamic_cast<const DepotChest*>(cylinder) || dynamic_cast<const Player*>(cylinder))) {
			return RETURNVALUE_NEEDEXCHANGE;
		}

		return RETURNVALUE_NOTENOUGHROOM;
	}
	return ret;
}

ReturnValue Player::queryMaxCount(int32_t index, const Thing& thing, uint32_t count, uint32_t& maxQueryCount,
		uint32_t flags) const
{
	const Item* item = thing.getItem();
	if (item == nullptr) {
		maxQueryCount = 0;
		return RETURNVALUE_NOTPOSSIBLE;
	}

	if (index == INDEX_WHEREEVER) {
		uint32_t n = 0;
		for (int32_t slotIndex = CONST_SLOT_FIRST; slotIndex <= CONST_SLOT_LAST; ++slotIndex) {
			Item* inventoryItem = inventory[slotIndex];
			if (inventoryItem) {
				if (Container* subContainer = inventoryItem->getContainer()) {
					uint32_t queryCount = 0;
					subContainer->queryMaxCount(INDEX_WHEREEVER, *item, item->getItemCount(), queryCount, flags);
					n += queryCount;

					//iterate through all items, including sub-containers (deep search)
					for (ContainerIterator it = subContainer->iterator(); it.hasNext(); it.advance()) {
						if (Container* tmpContainer = (*it)->getContainer()) {
							queryCount = 0;
							tmpContainer->queryMaxCount(INDEX_WHEREEVER, *item, item->getItemCount(), queryCount, flags);
							n += queryCount;
						}
					}
				} else if (inventoryItem->isStackable() && item->equals(inventoryItem) && inventoryItem->getItemCount() < 100) {
					uint32_t remainder = (100 - inventoryItem->getItemCount());

					if (queryAdd(slotIndex, *item, remainder, flags) == RETURNVALUE_NOERROR) {
						n += remainder;
					}
				}
			} else if (queryAdd(slotIndex, *item, item->getItemCount(), flags) == RETURNVALUE_NOERROR) { //empty slot
				if (item->isStackable()) {
					n += 100;
				} else {
					++n;
				}
			}
		}

		maxQueryCount = n;
	} else {
		const Item* destItem = nullptr;

		const Thing* destThing = getThing(index);
		if (destThing) {
			destItem = destThing->getItem();
		}

		if (destItem) {
			if (destItem->isStackable() && item->equals(destItem) && destItem->getItemCount() < 100) {
				maxQueryCount = 100 - destItem->getItemCount();
			} else {
				maxQueryCount = 0;
			}
		} else if (queryAdd(index, *item, count, flags) == RETURNVALUE_NOERROR) { //empty slot
			if (item->isStackable()) {
				maxQueryCount = 100;
			} else {
				maxQueryCount = 1;
			}

			return RETURNVALUE_NOERROR;
		}
	}

	if (maxQueryCount < count) {
		return RETURNVALUE_NOTENOUGHROOM;
	} else {
		return RETURNVALUE_NOERROR;
	}
}

ReturnValue Player::queryRemove(const Thing& thing, uint32_t count, uint32_t flags, Creature* /*= nullptr*/) const
{
	int32_t index = getThingIndex(&thing);
	if (index == -1) {
		return RETURNVALUE_NOTPOSSIBLE;
	}

	const Item* item = thing.getItem();
	if (item == nullptr) {
		return RETURNVALUE_NOTPOSSIBLE;
	}

	if (count == 0 || (item->isStackable() && count > item->getItemCount())) {
		return RETURNVALUE_NOTPOSSIBLE;
	}

	if (!item->isMoveable() && !hasBitSet(FLAG_IGNORENOTMOVEABLE, flags)) {
		return RETURNVALUE_NOTMOVEABLE;
	}

	return RETURNVALUE_NOERROR;
}

Cylinder* Player::queryDestination(int32_t& index, const Thing& thing, Item** destItem,
		uint32_t& flags)
{
	if (index == 0 /*drop to capacity window*/ || index == INDEX_WHEREEVER) {
		*destItem = nullptr;

		const Item* item = thing.getItem();
		if (item == nullptr) {
			return this;
		}

		bool autoStack = !((flags & FLAG_IGNOREAUTOSTACK) == FLAG_IGNOREAUTOSTACK);
		bool isStackable = item->isStackable();

		std::vector<Container*> containers;

		for (uint32_t slotIndex = CONST_SLOT_FIRST; slotIndex <= CONST_SLOT_LAST; ++slotIndex) {
			Item* inventoryItem = inventory[slotIndex];
			if (inventoryItem) {
				if (inventoryItem == tradeItem) {
					continue;
				}

				if (inventoryItem == item) {
					continue;
				}

				if (autoStack && isStackable) {
					//try find an already existing item to stack with
					if (queryAdd(slotIndex, *item, item->getItemCount(), 0) == RETURNVALUE_NOERROR) {
						if (inventoryItem->equals(item) && inventoryItem->getItemCount() < 100) {
							index = slotIndex;
							*destItem = inventoryItem;
							return this;
						}
					}

					if (Container* subContainer = inventoryItem->getContainer()) {
						containers.push_back(subContainer);
					}
				} else if (Container* subContainer = inventoryItem->getContainer()) {
					containers.push_back(subContainer);
				}
			} else if (queryAdd(slotIndex, *item, item->getItemCount(), flags) == RETURNVALUE_NOERROR) { //empty slot
				index = slotIndex;
				*destItem = nullptr;
				return this;
			}
		}

		size_t i = 0;
		while (i < containers.size()) {
			Container* tmpContainer = containers[i++];
			if (!autoStack || !isStackable) {
				//we need to find first empty container as fast as we can for non-stackable items
				uint32_t n = tmpContainer->capacity() - tmpContainer->size();
				while (n) {
					if (tmpContainer->queryAdd(tmpContainer->capacity() - n, *item, item->getItemCount(), flags) == RETURNVALUE_NOERROR) {
						index = tmpContainer->capacity() - n;
						*destItem = nullptr;
						return tmpContainer;
					}

					n--;
				}

				for (Item* tmpContainerItem : tmpContainer->getItemList()) {
					if (Container* subContainer = tmpContainerItem->getContainer()) {
						containers.push_back(subContainer);
					}
				}

				continue;
			}

			uint32_t n = 0;

			for (Item* tmpItem : tmpContainer->getItemList()) {
				if (tmpItem == tradeItem) {
					continue;
				}

				if (tmpItem == item) {
					continue;
				}

				//try find an already existing item to stack with
				if (tmpItem->equals(item) && tmpItem->getItemCount() < 100) {
					index = n;
					*destItem = tmpItem;
					return tmpContainer;
				}

				if (Container* subContainer = tmpItem->getContainer()) {
					containers.push_back(subContainer);
				}

				n++;
			}

			if (n < tmpContainer->capacity() && tmpContainer->queryAdd(n, *item, item->getItemCount(), flags) == RETURNVALUE_NOERROR) {
				index = n;
				*destItem = nullptr;
				return tmpContainer;
			}
		}

		return this;
	}

	Thing* destThing = getThing(index);
	if (destThing) {
		*destItem = destThing->getItem();
	}

	Cylinder* subCylinder = dynamic_cast<Cylinder*>(destThing);
	if (subCylinder) {
		index = INDEX_WHEREEVER;
		*destItem = nullptr;
		return subCylinder;
	} else {
		return this;
	}
}

void Player::addThing(int32_t index, Thing* thing)
{
	if (index < CONST_SLOT_FIRST || index > CONST_SLOT_LAST) {
		return /*RETURNVALUE_NOTPOSSIBLE*/;
	}

	Item* item = thing->getItem();
	if (!item) {
		return /*RETURNVALUE_NOTPOSSIBLE*/;
	}

	item->setParent(this);
	inventory[index] = item;

	//send to client
	sendInventoryItem(static_cast<slots_t>(index), item);
}

void Player::updateThing(Thing* thing, uint16_t itemId, uint32_t count)
{
	int32_t index = getThingIndex(thing);
	if (index == -1) {
		return /*RETURNVALUE_NOTPOSSIBLE*/;
	}

	Item* item = thing->getItem();
	if (!item) {
		return /*RETURNVALUE_NOTPOSSIBLE*/;
	}

	item->setID(itemId);
	item->setSubType(count);

	//send to client
	sendInventoryItem(static_cast<slots_t>(index), item);

	//event methods
	onUpdateInventoryItem(item, item);
}

void Player::replaceThing(uint32_t index, Thing* thing)
{
	if (index > CONST_SLOT_LAST) {
		return /*RETURNVALUE_NOTPOSSIBLE*/;
	}

	Item* oldItem = getInventoryItem(static_cast<slots_t>(index));
	if (!oldItem) {
		return /*RETURNVALUE_NOTPOSSIBLE*/;
	}

	Item* item = thing->getItem();
	if (!item) {
		return /*RETURNVALUE_NOTPOSSIBLE*/;
	}

	//send to client
	sendInventoryItem(static_cast<slots_t>(index), item);

	//event methods
	onUpdateInventoryItem(oldItem, item);

	item->setParent(this);

	inventory[index] = item;
}

void Player::removeThing(Thing* thing, uint32_t count)
{
	Item* item = thing->getItem();
	if (!item) {
		return /*RETURNVALUE_NOTPOSSIBLE*/;
	}

	int32_t index = getThingIndex(thing);
	if (index == -1) {
		return /*RETURNVALUE_NOTPOSSIBLE*/;
	}

	if (item->isStackable()) {
		if (count == item->getItemCount()) {
			//send change to client
			sendInventoryItem(static_cast<slots_t>(index), nullptr);

			//event methods
			onRemoveInventoryItem(item);

			item->setParent(nullptr);
			inventory[index] = nullptr;
		} else {
			uint8_t newCount = static_cast<uint8_t>(std::max<int32_t>(0, item->getItemCount() - count));
			item->setItemCount(newCount);

			//send change to client
			sendInventoryItem(static_cast<slots_t>(index), item);

			//event methods
			onUpdateInventoryItem(item, item);
		}
	} else {
		//send change to client
		sendInventoryItem(static_cast<slots_t>(index), nullptr);

		//event methods
		onRemoveInventoryItem(item);

		item->setParent(nullptr);
		inventory[index] = nullptr;
	}
}

int32_t Player::getThingIndex(const Thing* thing) const
{
	for (int i = CONST_SLOT_FIRST; i <= CONST_SLOT_LAST; ++i) {
		if (inventory[i] == thing) {
			return i;
		}
	}
	return -1;
}

size_t Player::getFirstIndex() const
{
	return CONST_SLOT_FIRST;
}

size_t Player::getLastIndex() const
{
	return CONST_SLOT_LAST + 1;
}

uint32_t Player::getItemTypeCount(uint16_t itemId, int32_t subType /*= -1*/) const
{
	uint32_t count = 0;
	for (int32_t i = CONST_SLOT_FIRST; i <= CONST_SLOT_LAST; i++) {
		Item* item = inventory[i];
		if (!item) {
			continue;
		}

		if (item->getID() == itemId) {
			count += Item::countByType(item, subType);
		}

		if (Container* container = item->getContainer()) {
			for (ContainerIterator it = container->iterator(); it.hasNext(); it.advance()) {
				if ((*it)->getID() == itemId) {
					count += Item::countByType(*it, subType);
				}
			}
		}
	}
	return count;
}

bool Player::removeItemOfType(uint16_t itemId, uint32_t amount, int32_t subType, bool ignoreEquipped/* = false*/) const
{
	if (amount == 0) {
		return true;
	}

	std::vector<Item*> itemList;

	uint32_t count = 0;
	for (int32_t i = CONST_SLOT_FIRST; i <= CONST_SLOT_LAST; i++) {
		Item* item = inventory[i];
		if (!item) {
			continue;
		}

		if (!ignoreEquipped && item->getID() == itemId) {
			uint32_t itemCount = Item::countByType(item, subType);
			if (itemCount == 0) {
				continue;
			}

			itemList.push_back(item);

			count += itemCount;
			if (count >= amount) {
				g_game.internalRemoveItems(std::move(itemList), amount, Item::items[itemId].stackable);
				return true;
			}
		} else if (Container* container = item->getContainer()) {
			for (ContainerIterator it = container->iterator(); it.hasNext(); it.advance()) {
				Item* containerItem = *it;
				if (containerItem->getID() == itemId) {
					uint32_t itemCount = Item::countByType(containerItem, subType);
					if (itemCount == 0) {
						continue;
					}

					itemList.push_back(containerItem);

					count += itemCount;
					if (count >= amount) {
						g_game.internalRemoveItems(std::move(itemList), amount, Item::items[itemId].stackable);
						return true;
					}
				}
			}
		}
	}
	return false;
}

std::map<uint32_t, uint32_t>& Player::getAllItemTypeCount(std::map<uint32_t, uint32_t>& countMap) const
{
	for (int32_t i = CONST_SLOT_FIRST; i <= CONST_SLOT_LAST; i++) {
		Item* item = inventory[i];
		if (!item) {
			continue;
		}

		countMap[item->getID()] += Item::countByType(item, -1);

		if (Container* container = item->getContainer()) {
			for (ContainerIterator it = container->iterator(); it.hasNext(); it.advance()) {
				countMap[(*it)->getID()] += Item::countByType(*it, -1);
			}
		}
	}
	return countMap;
}

Thing* Player::getThing(size_t index) const
{
	if (index >= CONST_SLOT_FIRST && index <= CONST_SLOT_LAST) {
		return inventory[index];
	}
	return nullptr;
}

void Player::postAddNotification(Thing* thing, const Cylinder* oldParent, int32_t index, cylinderlink_t link /*= LINK_OWNER*/)
{
	if (link == LINK_OWNER) {
		//calling movement scripts
		g_moveEvents->onPlayerEquip(this, thing->getItem(), static_cast<slots_t>(index), false);
	}

	bool requireListUpdate = false;

	if (link == LINK_OWNER || link == LINK_TOPPARENT) {
		const Item* i = (oldParent ? oldParent->getItem() : nullptr);

		// Check if we owned the old container too, so we don't need to do anything,
		// as the list was updated in postRemoveNotification
		assert(i ? i->getContainer() != nullptr : true);

		if (i) {
			requireListUpdate = i->getContainer()->getHoldingPlayer() != this;
		} else {
			requireListUpdate = oldParent != this;
		}

		updateInventoryWeight();
		updateItemsLight();
		sendStats();
	}

	if (const Item* item = thing->getItem()) {
		if (const Container* container = item->getContainer()) {
			onSendContainer(container);
		}

		if (shopOwner && requireListUpdate) {
			updateSaleShopList(item);
		}
	} else if (const Creature* creature = thing->getCreature()) {
		if (creature == this) {
			//check containers
			std::vector<Container*> containers;

			for (const auto& it : openContainers) {
				Container* container = it.second.container;
				if (!Position::areInRange<1, 1, 0>(container->getPosition(), getPosition())) {
					containers.push_back(container);
				}
			}

			for (const Container* container : containers) {
				autoCloseContainers(container);
			}
		}
	}
}

void Player::postRemoveNotification(Thing* thing, const Cylinder* newParent, int32_t index, cylinderlink_t link /*= LINK_OWNER*/)
{
	if (link == LINK_OWNER) {
		//calling movement scripts
		g_moveEvents->onPlayerDeEquip(this, thing->getItem(), static_cast<slots_t>(index));
	}

	bool requireListUpdate = false;

	if (link == LINK_OWNER || link == LINK_TOPPARENT) {
		const Item* i = (newParent ? newParent->getItem() : nullptr);

		// Check if we owned the old container too, so we don't need to do anything,
		// as the list was updated in postRemoveNotification
		assert(i ? i->getContainer() != nullptr : true);

		if (i) {
			requireListUpdate = i->getContainer()->getHoldingPlayer() != this;
		} else {
			requireListUpdate = newParent != this;
		}

		updateInventoryWeight();
		updateItemsLight();
		sendStats();
	}

	if (const Item* item = thing->getItem()) {
		if (const Container* container = item->getContainer()) {
			if (container->isRemoved() || !Position::areInRange<1, 1, 0>(getPosition(), container->getPosition())) {
				autoCloseContainers(container);
			} else if (container->getTopParent() == this) {
				onSendContainer(container);
			} else if (const Container* topContainer = dynamic_cast<const Container*>(container->getTopParent())) {
				if (const DepotChest* depotChest = dynamic_cast<const DepotChest*>(topContainer)) {
					bool isOwner = false;

					for (const auto& it : depotChests) {
						if (it.second == depotChest) {
							isOwner = true;
							onSendContainer(container);
						}
					}

					if (!isOwner) {
						autoCloseContainers(container);
					}
				} else {
					onSendContainer(container);
				}
			} else {
				autoCloseContainers(container);
			}
		}

		if (shopOwner && requireListUpdate) {
			updateSaleShopList(item);
		}
	}
}

bool Player::updateSaleShopList(const Item* item)
{
	uint16_t itemId = item->getID();
	if (itemId != ITEM_GOLD_COIN && itemId != ITEM_PLATINUM_COIN && itemId != ITEM_CRYSTAL_COIN) {
		auto it = std::find_if(shopItemList.begin(), shopItemList.end(), [itemId](const ShopInfo& shopInfo) { return shopInfo.itemId == itemId && shopInfo.sellPrice != 0; });
		if (it == shopItemList.end()) {
			const Container* container = item->getContainer();
			if (!container) {
				return false;
			}

			const auto& items = container->getItemList();
			return std::any_of(items.begin(), items.end(), [this](const Item* containerItem) {
				return updateSaleShopList(containerItem);
			});
		}
	}

	if (client) {
		client->sendSaleItemList(shopItemList);
	}
	return true;
}

bool Player::hasShopItemForSale(uint32_t itemId, uint8_t subType) const
{
	const ItemType& itemType = Item::items[itemId];
	return std::any_of(shopItemList.begin(), shopItemList.end(), [&](const ShopInfo& shopInfo) {
		return shopInfo.itemId == itemId && shopInfo.buyPrice != 0 && (!itemType.isFluidContainer() || shopInfo.subType == subType);
	});
}

void Player::internalAddThing(Thing* thing)
{
	internalAddThing(0, thing);
}

void Player::internalAddThing(uint32_t index, Thing* thing)
{
	Item* item = thing->getItem();
	if (!item) {
		return;
	}

	//index == 0 means we should equip this item at the most appropriate slot (no action required here)
	if (index > CONST_SLOT_WHEREEVER && index <= CONST_SLOT_LAST) {
		if (inventory[index]) {
			return;
		}

		inventory[index] = item;
		item->setParent(this);
	}
}

bool Player::setFollowCreature(Creature* creature)
{
	if (!Creature::setFollowCreature(creature)) {
		setFollowCreature(nullptr);
		setAttackedCreature(nullptr);

		sendCancelMessage(RETURNVALUE_THEREISNOWAY);
		sendCancelTarget();
		stopWalk();
		return false;
	}
	return true;
}

bool Player::setAttackedCreature(Creature* creature)
{
	if (!Creature::setAttackedCreature(creature)) {
		sendCancelTarget();
		return false;
	}

	if (chaseMode && creature) {
		if (followCreature != creature) {
			//chase opponent
			setFollowCreature(creature);
		}
	} else if (followCreature) {
		setFollowCreature(nullptr);
	}

	if (creature) {
		g_dispatcher.addTask(createTask(std::bind(&Game::checkCreatureAttack, &g_game, getID())));
	}
	return true;
}

void Player::goToFollowCreature()
{
	if (!walkTask) {
		if ((OTSYS_TIME() - lastFailedFollow) < 2000) {
			return;
		}

		Creature::goToFollowCreature();

		if (followCreature && !hasFollowPath) {
			lastFailedFollow = OTSYS_TIME();
		}
	}
}

void Player::getPathSearchParams(const Creature* creature, FindPathParams& fpp) const
{
	Creature::getPathSearchParams(creature, fpp);
	fpp.fullPathSearch = true;
}

void Player::doAttacking(uint32_t)
{
	if (lastAttack == 0) {
		lastAttack = OTSYS_TIME() - getAttackSpeed() - 1;
	}

	if (hasCondition(CONDITION_PACIFIED)) {
		return;
	}

	if ((OTSYS_TIME() - lastAttack) >= getAttackSpeed()) {
		bool result = false;

		Item* tool = getWeapon();
		const Weapon* weapon = g_weapons->getWeapon(tool);
		uint32_t delay = getAttackSpeed();
		bool classicSpeed = g_config.getBoolean(ConfigManager::CLASSIC_ATTACK_SPEED);

		if (weapon) {
			if (!weapon->interruptSwing()) {
				result = weapon->useWeapon(this, tool, attackedCreature);
			} else if (!classicSpeed && !canDoAction()) {
				delay = getNextActionTime();
			} else {
				result = weapon->useWeapon(this, tool, attackedCreature);
			}
		} else {
			result = Weapon::useFist(this, attackedCreature);
		}

		SchedulerTask* task = createSchedulerTask(std::max<uint32_t>(SCHEDULER_MINTICKS, delay), std::bind(&Game::checkCreatureAttack, &g_game, getID()));
		if (!classicSpeed) {
			setNextActionTask(task, false);
		} else {
			g_scheduler.addEvent(task);
		}

		if (result) {
			lastAttack = OTSYS_TIME();
		}
	}
}

uint64_t Player::getGainedExperience(Creature* attacker) const
{
	if (g_config.getBoolean(ConfigManager::EXPERIENCE_FROM_PLAYERS)) {
		Player* attackerPlayer = attacker->getPlayer();
		if (attackerPlayer && attackerPlayer != this && skillLoss && std::abs(static_cast<int32_t>(attackerPlayer->getLevel() - level)) <= g_config.getNumber(ConfigManager::EXP_FROM_PLAYERS_LEVEL_RANGE)) {
			return std::max<uint64_t>(0, std::floor(getLostExperience() * getDamageRatio(attacker) * 0.75));
		}
	}
	return 0;
}

void Player::onFollowCreature(const Creature* creature)
{
	if (!creature) {
		stopWalk();
	}
}

void Player::setChaseMode(bool mode)
{
	bool prevChaseMode = chaseMode;
	chaseMode = mode;

	if (prevChaseMode != chaseMode) {
		if (chaseMode) {
			if (!followCreature && attackedCreature) {
				//chase opponent
				setFollowCreature(attackedCreature);
			}
		} else if (attackedCreature) {
			setFollowCreature(nullptr);
			cancelNextWalk = true;
		}
	}
}

void Player::onWalkAborted()
{
	setNextWalkActionTask(nullptr);
	sendCancelWalk();
}

void Player::onWalkComplete()
{
	if (walkTask) {
		walkTaskEvent = g_scheduler.addEvent(walkTask);
		walkTask = nullptr;
	}
}

void Player::stopWalk()
{
	cancelNextWalk = true;
}

LightInfo Player::getCreatureLight() const
{
	if (internalLight.level > itemsLight.level) {
		return internalLight;
	}
	return itemsLight;
}

void Player::updateItemsLight(bool internal /*=false*/)
{
	LightInfo maxLight;

	for (int32_t i = CONST_SLOT_FIRST; i <= CONST_SLOT_LAST; ++i) {
		Item* item = inventory[i];
		if (item) {
			LightInfo curLight = item->getLightInfo();

			if (curLight.level > maxLight.level) {
				maxLight = std::move(curLight);
			}
		}
	}

	if (itemsLight.level != maxLight.level || itemsLight.color != maxLight.color) {
		itemsLight = maxLight;

		if (!internal) {
			g_game.changeLight(this);
		}
	}
}

void Player::onAddCondition(ConditionType_t type)
{
	Creature::onAddCondition(type);

	if (type == CONDITION_OUTFIT && isMounted()) {
		dismount();
	}

	sendIcons();
}

void Player::onAddCombatCondition(ConditionType_t type)
{
	switch (type) {
		case CONDITION_POISON:
			sendTextMessage(MESSAGE_STATUS_DEFAULT, "You are poisoned.");
			break;

		case CONDITION_DROWN:
			sendTextMessage(MESSAGE_STATUS_DEFAULT, "You are drowning.");
			break;

		case CONDITION_PARALYZE:
			sendTextMessage(MESSAGE_STATUS_DEFAULT, "You are paralyzed.");
			break;

		case CONDITION_DRUNK:
			sendTextMessage(MESSAGE_STATUS_DEFAULT, "You are drunk.");
			break;

		case CONDITION_CURSED:
			sendTextMessage(MESSAGE_STATUS_DEFAULT, "You are cursed.");
			break;

		case CONDITION_FREEZING:
			sendTextMessage(MESSAGE_STATUS_DEFAULT, "You are freezing.");
			break;

		case CONDITION_DAZZLED:
			sendTextMessage(MESSAGE_STATUS_DEFAULT, "You are dazzled.");
			break;

		case CONDITION_BLEEDING:
			sendTextMessage(MESSAGE_STATUS_DEFAULT, "You are bleeding.");
			break;

		default:
			break;
	}
}

void Player::onEndCondition(ConditionType_t type)
{
	Creature::onEndCondition(type);

	if (type == CONDITION_INFIGHT) {
		onIdleStatus();
		pzLocked = false;
		clearAttacked();

		if (getSkull() != SKULL_RED && getSkull() != SKULL_BLACK) {
			setSkull(SKULL_NONE);
		}
	}

	sendIcons();
}

void Player::onCombatRemoveCondition(Condition* condition)
{
	//Creature::onCombatRemoveCondition(condition);
	if (condition->getId() > 0) {
		//Means the condition is from an item, id == slot
		if (g_game.getWorldType() == WORLD_TYPE_PVP_ENFORCED) {
			Item* item = getInventoryItem(static_cast<slots_t>(condition->getId()));
			if (item) {
				//25% chance to destroy the item
				if (25 >= uniform_random(1, 100)) {
					g_game.internalRemoveItem(item);
				}
			}
		}
	} else {
		if (!canDoAction()) {
			const uint32_t delay = getNextActionTime();
			const int32_t ticks = delay - (delay % EVENT_CREATURE_THINK_INTERVAL);
			if (ticks < 0) {
				removeCondition(condition);
			} else {
				condition->setTicks(ticks);
			}
		} else {
			removeCondition(condition);
		}
	}
}

void Player::onAttackedCreature(Creature* target, bool addFightTicks /* = true */)
{
	Creature::onAttackedCreature(target);

	if (target->getZone() == ZONE_PVP) {
		return;
	}

	if (target == this) {
		if (addFightTicks) {
			addInFightTicks();
		}
		return;
	}

	if (hasFlag(PlayerFlag_NotGainInFight)) {
		return;
	}

	Player* targetPlayer = target->getPlayer();
	if (targetPlayer && !isPartner(targetPlayer) && !isGuildMate(targetPlayer)) {
		if (!pzLocked && g_game.getWorldType() == WORLD_TYPE_PVP_ENFORCED) {
			pzLocked = true;
			sendIcons();
		}

		targetPlayer->addInFightTicks();

		if (getSkull() == SKULL_NONE && getSkullClient(targetPlayer) == SKULL_YELLOW) {
			addAttacked(targetPlayer);
			targetPlayer->sendCreatureSkull(this);
		} else if (!targetPlayer->hasAttacked(this)) {
			if (!pzLocked) {
				pzLocked = true;
				sendIcons();
			}

			if (!Combat::isInPvpZone(this, targetPlayer) && !isInWar(targetPlayer)) {
				addAttacked(targetPlayer);

				if (targetPlayer->getSkull() == SKULL_NONE && getSkull() == SKULL_NONE) {
					setSkull(SKULL_WHITE);
				}

				if (getSkull() == SKULL_NONE) {
					targetPlayer->sendCreatureSkull(this);
				}
			}
		}
	}

	if (addFightTicks) {
		addInFightTicks();
	}
}

void Player::onAttacked()
{
	Creature::onAttacked();

	addInFightTicks();
}

void Player::onIdleStatus()
{
	Creature::onIdleStatus();

	if (party) {
		party->clearPlayerPoints(this);
	}
}

void Player::onPlacedCreature()
{
	//scripting event - onLogin
	if (!g_creatureEvents->playerLogin(this)) {
		kickPlayer(true);
	}
}

void Player::onAttackedCreatureDrainHealth(Creature* target, int32_t points)
{
	Creature::onAttackedCreatureDrainHealth(target, points);

	if (target) {
		if (party && !Combat::isPlayerCombat(target)) {
			Monster* tmpMonster = target->getMonster();
			if (tmpMonster && tmpMonster->isHostile()) {
				//We have fulfilled a requirement for shared experience
				party->updatePlayerTicks(this, points);
			}
		}
	}
}

void Player::onTargetCreatureGainHealth(Creature* target, int32_t points)
{
	if (target && party) {
		Player* tmpPlayer = nullptr;

		if (target->getPlayer()) {
			tmpPlayer = target->getPlayer();
		} else if (Creature* targetMaster = target->getMaster()) {
			if (Player* targetMasterPlayer = targetMaster->getPlayer()) {
				tmpPlayer = targetMasterPlayer;
			}
		}

		if (isPartner(tmpPlayer)) {
			party->updatePlayerTicks(this, points);
		}
	}
}

bool Player::onKilledCreature(Creature* target, bool lastHit/* = true*/)
{
	bool unjustified = false;

	if (hasFlag(PlayerFlag_NotGenerateLoot)) {
		target->setDropLoot(false);
	}

	Creature::onKilledCreature(target, lastHit);

	Player* targetPlayer = target->getPlayer();
	if (!targetPlayer) {
		return false;
	}

	if (targetPlayer->getZone() == ZONE_PVP) {
		targetPlayer->setDropLoot(false);
		targetPlayer->setSkillLoss(false);
	} else if (!hasFlag(PlayerFlag_NotGainInFight) && !isPartner(targetPlayer)) {
		if (!Combat::isInPvpZone(this, targetPlayer) && hasAttacked(targetPlayer) && !targetPlayer->hasAttacked(this) && !isGuildMate(targetPlayer) && targetPlayer != this) {
			if (targetPlayer->getSkull() == SKULL_NONE && !isInWar(targetPlayer)) {
				unjustified = true;
				addUnjustifiedDead(targetPlayer);
			}

			if (lastHit && hasCondition(CONDITION_INFIGHT)) {
				pzLocked = true;
				Condition* condition = Condition::createCondition(CONDITIONID_DEFAULT, CONDITION_INFIGHT, g_config.getNumber(ConfigManager::WHITE_SKULL_TIME) * 1000, 0);
				addCondition(condition);
			}
		}
	}

	return unjustified;
}

void Player::gainExperience(uint64_t gainExp, Creature* source)
{
	if (hasFlag(PlayerFlag_NotGainExperience) || gainExp == 0 || staminaMinutes == 0) {
		return;
	}

	addExperience(source, gainExp, true);
}

void Player::onGainExperience(uint64_t gainExp, Creature* target)
{
	if (hasFlag(PlayerFlag_NotGainExperience)) {
		return;
	}

	if (target && !target->getPlayer() && party && party->isSharedExperienceActive() && party->isSharedExperienceEnabled()) {
		party->shareExperience(gainExp, target);
		//We will get a share of the experience through the sharing mechanism
		return;
	}

	Creature::onGainExperience(gainExp, target);
	gainExperience(gainExp, target);
}

void Player::onGainSharedExperience(uint64_t gainExp, Creature* source)
{
	gainExperience(gainExp, source);
}

bool Player::isImmune(CombatType_t type) const
{
	if (hasFlag(PlayerFlag_CannotBeAttacked)) {
		return true;
	}
	return Creature::isImmune(type);
}

bool Player::isImmune(ConditionType_t type) const
{
	if (hasFlag(PlayerFlag_CannotBeAttacked)) {
		return true;
	}
	return Creature::isImmune(type);
}

bool Player::isAttackable() const
{
	return !hasFlag(PlayerFlag_CannotBeAttacked);
}

bool Player::lastHitIsPlayer(Creature* lastHitCreature)
{
	if (!lastHitCreature) {
		return false;
	}

	if (lastHitCreature->getPlayer()) {
		return true;
	}

	Creature* lastHitMaster = lastHitCreature->getMaster();
	return lastHitMaster && lastHitMaster->getPlayer();
}

void Player::changeHealth(int32_t healthChange, bool sendHealthChange/* = true*/)
{
	Creature::changeHealth(healthChange, sendHealthChange);
	sendStats();
}

void Player::changeMana(int32_t manaChange)
{
	if (!hasFlag(PlayerFlag_HasInfiniteMana)) {
		if (manaChange > 0) {
			mana += std::min<int32_t>(manaChange, getMaxMana() - mana);
		} else {
			mana = std::max<int32_t>(0, mana + manaChange);
		}
	}

	sendStats();
}

void Player::changeSoul(int32_t soulChange)
{
	if (soulChange > 0) {
		soul += std::min<int32_t>(soulChange, vocation->getSoulMax() - soul);
	} else {
		soul = std::max<int32_t>(0, soul + soulChange);
	}

	sendStats();
}

bool Player::canWear(uint32_t lookType, uint8_t addons) const
{
	if (group->access) {
		return true;
	}

	const Outfit* outfit = Outfits::getInstance().getOutfitByLookType(sex, lookType);
	if (!outfit) {
		return false;
	}

	if (outfit->premium && !isPremium()) {
		return false;
	}

	if (outfit->unlocked && addons == 0) {
		return true;
	}

	for (const OutfitEntry& outfitEntry : outfits) {
		if (outfitEntry.lookType == lookType) {
			if (outfitEntry.addons == addons || outfitEntry.addons == 3 || addons == 0) {
				return true;
			}
			return false; //have lookType on list and addons don't match
		}
	}
	return false;
}

bool Player::hasOutfit(uint32_t lookType, uint8_t addons)
{
	const Outfit* outfit = Outfits::getInstance().getOutfitByLookType(sex, lookType);
	if (!outfit) {
		return false;
	}

	if (outfit->unlocked && addons == 0) {
		return true;
	}

	for (const OutfitEntry& outfitEntry : outfits) {
		if (outfitEntry.lookType == lookType) {
			if (outfitEntry.addons == addons || outfitEntry.addons == 3 || addons == 0){
				return true;
			}
			return false; //have lookType on list and addons don't match
		}
	}
	return false;
}

bool Player::canLogout()
{
	if (isConnecting) {
		return false;
	}

	if (getTile()->hasFlag(TILESTATE_NOLOGOUT)) {
		return false;
	}

	if (getTile()->hasFlag(TILESTATE_PROTECTIONZONE)) {
		return true;
	}

	return !isPzLocked() && !hasCondition(CONDITION_INFIGHT);
}

void Player::genReservedStorageRange()
{
	//generate outfits range
	uint32_t base_key = PSTRG_OUTFITS_RANGE_START;
	for (const OutfitEntry& entry : outfits) {
		storageMap[++base_key] = (entry.lookType << 16) | entry.addons;
	}
}

void Player::addOutfit(uint16_t lookType, uint8_t addons)
{
	for (OutfitEntry& outfitEntry : outfits) {
		if (outfitEntry.lookType == lookType) {
			outfitEntry.addons |= addons;
			return;
		}
	}
	outfits.emplace_back(lookType, addons);
}

bool Player::removeOutfit(uint16_t lookType)
{
	for (auto it = outfits.begin(), end = outfits.end(); it != end; ++it) {
		OutfitEntry& entry = *it;
		if (entry.lookType == lookType) {
			outfits.erase(it);
			return true;
		}
	}
	return false;
}

bool Player::removeOutfitAddon(uint16_t lookType, uint8_t addons)
{
	for (OutfitEntry& outfitEntry : outfits) {
		if (outfitEntry.lookType == lookType) {
			outfitEntry.addons &= ~addons;
			return true;
		}
	}
	return false;
}

bool Player::getOutfitAddons(const Outfit& outfit, uint8_t& addons) const
{
	if (group->access) {
		addons = 3;
		return true;
	}

	if (outfit.premium && !isPremium()) {
		return false;
	}

	for (const OutfitEntry& outfitEntry : outfits) {
		if (outfitEntry.lookType != outfit.lookType) {
			continue;
		}

		addons = outfitEntry.addons;
		return true;
	}

	if (!outfit.unlocked) {
		return false;
	}

	addons = 0;
	return true;
}

void Player::setSex(PlayerSex_t newSex)
{
	sex = newSex;
}

Skulls_t Player::getSkull() const
{
	if (hasFlag(PlayerFlag_NotGainInFight)) {
		return SKULL_NONE;
	}
	return skull;
}

Skulls_t Player::getSkullClient(const Creature* creature) const
{
	if (!creature || g_game.getWorldType() != WORLD_TYPE_PVP) {
		return SKULL_NONE;
	}

	const Player* player = creature->getPlayer();
	if (!player || player->getSkull() != SKULL_NONE) {
		return Creature::getSkullClient(creature);
	}

	if (player->hasAttacked(this)) {
		return SKULL_YELLOW;
	}

	if (isPartner(player)) {
		return SKULL_GREEN;
	}
	return Creature::getSkullClient(creature);
}

bool Player::hasAttacked(const Player* attacked) const
{
	if (hasFlag(PlayerFlag_NotGainInFight) || !attacked) {
		return false;
	}

	return attackedSet.find(attacked->guid) != attackedSet.end();
}

void Player::addAttacked(const Player* attacked)
{
	if (hasFlag(PlayerFlag_NotGainInFight) || !attacked || attacked == this) {
		return;
	}

	attackedSet.insert(attacked->guid);
}

void Player::removeAttacked(const Player* attacked)
{
	if (!attacked || attacked == this) {
		return;
	}

	auto it = attackedSet.find(attacked->guid);
	if (it != attackedSet.end()) {
		attackedSet.erase(it);
	}
}

void Player::clearAttacked()
{
	attackedSet.clear();
}

void Player::addUnjustifiedDead(const Player* attacked)
{
	if (hasFlag(PlayerFlag_NotGainInFight) || attacked == this || g_game.getWorldType() == WORLD_TYPE_PVP_ENFORCED) {
		return;
	}

	sendTextMessage(MESSAGE_EVENT_ADVANCE, "Warning! The murder of " + attacked->getName() + " was not justified.");

	skullTicks += g_config.getNumber(ConfigManager::FRAG_TIME);

	if (getSkull() != SKULL_BLACK) {
		if (g_config.getNumber(ConfigManager::KILLS_TO_BLACK) != 0 && skullTicks > (g_config.getNumber(ConfigManager::KILLS_TO_BLACK) - 1) * static_cast<int64_t>(g_config.getNumber(ConfigManager::FRAG_TIME))) {
			setSkull(SKULL_BLACK);
		} else if (getSkull() != SKULL_RED && g_config.getNumber(ConfigManager::KILLS_TO_RED) != 0 && skullTicks > (g_config.getNumber(ConfigManager::KILLS_TO_RED) - 1) * static_cast<int64_t>(g_config.getNumber(ConfigManager::FRAG_TIME))) {
			setSkull(SKULL_RED);
		}
	}
}

void Player::checkSkullTicks(int64_t ticks)
{
	int64_t newTicks = skullTicks - ticks;
	if (newTicks < 0) {
		skullTicks = 0;
	} else {
		skullTicks = newTicks;
	}

	if ((skull == SKULL_RED || skull == SKULL_BLACK) && skullTicks < 1 && !hasCondition(CONDITION_INFIGHT)) {
		setSkull(SKULL_NONE);
	}
}

bool Player::isPromoted() const
{
	uint16_t promotedVocation = g_vocations.getPromotedVocation(vocation->getId());
	return promotedVocation == VOCATION_NONE && vocation->getId() != promotedVocation;
}

double Player::getLostPercent() const
{
	int32_t blessingCount = std::bitset<5>(blessings).count();

	int32_t deathLosePercent = g_config.getNumber(ConfigManager::DEATH_LOSE_PERCENT);
	if (deathLosePercent != -1) {
		if (isPromoted()) {
			deathLosePercent -= 3;
		}

		deathLosePercent -= blessingCount;
		return std::max<int32_t>(0, deathLosePercent) / 100.;
	}

	double lossPercent;
	if (level >= 25) {
		double tmpLevel = level + (levelPercent / 100.);
		lossPercent = static_cast<double>((tmpLevel + 50) * 50 * ((tmpLevel * tmpLevel) - (5 * tmpLevel) + 8)) / experience;
	} else {
		lossPercent = 10;
	}

	double percentReduction = 0;
	if (isPromoted()) {
		percentReduction += 30;
	}
	percentReduction += blessingCount * 8;
	return lossPercent * (1 - (percentReduction / 100.)) / 100.;
}

void Player::learnInstantSpell(const std::string& spellName)
{
	if (!hasLearnedInstantSpell(spellName)) {
		learnedInstantSpellList.push_front(spellName);
	}
}

void Player::forgetInstantSpell(const std::string& spellName)
{
	learnedInstantSpellList.remove(spellName);
}

bool Player::hasLearnedInstantSpell(const std::string& spellName) const
{
	if (hasFlag(PlayerFlag_CannotUseSpells)) {
		return false;
	}

	if (hasFlag(PlayerFlag_IgnoreSpellCheck)) {
		return true;
	}

	for (const auto& learnedSpellName : learnedInstantSpellList) {
		if (strcasecmp(learnedSpellName.c_str(), spellName.c_str()) == 0) {
			return true;
		}
	}
	return false;
}

bool Player::isInWar(const Player* player) const
{
	if (!player || !guild) {
		return false;
	}

	const Guild* playerGuild = player->getGuild();
	if (!playerGuild) {
		return false;
	}

	return isInWarList(playerGuild->getId()) && player->isInWarList(guild->getId());
}

bool Player::isInWarList(uint32_t guildId) const
{
	return std::find(guildWarVector.begin(), guildWarVector.end(), guildId) != guildWarVector.end();
}

bool Player::isPremium() const
{
	if (g_config.getBoolean(ConfigManager::FREE_PREMIUM) || hasFlag(PlayerFlag_IsAlwaysPremium)) {
		return true;
	}

	return premiumEndsAt > time(nullptr);
}

void Player::setPremiumTime(time_t premiumEndsAt)
{
	this->premiumEndsAt = premiumEndsAt;
	sendBasicData();
}

PartyShields_t Player::getPartyShield(const Player* player) const
{
	if (!player) {
		return SHIELD_NONE;
	}

	if (party) {
		if (party->getLeader() == player) {
			if (party->isSharedExperienceActive()) {
				if (party->isSharedExperienceEnabled()) {
					return SHIELD_YELLOW_SHAREDEXP;
				}

				if (party->canUseSharedExperience(player)) {
					return SHIELD_YELLOW_NOSHAREDEXP;
				}

				return SHIELD_YELLOW_NOSHAREDEXP_BLINK;
			}

			return SHIELD_YELLOW;
		}

		if (player->party == party) {
			if (party->isSharedExperienceActive()) {
				if (party->isSharedExperienceEnabled()) {
					return SHIELD_BLUE_SHAREDEXP;
				}

				if (party->canUseSharedExperience(player)) {
					return SHIELD_BLUE_NOSHAREDEXP;
				}

				return SHIELD_BLUE_NOSHAREDEXP_BLINK;
			}

			return SHIELD_BLUE;
		}

		if (isInviting(player)) {
			return SHIELD_WHITEBLUE;
		}
	}

	if (player->isInviting(this)) {
		return SHIELD_WHITEYELLOW;
	}

	if (player->party) {
		return SHIELD_GRAY;
	}

	return SHIELD_NONE;
}

bool Player::isInviting(const Player* player) const
{
	if (!player || !party || party->getLeader() != this) {
		return false;
	}
	return party->isPlayerInvited(player);
}

bool Player::isPartner(const Player* player) const
{
	if (!player || !party || player == this) {
		return false;
	}
	return party == player->party;
}

bool Player::isGuildMate(const Player* player) const
{
	if (!player || !guild) {
		return false;
	}
	return guild == player->guild;
}

void Player::sendPlayerPartyIcons(Player* player)
{
	sendCreatureShield(player);
	sendCreatureSkull(player);
}

bool Player::addPartyInvitation(Party* party)
{
	auto it = std::find(invitePartyList.begin(), invitePartyList.end(), party);
	if (it != invitePartyList.end()) {
		return false;
	}

	invitePartyList.push_front(party);
	return true;
}

void Player::removePartyInvitation(Party* party)
{
	invitePartyList.remove(party);
}

void Player::clearPartyInvitations()
{
	for (Party* invitingParty : invitePartyList) {
		invitingParty->removeInvite(*this, false);
	}
	invitePartyList.clear();
}

GuildEmblems_t Player::getGuildEmblem(const Player* player) const
{
	if (!player) {
		return GUILDEMBLEM_NONE;
	}

	const Guild* playerGuild = player->getGuild();
	if (!playerGuild) {
		return GUILDEMBLEM_NONE;
	}

	if (player->getGuildWarVector().empty()) {
		if (guild == playerGuild) {
			return GUILDEMBLEM_MEMBER;
		} else {
			return GUILDEMBLEM_OTHER;
		}
	} else if (guild == playerGuild) {
		return GUILDEMBLEM_ALLY;
	} else if (isInWar(player)) {
		return GUILDEMBLEM_ENEMY;
	}

	return GUILDEMBLEM_NEUTRAL;
}

uint8_t Player::getCurrentMount() const
{
	int32_t value;
	if (getStorageValue(PSTRG_MOUNTS_CURRENTMOUNT, value)) {
		return value;
	}
	return 0;
}

void Player::setCurrentMount(uint8_t mountId)
{
	addStorageValue(PSTRG_MOUNTS_CURRENTMOUNT, mountId);
}

bool Player::toggleMount(bool mount)
{
	if ((OTSYS_TIME() - lastToggleMount) < 3000 && !wasMounted) {
		sendCancelMessage(RETURNVALUE_YOUAREEXHAUSTED);
		return false;
	}

	if (mount) {
		if (isMounted()) {
			return false;
		}

		if (!group->access && tile->hasFlag(TILESTATE_PROTECTIONZONE)) {
			sendCancelMessage(RETURNVALUE_ACTIONNOTPERMITTEDINPROTECTIONZONE);
			return false;
		}

		const Outfit* playerOutfit = Outfits::getInstance().getOutfitByLookType(getSex(), defaultOutfit.lookType);
		if (!playerOutfit) {
			return false;
		}

		uint8_t currentMountId = getCurrentMount();
		if (currentMountId == 0) {
			sendOutfitWindow();
			return false;
		}

		Mount* currentMount = g_game.mounts.getMountByID(currentMountId);
		if (!currentMount) {
			return false;
		}

		if (!hasMount(currentMount)) {
			setCurrentMount(0);
			sendOutfitWindow();
			return false;
		}

		if (currentMount->premium && !isPremium()) {
			sendCancelMessage(RETURNVALUE_YOUNEEDPREMIUMACCOUNT);
			return false;
		}

		if (hasCondition(CONDITION_OUTFIT)) {
			sendCancelMessage(RETURNVALUE_NOTPOSSIBLE);
			return false;
		}

		defaultOutfit.lookMount = currentMount->clientId;

		if (currentMount->speed != 0) {
			g_game.changeSpeed(this, currentMount->speed);
		}
	} else {
		if (!isMounted()) {
			return false;
		}

		dismount();
	}

	g_game.internalCreatureChangeOutfit(this, defaultOutfit);
	lastToggleMount = OTSYS_TIME();
	return true;
}

bool Player::tameMount(uint8_t mountId)
{
	if (!g_game.mounts.getMountByID(mountId)) {
		return false;
	}

	const uint8_t tmpMountId = mountId - 1;
	const uint32_t key = PSTRG_MOUNTS_RANGE_START + (tmpMountId / 31);

	int32_t value;
	if (getStorageValue(key, value)) {
		value |= (1 << (tmpMountId % 31));
	} else {
		value = (1 << (tmpMountId % 31));
	}

	addStorageValue(key, value);
	return true;
}

bool Player::untameMount(uint8_t mountId)
{
	if (!g_game.mounts.getMountByID(mountId)) {
		return false;
	}

	const uint8_t tmpMountId = mountId - 1;
	const uint32_t key = PSTRG_MOUNTS_RANGE_START + (tmpMountId / 31);

	int32_t value;
	if (!getStorageValue(key, value)) {
		return true;
	}

	value &= ~(1 << (tmpMountId % 31));
	addStorageValue(key, value);

	if (getCurrentMount() == mountId) {
		if (isMounted()) {
			dismount();
			g_game.internalCreatureChangeOutfit(this, defaultOutfit);
		}

		setCurrentMount(0);
	}

	return true;
}

bool Player::hasMount(const Mount* mount) const
{
	if (isAccessPlayer()) {
		return true;
	}

	if (mount->premium && !isPremium()) {
		return false;
	}

	const uint8_t tmpMountId = mount->id - 1;

	int32_t value;
	if (!getStorageValue(PSTRG_MOUNTS_RANGE_START + (tmpMountId / 31), value)) {
		return false;
	}

	return ((1 << (tmpMountId % 31)) & value) != 0;
}

void Player::dismount()
{
	Mount* mount = g_game.mounts.getMountByID(getCurrentMount());
	if (mount && mount->speed > 0) {
		g_game.changeSpeed(this, -mount->speed);
	}

	defaultOutfit.lookMount = 0;
}

bool Player::addOfflineTrainingTries(skills_t skill, uint64_t tries)
{
	if (tries == 0 || skill == SKILL_LEVEL) {
		return false;
	}

	bool sendUpdate = false;
	uint32_t oldSkillValue, newSkillValue;
	long double oldPercentToNextLevel, newPercentToNextLevel;

	if (skill == SKILL_MAGLEVEL) {
		uint64_t currReqMana = vocation->getReqMana(magLevel);
		uint64_t nextReqMana = vocation->getReqMana(magLevel + 1);

		if (currReqMana >= nextReqMana) {
			return false;
		}

		oldSkillValue = magLevel;
		oldPercentToNextLevel = static_cast<long double>(manaSpent * 100) / nextReqMana;

		g_events->eventPlayerOnGainSkillTries(this, SKILL_MAGLEVEL, tries);
		uint32_t currMagLevel = magLevel;

		while ((manaSpent + tries) >= nextReqMana) {
			tries -= nextReqMana - manaSpent;

			magLevel++;
			manaSpent = 0;

			g_creatureEvents->playerAdvance(this, SKILL_MAGLEVEL, magLevel - 1, magLevel);

			sendUpdate = true;
			currReqMana = nextReqMana;
			nextReqMana = vocation->getReqMana(magLevel + 1);

			if (currReqMana >= nextReqMana) {
				tries = 0;
				break;
			}
		}

		manaSpent += tries;

		if (magLevel != currMagLevel) {
			sendTextMessage(MESSAGE_EVENT_ADVANCE, fmt::format("You advanced to magic level {:d}.", magLevel));
		}

		uint8_t newPercent;
		if (nextReqMana > currReqMana) {
			newPercent = Player::getPercentLevel(manaSpent, nextReqMana);
			newPercentToNextLevel = static_cast<long double>(manaSpent * 100) / nextReqMana;
		} else {
			newPercent = 0;
			newPercentToNextLevel = 0;
		}

		if (newPercent != magLevelPercent) {
			magLevelPercent = newPercent;
			sendUpdate = true;
		}

		newSkillValue = magLevel;
	} else {
		uint64_t currReqTries = vocation->getReqSkillTries(skill, skills[skill].level);
		uint64_t nextReqTries = vocation->getReqSkillTries(skill, skills[skill].level + 1);
		if (currReqTries >= nextReqTries) {
			return false;
		}

		oldSkillValue = skills[skill].level;
		oldPercentToNextLevel = static_cast<long double>(skills[skill].tries * 100) / nextReqTries;

		g_events->eventPlayerOnGainSkillTries(this, skill, tries);
		uint32_t currSkillLevel = skills[skill].level;

		while ((skills[skill].tries + tries) >= nextReqTries) {
			tries -= nextReqTries - skills[skill].tries;

			skills[skill].level++;
			skills[skill].tries = 0;
			skills[skill].percent = 0;

			g_creatureEvents->playerAdvance(this, skill, (skills[skill].level - 1), skills[skill].level);

			sendUpdate = true;
			currReqTries = nextReqTries;
			nextReqTries = vocation->getReqSkillTries(skill, skills[skill].level + 1);

			if (currReqTries >= nextReqTries) {
				tries = 0;
				break;
			}
		}

		skills[skill].tries += tries;

		if (currSkillLevel != skills[skill].level) {
			sendTextMessage(MESSAGE_EVENT_ADVANCE, fmt::format("You advanced to {:s} level {:d}.", getSkillName(skill), skills[skill].level));
		}

		uint8_t newPercent;
		if (nextReqTries > currReqTries) {
			newPercent = Player::getPercentLevel(skills[skill].tries, nextReqTries);
			newPercentToNextLevel = static_cast<long double>(skills[skill].tries * 100) / nextReqTries;
		} else {
			newPercent = 0;
			newPercentToNextLevel = 0;
		}

		if (skills[skill].percent != newPercent) {
			skills[skill].percent = newPercent;
			sendUpdate = true;
		}

		newSkillValue = skills[skill].level;
	}

	if (sendUpdate) {
		sendSkills();
	}

	sendTextMessage(MESSAGE_EVENT_ADVANCE, fmt::format("Your {:s} skill changed from level {:d} (with {:d}% progress towards level {:d}) to level {:d} (with {:d}% progress towards level {:d})", ucwords(getSkillName(skill)), oldSkillValue, oldPercentToNextLevel, (oldSkillValue + 1), newSkillValue, newPercentToNextLevel, (newSkillValue + 1)));
	return sendUpdate;
}

bool Player::hasModalWindowOpen(uint32_t modalWindowId) const
{
	return find(modalWindows.begin(), modalWindows.end(), modalWindowId) != modalWindows.end();
}

void Player::onModalWindowHandled(uint32_t modalWindowId)
{
	modalWindows.remove(modalWindowId);
}

void Player::sendModalWindow(const ModalWindow& modalWindow)
{
	if (!client) {
		return;
	}

	modalWindows.push_front(modalWindow.id);
	client->sendModalWindow(modalWindow);
}

void Player::clearModalWindows()
{
	modalWindows.clear();
}

uint16_t Player::getHelpers() const
{
	uint16_t helpers;

	if (guild && party) {
		std::unordered_set<Player*> helperSet;

		const auto& guildMembers = guild->getMembersOnline();
		helperSet.insert(guildMembers.begin(), guildMembers.end());

		const auto& partyMembers = party->getMembers();
		helperSet.insert(partyMembers.begin(), partyMembers.end());

		const auto& partyInvitees = party->getInvitees();
		helperSet.insert(partyInvitees.begin(), partyInvitees.end());

		helperSet.insert(party->getLeader());

		helpers = helperSet.size();
	} else if (guild) {
		helpers = guild->getMembersOnline().size();
	} else if (party) {
		helpers = party->getMemberCount() + party->getInvitationCount() + 1;
	} else {
		helpers = 0;
	}

	return helpers;
}

void Player::sendClosePrivate(uint16_t channelId)
{
	if (channelId == CHANNEL_GUILD || channelId == CHANNEL_PARTY) {
		g_chat->removeUserFromChannel(*this, channelId);
	}

	if (client) {
		client->sendClosePrivate(channelId);
	}
}

uint64_t Player::getMoney() const
{
	std::vector<const Container*> containers;
	uint64_t moneyCount = 0;

	for (int32_t i = CONST_SLOT_FIRST; i <= CONST_SLOT_LAST; ++i) {
		Item* item = inventory[i];
		if (!item) {
			continue;
		}

		const Container* container = item->getContainer();
		if (container) {
			containers.push_back(container);
		} else {
			moneyCount += item->getWorth();
		}
	}

	size_t i = 0;
	while (i < containers.size()) {
		const Container* container = containers[i++];
		for (const Item* item : container->getItemList()) {
			const Container* tmpContainer = item->getContainer();
			if (tmpContainer) {
				containers.push_back(tmpContainer);
			} else {
				moneyCount += item->getWorth();
			}
		}
	}
	return moneyCount;
}

size_t Player::getMaxVIPEntries() const
{
	if (group->maxVipEntries != 0) {
		return group->maxVipEntries;
	}

	return g_config.getNumber(isPremium() ? ConfigManager::VIP_PREMIUM_LIMIT : ConfigManager::VIP_FREE_LIMIT);
}

size_t Player::getMaxDepotItems() const
{
	if (group->maxDepotItems != 0) {
		return group->maxDepotItems;
	}

	return g_config.getNumber(isPremium() ? ConfigManager::DEPOT_PREMIUM_LIMIT : ConfigManager::DEPOT_FREE_LIMIT);
}

std::forward_list<Condition*> Player::getMuteConditions() const
{
	std::forward_list<Condition*> muteConditions;
	for (Condition* condition : conditions) {
		if (condition->getTicks() <= 0) {
			continue;
		}

		ConditionType_t type = condition->getType();
		if (type != CONDITION_MUTED && type != CONDITION_CHANNELMUTEDTICKS && type != CONDITION_YELLTICKS) {
			continue;
		}

		muteConditions.push_front(condition);
	}
	return muteConditions;
}

void Player::setGuild(Guild* guild)
{
	if (guild == this->guild) {
		return;
	}

	Guild* oldGuild = this->guild;

	this->guildNick.clear();
	this->guild = nullptr;
	this->guildRank = nullptr;

	if (guild) {
		GuildRank_ptr rank = guild->getRankByLevel(1);
		if (!rank) {
			return;
		}

		this->guild = guild;
		this->guildRank = rank;
		guild->addMember(this);
	}

	if (oldGuild) {
		oldGuild->removeMember(this);
	}
}<|MERGE_RESOLUTION|>--- conflicted
+++ resolved
@@ -2094,7 +2094,6 @@
 {
 	Item* corpse = Creature::getCorpse(lastHitCreature, mostDamageCreature);
 	if (corpse && corpse->getContainer()) {
-<<<<<<< HEAD
 		std::unordered_map<std::string, uint16_t> names;
 		for (const auto& killer : getKillers()) {
 			++names[killer->getName()];
@@ -2116,12 +2115,6 @@
 			}
 		} else {
 			corpse->setSpecialDescription(fmt::format("You recognize {:s}. {:s} was killed by something evil {:s}", getNameDescription(), getSex() == PLAYERSEX_FEMALE ? "She" : "He", names.size() ? " and others." : "."));
-=======
-		if (lastHitCreature) {
-			corpse->setSpecialDescription(fmt::format("You recognize {:s}. {:s} was killed by {:s}.", getNameDescription(), getSex() == PLAYERSEX_FEMALE ? "She" : "He", lastHitCreature->getNameDescription()));
-		} else {
-			corpse->setSpecialDescription(fmt::format("You recognize {:s}.", getNameDescription()));
->>>>>>> e66c0b2f
 		}
 	}
 	return corpse;
