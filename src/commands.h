--- conflicted
+++ resolved
@@ -43,16 +43,6 @@
 		bool exeCommand(Player& player, const std::string& cmd);
 
 	protected:
-<<<<<<< HEAD
-		//commands
-		void sellHouse(Player& player, const std::string& param);
-		void forceRaid(Player& player, const std::string& param);
-
-		//table of commands
-		static s_defcommands defined_commands[];
-
-=======
->>>>>>> 5c328e13
 		std::map<std::string, Command*> commandMap;
 };
 
