/**
 * The Forgotten Server - a free and open-source MMORPG server emulator
 * Copyright (C) 2017  Mark Samman <mark.samman@gmail.com>
 *
 * This program is free software; you can redistribute it and/or modify
 * it under the terms of the GNU General Public License as published by
 * the Free Software Foundation; either version 2 of the License, or
 * (at your option) any later version.
 *
 * This program is distributed in the hope that it will be useful,
 * but WITHOUT ANY WARRANTY; without even the implied warranty of
 * MERCHANTABILITY or FITNESS FOR A PARTICULAR PURPOSE.  See the
 * GNU General Public License for more details.
 *
 * You should have received a copy of the GNU General Public License along
 * with this program; if not, write to the Free Software Foundation, Inc.,
 * 51 Franklin Street, Fifth Floor, Boston, MA 02110-1301 USA.
 */

#include "otpch.h"

#include "combat.h"
#include "configmanager.h"
#include "game.h"
#include "monster.h"
#include "pugicast.h"
#include "spells.h"

extern Game g_game;
extern Spells* g_spells;
extern Monsters g_monsters;
extern Vocations g_vocations;
extern ConfigManager g_config;
extern LuaEnvironment g_luaEnvironment;

Spells::Spells()
{
	scriptInterface.initState();
}

Spells::~Spells()
{
	clear();
}

TalkActionResult_t Spells::playerSaySpell(Player* player, std::string& words)
{
	std::string str_words = words;

	//strip trailing spaces
	trimString(str_words);

	InstantSpell* instantSpell = getInstantSpell(str_words);
	if (!instantSpell) {
		return TALKACTION_CONTINUE;
	}

	std::string param;

	if (instantSpell->getHasParam()) {
		size_t spellLen = instantSpell->getWords().length();
		size_t paramLen = str_words.length() - spellLen;
		std::string paramText = str_words.substr(spellLen, paramLen);
		if (!paramText.empty() && paramText.front() == ' ') {
			size_t loc1 = paramText.find('"', 1);
			if (loc1 != std::string::npos) {
				size_t loc2 = paramText.find('"', loc1 + 1);
				if (loc2 == std::string::npos) {
					loc2 = paramText.length();
				} else if (paramText.find_last_not_of(' ') != loc2) {
					return TALKACTION_CONTINUE;
				}

				param = paramText.substr(loc1 + 1, loc2 - loc1 - 1);
			} else {
				trimString(paramText);
				loc1 = paramText.find(' ', 0);
				if (loc1 == std::string::npos) {
					param = paramText;
				} else {
					return TALKACTION_CONTINUE;
				}
			}
		}
	}

	if (instantSpell->playerCastInstant(player, param)) {
		words = instantSpell->getWords();

		if (instantSpell->getHasParam() && !param.empty()) {
			words += " \"" + param + "\"";
		}

		return TALKACTION_BREAK;
	}

	return TALKACTION_FAILED;
}

void Spells::clear()
{
	for (const auto& it : runes) {
		delete it.second;
	}
	runes.clear();

	for (const auto& it : instants) {
		delete it.second;
	}
	instants.clear();

	scriptInterface.reInitState();
}

LuaScriptInterface& Spells::getScriptInterface()
{
	return scriptInterface;
}

std::string Spells::getScriptBaseName() const
{
	return "spells";
}

Event* Spells::getEvent(const std::string& nodeName)
{
	if (strcasecmp(nodeName.c_str(), "rune") == 0) {
		return new RuneSpell(&scriptInterface);
	} else if (strcasecmp(nodeName.c_str(), "instant") == 0) {
		return new InstantSpell(&scriptInterface);
	}
	return nullptr;
}

bool Spells::registerEvent(Event* event, const pugi::xml_node&)
{
	InstantSpell* instant = dynamic_cast<InstantSpell*>(event);
	if (instant) {
		auto result = instants.emplace(instant->getWords(), instant);
		if (!result.second) {
			std::cout << "[Warning - Spells::registerEvent] Duplicate registered instant spell with words: " << instant->getWords() << std::endl;
		}
		return result.second;
	}

	RuneSpell* rune = dynamic_cast<RuneSpell*>(event);
	if (rune) {
		auto result = runes.emplace(rune->getRuneItemId(), rune);
		if (!result.second) {
			std::cout << "[Warning - Spells::registerEvent] Duplicate registered rune with id: " << rune->getRuneItemId() << std::endl;
		}
		return result.second;
	}

	return false;
}

Spell* Spells::getSpellByName(const std::string& name)
{
	Spell* spell = getRuneSpellByName(name);
	if (!spell) {
		spell = getInstantSpellByName(name);
	}
	return spell;
}

RuneSpell* Spells::getRuneSpell(uint32_t id)
{
	auto it = runes.find(id);
	if (it == runes.end()) {
		return nullptr;
	}
	return it->second;
}

RuneSpell* Spells::getRuneSpellByName(const std::string& name)
{
	for (const auto& it : runes) {
		if (strcasecmp(it.second->getName().c_str(), name.c_str()) == 0) {
			return it.second;
		}
	}
	return nullptr;
}

InstantSpell* Spells::getInstantSpell(const std::string& words)
{
	InstantSpell* result = nullptr;

	for (const auto& it : instants) {
		InstantSpell* instantSpell = it.second;

		const std::string& instantSpellWords = instantSpell->getWords();
		size_t spellLen = instantSpellWords.length();
		if (strncasecmp(instantSpellWords.c_str(), words.c_str(), spellLen) == 0) {
			if (!result || spellLen > result->getWords().length()) {
				result = instantSpell;
				if (words.length() == spellLen) {
					break;
				}
			}
		}
	}

	if (result) {
		const std::string& resultWords = result->getWords();
		if (words.length() > resultWords.length()) {
			if (!result->getHasParam()) {
				return nullptr;
			}

			size_t spellLen = resultWords.length();
			size_t paramLen = words.length() - spellLen;
			if (paramLen < 2 || words[spellLen] != ' ') {
				return nullptr;
			}
		}
		return result;
	}
	return nullptr;
}

InstantSpell* Spells::getInstantSpellById(uint32_t spellId)
{
	auto it = std::next(instants.begin(), std::min<uint32_t>(spellId, instants.size()));
	if (it != instants.end()) {
		return it->second;
	}
	return nullptr;
}

InstantSpell* Spells::getInstantSpellByName(const std::string& name)
{
	for (const auto& it : instants) {
		if (strcasecmp(it.second->getName().c_str(), name.c_str()) == 0) {
			return it.second;
		}
	}
	return nullptr;
}

Position Spells::getCasterPosition(Creature* creature, Direction dir)
{
	return getNextPosition(dir, creature->getPosition());
}

CombatSpell::CombatSpell(Combat* combat, bool needTarget, bool needDirection) :
	Event(&g_spells->getScriptInterface()),
	combat(combat),
	needDirection(needDirection),
	needTarget(needTarget)
{}

CombatSpell::~CombatSpell()
{
	if (!scripted) {
		delete combat;
	}
}

bool CombatSpell::loadScriptCombat()
{
	combat = g_luaEnvironment.getCombatObject(g_luaEnvironment.lastCombatId);
	return combat != nullptr;
}

bool CombatSpell::castSpell(Creature* creature)
{
	if (scripted) {
		LuaVariant var;
		var.type = VARIANT_POSITION;

		if (needDirection) {
			var.pos = Spells::getCasterPosition(creature, creature->getDirection());
		} else {
			var.pos = creature->getPosition();
		}

		return executeCastSpell(creature, var);
	}

	Position pos;
	if (needDirection) {
		pos = Spells::getCasterPosition(creature, creature->getDirection());
	} else {
		pos = creature->getPosition();
	}

	combat->doCombat(creature, pos);
	return true;
}

bool CombatSpell::castSpell(Creature* creature, Creature* target)
{
	if (scripted) {
		LuaVariant var;

		if (combat->hasArea()) {
			var.type = VARIANT_POSITION;

			if (needTarget) {
				var.pos = target->getPosition();
			} else if (needDirection) {
				var.pos = Spells::getCasterPosition(creature, creature->getDirection());
			} else {
				var.pos = creature->getPosition();
			}
		} else {
			var.type = VARIANT_NUMBER;
			var.number = target->getID();
		}
		return executeCastSpell(creature, var);
	}

	if (combat->hasArea()) {
		if (needTarget) {
			combat->doCombat(creature, target->getPosition());
		} else {
			return castSpell(creature);
		}
	} else {
		combat->doCombat(creature, target);
	}
	return true;
}

bool CombatSpell::executeCastSpell(Creature* creature, const LuaVariant& var)
{
	//onCastSpell(creature, var)
	if (!scriptInterface->reserveScriptEnv()) {
		std::cout << "[Error - CombatSpell::executeCastSpell] Call stack overflow" << std::endl;
		return false;
	}

	ScriptEnvironment* env = scriptInterface->getScriptEnv();
	env->setScriptId(scriptId, scriptInterface);

	lua_State* L = scriptInterface->getLuaState();

	scriptInterface->pushFunction(scriptId);

	LuaScriptInterface::pushUserdata<Creature>(L, creature);
	LuaScriptInterface::setCreatureMetatable(L, -1, creature);

	LuaScriptInterface::pushVariant(L, var);

	return scriptInterface->callFunction(2);
}

bool Spell::configureSpell(const pugi::xml_node& node)
{
	pugi::xml_attribute nameAttribute = node.attribute("name");
	if (!nameAttribute) {
		std::cout << "[Error - Spell::configureSpell] Spell without name" << std::endl;
		return false;
	}

	name = nameAttribute.as_string();

	static const char* reservedList[] = {
		"melee",
		"physical",
		"poison",
		"fire",
		"energy",
		"drown",
		"lifedrain",
		"manadrain",
		"healing",
		"speed",
		"outfit",
		"invisible",
		"drunk",
		"firefield",
		"poisonfield",
		"energyfield",
		"firecondition",
		"poisoncondition",
		"energycondition",
		"drowncondition",
		"freezecondition",
		"cursecondition",
		"dazzlecondition"
	};

	//static size_t size = sizeof(reservedList) / sizeof(const char*);
	//for (size_t i = 0; i < size; ++i) {
	for (const char* reserved : reservedList) {
		if (strcasecmp(reserved, name.c_str()) == 0) {
			std::cout << "[Error - Spell::configureSpell] Spell is using a reserved name: " << reserved << std::endl;
			return false;
		}
	}

	pugi::xml_attribute attr;
	if ((attr = node.attribute("spellid"))) {
		spellId = pugi::cast<uint16_t>(attr.value());
	}

	if ((attr = node.attribute("group"))) {
		std::string tmpStr = asLowerCaseString(attr.as_string());
		if (tmpStr == "none" || tmpStr == "0") {
			group = SPELLGROUP_NONE;
		} else if (tmpStr == "attack" || tmpStr == "1") {
			group = SPELLGROUP_ATTACK;
		} else if (tmpStr == "healing" || tmpStr == "2") {
			group = SPELLGROUP_HEALING;
		} else if (tmpStr == "support" || tmpStr == "3") {
			group = SPELLGROUP_SUPPORT;
		} else if (tmpStr == "special" || tmpStr == "4") {
			group = SPELLGROUP_SPECIAL;
		} else {
			std::cout << "[Warning - Spell::configureSpell] Unknown group: " << attr.as_string() << std::endl;
		}
	}

	if ((attr = node.attribute("groupcooldown"))) {
		groupCooldown = pugi::cast<uint32_t>(attr.value());
	}

	if ((attr = node.attribute("secondarygroup"))) {
		std::string tmpStr = asLowerCaseString(attr.as_string());
		if (tmpStr == "none" || tmpStr == "0") {
			secondaryGroup = SPELLGROUP_NONE;
		} else if (tmpStr == "attack" || tmpStr == "1") {
			secondaryGroup = SPELLGROUP_ATTACK;
		} else if (tmpStr == "healing" || tmpStr == "2") {
			secondaryGroup = SPELLGROUP_HEALING;
		} else if (tmpStr == "support" || tmpStr == "3") {
			secondaryGroup = SPELLGROUP_SUPPORT;
		} else if (tmpStr == "special" || tmpStr == "4") {
			secondaryGroup = SPELLGROUP_SPECIAL;
		} else {
			std::cout << "[Warning - Spell::configureSpell] Unknown secondarygroup: " << attr.as_string() << std::endl;
		}
	}

	if ((attr = node.attribute("secondarygroupcooldown"))) {
		secondaryGroupCooldown = pugi::cast<uint32_t>(attr.value());
	}

	if ((attr = node.attribute("level")) || (attr = node.attribute("lvl"))) {
		level = pugi::cast<uint32_t>(attr.value());
	}

	if ((attr = node.attribute("magiclevel")) || (attr = node.attribute("maglv"))) {
		magLevel = pugi::cast<uint32_t>(attr.value());
	}

	if ((attr = node.attribute("mana"))) {
		mana = pugi::cast<uint32_t>(attr.value());
	}

	if ((attr = node.attribute("manapercent"))) {
		manaPercent = pugi::cast<uint32_t>(attr.value());
	}

	if ((attr = node.attribute("soul"))) {
		soul = pugi::cast<uint32_t>(attr.value());
	}

	if ((attr = node.attribute("range"))) {
		range = pugi::cast<int32_t>(attr.value());
	}

	if ((attr = node.attribute("cooldown")) || (attr = node.attribute("exhaustion"))) {
		cooldown = pugi::cast<uint32_t>(attr.value());
	}

	if ((attr = node.attribute("premium")) || (attr = node.attribute("prem"))) {
		premium = attr.as_bool();
	}

	if ((attr = node.attribute("enabled"))) {
		enabled = attr.as_bool();
	}

	if ((attr = node.attribute("needtarget"))) {
		needTarget = attr.as_bool();
	}

	if ((attr = node.attribute("needweapon"))) {
		needWeapon = attr.as_bool();
	}

	if ((attr = node.attribute("selftarget"))) {
		selfTarget = attr.as_bool();
	}

	if ((attr = node.attribute("needlearn"))) {
		learnable = attr.as_bool();
	}

	if ((attr = node.attribute("blocking"))) {
		blockingSolid = attr.as_bool();
		blockingCreature = blockingSolid;
	}

	if ((attr = node.attribute("blocktype"))) {
		std::string tmpStrValue = asLowerCaseString(attr.as_string());
		if (tmpStrValue == "all") {
			blockingSolid = true;
			blockingCreature = true;
		} else if (tmpStrValue == "solid") {
			blockingSolid = true;
		} else if (tmpStrValue == "creature") {
			blockingCreature = true;
		} else {
			std::cout << "[Warning - Spell::configureSpell] Blocktype \"" << attr.as_string() << "\" does not exist." << std::endl;
		}
	}

	if ((attr = node.attribute("aggressive"))) {
		aggressive = booleanString(attr.as_string());
	}

	if (group == SPELLGROUP_NONE) {
		group = (aggressive ? SPELLGROUP_ATTACK : SPELLGROUP_HEALING);
	}

	for (auto vocationNode : node.children()) {
		if (!(attr = vocationNode.attribute("name"))) {
			continue;
		}

		int32_t vocationId = g_vocations.getVocationId(attr.as_string());
		if (vocationId != -1) {
			attr = vocationNode.attribute("showInDescription");
			vocSpellMap[vocationId] = !attr || attr.as_bool();
		} else {
			std::cout << "[Warning - Spell::configureSpell] Wrong vocation name: " << attr.as_string() << std::endl;
		}
	}
	return true;
}

bool Spell::playerSpellCheck(Player* player) const
{
	if (player->hasFlag(PlayerFlag_CannotUseSpells)) {
		return false;
	}

	if (player->hasFlag(PlayerFlag_IgnoreSpellCheck)) {
		return true;
	}

	if (!enabled) {
		return false;
	}

<<<<<<< HEAD
	if (aggressive && (range < 1 || (range > 0 && !player->getAttackedCreature())) && player->getSkull() == SKULL_BLACK) {
		player->sendCancelMessage(RETURNVALUE_NOTPOSSIBLE);
		return false;
	}

=======
	if (aggressive && player->hasCondition(CONDITION_PACIFIED)) {
		player->sendCancelMessage(RETURNVALUE_YOUAREEXHAUSTED);
		g_game.addMagicEffect(player->getPosition(), CONST_ME_POFF);
		return false;
	}
	
>>>>>>> 27bc0aee
	if (aggressive && !player->hasFlag(PlayerFlag_IgnoreProtectionZone) && player->getZone() == ZONE_PROTECTION) {
		player->sendCancelMessage(RETURNVALUE_ACTIONNOTPERMITTEDINPROTECTIONZONE);
		return false;
	}

	if (player->hasCondition(CONDITION_SPELLGROUPCOOLDOWN, group) || player->hasCondition(CONDITION_SPELLCOOLDOWN, spellId) || (secondaryGroup != SPELLGROUP_NONE && player->hasCondition(CONDITION_SPELLGROUPCOOLDOWN, secondaryGroup))) {
		player->sendCancelMessage(RETURNVALUE_YOUAREEXHAUSTED);

		if (isInstant()) {
			g_game.addMagicEffect(player->getPosition(), CONST_ME_POFF);
		}

		return false;
	}

	if (player->getLevel() < level) {
		player->sendCancelMessage(RETURNVALUE_NOTENOUGHLEVEL);
		g_game.addMagicEffect(player->getPosition(), CONST_ME_POFF);
		return false;
	}

	if (player->getMagicLevel() < magLevel) {
		player->sendCancelMessage(RETURNVALUE_NOTENOUGHMAGICLEVEL);
		g_game.addMagicEffect(player->getPosition(), CONST_ME_POFF);
		return false;
	}

	if (player->getMana() < getManaCost(player) && !player->hasFlag(PlayerFlag_HasInfiniteMana)) {
		player->sendCancelMessage(RETURNVALUE_NOTENOUGHMANA);
		g_game.addMagicEffect(player->getPosition(), CONST_ME_POFF);
		return false;
	}

	if (player->getSoul() < soul && !player->hasFlag(PlayerFlag_HasInfiniteSoul)) {
		player->sendCancelMessage(RETURNVALUE_NOTENOUGHSOUL);
		g_game.addMagicEffect(player->getPosition(), CONST_ME_POFF);
		return false;
	}

	if (isInstant() && isLearnable()) {
		if (!player->hasLearnedInstantSpell(getName())) {
			player->sendCancelMessage(RETURNVALUE_YOUNEEDTOLEARNTHISSPELL);
			g_game.addMagicEffect(player->getPosition(), CONST_ME_POFF);
			return false;
		}
	} else if (!vocSpellMap.empty() && vocSpellMap.find(player->getVocationId()) == vocSpellMap.end()) {
		player->sendCancelMessage(RETURNVALUE_YOURVOCATIONCANNOTUSETHISSPELL);
		g_game.addMagicEffect(player->getPosition(), CONST_ME_POFF);
		return false;
	}

	if (needWeapon) {
		switch (player->getWeaponType()) {
			case WEAPON_SWORD:
			case WEAPON_CLUB:
			case WEAPON_AXE:
				break;

			default: {
				player->sendCancelMessage(RETURNVALUE_YOUNEEDAWEAPONTOUSETHISSPELL);
				g_game.addMagicEffect(player->getPosition(), CONST_ME_POFF);
				return false;
			}
		}
	}

	if (isPremium() && !player->isPremium()) {
		player->sendCancelMessage(RETURNVALUE_YOUNEEDPREMIUMACCOUNT);
		g_game.addMagicEffect(player->getPosition(), CONST_ME_POFF);
		return false;
	}

	return true;
}

bool Spell::playerInstantSpellCheck(Player* player, const Position& toPos)
{
	if (toPos.x == 0xFFFF) {
		return true;
	}

	const Position& playerPos = player->getPosition();
	if (playerPos.z > toPos.z) {
		player->sendCancelMessage(RETURNVALUE_FIRSTGOUPSTAIRS);
		g_game.addMagicEffect(player->getPosition(), CONST_ME_POFF);
		return false;
	} else if (playerPos.z < toPos.z) {
		player->sendCancelMessage(RETURNVALUE_FIRSTGODOWNSTAIRS);
		g_game.addMagicEffect(player->getPosition(), CONST_ME_POFF);
		return false;
	}

	Tile* tile = g_game.map.getTile(toPos);
	if (!tile) {
		tile = new StaticTile(toPos.x, toPos.y, toPos.z);
		g_game.map.setTile(toPos, tile);
	}

	ReturnValue ret = Combat::canDoCombat(player, tile, aggressive);
	if (ret != RETURNVALUE_NOERROR) {
		player->sendCancelMessage(ret);
		g_game.addMagicEffect(player->getPosition(), CONST_ME_POFF);
		return false;
	}

	if (blockingCreature && tile->getBottomVisibleCreature(player) != nullptr) {
		player->sendCancelMessage(RETURNVALUE_NOTENOUGHROOM);
		g_game.addMagicEffect(player->getPosition(), CONST_ME_POFF);
		return false;
	}

	if (blockingSolid && tile->hasFlag(TILESTATE_BLOCKSOLID)) {
		player->sendCancelMessage(RETURNVALUE_NOTENOUGHROOM);
		g_game.addMagicEffect(player->getPosition(), CONST_ME_POFF);
		return false;
	}

	return true;
}

bool Spell::playerRuneSpellCheck(Player* player, const Position& toPos)
{
	if (!playerSpellCheck(player)) {
		return false;
	}

	if (toPos.x == 0xFFFF) {
		return true;
	}

	const Position& playerPos = player->getPosition();
	if (playerPos.z > toPos.z) {
		player->sendCancelMessage(RETURNVALUE_FIRSTGOUPSTAIRS);
		g_game.addMagicEffect(player->getPosition(), CONST_ME_POFF);
		return false;
	} else if (playerPos.z < toPos.z) {
		player->sendCancelMessage(RETURNVALUE_FIRSTGODOWNSTAIRS);
		g_game.addMagicEffect(player->getPosition(), CONST_ME_POFF);
		return false;
	}

	Tile* tile = g_game.map.getTile(toPos);
	if (!tile) {
		player->sendCancelMessage(RETURNVALUE_NOTPOSSIBLE);
		g_game.addMagicEffect(player->getPosition(), CONST_ME_POFF);
		return false;
	}

	if (range != -1 && !g_game.canThrowObjectTo(playerPos, toPos, true, range, range)) {
		player->sendCancelMessage(RETURNVALUE_DESTINATIONOUTOFREACH);
		g_game.addMagicEffect(player->getPosition(), CONST_ME_POFF);
		return false;
	}

	ReturnValue ret = Combat::canDoCombat(player, tile, aggressive);
	if (ret != RETURNVALUE_NOERROR) {
		player->sendCancelMessage(ret);
		g_game.addMagicEffect(player->getPosition(), CONST_ME_POFF);
		return false;
	}

	const Creature* topVisibleCreature = tile->getBottomVisibleCreature(player);
	if (blockingCreature && topVisibleCreature) {
		player->sendCancelMessage(RETURNVALUE_NOTENOUGHROOM);
		g_game.addMagicEffect(player->getPosition(), CONST_ME_POFF);
		return false;
	} else if (blockingSolid && tile->hasFlag(TILESTATE_BLOCKSOLID)) {
		player->sendCancelMessage(RETURNVALUE_NOTENOUGHROOM);
		g_game.addMagicEffect(player->getPosition(), CONST_ME_POFF);
		return false;
	}

	if (needTarget && !topVisibleCreature) {
		player->sendCancelMessage(RETURNVALUE_CANONLYUSETHISRUNEONCREATURES);
		g_game.addMagicEffect(player->getPosition(), CONST_ME_POFF);
		return false;
	}

	if (aggressive && needTarget && topVisibleCreature && player->hasSecureMode()) {
		const Player* targetPlayer = topVisibleCreature->getPlayer();
		if (targetPlayer && targetPlayer != player && player->getSkullClient(targetPlayer) == SKULL_NONE && !Combat::isInPvpZone(player, targetPlayer)) {
			player->sendCancelMessage(RETURNVALUE_TURNSECUREMODETOATTACKUNMARKEDPLAYERS);
			g_game.addMagicEffect(player->getPosition(), CONST_ME_POFF);
			return false;
		}
	}
	return true;
}

void Spell::postCastSpell(Player* player, bool finishedCast /*= true*/, bool payCost /*= true*/) const
{
	if (finishedCast) {
		if (!player->hasFlag(PlayerFlag_HasNoExhaustion)) {
			if (cooldown > 0) {
				Condition* condition = Condition::createCondition(CONDITIONID_DEFAULT, CONDITION_SPELLCOOLDOWN, cooldown, 0, false, spellId);
				player->addCondition(condition);
			}

			if (groupCooldown > 0) {
				Condition* condition = Condition::createCondition(CONDITIONID_DEFAULT, CONDITION_SPELLGROUPCOOLDOWN, groupCooldown, 0, false, group);
				player->addCondition(condition);
			}

			if (secondaryGroupCooldown > 0) {
				Condition* condition = Condition::createCondition(CONDITIONID_DEFAULT, CONDITION_SPELLGROUPCOOLDOWN, secondaryGroupCooldown, 0, false, secondaryGroup);
				player->addCondition(condition);
			}
		}

		if (aggressive) {
			player->addInFightTicks();
		}
	}

	if (payCost) {
		Spell::postCastSpell(player, getManaCost(player), getSoulCost());
	}
}

void Spell::postCastSpell(Player* player, uint32_t manaCost, uint32_t soulCost)
{
	if (manaCost > 0) {
		player->addManaSpent(manaCost);
		player->changeMana(-static_cast<int32_t>(manaCost));
	}

	if (!player->hasFlag(PlayerFlag_HasInfiniteSoul)) {
		if (soulCost > 0) {
			player->changeSoul(-static_cast<int32_t>(soulCost));
		}
	}
}

uint32_t Spell::getManaCost(const Player* player) const
{
	if (mana != 0) {
		return mana;
	}

	if (manaPercent != 0) {
		uint32_t maxMana = player->getMaxMana();
		uint32_t manaCost = (maxMana * manaPercent) / 100;
		return manaCost;
	}

	return 0;
}

ReturnValue Spell::CreateIllusion(Creature* creature, const Outfit_t& outfit, int32_t time)
{
	ConditionOutfit* outfitCondition = new ConditionOutfit(CONDITIONID_COMBAT, CONDITION_OUTFIT, time);
	outfitCondition->setOutfit(outfit);
	creature->addCondition(outfitCondition);
	return RETURNVALUE_NOERROR;
}

ReturnValue Spell::CreateIllusion(Creature* creature, const std::string& name, int32_t time)
{
	const auto mType = g_monsters.getMonsterType(name);
	if (mType == nullptr) {
		return RETURNVALUE_CREATUREDOESNOTEXIST;
	}

	Player* player = creature->getPlayer();
	if (player && !player->hasFlag(PlayerFlag_CanIllusionAll)) {
		if (!mType->info.isIllusionable) {
			return RETURNVALUE_NOTPOSSIBLE;
		}
	}

	return CreateIllusion(creature, mType->info.outfit, time);
}

ReturnValue Spell::CreateIllusion(Creature* creature, uint32_t itemId, int32_t time)
{
	const ItemType& it = Item::items[itemId];
	if (it.id == 0) {
		return RETURNVALUE_NOTPOSSIBLE;
	}

	Outfit_t outfit;
	outfit.lookTypeEx = itemId;

	return CreateIllusion(creature, outfit, time);
}

std::string InstantSpell::getScriptEventName() const
{
	return "onCastSpell";
}

bool InstantSpell::configureEvent(const pugi::xml_node& node)
{
	if (!Spell::configureSpell(node)) {
		return false;
	}

	if (!TalkAction::configureEvent(node)) {
		return false;
	}

	pugi::xml_attribute attr;
	if ((attr = node.attribute("params"))) {
		hasParam = attr.as_bool();
	}

	if ((attr = node.attribute("playernameparam"))) {
		hasPlayerNameParam = attr.as_bool();
	}

	if ((attr = node.attribute("direction"))) {
		needDirection = attr.as_bool();
	} else if ((attr = node.attribute("casterTargetOrDirection"))) {
		casterTargetOrDirection = attr.as_bool();
	}

	if ((attr = node.attribute("blockwalls"))) {
		checkLineOfSight = attr.as_bool();
	}
	return true;
}

bool InstantSpell::playerCastInstant(Player* player, std::string& param)
{
	if (!playerSpellCheck(player)) {
		return false;
	}

	LuaVariant var;

	if (selfTarget) {
		var.type = VARIANT_NUMBER;
		var.number = player->getID();
	} else if (needTarget || casterTargetOrDirection) {
		Creature* target = nullptr;
		bool useDirection = false;

		if (hasParam) {
			Player* playerTarget = nullptr;
			ReturnValue ret = g_game.getPlayerByNameWildcard(param, playerTarget);

			if (playerTarget && playerTarget->isAccessPlayer() && !player->isAccessPlayer()) {
				playerTarget = nullptr;
			}

			target = playerTarget;
			if (!target || target->getHealth() <= 0) {
				if (!casterTargetOrDirection) {
					if (cooldown > 0) {
						Condition* condition = Condition::createCondition(CONDITIONID_DEFAULT, CONDITION_SPELLCOOLDOWN, cooldown, 0, false, spellId);
						player->addCondition(condition);
					}

					if (groupCooldown > 0) {
						Condition* condition = Condition::createCondition(CONDITIONID_DEFAULT, CONDITION_SPELLGROUPCOOLDOWN, groupCooldown, 0, false, group);
						player->addCondition(condition);
					}

					if (secondaryGroupCooldown > 0) {
						Condition* condition = Condition::createCondition(CONDITIONID_DEFAULT, CONDITION_SPELLGROUPCOOLDOWN, secondaryGroupCooldown, 0, false, secondaryGroup);
						player->addCondition(condition);
					}

					player->sendCancelMessage(ret);
					g_game.addMagicEffect(player->getPosition(), CONST_ME_POFF);
					return false;
				}

				useDirection = true;
			}

			if (playerTarget) {
				param = playerTarget->getName();
			}
		} else {
			target = player->getAttackedCreature();
			if (!target || target->getHealth() <= 0) {
				if (!casterTargetOrDirection) {
					player->sendCancelMessage(RETURNVALUE_YOUCANONLYUSEITONCREATURES);
					g_game.addMagicEffect(player->getPosition(), CONST_ME_POFF);
					return false;
				}

				useDirection = true;
			}
		}

		if (!useDirection) {
			if (!canThrowSpell(player, target)) {
				player->sendCancelMessage(RETURNVALUE_CREATUREISNOTREACHABLE);
				g_game.addMagicEffect(player->getPosition(), CONST_ME_POFF);
				return false;
			}

			var.type = VARIANT_NUMBER;
			var.number = target->getID();
		} else {
			var.type = VARIANT_POSITION;
			var.pos = Spells::getCasterPosition(player, player->getDirection());

			if (!playerInstantSpellCheck(player, var.pos)) {
				return false;
			}
		}
	} else if (hasParam) {
		var.type = VARIANT_STRING;

		if (getHasPlayerNameParam()) {
			Player* playerTarget = nullptr;
			ReturnValue ret = g_game.getPlayerByNameWildcard(param, playerTarget);

			if (ret != RETURNVALUE_NOERROR) {
				if (cooldown > 0) {
					Condition* condition = Condition::createCondition(CONDITIONID_DEFAULT, CONDITION_SPELLCOOLDOWN, cooldown, 0, false, spellId);
					player->addCondition(condition);
				}

				if (groupCooldown > 0) {
					Condition* condition = Condition::createCondition(CONDITIONID_DEFAULT, CONDITION_SPELLGROUPCOOLDOWN, groupCooldown, 0, false, group);
					player->addCondition(condition);
				}

				if (secondaryGroupCooldown > 0) {
					Condition* condition = Condition::createCondition(CONDITIONID_DEFAULT, CONDITION_SPELLGROUPCOOLDOWN, secondaryGroupCooldown, 0, false, secondaryGroup);
					player->addCondition(condition);
				}

				player->sendCancelMessage(ret);
				g_game.addMagicEffect(player->getPosition(), CONST_ME_POFF);
				return false;
			}

			if (playerTarget && (!playerTarget->isAccessPlayer() || player->isAccessPlayer())) {
				param = playerTarget->getName();
			}
		}

		var.text = param;
	} else {
		var.type = VARIANT_POSITION;

		if (needDirection) {
			var.pos = Spells::getCasterPosition(player, player->getDirection());
		} else {
			var.pos = player->getPosition();
		}

		if (!playerInstantSpellCheck(player, var.pos)) {
			return false;
		}
	}

	bool result = internalCastSpell(player, var);
	if (result) {
		postCastSpell(player);
	}

	return result;
}

bool InstantSpell::canThrowSpell(const Creature* creature, const Creature* target) const
{
	const Position& fromPos = creature->getPosition();
	const Position& toPos = target->getPosition();
	if (fromPos.z != toPos.z ||
	        (range == -1 && !g_game.canThrowObjectTo(fromPos, toPos, checkLineOfSight)) ||
	        (range != -1 && !g_game.canThrowObjectTo(fromPos, toPos, checkLineOfSight, range, range))) {
		return false;
	}
	return true;
}

bool InstantSpell::castSpell(Creature* creature)
{
	LuaVariant var;

	if (casterTargetOrDirection) {
		Creature* target = creature->getAttackedCreature();
		if (target && target->getHealth() > 0) {
			if (!canThrowSpell(creature, target)) {
				return false;
			}

			var.type = VARIANT_NUMBER;
			var.number = target->getID();
			return internalCastSpell(creature, var);
		}

		return false;
	} else if (needDirection) {
		var.type = VARIANT_POSITION;
		var.pos = Spells::getCasterPosition(creature, creature->getDirection());
	} else {
		var.type = VARIANT_POSITION;
		var.pos = creature->getPosition();
	}

	return internalCastSpell(creature, var);
}

bool InstantSpell::castSpell(Creature* creature, Creature* target)
{
	if (needTarget) {
		LuaVariant var;
		var.type = VARIANT_NUMBER;
		var.number = target->getID();
		return internalCastSpell(creature, var);
	} else {
		return castSpell(creature);
	}
}

bool InstantSpell::internalCastSpell(Creature* creature, const LuaVariant& var)
{
	return executeCastSpell(creature, var);
}

bool InstantSpell::executeCastSpell(Creature* creature, const LuaVariant& var)
{
	//onCastSpell(creature, var)
	if (!scriptInterface->reserveScriptEnv()) {
		std::cout << "[Error - InstantSpell::executeCastSpell] Call stack overflow" << std::endl;
		return false;
	}

	ScriptEnvironment* env = scriptInterface->getScriptEnv();
	env->setScriptId(scriptId, scriptInterface);

	lua_State* L = scriptInterface->getLuaState();

	scriptInterface->pushFunction(scriptId);

	LuaScriptInterface::pushUserdata<Creature>(L, creature);
	LuaScriptInterface::setCreatureMetatable(L, -1, creature);

	LuaScriptInterface::pushVariant(L, var);

	return scriptInterface->callFunction(2);
}

bool InstantSpell::canCast(const Player* player) const
{
	if (player->hasFlag(PlayerFlag_CannotUseSpells)) {
		return false;
	}

	if (player->hasFlag(PlayerFlag_IgnoreSpellCheck)) {
		return true;
	}

	if (isLearnable()) {
		if (player->hasLearnedInstantSpell(getName())) {
			return true;
		}
	} else {
		if (vocSpellMap.empty() || vocSpellMap.find(player->getVocationId()) != vocSpellMap.end()) {
			return true;
		}
	}

	return false;
}

std::string RuneSpell::getScriptEventName() const
{
	return "onCastSpell";
}

bool RuneSpell::configureEvent(const pugi::xml_node& node)
{
	if (!Spell::configureSpell(node)) {
		return false;
	}

	if (!Action::configureEvent(node)) {
		return false;
	}

	pugi::xml_attribute attr;
	if (!(attr = node.attribute("id"))) {
		std::cout << "[Error - RuneSpell::configureSpell] Rune spell without id." << std::endl;
		return false;
	}
	runeId = pugi::cast<uint16_t>(attr.value());

	uint32_t charges;
	if ((attr = node.attribute("charges"))) {
		charges = pugi::cast<uint32_t>(attr.value());
	} else {
		charges = 0;
	}

	hasCharges = (charges > 0);
	if (magLevel != 0 || level != 0) {
		//Change information in the ItemType to get accurate description
		ItemType& iType = Item::items.getItemType(runeId);
		iType.runeMagLevel = magLevel;
		iType.runeLevel = level;
		iType.charges = charges;
	}

	return true;
}

namespace {

bool RuneIllusion(const RuneSpell*, Player* player, const Position& posTo)
{
	Thing* thing = g_game.internalGetThing(player, posTo, 0, 0, STACKPOS_MOVE);
	if (!thing) {
		player->sendCancelMessage(RETURNVALUE_NOTPOSSIBLE);
		g_game.addMagicEffect(player->getPosition(), CONST_ME_POFF);
		return false;
	}

	Item* illusionItem = thing->getItem();
	if (!illusionItem || !illusionItem->isMoveable()) {
		player->sendCancelMessage(RETURNVALUE_NOTPOSSIBLE);
		g_game.addMagicEffect(player->getPosition(), CONST_ME_POFF);
		return false;
	}

	ReturnValue ret = Spell::CreateIllusion(player, illusionItem->getID(), 200000);
	if (ret != RETURNVALUE_NOERROR) {
		player->sendCancelMessage(ret);
		g_game.addMagicEffect(player->getPosition(), CONST_ME_POFF);
		return false;
	}

	g_game.addMagicEffect(player->getPosition(), CONST_ME_MAGIC_RED);
	return true;
}

bool Convince(const RuneSpell* spell, Player* player, const Position& posTo)
{
	if (!player->hasFlag(PlayerFlag_CanConvinceAll)) {
		if (player->getSummonCount() >= 2) {
			player->sendCancelMessage(RETURNVALUE_NOTPOSSIBLE);
			g_game.addMagicEffect(player->getPosition(), CONST_ME_POFF);
			return false;
		}
	}

	Thing* thing = g_game.internalGetThing(player, posTo, 0, 0, STACKPOS_LOOK);
	if (!thing) {
		player->sendCancelMessage(RETURNVALUE_NOTPOSSIBLE);
		g_game.addMagicEffect(player->getPosition(), CONST_ME_POFF);
		return false;
	}

	Creature* convinceCreature = thing->getCreature();
	if (!convinceCreature) {
		player->sendCancelMessage(RETURNVALUE_NOTPOSSIBLE);
		g_game.addMagicEffect(player->getPosition(), CONST_ME_POFF);
		return false;
	}

	uint32_t manaCost = 0;
	if (convinceCreature->getMonster()) {
		manaCost = convinceCreature->getMonster()->getManaCost();
	}

	if (!player->hasFlag(PlayerFlag_HasInfiniteMana) && player->getMana() < manaCost) {
		player->sendCancelMessage(RETURNVALUE_NOTENOUGHMANA);
		g_game.addMagicEffect(player->getPosition(), CONST_ME_POFF);
		return false;
	}

	if (!convinceCreature->convinceCreature(player)) {
		player->sendCancelMessage(RETURNVALUE_NOTPOSSIBLE);
		g_game.addMagicEffect(player->getPosition(), CONST_ME_POFF);
		return false;
	}

	Spell::postCastSpell(player, manaCost, spell->getSoulCost());
	g_game.updateCreatureType(convinceCreature);
	g_game.addMagicEffect(player->getPosition(), CONST_ME_MAGIC_RED);
	return true;
}

}

bool RuneSpell::loadFunction(const pugi::xml_attribute& attr)
{
	const char* functionName = attr.as_string();
	if (strcasecmp(functionName, "chameleon") == 0) {
		runeFunction = RuneIllusion;
	} else if (strcasecmp(functionName, "convince") == 0) {
		runeFunction = Convince;
	} else {
		std::cout << "[Warning - RuneSpell::loadFunction] Function \"" << functionName << "\" does not exist." << std::endl;
		return false;
	}

	scripted = false;
	return true;
}

ReturnValue RuneSpell::canExecuteAction(const Player* player, const Position& toPos)
{
	if (player->hasFlag(PlayerFlag_CannotUseSpells)) {
		return RETURNVALUE_CANNOTUSETHISOBJECT;
	}

	ReturnValue ret = Action::canExecuteAction(player, toPos);
	if (ret != RETURNVALUE_NOERROR) {
		return ret;
	}

	if (toPos.x == 0xFFFF) {
		if (needTarget) {
			return RETURNVALUE_CANONLYUSETHISRUNEONCREATURES;
		} else if (!selfTarget) {
			return RETURNVALUE_NOTENOUGHROOM;
		}
	}

	return RETURNVALUE_NOERROR;
}

bool RuneSpell::executeUse(Player* player, Item* item, const Position&, Thing* target, const Position& toPosition, bool isHotkey)
{
	if (!playerRuneSpellCheck(player, toPosition)) {
		return false;
	}

	bool result = false;
	if (scripted) {
		LuaVariant var;

		if (needTarget) {
			var.type = VARIANT_NUMBER;

			if (target == nullptr) {
				Tile* toTile = g_game.map.getTile(toPosition);
				if (toTile) {
					const Creature* visibleCreature = toTile->getBottomVisibleCreature(player);
					if (visibleCreature) {
						var.number = visibleCreature->getID();
					}
				}
			} else {
				var.number = target->getCreature()->getID();
			}
		} else {
			var.type = VARIANT_POSITION;
			var.pos = toPosition;
		}

		result = internalCastSpell(player, var, isHotkey);
	} else if (runeFunction) {
		result = runeFunction(this, player, toPosition);
	}

	if (!result) {
		return false;
	}

	postCastSpell(player);
	if (hasCharges && item && g_config.getBoolean(ConfigManager::REMOVE_RUNE_CHARGES)) {
		int32_t newCount = std::max<int32_t>(0, item->getItemCount() - 1);
		g_game.transformItem(item, item->getID(), newCount);
	}
	return true;
}

bool RuneSpell::castSpell(Creature* creature)
{
	LuaVariant var;
	var.type = VARIANT_NUMBER;
	var.number = creature->getID();
	return internalCastSpell(creature, var, false);
}

bool RuneSpell::castSpell(Creature* creature, Creature* target)
{
	LuaVariant var;
	var.type = VARIANT_NUMBER;
	var.number = target->getID();
	return internalCastSpell(creature, var, false);
}

bool RuneSpell::internalCastSpell(Creature* creature, const LuaVariant& var, bool isHotkey)
{
	bool result;
	if (scripted) {
		result = executeCastSpell(creature, var, isHotkey);
	} else {
		result = false;
	}
	return result;
}

bool RuneSpell::executeCastSpell(Creature* creature, const LuaVariant& var, bool isHotkey)
{
	//onCastSpell(creature, var, isHotkey)
	if (!scriptInterface->reserveScriptEnv()) {
		std::cout << "[Error - RuneSpell::executeCastSpell] Call stack overflow" << std::endl;
		return false;
	}

	ScriptEnvironment* env = scriptInterface->getScriptEnv();
	env->setScriptId(scriptId, scriptInterface);

	lua_State* L = scriptInterface->getLuaState();

	scriptInterface->pushFunction(scriptId);

	LuaScriptInterface::pushUserdata<Creature>(L, creature);
	LuaScriptInterface::setCreatureMetatable(L, -1, creature);

	LuaScriptInterface::pushVariant(L, var);

	LuaScriptInterface::pushBoolean(L, isHotkey);

	return scriptInterface->callFunction(3);
}<|MERGE_RESOLUTION|>--- conflicted
+++ resolved
@@ -548,21 +548,18 @@
 		return false;
 	}
 
-<<<<<<< HEAD
 	if (aggressive && (range < 1 || (range > 0 && !player->getAttackedCreature())) && player->getSkull() == SKULL_BLACK) {
 		player->sendCancelMessage(RETURNVALUE_NOTPOSSIBLE);
 		return false;
 	}
 
-=======
 	if (aggressive && player->hasCondition(CONDITION_PACIFIED)) {
 		player->sendCancelMessage(RETURNVALUE_YOUAREEXHAUSTED);
 		g_game.addMagicEffect(player->getPosition(), CONST_ME_POFF);
 		return false;
 	}
-	
->>>>>>> 27bc0aee
-	if (aggressive && !player->hasFlag(PlayerFlag_IgnoreProtectionZone) && player->getZone() == ZONE_PROTECTION) {
+
+  if (aggressive && !player->hasFlag(PlayerFlag_IgnoreProtectionZone) && player->getZone() == ZONE_PROTECTION) {
 		player->sendCancelMessage(RETURNVALUE_ACTIONNOTPERMITTEDINPROTECTIONZONE);
 		return false;
 	}
