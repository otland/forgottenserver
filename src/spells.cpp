--- conflicted
+++ resolved
@@ -890,256 +890,7 @@
 	return true;
 }
 
-<<<<<<< HEAD
-bool InstantSpell::loadFunction(const pugi::xml_attribute& attr)
-{
-	const char* functionName = attr.as_string();
-	if (strcasecmp(functionName, "edithouseguest") == 0) {
-		function = HouseGuestList;
-	} else if (strcasecmp(functionName, "edithousesubowner") == 0) {
-		function = HouseSubOwnerList;
-	} else if (strcasecmp(functionName, "edithousedoor") == 0) {
-		function = HouseDoorList;
-	} else if (strcasecmp(functionName, "housekick") == 0) {
-		function = HouseKick;
-	} else if (strcasecmp(functionName, "levitate") == 0) {
-		function = Levitate;
-	} else if (strcasecmp(functionName, "illusion") == 0) {
-		function = Illusion;
-	} else if (strcasecmp(functionName, "summonmonster") == 0) {
-		function = SummonMonster;
-	} else {
-		std::cout << "[Warning - InstantSpell::loadFunction] Function \"" << functionName << "\" does not exist." << std::endl;
-		return false;
-	}
-
-	scripted = false;
-	return true;
-}
-
-bool InstantSpell::playerCastInstant(Player* player, std::string& param)
-{
-	if (!playerSpellCheck(player)) {
-		return false;
-	}
-
-	LuaVariant var;
-
-	if (selfTarget) {
-		var.type = VARIANT_NUMBER;
-		var.number = player->getID();
-	} else if (needTarget || casterTargetOrDirection) {
-		Creature* target = nullptr;
-		bool useDirection = false;
-
-		if (hasParam) {
-			Player* playerTarget = nullptr;
-			ReturnValue ret = g_game.getPlayerByNameWildcard(param, playerTarget);
-
-			if (playerTarget && playerTarget->isAccessPlayer() && !player->isAccessPlayer()) {
-				playerTarget = nullptr;
-			}
-
-			target = playerTarget;
-			if (!target || target->getHealth() <= 0) {
-				if (!casterTargetOrDirection) {
-					if (cooldown > 0) {
-						Condition* condition = Condition::createCondition(CONDITIONID_DEFAULT, CONDITION_SPELLCOOLDOWN, cooldown, 0, false, spellId);
-						player->addCondition(condition);
-					}
-
-					if (groupCooldown > 0) {
-						Condition* condition = Condition::createCondition(CONDITIONID_DEFAULT, CONDITION_SPELLGROUPCOOLDOWN, groupCooldown, 0, false, group);
-						player->addCondition(condition);
-					}
-
-					if (secondaryGroupCooldown > 0) {
-						Condition* condition = Condition::createCondition(CONDITIONID_DEFAULT, CONDITION_SPELLGROUPCOOLDOWN, secondaryGroupCooldown, 0, false, secondaryGroup);
-						player->addCondition(condition);
-					}
-
-					player->sendCancelMessage(ret);
-					g_game.addMagicEffect(player->getPosition(), CONST_ME_POFF);
-					return false;
-				}
-
-				useDirection = true;
-			}
-
-			if (playerTarget) {
-				param = playerTarget->getName();
-			}
-		} else {
-			target = player->getAttackedCreature();
-			if (!target || target->getHealth() <= 0) {
-				if (!casterTargetOrDirection) {
-					player->sendCancelMessage(RETURNVALUE_YOUCANONLYUSEITONCREATURES);
-					g_game.addMagicEffect(player->getPosition(), CONST_ME_POFF);
-					return false;
-				}
-
-				useDirection = true;
-			}
-		}
-
-		if (!useDirection) {
-			if (!canThrowSpell(player, target)) {
-				player->sendCancelMessage(RETURNVALUE_CREATUREISNOTREACHABLE);
-				g_game.addMagicEffect(player->getPosition(), CONST_ME_POFF);
-				return false;
-			}
-
-			var.type = VARIANT_NUMBER;
-			var.number = target->getID();
-		} else {
-			var.type = VARIANT_POSITION;
-			var.pos = Spells::getCasterPosition(player, player->getDirection());
-
-			if (!playerInstantSpellCheck(player, var.pos)) {
-				return false;
-			}
-		}
-	} else if (hasParam) {
-		var.type = VARIANT_STRING;
-
-		if (getHasPlayerNameParam()) {
-			Player* playerTarget = nullptr;
-			ReturnValue ret = g_game.getPlayerByNameWildcard(param, playerTarget);
-
-			if (ret != RETURNVALUE_NOERROR) {
-				if (cooldown > 0) {
-					Condition* condition = Condition::createCondition(CONDITIONID_DEFAULT, CONDITION_SPELLCOOLDOWN, cooldown, 0, false, spellId);
-					player->addCondition(condition);
-				}
-
-				if (groupCooldown > 0) {
-					Condition* condition = Condition::createCondition(CONDITIONID_DEFAULT, CONDITION_SPELLGROUPCOOLDOWN, groupCooldown, 0, false, group);
-					player->addCondition(condition);
-				}
-
-				if (secondaryGroupCooldown > 0) {
-					Condition* condition = Condition::createCondition(CONDITIONID_DEFAULT, CONDITION_SPELLGROUPCOOLDOWN, secondaryGroupCooldown, 0, false, secondaryGroup);
-					player->addCondition(condition);
-				}
-
-				player->sendCancelMessage(ret);
-				g_game.addMagicEffect(player->getPosition(), CONST_ME_POFF);
-				return false;
-			}
-
-			if (playerTarget && (!playerTarget->isAccessPlayer() || player->isAccessPlayer())) {
-				param = playerTarget->getName();
-			}
-		}
-
-		var.text = param;
-	} else {
-		var.type = VARIANT_POSITION;
-
-		if (needDirection) {
-			var.pos = Spells::getCasterPosition(player, player->getDirection());
-		} else {
-			var.pos = player->getPosition();
-		}
-
-		if (!playerInstantSpellCheck(player, var.pos)) {
-			return false;
-		}
-	}
-
-	bool result = internalCastSpell(player, var);
-	if (result) {
-		postCastSpell(player);
-	}
-
-	return result;
-}
-
-bool InstantSpell::canThrowSpell(const Creature* creature, const Creature* target) const
-{
-	const Position& fromPos = creature->getPosition();
-	const Position& toPos = target->getPosition();
-	if (fromPos.z != toPos.z ||
-	        (range == -1 && !g_game.canThrowObjectTo(fromPos, toPos, checkLineOfSight)) ||
-	        (range != -1 && !g_game.canThrowObjectTo(fromPos, toPos, checkLineOfSight, range, range))) {
-		return false;
-	}
-	return true;
-}
-
-bool InstantSpell::castSpell(Creature* creature)
-{
-	LuaVariant var;
-
-	if (casterTargetOrDirection) {
-		Creature* target = creature->getAttackedCreature();
-		if (target && target->getHealth() > 0) {
-			if (!canThrowSpell(creature, target)) {
-				return false;
-			}
-
-			var.type = VARIANT_NUMBER;
-			var.number = target->getID();
-			return internalCastSpell(creature, var);
-		}
-
-		return false;
-	} else if (needDirection) {
-		var.type = VARIANT_POSITION;
-		var.pos = Spells::getCasterPosition(creature, creature->getDirection());
-	} else {
-		var.type = VARIANT_POSITION;
-		var.pos = creature->getPosition();
-	}
-
-	return internalCastSpell(creature, var);
-}
-
-bool InstantSpell::castSpell(Creature* creature, Creature* target)
-{
-	if (needTarget) {
-		LuaVariant var;
-		var.type = VARIANT_NUMBER;
-		var.number = target->getID();
-		return internalCastSpell(creature, var);
-	} else {
-		return castSpell(creature);
-	}
-}
-
-bool InstantSpell::internalCastSpell(Creature* creature, const LuaVariant& var)
-{
-	if (scripted) {
-		return executeCastSpell(creature, var);
-	} else if (function) {
-		return function(this, creature, var.text);
-	}
-
-	return false;
-}
-
-bool InstantSpell::executeCastSpell(Creature* creature, const LuaVariant& var)
-{
-	//onCastSpell(creature, var)
-	if (!scriptInterface->reserveScriptEnv()) {
-		std::cout << "[Error - InstantSpell::executeCastSpell] Call stack overflow" << std::endl;
-		return false;
-	}
-
-	ScriptEnvironment* env = scriptInterface->getScriptEnv();
-	env->setScriptId(scriptId, scriptInterface);
-
-	lua_State* L = scriptInterface->getLuaState();
-
-	scriptInterface->pushFunction(scriptId);
-
-	LuaScriptInterface::pushUserdata<Creature>(L, creature);
-	LuaScriptInterface::setCreatureMetatable(L, -1, creature);
-
-	LuaScriptInterface::pushVariant(L, var);
-=======
 namespace {
->>>>>>> 80f6ebdd
 
 House* getHouseFromPos(Creature* creature)
 {
@@ -1245,191 +996,7 @@
 	return true;
 }
 
-<<<<<<< HEAD
-bool InstantSpell::SummonMonster(const InstantSpell* spell, Creature* creature, const std::string& param)
-=======
-bool SearchPlayer(const InstantSpell*, Creature* creature, const std::string& param)
-{
-	//a. From 1 to 4 sq's [Person] is standing next to you.
-	//b. From 5 to 100 sq's [Person] is to the south, north, east, west.
-	//c. From 101 to 274 sq's [Person] is far to the south, north, east, west.
-	//d. From 275 to infinite sq's [Person] is very far to the south, north, east, west.
-	//e. South-west, s-e, n-w, n-e (corner coordinates): this phrase appears if the player you're looking for has moved five squares in any direction from the south, north, east or west.
-	//f. Lower level to the (direction): this phrase applies if the person you're looking for is from 1-25 squares up/down the actual floor you're in.
-	//g. Higher level to the (direction): this phrase applies if the person you're looking for is from 1-25 squares up/down the actual floor you're in.
-
-	Player* player = creature->getPlayer();
-	if (!player) {
-		return false;
-	}
-
-	enum distance_t {
-		DISTANCE_BESIDE,
-		DISTANCE_CLOSE,
-		DISTANCE_FAR,
-		DISTANCE_VERYFAR,
-	};
-
-	enum direction_t {
-		DIR_N, DIR_S, DIR_E, DIR_W,
-		DIR_NE, DIR_NW, DIR_SE, DIR_SW,
-	};
-
-	enum level_t {
-		LEVEL_HIGHER,
-		LEVEL_LOWER,
-		LEVEL_SAME,
-	};
-
-	Player* playerExiva = g_game.getPlayerByName(param);
-	if (!playerExiva) {
-		return false;
-	}
-
-	if (playerExiva->isAccessPlayer() && !player->isAccessPlayer()) {
-		player->sendCancelMessage(RETURNVALUE_PLAYERWITHTHISNAMEISNOTONLINE);
-		g_game.addMagicEffect(player->getPosition(), CONST_ME_POFF);
-		return false;
-	}
-
-	const Position& lookPos = player->getPosition();
-	const Position& searchPos = playerExiva->getPosition();
-
-	int32_t dx = Position::getOffsetX(lookPos, searchPos);
-	int32_t dy = Position::getOffsetY(lookPos, searchPos);
-	int32_t dz = Position::getOffsetZ(lookPos, searchPos);
-
-	distance_t distance;
-
-	direction_t direction;
-
-	level_t level;
-
-	//getting floor
-	if (dz > 0) {
-		level = LEVEL_HIGHER;
-	} else if (dz < 0) {
-		level = LEVEL_LOWER;
-	} else {
-		level = LEVEL_SAME;
-	}
-
-	//getting distance
-	if (std::abs(dx) < 4 && std::abs(dy) < 4) {
-		distance = DISTANCE_BESIDE;
-	} else {
-		int32_t distance2 = dx * dx + dy * dy;
-		if (distance2 < 10000) {
-			distance = DISTANCE_CLOSE;
-		} else if (distance2 < 75076) {
-			distance = DISTANCE_FAR;
-		} else {
-			distance = DISTANCE_VERYFAR;
-		}
-	}
-
-	//getting direction
-	float tan;
-	if (dx != 0) {
-		tan = static_cast<float>(dy) / dx;
-	} else {
-		tan = 10.;
-	}
-
-	if (std::abs(tan) < 0.4142) {
-		if (dx > 0) {
-			direction = DIR_W;
-		} else {
-			direction = DIR_E;
-		}
-	} else if (std::abs(tan) < 2.4142) {
-		if (tan > 0) {
-			if (dy > 0) {
-				direction = DIR_NW;
-			} else {
-				direction = DIR_SE;
-			}
-		} else {
-			if (dx > 0) {
-				direction = DIR_SW;
-			} else {
-				direction = DIR_NE;
-			}
-		}
-	} else {
-		if (dy > 0) {
-			direction = DIR_N;
-		} else {
-			direction = DIR_S;
-		}
-	}
-
-	std::ostringstream ss;
-	ss << playerExiva->getName();
-
-	if (distance == DISTANCE_BESIDE) {
-		if (level == LEVEL_SAME) {
-			ss << " is standing next to you.";
-		} else if (level == LEVEL_HIGHER) {
-			ss << " is above you.";
-		} else if (level == LEVEL_LOWER) {
-			ss << " is below you.";
-		}
-	} else {
-		switch (distance) {
-			case DISTANCE_CLOSE:
-				if (level == LEVEL_SAME) {
-					ss << " is to the ";
-				} else if (level == LEVEL_HIGHER) {
-					ss << " is on a higher level to the ";
-				} else if (level == LEVEL_LOWER) {
-					ss << " is on a lower level to the ";
-				}
-				break;
-			case DISTANCE_FAR:
-				ss << " is far to the ";
-				break;
-			case DISTANCE_VERYFAR:
-				ss << " is very far to the ";
-				break;
-			default:
-				break;
-		}
-
-		switch (direction) {
-			case DIR_N:
-				ss << "north.";
-				break;
-			case DIR_S:
-				ss << "south.";
-				break;
-			case DIR_E:
-				ss << "east.";
-				break;
-			case DIR_W:
-				ss << "west.";
-				break;
-			case DIR_NE:
-				ss << "north-east.";
-				break;
-			case DIR_NW:
-				ss << "north-west.";
-				break;
-			case DIR_SE:
-				ss << "south-east.";
-				break;
-			case DIR_SW:
-				ss << "south-west.";
-				break;
-		}
-	}
-	player->sendTextMessage(MESSAGE_INFO_DESCR, ss.str());
-	g_game.addMagicEffect(player->getPosition(), CONST_ME_MAGIC_BLUE);
-	return true;
-}
-
 bool SummonMonster(const InstantSpell* spell, Creature* creature, const std::string& param)
->>>>>>> 80f6ebdd
 {
 	Player* player = creature->getPlayer();
 	if (!player) {
@@ -1546,8 +1113,6 @@
 
 	g_game.addMagicEffect(player->getPosition(), CONST_ME_MAGIC_RED);
 	return true;
-}
-
 }
 
 bool InstantSpell::loadFunction(const pugi::xml_attribute& attr)
