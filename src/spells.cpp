/**
 * The Forgotten Server - a free and open-source MMORPG server emulator
 * Copyright (C) 2017  Mark Samman <mark.samman@gmail.com>
 *
 * This program is free software; you can redistribute it and/or modify
 * it under the terms of the GNU General Public License as published by
 * the Free Software Foundation; either version 2 of the License, or
 * (at your option) any later version.
 *
 * This program is distributed in the hope that it will be useful,
 * but WITHOUT ANY WARRANTY; without even the implied warranty of
 * MERCHANTABILITY or FITNESS FOR A PARTICULAR PURPOSE.  See the
 * GNU General Public License for more details.
 *
 * You should have received a copy of the GNU General Public License along
 * with this program; if not, write to the Free Software Foundation, Inc.,
 * 51 Franklin Street, Fifth Floor, Boston, MA 02110-1301 USA.
 */

#include "otpch.h"

#include "combat.h"
#include "configmanager.h"
#include "game.h"
#include "monster.h"
#include "pugicast.h"
#include "spells.h"

extern Game g_game;
extern Spells* g_spells;
extern Monsters g_monsters;
extern Vocations g_vocations;
extern ConfigManager g_config;
extern LuaEnvironment g_luaEnvironment;

Spells::Spells()
{
	scriptInterface.initState();
}

Spells::~Spells()
{
	clear();
}

TalkActionResult_t Spells::playerSaySpell(Player* player, std::string& words)
{
	std::string str_words = words;

	//strip trailing spaces
	trimString(str_words);

	InstantSpell* instantSpell = getInstantSpell(str_words);
	if (!instantSpell) {
		return TALKACTION_CONTINUE;
	}

	std::string param;

	if (instantSpell->getHasParam()) {
		size_t spellLen = instantSpell->getWords().length();
		size_t paramLen = str_words.length() - spellLen;
		std::string paramText = str_words.substr(spellLen, paramLen);
		if (!paramText.empty() && paramText.front() == ' ') {
			size_t loc1 = paramText.find('"', 1);
			if (loc1 != std::string::npos) {
				size_t loc2 = paramText.find('"', loc1 + 1);
				if (loc2 == std::string::npos) {
					loc2 = paramText.length();
				} else if (paramText.find_last_not_of(' ') != loc2) {
					return TALKACTION_CONTINUE;
				}

				param = paramText.substr(loc1 + 1, loc2 - loc1 - 1);
			} else {
				trimString(paramText);
				loc1 = paramText.find(' ', 0);
				if (loc1 == std::string::npos) {
					param = paramText;
				} else {
					return TALKACTION_CONTINUE;
				}
			}
		}
	}

	if (instantSpell->playerCastInstant(player, param)) {
		words = instantSpell->getWords();

		if (instantSpell->getHasParam() && !param.empty()) {
			words += " \"" + param + "\"";
		}

		return TALKACTION_BREAK;
	}

	return TALKACTION_FAILED;
}

void Spells::clear()
{
	for (const auto& it : runes) {
		delete it.second;
	}
	runes.clear();

	for (const auto& it : instants) {
		delete it.second;
	}
	instants.clear();

	scriptInterface.reInitState();
}

LuaScriptInterface& Spells::getScriptInterface()
{
	return scriptInterface;
}

std::string Spells::getScriptBaseName() const
{
	return "spells";
}

Event* Spells::getEvent(const std::string& nodeName)
{
	if (strcasecmp(nodeName.c_str(), "rune") == 0) {
		return new RuneSpell(&scriptInterface);
	} else if (strcasecmp(nodeName.c_str(), "instant") == 0) {
		return new InstantSpell(&scriptInterface);
	} else if (strcasecmp(nodeName.c_str(), "conjure") == 0) {
		return new ConjureSpell(&scriptInterface);
	}
	return nullptr;
}

bool Spells::registerEvent(Event* event, const pugi::xml_node&)
{
	InstantSpell* instant = dynamic_cast<InstantSpell*>(event);
	if (instant) {
		auto result = instants.emplace(instant->getWords(), instant);
		if (!result.second) {
			std::cout << "[Warning - Spells::registerEvent] Duplicate registered instant spell with words: " << instant->getWords() << std::endl;
		}
		return result.second;
	}

	RuneSpell* rune = dynamic_cast<RuneSpell*>(event);
	if (rune) {
		auto result = runes.emplace(rune->getRuneItemId(), rune);
		if (!result.second) {
			std::cout << "[Warning - Spells::registerEvent] Duplicate registered rune with id: " << rune->getRuneItemId() << std::endl;
		}
		return result.second;
	}

	return false;
}

Spell* Spells::getSpellByName(const std::string& name)
{
	Spell* spell = getRuneSpellByName(name);
	if (!spell) {
		spell = getInstantSpellByName(name);
	}
	return spell;
}

RuneSpell* Spells::getRuneSpell(uint32_t id)
{
	auto it = runes.find(id);
	if (it == runes.end()) {
		return nullptr;
	}
	return it->second;
}

RuneSpell* Spells::getRuneSpellByName(const std::string& name)
{
	for (const auto& it : runes) {
		if (strcasecmp(it.second->getName().c_str(), name.c_str()) == 0) {
			return it.second;
		}
	}
	return nullptr;
}

InstantSpell* Spells::getInstantSpell(const std::string& words)
{
	InstantSpell* result = nullptr;

	for (const auto& it : instants) {
		InstantSpell* instantSpell = it.second;

		const std::string& instantSpellWords = instantSpell->getWords();
		size_t spellLen = instantSpellWords.length();
		if (strncasecmp(instantSpellWords.c_str(), words.c_str(), spellLen) == 0) {
			if (!result || spellLen > result->getWords().length()) {
				result = instantSpell;
				if (words.length() == spellLen) {
					break;
				}
			}
		}
	}

	if (result) {
		const std::string& resultWords = result->getWords();
		if (words.length() > resultWords.length()) {
			if (!result->getHasParam()) {
				return nullptr;
			}

			size_t spellLen = resultWords.length();
			size_t paramLen = words.length() - spellLen;
			if (paramLen < 2 || words[spellLen] != ' ') {
				return nullptr;
			}
		}
		return result;
	}
	return nullptr;
}

uint32_t Spells::getInstantSpellCount(const Player* player) const
{
	uint32_t count = 0;
	for (const auto& it : instants) {
		InstantSpell* instantSpell = it.second;
		if (instantSpell->canCast(player)) {
			++count;
		}
	}
	return count;
}

InstantSpell* Spells::getInstantSpellById(uint32_t spellId)
{
	auto it = std::next(instants.begin(), std::min<uint32_t>(spellId, instants.size()));
	if (it != instants.end()) {
		return it->second;
	}
	return nullptr;
}

InstantSpell* Spells::getInstantSpellByName(const std::string& name)
{
	for (const auto& it : instants) {
		if (strcasecmp(it.second->getName().c_str(), name.c_str()) == 0) {
			return it.second;
		}
	}
	return nullptr;
}

Position Spells::getCasterPosition(Creature* creature, Direction dir)
{
	return getNextPosition(dir, creature->getPosition());
}

CombatSpell::CombatSpell(Combat* combat, bool needTarget, bool needDirection) :
	Event(&g_spells->getScriptInterface()),
	combat(combat),
	needDirection(needDirection),
	needTarget(needTarget)
{}

CombatSpell::~CombatSpell()
{
	if (!scripted) {
		delete combat;
	}
}

bool CombatSpell::loadScriptCombat()
{
	combat = g_luaEnvironment.getCombatObject(g_luaEnvironment.lastCombatId);
	return combat != nullptr;
}

bool CombatSpell::castSpell(Creature* creature)
{
	if (scripted) {
		LuaVariant var;
		var.type = VARIANT_POSITION;

		if (needDirection) {
			var.pos = Spells::getCasterPosition(creature, creature->getDirection());
		} else {
			var.pos = creature->getPosition();
		}

		return executeCastSpell(creature, var);
	}

	Position pos;
	if (needDirection) {
		pos = Spells::getCasterPosition(creature, creature->getDirection());
	} else {
		pos = creature->getPosition();
	}

	combat->doCombat(creature, pos);
	return true;
}

bool CombatSpell::castSpell(Creature* creature, Creature* target)
{
	if (scripted) {
		LuaVariant var;

		if (combat->hasArea()) {
			var.type = VARIANT_POSITION;

			if (needTarget) {
				var.pos = target->getPosition();
			} else if (needDirection) {
				var.pos = Spells::getCasterPosition(creature, creature->getDirection());
			} else {
				var.pos = creature->getPosition();
			}
		} else {
			var.type = VARIANT_NUMBER;
			var.number = target->getID();
		}
		return executeCastSpell(creature, var);
	}

	if (combat->hasArea()) {
		if (needTarget) {
			combat->doCombat(creature, target->getPosition());
		} else {
			return castSpell(creature);
		}
	} else {
		combat->doCombat(creature, target);
	}
	return true;
}

bool CombatSpell::executeCastSpell(Creature* creature, const LuaVariant& var)
{
	//onCastSpell(creature, var)
	if (!scriptInterface->reserveScriptEnv()) {
		std::cout << "[Error - CombatSpell::executeCastSpell] Call stack overflow" << std::endl;
		return false;
	}

	ScriptEnvironment* env = scriptInterface->getScriptEnv();
	env->setScriptId(scriptId, scriptInterface);

	lua_State* L = scriptInterface->getLuaState();

	scriptInterface->pushFunction(scriptId);

	LuaScriptInterface::pushUserdata<Creature>(L, creature);
	LuaScriptInterface::setCreatureMetatable(L, -1, creature);

	LuaScriptInterface::pushVariant(L, var);

	return scriptInterface->callFunction(2);
}

bool Spell::configureSpell(const pugi::xml_node& node)
{
	pugi::xml_attribute nameAttribute = node.attribute("name");
	if (!nameAttribute) {
		std::cout << "[Error - Spell::configureSpell] Spell without name" << std::endl;
		return false;
	}

	name = nameAttribute.as_string();

	static const char* reservedList[] = {
		"melee",
		"physical",
		"poison",
		"fire",
		"energy",
		"drown",
		"lifedrain",
		"manadrain",
		"healing",
		"speed",
		"outfit",
		"invisible",
		"drunk",
		"firefield",
		"poisonfield",
		"energyfield",
		"firecondition",
		"poisoncondition",
		"energycondition",
		"drowncondition",
		"freezecondition",
		"cursecondition",
		"dazzlecondition"
	};

	//static size_t size = sizeof(reservedList) / sizeof(const char*);
	//for (size_t i = 0; i < size; ++i) {
	for (const char* reserved : reservedList) {
		if (strcasecmp(reserved, name.c_str()) == 0) {
			std::cout << "[Error - Spell::configureSpell] Spell is using a reserved name: " << reserved << std::endl;
			return false;
		}
	}

	pugi::xml_attribute attr;
	if ((attr = node.attribute("spellid"))) {
		spellId = pugi::cast<uint16_t>(attr.value());
	}

	if ((attr = node.attribute("group"))) {
		std::string tmpStr = asLowerCaseString(attr.as_string());
		if (tmpStr == "none" || tmpStr == "0") {
			group = SPELLGROUP_NONE;
		} else if (tmpStr == "attack" || tmpStr == "1") {
			group = SPELLGROUP_ATTACK;
		} else if (tmpStr == "healing" || tmpStr == "2") {
			group = SPELLGROUP_HEALING;
		} else if (tmpStr == "support" || tmpStr == "3") {
			group = SPELLGROUP_SUPPORT;
		} else if (tmpStr == "special" || tmpStr == "4") {
			group = SPELLGROUP_SPECIAL;
		} else {
			std::cout << "[Warning - Spell::configureSpell] Unknown group: " << attr.as_string() << std::endl;
		}
	}

	if ((attr = node.attribute("groupcooldown"))) {
		groupCooldown = pugi::cast<uint32_t>(attr.value());
	}

	if ((attr = node.attribute("secondarygroup"))) {
		std::string tmpStr = asLowerCaseString(attr.as_string());
		if (tmpStr == "none" || tmpStr == "0") {
			secondaryGroup = SPELLGROUP_NONE;
		} else if (tmpStr == "attack" || tmpStr == "1") {
			secondaryGroup = SPELLGROUP_ATTACK;
		} else if (tmpStr == "healing" || tmpStr == "2") {
			secondaryGroup = SPELLGROUP_HEALING;
		} else if (tmpStr == "support" || tmpStr == "3") {
			secondaryGroup = SPELLGROUP_SUPPORT;
		} else if (tmpStr == "special" || tmpStr == "4") {
			secondaryGroup = SPELLGROUP_SPECIAL;
		} else {
			std::cout << "[Warning - Spell::configureSpell] Unknown secondarygroup: " << attr.as_string() << std::endl;
		}
	}

	if ((attr = node.attribute("secondarygroupcooldown"))) {
		secondaryGroupCooldown = pugi::cast<uint32_t>(attr.value());
	}

	if ((attr = node.attribute("lvl"))) {
		level = pugi::cast<uint32_t>(attr.value());
	}

	if ((attr = node.attribute("maglv"))) {
		magLevel = pugi::cast<uint32_t>(attr.value());
	}

	if ((attr = node.attribute("mana"))) {
		mana = pugi::cast<uint32_t>(attr.value());
	}

	if ((attr = node.attribute("manapercent"))) {
		manaPercent = pugi::cast<uint32_t>(attr.value());
	}

	if ((attr = node.attribute("soul"))) {
		soul = pugi::cast<uint32_t>(attr.value());
	}

	if ((attr = node.attribute("range"))) {
		range = pugi::cast<int32_t>(attr.value());
	}

	if ((attr = node.attribute("exhaustion")) || (attr = node.attribute("cooldown"))) {
		cooldown = pugi::cast<uint32_t>(attr.value());
	}

	if ((attr = node.attribute("prem"))) {
		premium = attr.as_bool();
	}

	if ((attr = node.attribute("enabled"))) {
		enabled = attr.as_bool();
	}

	if ((attr = node.attribute("needtarget"))) {
		needTarget = attr.as_bool();
	}

	if ((attr = node.attribute("needweapon"))) {
		needWeapon = attr.as_bool();
	}

	if ((attr = node.attribute("selftarget"))) {
		selfTarget = attr.as_bool();
	}

	if ((attr = node.attribute("needlearn"))) {
		learnable = attr.as_bool();
	}

	if ((attr = node.attribute("blocking"))) {
		blockingSolid = attr.as_bool();
		blockingCreature = blockingSolid;
	}

	if ((attr = node.attribute("blocktype"))) {
		std::string tmpStrValue = asLowerCaseString(attr.as_string());
		if (tmpStrValue == "all") {
			blockingSolid = true;
			blockingCreature = true;
		} else if (tmpStrValue == "solid") {
			blockingSolid = true;
		} else if (tmpStrValue == "creature") {
			blockingCreature = true;
		} else {
			std::cout << "[Warning - Spell::configureSpell] Blocktype \"" << attr.as_string() << "\" does not exist." << std::endl;
		}
	}

	if ((attr = node.attribute("aggressive"))) {
		aggressive = booleanString(attr.as_string());
	}

	if (group == SPELLGROUP_NONE) {
		group = (aggressive ? SPELLGROUP_ATTACK : SPELLGROUP_HEALING);
	}

	for (auto vocationNode : node.children()) {
		if (!(attr = vocationNode.attribute("name"))) {
			continue;
		}

		int32_t vocationId = g_vocations.getVocationId(attr.as_string());
		if (vocationId != -1) {
			attr = vocationNode.attribute("showInDescription");
			vocSpellMap[vocationId] = !attr || attr.as_bool();
		} else {
			std::cout << "[Warning - Spell::configureSpell] Wrong vocation name: " << attr.as_string() << std::endl;
		}
	}
	return true;
}

bool Spell::playerSpellCheck(Player* player) const
{
	if (player->hasFlag(PlayerFlag_CannotUseSpells)) {
		return false;
	}

	if (player->hasFlag(PlayerFlag_IgnoreSpellCheck)) {
		return true;
	}

	if (!enabled) {
		return false;
	}

	if (aggressive && !player->hasFlag(PlayerFlag_IgnoreProtectionZone) && player->getZone() == ZONE_PROTECTION) {
		player->sendCancelMessage(RETURNVALUE_ACTIONNOTPERMITTEDINPROTECTIONZONE);
		return false;
	}

	if (player->hasCondition(CONDITION_SPELLGROUPCOOLDOWN, group) || player->hasCondition(CONDITION_SPELLCOOLDOWN, spellId) || (secondaryGroup != SPELLGROUP_NONE && player->hasCondition(CONDITION_SPELLGROUPCOOLDOWN, secondaryGroup))) {
		player->sendCancelMessage(RETURNVALUE_YOUAREEXHAUSTED);

		if (isInstant()) {
			g_game.addMagicEffect(player->getPosition(), CONST_ME_POFF);
		}

		return false;
	}

	if (player->getLevel() < level) {
		player->sendCancelMessage(RETURNVALUE_NOTENOUGHLEVEL);
		g_game.addMagicEffect(player->getPosition(), CONST_ME_POFF);
		return false;
	}

	if (player->getMagicLevel() < magLevel) {
		player->sendCancelMessage(RETURNVALUE_NOTENOUGHMAGICLEVEL);
		g_game.addMagicEffect(player->getPosition(), CONST_ME_POFF);
		return false;
	}

	if (player->getMana() < getManaCost(player) && !player->hasFlag(PlayerFlag_HasInfiniteMana)) {
		player->sendCancelMessage(RETURNVALUE_NOTENOUGHMANA);
		g_game.addMagicEffect(player->getPosition(), CONST_ME_POFF);
		return false;
	}

	if (player->getSoul() < soul && !player->hasFlag(PlayerFlag_HasInfiniteSoul)) {
		player->sendCancelMessage(RETURNVALUE_NOTENOUGHSOUL);
		g_game.addMagicEffect(player->getPosition(), CONST_ME_POFF);
		return false;
	}

	if (isInstant() && isLearnable()) {
		if (!player->hasLearnedInstantSpell(getName())) {
			player->sendCancelMessage(RETURNVALUE_YOUNEEDTOLEARNTHISSPELL);
			g_game.addMagicEffect(player->getPosition(), CONST_ME_POFF);
			return false;
		}
	} else if (!vocSpellMap.empty() && vocSpellMap.find(player->getVocationId()) == vocSpellMap.end()) {
		player->sendCancelMessage(RETURNVALUE_YOURVOCATIONCANNOTUSETHISSPELL);
		g_game.addMagicEffect(player->getPosition(), CONST_ME_POFF);
		return false;
	}

	if (needWeapon) {
		switch (player->getWeaponType()) {
			case WEAPON_SWORD:
			case WEAPON_CLUB:
			case WEAPON_AXE:
				break;

			default: {
				player->sendCancelMessage(RETURNVALUE_YOUNEEDAWEAPONTOUSETHISSPELL);
				g_game.addMagicEffect(player->getPosition(), CONST_ME_POFF);
				return false;
			}
		}
	}

	if (isPremium() && !player->isPremium()) {
		player->sendCancelMessage(RETURNVALUE_YOUNEEDPREMIUMACCOUNT);
		g_game.addMagicEffect(player->getPosition(), CONST_ME_POFF);
		return false;
	}

	return true;
}

bool Spell::playerInstantSpellCheck(Player* player, const Position& toPos)
{
	if (toPos.x == 0xFFFF) {
		return true;
	}

	const Position& playerPos = player->getPosition();
	if (playerPos.z > toPos.z) {
		player->sendCancelMessage(RETURNVALUE_FIRSTGOUPSTAIRS);
		g_game.addMagicEffect(player->getPosition(), CONST_ME_POFF);
		return false;
	} else if (playerPos.z < toPos.z) {
		player->sendCancelMessage(RETURNVALUE_FIRSTGODOWNSTAIRS);
		g_game.addMagicEffect(player->getPosition(), CONST_ME_POFF);
		return false;
	}

	Tile* tile = g_game.map.getTile(toPos);
	if (!tile) {
		tile = new StaticTile(toPos.x, toPos.y, toPos.z);
		g_game.map.setTile(toPos, tile);
	}

	ReturnValue ret = Combat::canDoCombat(player, tile, aggressive);
	if (ret != RETURNVALUE_NOERROR) {
		player->sendCancelMessage(ret);
		g_game.addMagicEffect(player->getPosition(), CONST_ME_POFF);
		return false;
	}

	if (blockingCreature && tile->getBottomVisibleCreature(player) != nullptr) {
		player->sendCancelMessage(RETURNVALUE_NOTENOUGHROOM);
		g_game.addMagicEffect(player->getPosition(), CONST_ME_POFF);
		return false;
	}

	if (blockingSolid && tile->hasFlag(TILESTATE_BLOCKSOLID)) {
		player->sendCancelMessage(RETURNVALUE_NOTENOUGHROOM);
		g_game.addMagicEffect(player->getPosition(), CONST_ME_POFF);
		return false;
	}

	return true;
}

bool Spell::playerRuneSpellCheck(Player* player, const Position& toPos)
{
	if (!playerSpellCheck(player)) {
		return false;
	}

	if (toPos.x == 0xFFFF) {
		return true;
	}

	const Position& playerPos = player->getPosition();
	if (playerPos.z > toPos.z) {
		player->sendCancelMessage(RETURNVALUE_FIRSTGOUPSTAIRS);
		g_game.addMagicEffect(player->getPosition(), CONST_ME_POFF);
		return false;
	} else if (playerPos.z < toPos.z) {
		player->sendCancelMessage(RETURNVALUE_FIRSTGODOWNSTAIRS);
		g_game.addMagicEffect(player->getPosition(), CONST_ME_POFF);
		return false;
	}

	Tile* tile = g_game.map.getTile(toPos);
	if (!tile) {
		player->sendCancelMessage(RETURNVALUE_NOTPOSSIBLE);
		g_game.addMagicEffect(player->getPosition(), CONST_ME_POFF);
		return false;
	}

	if (range != -1 && !g_game.canThrowObjectTo(playerPos, toPos, true, range, range)) {
		player->sendCancelMessage(RETURNVALUE_DESTINATIONOUTOFREACH);
		g_game.addMagicEffect(player->getPosition(), CONST_ME_POFF);
		return false;
	}

	ReturnValue ret = Combat::canDoCombat(player, tile, aggressive);
	if (ret != RETURNVALUE_NOERROR) {
		player->sendCancelMessage(ret);
		g_game.addMagicEffect(player->getPosition(), CONST_ME_POFF);
		return false;
	}

	const Creature* topVisibleCreature = tile->getBottomVisibleCreature(player);
	if (blockingCreature && topVisibleCreature) {
		player->sendCancelMessage(RETURNVALUE_NOTENOUGHROOM);
		g_game.addMagicEffect(player->getPosition(), CONST_ME_POFF);
		return false;
	} else if (blockingSolid && tile->hasFlag(TILESTATE_BLOCKSOLID)) {
		player->sendCancelMessage(RETURNVALUE_NOTENOUGHROOM);
		g_game.addMagicEffect(player->getPosition(), CONST_ME_POFF);
		return false;
	}

	if (needTarget && !topVisibleCreature) {
		player->sendCancelMessage(RETURNVALUE_CANONLYUSETHISRUNEONCREATURES);
		g_game.addMagicEffect(player->getPosition(), CONST_ME_POFF);
		return false;
	}

	if (aggressive && needTarget && topVisibleCreature && player->hasSecureMode()) {
		const Player* targetPlayer = topVisibleCreature->getPlayer();
		if (targetPlayer && targetPlayer != player && player->getSkullClient(targetPlayer) == SKULL_NONE && !Combat::isInPvpZone(player, targetPlayer)) {
			player->sendCancelMessage(RETURNVALUE_TURNSECUREMODETOATTACKUNMARKEDPLAYERS);
			g_game.addMagicEffect(player->getPosition(), CONST_ME_POFF);
			return false;
		}
	}
	return true;
}

void Spell::postCastSpell(Player* player, bool finishedCast /*= true*/, bool payCost /*= true*/) const
{
	if (finishedCast) {
		if (!player->hasFlag(PlayerFlag_HasNoExhaustion)) {
			if (cooldown > 0) {
				Condition* condition = Condition::createCondition(CONDITIONID_DEFAULT, CONDITION_SPELLCOOLDOWN, cooldown, 0, false, spellId);
				player->addCondition(condition);
			}

			if (groupCooldown > 0) {
				Condition* condition = Condition::createCondition(CONDITIONID_DEFAULT, CONDITION_SPELLGROUPCOOLDOWN, groupCooldown, 0, false, group);
				player->addCondition(condition);
			}

			if (secondaryGroupCooldown > 0) {
				Condition* condition = Condition::createCondition(CONDITIONID_DEFAULT, CONDITION_SPELLGROUPCOOLDOWN, secondaryGroupCooldown, 0, false, secondaryGroup);
				player->addCondition(condition);
			}
		}

		if (aggressive) {
			player->addInFightTicks();
		}
	}

	if (payCost) {
		Spell::postCastSpell(player, getManaCost(player), getSoulCost());
	}
}

void Spell::postCastSpell(Player* player, uint32_t manaCost, uint32_t soulCost)
{
	if (manaCost > 0) {
		player->addManaSpent(manaCost);
		player->changeMana(-static_cast<int32_t>(manaCost));
	}

	if (!player->hasFlag(PlayerFlag_HasInfiniteSoul)) {
		if (soulCost > 0) {
			player->changeSoul(-static_cast<int32_t>(soulCost));
		}
	}
}

uint32_t Spell::getManaCost(const Player* player) const
{
	if (mana != 0) {
		return mana;
	}

	if (manaPercent != 0) {
		uint32_t maxMana = player->getMaxMana();
		uint32_t manaCost = (maxMana * manaPercent) / 100;
		return manaCost;
	}

	return 0;
}

ReturnValue Spell::CreateIllusion(Creature* creature, const Outfit_t& outfit, int32_t time)
{
	ConditionOutfit* outfitCondition = new ConditionOutfit(CONDITIONID_COMBAT, CONDITION_OUTFIT, time);
	outfitCondition->setOutfit(outfit);
	creature->addCondition(outfitCondition);
	return RETURNVALUE_NOERROR;
}

ReturnValue Spell::CreateIllusion(Creature* creature, const std::string& name, int32_t time)
{
	const auto mType = g_monsters.getMonsterType(name);
	if (mType == nullptr) {
		return RETURNVALUE_CREATUREDOESNOTEXIST;
	}

	Player* player = creature->getPlayer();
	if (player && !player->hasFlag(PlayerFlag_CanIllusionAll)) {
		if (!mType->info.isIllusionable) {
			return RETURNVALUE_NOTPOSSIBLE;
		}
	}

	return CreateIllusion(creature, mType->info.outfit, time);
}

ReturnValue Spell::CreateIllusion(Creature* creature, uint32_t itemId, int32_t time)
{
	const ItemType& it = Item::items[itemId];
	if (it.id == 0) {
		return RETURNVALUE_NOTPOSSIBLE;
	}

	Outfit_t outfit;
	outfit.lookTypeEx = itemId;

	return CreateIllusion(creature, outfit, time);
}

std::string InstantSpell::getScriptEventName() const
{
	return "onCastSpell";
}

bool InstantSpell::configureEvent(const pugi::xml_node& node)
{
	if (!Spell::configureSpell(node)) {
		return false;
	}

	if (!TalkAction::configureEvent(node)) {
		return false;
	}

	pugi::xml_attribute attr;
	if ((attr = node.attribute("params"))) {
		hasParam = attr.as_bool();
	}

	if ((attr = node.attribute("playernameparam"))) {
		hasPlayerNameParam = attr.as_bool();
	}

	if ((attr = node.attribute("direction"))) {
		needDirection = attr.as_bool();
	} else if ((attr = node.attribute("casterTargetOrDirection"))) {
		casterTargetOrDirection = attr.as_bool();
	}

	if ((attr = node.attribute("blockwalls"))) {
		checkLineOfSight = attr.as_bool();
	}
	return true;
}

namespace {

bool Levitate(const InstantSpell*, Creature* creature, const std::string& param)
{
	Player* player = creature->getPlayer();
	if (!player) {
		return false;
	}

	const Position& currentPos = creature->getPosition();
	const Position& destPos = Spells::getCasterPosition(creature, creature->getDirection());

	ReturnValue ret = RETURNVALUE_NOTPOSSIBLE;

	if (strcasecmp(param.c_str(), "up") == 0) {
		if (currentPos.z != 8) {
			Tile* tmpTile = g_game.map.getTile(currentPos.x, currentPos.y, currentPos.getZ() - 1);
			if (tmpTile == nullptr || (tmpTile->getGround() == nullptr && !tmpTile->hasFlag(TILESTATE_IMMOVABLEBLOCKSOLID))) {
				tmpTile = g_game.map.getTile(destPos.x, destPos.y, destPos.getZ() - 1);
				if (tmpTile && tmpTile->getGround() && !tmpTile->hasFlag(TILESTATE_IMMOVABLEBLOCKSOLID | TILESTATE_FLOORCHANGE)) {
					ret = g_game.internalMoveCreature(*player, *tmpTile, FLAG_IGNOREBLOCKITEM | FLAG_IGNOREBLOCKCREATURE);
				}
			}
		}
	} else if (strcasecmp(param.c_str(), "down") == 0) {
		if (currentPos.z != 7) {
			Tile* tmpTile = g_game.map.getTile(destPos);
			if (tmpTile == nullptr || (tmpTile->getGround() == nullptr && !tmpTile->hasFlag(TILESTATE_BLOCKSOLID))) {
				tmpTile = g_game.map.getTile(destPos.x, destPos.y, destPos.z + 1);
				if (tmpTile && tmpTile->getGround() && !tmpTile->hasFlag(TILESTATE_IMMOVABLEBLOCKSOLID | TILESTATE_FLOORCHANGE)) {
					ret = g_game.internalMoveCreature(*player, *tmpTile, FLAG_IGNOREBLOCKITEM | FLAG_IGNOREBLOCKCREATURE);
				}
			}
		}
	}

	if (ret != RETURNVALUE_NOERROR) {
		player->sendCancelMessage(ret);
		g_game.addMagicEffect(player->getPosition(), CONST_ME_POFF);
		return false;
	}

	g_game.addMagicEffect(player->getPosition(), CONST_ME_TELEPORT);
	return true;
}

}

bool InstantSpell::loadFunction(const pugi::xml_attribute& attr)
{
	const char* functionName = attr.as_string();
	if (strcasecmp(functionName, "levitate") == 0) {
		function = Levitate;
<<<<<<< HEAD
	} else if (strcasecmp(functionName, "illusion") == 0) {
		function = Illusion;
=======
	} else if (strcasecmp(functionName, "summonmonster") == 0) {
		function = SummonMonster;
>>>>>>> b9873579
	} else {
		std::cout << "[Warning - InstantSpell::loadFunction] Function \"" << functionName << "\" does not exist." << std::endl;
		return false;
	}

	scripted = false;
	return true;
}

bool InstantSpell::playerCastInstant(Player* player, std::string& param)
{
	if (!playerSpellCheck(player)) {
		return false;
	}

	LuaVariant var;

	if (selfTarget) {
		var.type = VARIANT_NUMBER;
		var.number = player->getID();
	} else if (needTarget || casterTargetOrDirection) {
		Creature* target = nullptr;
		bool useDirection = false;

		if (hasParam) {
			Player* playerTarget = nullptr;
			ReturnValue ret = g_game.getPlayerByNameWildcard(param, playerTarget);

			if (playerTarget && playerTarget->isAccessPlayer() && !player->isAccessPlayer()) {
				playerTarget = nullptr;
			}

			target = playerTarget;
			if (!target || target->getHealth() <= 0) {
				if (!casterTargetOrDirection) {
					if (cooldown > 0) {
						Condition* condition = Condition::createCondition(CONDITIONID_DEFAULT, CONDITION_SPELLCOOLDOWN, cooldown, 0, false, spellId);
						player->addCondition(condition);
					}

					if (groupCooldown > 0) {
						Condition* condition = Condition::createCondition(CONDITIONID_DEFAULT, CONDITION_SPELLGROUPCOOLDOWN, groupCooldown, 0, false, group);
						player->addCondition(condition);
					}

					if (secondaryGroupCooldown > 0) {
						Condition* condition = Condition::createCondition(CONDITIONID_DEFAULT, CONDITION_SPELLGROUPCOOLDOWN, secondaryGroupCooldown, 0, false, secondaryGroup);
						player->addCondition(condition);
					}

					player->sendCancelMessage(ret);
					g_game.addMagicEffect(player->getPosition(), CONST_ME_POFF);
					return false;
				}

				useDirection = true;
			}

			if (playerTarget) {
				param = playerTarget->getName();
			}
		} else {
			target = player->getAttackedCreature();
			if (!target || target->getHealth() <= 0) {
				if (!casterTargetOrDirection) {
					player->sendCancelMessage(RETURNVALUE_YOUCANONLYUSEITONCREATURES);
					g_game.addMagicEffect(player->getPosition(), CONST_ME_POFF);
					return false;
				}

				useDirection = true;
			}
		}

		if (!useDirection) {
			if (!canThrowSpell(player, target)) {
				player->sendCancelMessage(RETURNVALUE_CREATUREISNOTREACHABLE);
				g_game.addMagicEffect(player->getPosition(), CONST_ME_POFF);
				return false;
			}

			var.type = VARIANT_NUMBER;
			var.number = target->getID();
		} else {
			var.type = VARIANT_POSITION;
			var.pos = Spells::getCasterPosition(player, player->getDirection());

			if (!playerInstantSpellCheck(player, var.pos)) {
				return false;
			}
		}
	} else if (hasParam) {
		var.type = VARIANT_STRING;

		if (getHasPlayerNameParam()) {
			Player* playerTarget = nullptr;
			ReturnValue ret = g_game.getPlayerByNameWildcard(param, playerTarget);

			if (ret != RETURNVALUE_NOERROR) {
				if (cooldown > 0) {
					Condition* condition = Condition::createCondition(CONDITIONID_DEFAULT, CONDITION_SPELLCOOLDOWN, cooldown, 0, false, spellId);
					player->addCondition(condition);
				}

				if (groupCooldown > 0) {
					Condition* condition = Condition::createCondition(CONDITIONID_DEFAULT, CONDITION_SPELLGROUPCOOLDOWN, groupCooldown, 0, false, group);
					player->addCondition(condition);
				}

				if (secondaryGroupCooldown > 0) {
					Condition* condition = Condition::createCondition(CONDITIONID_DEFAULT, CONDITION_SPELLGROUPCOOLDOWN, secondaryGroupCooldown, 0, false, secondaryGroup);
					player->addCondition(condition);
				}

				player->sendCancelMessage(ret);
				g_game.addMagicEffect(player->getPosition(), CONST_ME_POFF);
				return false;
			}

			if (playerTarget && (!playerTarget->isAccessPlayer() || player->isAccessPlayer())) {
				param = playerTarget->getName();
			}
		}

		var.text = param;
	} else {
		var.type = VARIANT_POSITION;

		if (needDirection) {
			var.pos = Spells::getCasterPosition(player, player->getDirection());
		} else {
			var.pos = player->getPosition();
		}

		if (!playerInstantSpellCheck(player, var.pos)) {
			return false;
		}
	}

	bool result = internalCastSpell(player, var);
	if (result) {
		postCastSpell(player);
	}

	return result;
}

bool InstantSpell::canThrowSpell(const Creature* creature, const Creature* target) const
{
	const Position& fromPos = creature->getPosition();
	const Position& toPos = target->getPosition();
	if (fromPos.z != toPos.z ||
	        (range == -1 && !g_game.canThrowObjectTo(fromPos, toPos, checkLineOfSight)) ||
	        (range != -1 && !g_game.canThrowObjectTo(fromPos, toPos, checkLineOfSight, range, range))) {
		return false;
	}
	return true;
}

bool InstantSpell::castSpell(Creature* creature)
{
	LuaVariant var;

	if (casterTargetOrDirection) {
		Creature* target = creature->getAttackedCreature();
		if (target && target->getHealth() > 0) {
			if (!canThrowSpell(creature, target)) {
				return false;
			}

			var.type = VARIANT_NUMBER;
			var.number = target->getID();
			return internalCastSpell(creature, var);
		}

		return false;
	} else if (needDirection) {
		var.type = VARIANT_POSITION;
		var.pos = Spells::getCasterPosition(creature, creature->getDirection());
	} else {
		var.type = VARIANT_POSITION;
		var.pos = creature->getPosition();
	}

	return internalCastSpell(creature, var);
}

bool InstantSpell::castSpell(Creature* creature, Creature* target)
{
	if (needTarget) {
		LuaVariant var;
		var.type = VARIANT_NUMBER;
		var.number = target->getID();
		return internalCastSpell(creature, var);
	} else {
		return castSpell(creature);
	}
}

bool InstantSpell::internalCastSpell(Creature* creature, const LuaVariant& var)
{
	if (scripted) {
		return executeCastSpell(creature, var);
	} else if (function) {
		return function(this, creature, var.text);
	}

	return false;
}

bool InstantSpell::executeCastSpell(Creature* creature, const LuaVariant& var)
{
	//onCastSpell(creature, var)
	if (!scriptInterface->reserveScriptEnv()) {
		std::cout << "[Error - InstantSpell::executeCastSpell] Call stack overflow" << std::endl;
		return false;
	}

	ScriptEnvironment* env = scriptInterface->getScriptEnv();
	env->setScriptId(scriptId, scriptInterface);

	lua_State* L = scriptInterface->getLuaState();

	scriptInterface->pushFunction(scriptId);

	LuaScriptInterface::pushUserdata<Creature>(L, creature);
	LuaScriptInterface::setCreatureMetatable(L, -1, creature);

	LuaScriptInterface::pushVariant(L, var);

	return scriptInterface->callFunction(2);
}

bool InstantSpell::canCast(const Player* player) const
{
	if (player->hasFlag(PlayerFlag_CannotUseSpells)) {
		return false;
	}

	if (player->hasFlag(PlayerFlag_IgnoreSpellCheck)) {
		return true;
	}

	if (isLearnable()) {
		if (player->hasLearnedInstantSpell(getName())) {
			return true;
		}
	} else {
		if (vocSpellMap.empty() || vocSpellMap.find(player->getVocationId()) != vocSpellMap.end()) {
			return true;
		}
	}

	return false;
}

std::string ConjureSpell::getScriptEventName() const
{
	return "onCastSpell";
}

bool ConjureSpell::configureEvent(const pugi::xml_node& node)
{
	if (!InstantSpell::configureEvent(node)) {
		return false;
	}

	pugi::xml_attribute attr;
	if ((attr = node.attribute("conjureId"))) {
		conjureId = pugi::cast<uint32_t>(attr.value());
	}

	if ((attr = node.attribute("conjureCount"))) {
		conjureCount = pugi::cast<uint32_t>(attr.value());
	} else if (conjureId != 0) {
		// load default charges from items.xml
		const ItemType& it = Item::items[conjureId];
		if (it.charges != 0) {
			conjureCount = it.charges;
		}
	}

	if ((attr = node.attribute("reagentId"))) {
		reagentId = pugi::cast<uint32_t>(attr.value());
	}

	return true;
}

bool ConjureSpell::loadFunction(const pugi::xml_attribute&)
{
	scripted = false;
	return true;
}

bool ConjureSpell::conjureItem(Creature* creature) const
{
	Player* player = creature->getPlayer();
	if (!player) {
		return false;
	}

	if (reagentId != 0 && !player->removeItemOfType(reagentId, 1, -1)) {
		player->sendCancelMessage(RETURNVALUE_YOUNEEDAMAGICITEMTOCASTSPELL);
		g_game.addMagicEffect(player->getPosition(), CONST_ME_POFF);
		return false;
	}

	Item* newItem = Item::CreateItem(conjureId, conjureCount);
	if (!newItem) {
		return false;
	}

	ReturnValue ret = g_game.internalPlayerAddItem(player, newItem);
	if (ret != RETURNVALUE_NOERROR) {
		player->sendCancelMessage(ret);
		g_game.addMagicEffect(player->getPosition(), CONST_ME_POFF);
		delete newItem;
		return false;
	}

	g_game.startDecay(newItem);

	postCastSpell(player);
	g_game.addMagicEffect(player->getPosition(), CONST_ME_MAGIC_RED);
	return true;
}

bool ConjureSpell::playerCastInstant(Player* player, std::string& param)
{
	if (!playerSpellCheck(player)) {
		return false;
	}

	if (scripted) {
		LuaVariant var;
		var.type = VARIANT_STRING;
		var.text = param;
		return executeCastSpell(player, var);
	}
	return conjureItem(player);
}

std::string RuneSpell::getScriptEventName() const
{
	return "onCastSpell";
}

bool RuneSpell::configureEvent(const pugi::xml_node& node)
{
	if (!Spell::configureSpell(node)) {
		return false;
	}

	if (!Action::configureEvent(node)) {
		return false;
	}

	pugi::xml_attribute attr;
	if (!(attr = node.attribute("id"))) {
		std::cout << "[Error - RuneSpell::configureSpell] Rune spell without id." << std::endl;
		return false;
	}
	runeId = pugi::cast<uint16_t>(attr.value());

	uint32_t charges;
	if ((attr = node.attribute("charges"))) {
		charges = pugi::cast<uint32_t>(attr.value());
	} else {
		charges = 0;
	}

	hasCharges = (charges > 0);
	if (magLevel != 0 || level != 0) {
		//Change information in the ItemType to get accurate description
		ItemType& iType = Item::items.getItemType(runeId);
		iType.runeMagLevel = magLevel;
		iType.runeLevel = level;
		iType.charges = charges;
	}

	return true;
}

namespace {

bool RuneIllusion(const RuneSpell*, Player* player, const Position& posTo)
{
	Thing* thing = g_game.internalGetThing(player, posTo, 0, 0, STACKPOS_MOVE);
	if (!thing) {
		player->sendCancelMessage(RETURNVALUE_NOTPOSSIBLE);
		g_game.addMagicEffect(player->getPosition(), CONST_ME_POFF);
		return false;
	}

	Item* illusionItem = thing->getItem();
	if (!illusionItem || !illusionItem->isMoveable()) {
		player->sendCancelMessage(RETURNVALUE_NOTPOSSIBLE);
		g_game.addMagicEffect(player->getPosition(), CONST_ME_POFF);
		return false;
	}

	ReturnValue ret = Spell::CreateIllusion(player, illusionItem->getID(), 200000);
	if (ret != RETURNVALUE_NOERROR) {
		player->sendCancelMessage(ret);
		g_game.addMagicEffect(player->getPosition(), CONST_ME_POFF);
		return false;
	}

	g_game.addMagicEffect(player->getPosition(), CONST_ME_MAGIC_RED);
	return true;
}

bool Convince(const RuneSpell* spell, Player* player, const Position& posTo)
{
	if (!player->hasFlag(PlayerFlag_CanConvinceAll)) {
		if (player->getSummonCount() >= 2) {
			player->sendCancelMessage(RETURNVALUE_NOTPOSSIBLE);
			g_game.addMagicEffect(player->getPosition(), CONST_ME_POFF);
			return false;
		}
	}

	Thing* thing = g_game.internalGetThing(player, posTo, 0, 0, STACKPOS_LOOK);
	if (!thing) {
		player->sendCancelMessage(RETURNVALUE_NOTPOSSIBLE);
		g_game.addMagicEffect(player->getPosition(), CONST_ME_POFF);
		return false;
	}

	Creature* convinceCreature = thing->getCreature();
	if (!convinceCreature) {
		player->sendCancelMessage(RETURNVALUE_NOTPOSSIBLE);
		g_game.addMagicEffect(player->getPosition(), CONST_ME_POFF);
		return false;
	}

	uint32_t manaCost = 0;
	if (convinceCreature->getMonster()) {
		manaCost = convinceCreature->getMonster()->getManaCost();
	}

	if (!player->hasFlag(PlayerFlag_HasInfiniteMana) && player->getMana() < manaCost) {
		player->sendCancelMessage(RETURNVALUE_NOTENOUGHMANA);
		g_game.addMagicEffect(player->getPosition(), CONST_ME_POFF);
		return false;
	}

	if (!convinceCreature->convinceCreature(player)) {
		player->sendCancelMessage(RETURNVALUE_NOTPOSSIBLE);
		g_game.addMagicEffect(player->getPosition(), CONST_ME_POFF);
		return false;
	}

	Spell::postCastSpell(player, manaCost, spell->getSoulCost());
	g_game.updateCreatureType(convinceCreature);
	g_game.addMagicEffect(player->getPosition(), CONST_ME_MAGIC_RED);
	return true;
}

}

bool RuneSpell::loadFunction(const pugi::xml_attribute& attr)
{
	const char* functionName = attr.as_string();
	if (strcasecmp(functionName, "chameleon") == 0) {
		runeFunction = RuneIllusion;
	} else if (strcasecmp(functionName, "convince") == 0) {
		runeFunction = Convince;
	} else {
		std::cout << "[Warning - RuneSpell::loadFunction] Function \"" << functionName << "\" does not exist." << std::endl;
		return false;
	}

	scripted = false;
	return true;
}

ReturnValue RuneSpell::canExecuteAction(const Player* player, const Position& toPos)
{
	if (player->hasFlag(PlayerFlag_CannotUseSpells)) {
		return RETURNVALUE_CANNOTUSETHISOBJECT;
	}

	ReturnValue ret = Action::canExecuteAction(player, toPos);
	if (ret != RETURNVALUE_NOERROR) {
		return ret;
	}

	if (toPos.x == 0xFFFF) {
		if (needTarget) {
			return RETURNVALUE_CANONLYUSETHISRUNEONCREATURES;
		} else if (!selfTarget) {
			return RETURNVALUE_NOTENOUGHROOM;
		}
	}

	return RETURNVALUE_NOERROR;
}

bool RuneSpell::executeUse(Player* player, Item* item, const Position&, Thing* target, const Position& toPosition, bool isHotkey)
{
	if (!playerRuneSpellCheck(player, toPosition)) {
		return false;
	}

	bool result = false;
	if (scripted) {
		LuaVariant var;

		if (needTarget) {
			var.type = VARIANT_NUMBER;

			if (target == nullptr) {
				Tile* toTile = g_game.map.getTile(toPosition);
				if (toTile) {
					const Creature* visibleCreature = toTile->getBottomVisibleCreature(player);
					if (visibleCreature) {
						var.number = visibleCreature->getID();
					}
				}
			} else {
				var.number = target->getCreature()->getID();
			}
		} else {
			var.type = VARIANT_POSITION;
			var.pos = toPosition;
		}

		result = internalCastSpell(player, var, isHotkey);
	} else if (runeFunction) {
		result = runeFunction(this, player, toPosition);
	}

	if (!result) {
		return false;
	}

	postCastSpell(player);
	if (hasCharges && item && g_config.getBoolean(ConfigManager::REMOVE_RUNE_CHARGES)) {
		int32_t newCount = std::max<int32_t>(0, item->getItemCount() - 1);
		g_game.transformItem(item, item->getID(), newCount);
	}
	return true;
}

bool RuneSpell::castSpell(Creature* creature)
{
	LuaVariant var;
	var.type = VARIANT_NUMBER;
	var.number = creature->getID();
	return internalCastSpell(creature, var, false);
}

bool RuneSpell::castSpell(Creature* creature, Creature* target)
{
	LuaVariant var;
	var.type = VARIANT_NUMBER;
	var.number = target->getID();
	return internalCastSpell(creature, var, false);
}

bool RuneSpell::internalCastSpell(Creature* creature, const LuaVariant& var, bool isHotkey)
{
	bool result;
	if (scripted) {
		result = executeCastSpell(creature, var, isHotkey);
	} else {
		result = false;
	}
	return result;
}

bool RuneSpell::executeCastSpell(Creature* creature, const LuaVariant& var, bool isHotkey)
{
	//onCastSpell(creature, var, isHotkey)
	if (!scriptInterface->reserveScriptEnv()) {
		std::cout << "[Error - RuneSpell::executeCastSpell] Call stack overflow" << std::endl;
		return false;
	}

	ScriptEnvironment* env = scriptInterface->getScriptEnv();
	env->setScriptId(scriptId, scriptInterface);

	lua_State* L = scriptInterface->getLuaState();

	scriptInterface->pushFunction(scriptId);

	LuaScriptInterface::pushUserdata<Creature>(L, creature);
	LuaScriptInterface::setCreatureMetatable(L, -1, creature);

	LuaScriptInterface::pushVariant(L, var);

	LuaScriptInterface::pushBoolean(L, isHotkey);

	return scriptInterface->callFunction(3);
}<|MERGE_RESOLUTION|>--- conflicted
+++ resolved
@@ -937,13 +937,6 @@
 	const char* functionName = attr.as_string();
 	if (strcasecmp(functionName, "levitate") == 0) {
 		function = Levitate;
-<<<<<<< HEAD
-	} else if (strcasecmp(functionName, "illusion") == 0) {
-		function = Illusion;
-=======
-	} else if (strcasecmp(functionName, "summonmonster") == 0) {
-		function = SummonMonster;
->>>>>>> b9873579
 	} else {
 		std::cout << "[Warning - InstantSpell::loadFunction] Function \"" << functionName << "\" does not exist." << std::endl;
 		return false;
