/**
 * The Forgotten Server - a free and open-source MMORPG server emulator
 * Copyright (C) 2017  Mark Samman <mark.samman@gmail.com>
 *
 * This program is free software; you can redistribute it and/or modify
 * it under the terms of the GNU General Public License as published by
 * the Free Software Foundation; either version 2 of the License, or
 * (at your option) any later version.
 *
 * This program is distributed in the hope that it will be useful,
 * but WITHOUT ANY WARRANTY; without even the implied warranty of
 * MERCHANTABILITY or FITNESS FOR A PARTICULAR PURPOSE.  See the
 * GNU General Public License for more details.
 *
 * You should have received a copy of the GNU General Public License along
 * with this program; if not, write to the Free Software Foundation, Inc.,
 * 51 Franklin Street, Fifth Floor, Boston, MA 02110-1301 USA.
 */

#include "otpch.h"

#include "combat.h"
#include "configmanager.h"
#include "game.h"
#include "monster.h"
#include "pugicast.h"
#include "spells.h"

extern Game g_game;
extern Spells* g_spells;
extern Monsters g_monsters;
extern Vocations g_vocations;
extern ConfigManager g_config;
extern LuaEnvironment g_luaEnvironment;

Spells::Spells()
{
	scriptInterface.initState();
}

Spells::~Spells()
{
	clear();
}

TalkActionResult_t Spells::playerSaySpell(Player* player, std::string& words)
{
	std::string str_words = words;

	//strip trailing spaces
	trimString(str_words);

	InstantSpell* instantSpell = getInstantSpell(str_words);
	if (!instantSpell) {
		return TALKACTION_CONTINUE;
	}

	std::string param;

	if (instantSpell->getHasParam()) {
		size_t spellLen = instantSpell->getWords().length();
		size_t paramLen = str_words.length() - spellLen;
		std::string paramText = str_words.substr(spellLen, paramLen);
		if (!paramText.empty() && paramText.front() == ' ') {
			size_t loc1 = paramText.find('"', 1);
			if (loc1 != std::string::npos) {
				size_t loc2 = paramText.find('"', loc1 + 1);
				if (loc2 == std::string::npos) {
					loc2 = paramText.length();
				} else if (paramText.find_last_not_of(' ') != loc2) {
					return TALKACTION_CONTINUE;
				}

				param = paramText.substr(loc1 + 1, loc2 - loc1 - 1);
			} else {
				trimString(paramText);
				loc1 = paramText.find(' ', 0);
				if (loc1 == std::string::npos) {
					param = paramText;
				} else {
					return TALKACTION_CONTINUE;
				}
			}
		}
	}

	if (instantSpell->playerCastInstant(player, param)) {
		words = instantSpell->getWords();

		if (instantSpell->getHasParam() && !param.empty()) {
			words += " \"" + param + "\"";
		}

		return TALKACTION_BREAK;
	}

	return TALKACTION_FAILED;
}

void Spells::clear()
{
	runes.clear();
	instants.clear();

	scriptInterface.reInitState();
}

LuaScriptInterface& Spells::getScriptInterface()
{
	return scriptInterface;
}

std::string Spells::getScriptBaseName() const
{
	return "spells";
}

Event_ptr Spells::getEvent(const std::string& nodeName)
{
	if (strcasecmp(nodeName.c_str(), "rune") == 0) {
		return Event_ptr(new RuneSpell(&scriptInterface));
	} else if (strcasecmp(nodeName.c_str(), "instant") == 0) {
<<<<<<< HEAD
		return Event_ptr(new InstantSpell(&scriptInterface));
	} else if (strcasecmp(nodeName.c_str(), "conjure") == 0) {
		return Event_ptr(new ConjureSpell(&scriptInterface));
=======
		return new InstantSpell(&scriptInterface);
>>>>>>> 06bf9c9e
	}
	return nullptr;
}

bool Spells::registerEvent(Event_ptr event, const pugi::xml_node&)
{
	ConjureSpell* instantConjure = dynamic_cast<ConjureSpell*>(event.get());
	if (instantConjure) {
		auto result = instantsConjure.emplace(instantConjure->getWords(), std::move(*instantConjure));
		if (!result.second) {
			std::cout << "[Warning - Spells::registerEvent] Duplicate registered instant spell with words: " << instantConjure->getWords() << std::endl;
		}
		return result.second;
	}

	InstantSpell* instant = dynamic_cast<InstantSpell*>(event.get());
	if (instant) {
		auto result = instants.emplace(instant->getWords(), std::move(*instant));
		if (!result.second) {
			std::cout << "[Warning - Spells::registerEvent] Duplicate registered instant spell with words: " << instant->getWords() << std::endl;
		}
		return result.second;
	}

	RuneSpell* rune = dynamic_cast<RuneSpell*>(event.get());
	if (rune) {
		auto result = runes.emplace(rune->getRuneItemId(), std::move(*rune));
		if (!result.second) {
			std::cout << "[Warning - Spells::registerEvent] Duplicate registered rune with id: " << rune->getRuneItemId() << std::endl;
		}
		return result.second;
	}

	return false;
}

Spell* Spells::getSpellByName(const std::string& name)
{
	Spell* spell = getRuneSpellByName(name);
	if (!spell) {
		spell = getInstantSpellByName(name);
	}
	return spell;
}

RuneSpell* Spells::getRuneSpell(uint32_t id)
{
	auto it = runes.find(id);
	if (it == runes.end()) {
		return nullptr;
	}
	return &it->second;
}

RuneSpell* Spells::getRuneSpellByName(const std::string& name)
{
	for (auto& it : runes) {
		if (strcasecmp(it.second.getName().c_str(), name.c_str()) == 0) {
			return &it.second;
		}
	}
	return nullptr;
}

InstantSpell* Spells::getInstantSpell(const std::string& words)
{
	InstantSpell* result = nullptr;

	for (auto& it : instants) {
		const std::string& instantSpellWords = it.second.getWords();
		size_t spellLen = instantSpellWords.length();
		if (strncasecmp(instantSpellWords.c_str(), words.c_str(), spellLen) == 0) {
			if (!result || spellLen > result->getWords().length()) {
				result = &it.second;
				if (words.length() == spellLen) {
					break;
				}
			}
		}
	}

	for (auto& it : instantsConjure) {
		const std::string& instantSpellWords = it.second.getWords();
		size_t spellLen = instantSpellWords.length();
		if (strncasecmp(instantSpellWords.c_str(), words.c_str(), spellLen) == 0) {
			if (!result || spellLen > result->getWords().length()) {
				result = &it.second;
				if (words.length() == spellLen) {
					break;
				}
			}
		}
	}

	if (result) {
		const std::string& resultWords = result->getWords();
		if (words.length() > resultWords.length()) {
			if (!result->getHasParam()) {
				return nullptr;
			}

			size_t spellLen = resultWords.length();
			size_t paramLen = words.length() - spellLen;
			if (paramLen < 2 || words[spellLen] != ' ') {
				return nullptr;
			}
		}
		return result;
	}
	return nullptr;
}

<<<<<<< HEAD
uint32_t Spells::getInstantSpellCount(const Player* player) const
{
	uint32_t count = 0;
	for (const auto& it : instants) {
		if (it.second.canCast(player)) {
			++count;
		}
	}
	return count;
}

=======
>>>>>>> 06bf9c9e
InstantSpell* Spells::getInstantSpellById(uint32_t spellId)
{
	auto it = std::next(instants.begin(), std::min<uint32_t>(spellId, instants.size()));
	if (it != instants.end()) {
		return &it->second;
	}

	auto it2 = std::next(instantsConjure.begin(), std::min<uint32_t>(spellId, instantsConjure.size()));
	if (it2 != instantsConjure.end()) {
		return &it->second;
	}
	return nullptr;
}

InstantSpell* Spells::getInstantSpellByName(const std::string& name)
{
	for (auto& it : instants) {
		if (strcasecmp(it.second.getName().c_str(), name.c_str()) == 0) {
			return &it.second;
		}
	}
	for (auto& it : instantsConjure) {
		if (strcasecmp(it.second.getName().c_str(), name.c_str()) == 0) {
			return &it.second;
		}
	}
	return nullptr;
}

Position Spells::getCasterPosition(Creature* creature, Direction dir)
{
	return getNextPosition(dir, creature->getPosition());
}

CombatSpell::CombatSpell(Combat* combat, bool needTarget, bool needDirection) :
	Event(&g_spells->getScriptInterface()),
	combat(combat),
	needDirection(needDirection),
	needTarget(needTarget)
{}

CombatSpell::~CombatSpell()
{
	if (!scripted) {
		delete combat;
	}
}

bool CombatSpell::loadScriptCombat()
{
	combat = g_luaEnvironment.getCombatObject(g_luaEnvironment.lastCombatId);
	return combat != nullptr;
}

bool CombatSpell::castSpell(Creature* creature)
{
	if (scripted) {
		LuaVariant var;
		var.type = VARIANT_POSITION;

		if (needDirection) {
			var.pos = Spells::getCasterPosition(creature, creature->getDirection());
		} else {
			var.pos = creature->getPosition();
		}

		return executeCastSpell(creature, var);
	}

	Position pos;
	if (needDirection) {
		pos = Spells::getCasterPosition(creature, creature->getDirection());
	} else {
		pos = creature->getPosition();
	}

	combat->doCombat(creature, pos);
	return true;
}

bool CombatSpell::castSpell(Creature* creature, Creature* target)
{
	if (scripted) {
		LuaVariant var;

		if (combat->hasArea()) {
			var.type = VARIANT_POSITION;

			if (needTarget) {
				var.pos = target->getPosition();
			} else if (needDirection) {
				var.pos = Spells::getCasterPosition(creature, creature->getDirection());
			} else {
				var.pos = creature->getPosition();
			}
		} else {
			var.type = VARIANT_NUMBER;
			var.number = target->getID();
		}
		return executeCastSpell(creature, var);
	}

	if (combat->hasArea()) {
		if (needTarget) {
			combat->doCombat(creature, target->getPosition());
		} else {
			return castSpell(creature);
		}
	} else {
		combat->doCombat(creature, target);
	}
	return true;
}

bool CombatSpell::executeCastSpell(Creature* creature, const LuaVariant& var)
{
	//onCastSpell(creature, var)
	if (!scriptInterface->reserveScriptEnv()) {
		std::cout << "[Error - CombatSpell::executeCastSpell] Call stack overflow" << std::endl;
		return false;
	}

	ScriptEnvironment* env = scriptInterface->getScriptEnv();
	env->setScriptId(scriptId, scriptInterface);

	lua_State* L = scriptInterface->getLuaState();

	scriptInterface->pushFunction(scriptId);

	LuaScriptInterface::pushUserdata<Creature>(L, creature);
	LuaScriptInterface::setCreatureMetatable(L, -1, creature);

	LuaScriptInterface::pushVariant(L, var);

	return scriptInterface->callFunction(2);
}

bool Spell::configureSpell(const pugi::xml_node& node)
{
	pugi::xml_attribute nameAttribute = node.attribute("name");
	if (!nameAttribute) {
		std::cout << "[Error - Spell::configureSpell] Spell without name" << std::endl;
		return false;
	}

	name = nameAttribute.as_string();

	static const char* reservedList[] = {
		"melee",
		"physical",
		"poison",
		"fire",
		"energy",
		"drown",
		"lifedrain",
		"manadrain",
		"healing",
		"speed",
		"outfit",
		"invisible",
		"drunk",
		"firefield",
		"poisonfield",
		"energyfield",
		"firecondition",
		"poisoncondition",
		"energycondition",
		"drowncondition",
		"freezecondition",
		"cursecondition",
		"dazzlecondition"
	};

	//static size_t size = sizeof(reservedList) / sizeof(const char*);
	//for (size_t i = 0; i < size; ++i) {
	for (const char* reserved : reservedList) {
		if (strcasecmp(reserved, name.c_str()) == 0) {
			std::cout << "[Error - Spell::configureSpell] Spell is using a reserved name: " << reserved << std::endl;
			return false;
		}
	}

	pugi::xml_attribute attr;
	if ((attr = node.attribute("spellid"))) {
		spellId = pugi::cast<uint16_t>(attr.value());
	}

	if ((attr = node.attribute("group"))) {
		std::string tmpStr = asLowerCaseString(attr.as_string());
		if (tmpStr == "none" || tmpStr == "0") {
			group = SPELLGROUP_NONE;
		} else if (tmpStr == "attack" || tmpStr == "1") {
			group = SPELLGROUP_ATTACK;
		} else if (tmpStr == "healing" || tmpStr == "2") {
			group = SPELLGROUP_HEALING;
		} else if (tmpStr == "support" || tmpStr == "3") {
			group = SPELLGROUP_SUPPORT;
		} else if (tmpStr == "special" || tmpStr == "4") {
			group = SPELLGROUP_SPECIAL;
		} else {
			std::cout << "[Warning - Spell::configureSpell] Unknown group: " << attr.as_string() << std::endl;
		}
	}

	if ((attr = node.attribute("groupcooldown"))) {
		groupCooldown = pugi::cast<uint32_t>(attr.value());
	}

	if ((attr = node.attribute("secondarygroup"))) {
		std::string tmpStr = asLowerCaseString(attr.as_string());
		if (tmpStr == "none" || tmpStr == "0") {
			secondaryGroup = SPELLGROUP_NONE;
		} else if (tmpStr == "attack" || tmpStr == "1") {
			secondaryGroup = SPELLGROUP_ATTACK;
		} else if (tmpStr == "healing" || tmpStr == "2") {
			secondaryGroup = SPELLGROUP_HEALING;
		} else if (tmpStr == "support" || tmpStr == "3") {
			secondaryGroup = SPELLGROUP_SUPPORT;
		} else if (tmpStr == "special" || tmpStr == "4") {
			secondaryGroup = SPELLGROUP_SPECIAL;
		} else {
			std::cout << "[Warning - Spell::configureSpell] Unknown secondarygroup: " << attr.as_string() << std::endl;
		}
	}

	if ((attr = node.attribute("secondarygroupcooldown"))) {
		secondaryGroupCooldown = pugi::cast<uint32_t>(attr.value());
	}

	if ((attr = node.attribute("level")) || (attr = node.attribute("lvl"))) {
		level = pugi::cast<uint32_t>(attr.value());
	}

	if ((attr = node.attribute("magiclevel")) || (attr = node.attribute("maglv"))) {
		magLevel = pugi::cast<uint32_t>(attr.value());
	}

	if ((attr = node.attribute("mana"))) {
		mana = pugi::cast<uint32_t>(attr.value());
	}

	if ((attr = node.attribute("manapercent"))) {
		manaPercent = pugi::cast<uint32_t>(attr.value());
	}

	if ((attr = node.attribute("soul"))) {
		soul = pugi::cast<uint32_t>(attr.value());
	}

	if ((attr = node.attribute("range"))) {
		range = pugi::cast<int32_t>(attr.value());
	}

	if ((attr = node.attribute("cooldown")) || (attr = node.attribute("exhaustion"))) {
		cooldown = pugi::cast<uint32_t>(attr.value());
	}

	if ((attr = node.attribute("premium")) || (attr = node.attribute("prem"))) {
		premium = attr.as_bool();
	}

	if ((attr = node.attribute("enabled"))) {
		enabled = attr.as_bool();
	}

	if ((attr = node.attribute("needtarget"))) {
		needTarget = attr.as_bool();
	}

	if ((attr = node.attribute("needweapon"))) {
		needWeapon = attr.as_bool();
	}

	if ((attr = node.attribute("selftarget"))) {
		selfTarget = attr.as_bool();
	}

	if ((attr = node.attribute("needlearn"))) {
		learnable = attr.as_bool();
	}

	if ((attr = node.attribute("blocking"))) {
		blockingSolid = attr.as_bool();
		blockingCreature = blockingSolid;
	}

	if ((attr = node.attribute("blocktype"))) {
		std::string tmpStrValue = asLowerCaseString(attr.as_string());
		if (tmpStrValue == "all") {
			blockingSolid = true;
			blockingCreature = true;
		} else if (tmpStrValue == "solid") {
			blockingSolid = true;
		} else if (tmpStrValue == "creature") {
			blockingCreature = true;
		} else {
			std::cout << "[Warning - Spell::configureSpell] Blocktype \"" << attr.as_string() << "\" does not exist." << std::endl;
		}
	}

	if ((attr = node.attribute("aggressive"))) {
		aggressive = booleanString(attr.as_string());
	}

	if (group == SPELLGROUP_NONE) {
		group = (aggressive ? SPELLGROUP_ATTACK : SPELLGROUP_HEALING);
	}

	for (auto vocationNode : node.children()) {
		if (!(attr = vocationNode.attribute("name"))) {
			continue;
		}

		int32_t vocationId = g_vocations.getVocationId(attr.as_string());
		if (vocationId != -1) {
			attr = vocationNode.attribute("showInDescription");
			vocSpellMap[vocationId] = !attr || attr.as_bool();
		} else {
			std::cout << "[Warning - Spell::configureSpell] Wrong vocation name: " << attr.as_string() << std::endl;
		}
	}
	return true;
}

bool Spell::playerSpellCheck(Player* player) const
{
	if (player->hasFlag(PlayerFlag_CannotUseSpells)) {
		return false;
	}

	if (player->hasFlag(PlayerFlag_IgnoreSpellCheck)) {
		return true;
	}

	if (!enabled) {
		return false;
	}

	if (aggressive && (range < 1 || (range > 0 && !player->getAttackedCreature())) && player->getSkull() == SKULL_BLACK) {
		player->sendCancelMessage(RETURNVALUE_NOTPOSSIBLE);
		return false;
	}

	if (aggressive && player->hasCondition(CONDITION_PACIFIED)) {
		player->sendCancelMessage(RETURNVALUE_YOUAREEXHAUSTED);
		g_game.addMagicEffect(player->getPosition(), CONST_ME_POFF);
		return false;
	}

  if (aggressive && !player->hasFlag(PlayerFlag_IgnoreProtectionZone) && player->getZone() == ZONE_PROTECTION) {
		player->sendCancelMessage(RETURNVALUE_ACTIONNOTPERMITTEDINPROTECTIONZONE);
		return false;
	}

	if (player->hasCondition(CONDITION_SPELLGROUPCOOLDOWN, group) || player->hasCondition(CONDITION_SPELLCOOLDOWN, spellId) || (secondaryGroup != SPELLGROUP_NONE && player->hasCondition(CONDITION_SPELLGROUPCOOLDOWN, secondaryGroup))) {
		player->sendCancelMessage(RETURNVALUE_YOUAREEXHAUSTED);

		if (isInstant()) {
			g_game.addMagicEffect(player->getPosition(), CONST_ME_POFF);
		}

		return false;
	}

	if (player->getLevel() < level) {
		player->sendCancelMessage(RETURNVALUE_NOTENOUGHLEVEL);
		g_game.addMagicEffect(player->getPosition(), CONST_ME_POFF);
		return false;
	}

	if (player->getMagicLevel() < magLevel) {
		player->sendCancelMessage(RETURNVALUE_NOTENOUGHMAGICLEVEL);
		g_game.addMagicEffect(player->getPosition(), CONST_ME_POFF);
		return false;
	}

	if (player->getMana() < getManaCost(player) && !player->hasFlag(PlayerFlag_HasInfiniteMana)) {
		player->sendCancelMessage(RETURNVALUE_NOTENOUGHMANA);
		g_game.addMagicEffect(player->getPosition(), CONST_ME_POFF);
		return false;
	}

	if (player->getSoul() < soul && !player->hasFlag(PlayerFlag_HasInfiniteSoul)) {
		player->sendCancelMessage(RETURNVALUE_NOTENOUGHSOUL);
		g_game.addMagicEffect(player->getPosition(), CONST_ME_POFF);
		return false;
	}

	if (isInstant() && isLearnable()) {
		if (!player->hasLearnedInstantSpell(getName())) {
			player->sendCancelMessage(RETURNVALUE_YOUNEEDTOLEARNTHISSPELL);
			g_game.addMagicEffect(player->getPosition(), CONST_ME_POFF);
			return false;
		}
	} else if (!vocSpellMap.empty() && vocSpellMap.find(player->getVocationId()) == vocSpellMap.end()) {
		player->sendCancelMessage(RETURNVALUE_YOURVOCATIONCANNOTUSETHISSPELL);
		g_game.addMagicEffect(player->getPosition(), CONST_ME_POFF);
		return false;
	}

	if (needWeapon) {
		switch (player->getWeaponType()) {
			case WEAPON_SWORD:
			case WEAPON_CLUB:
			case WEAPON_AXE:
				break;

			default: {
				player->sendCancelMessage(RETURNVALUE_YOUNEEDAWEAPONTOUSETHISSPELL);
				g_game.addMagicEffect(player->getPosition(), CONST_ME_POFF);
				return false;
			}
		}
	}

	if (isPremium() && !player->isPremium()) {
		player->sendCancelMessage(RETURNVALUE_YOUNEEDPREMIUMACCOUNT);
		g_game.addMagicEffect(player->getPosition(), CONST_ME_POFF);
		return false;
	}

	return true;
}

bool Spell::playerInstantSpellCheck(Player* player, const Position& toPos)
{
	if (toPos.x == 0xFFFF) {
		return true;
	}

	const Position& playerPos = player->getPosition();
	if (playerPos.z > toPos.z) {
		player->sendCancelMessage(RETURNVALUE_FIRSTGOUPSTAIRS);
		g_game.addMagicEffect(player->getPosition(), CONST_ME_POFF);
		return false;
	} else if (playerPos.z < toPos.z) {
		player->sendCancelMessage(RETURNVALUE_FIRSTGODOWNSTAIRS);
		g_game.addMagicEffect(player->getPosition(), CONST_ME_POFF);
		return false;
	}

	Tile* tile = g_game.map.getTile(toPos);
	if (!tile) {
		tile = new StaticTile(toPos.x, toPos.y, toPos.z);
		g_game.map.setTile(toPos, tile);
	}

	ReturnValue ret = Combat::canDoCombat(player, tile, aggressive);
	if (ret != RETURNVALUE_NOERROR) {
		player->sendCancelMessage(ret);
		g_game.addMagicEffect(player->getPosition(), CONST_ME_POFF);
		return false;
	}

	if (blockingCreature && tile->getBottomVisibleCreature(player) != nullptr) {
		player->sendCancelMessage(RETURNVALUE_NOTENOUGHROOM);
		g_game.addMagicEffect(player->getPosition(), CONST_ME_POFF);
		return false;
	}

	if (blockingSolid && tile->hasFlag(TILESTATE_BLOCKSOLID)) {
		player->sendCancelMessage(RETURNVALUE_NOTENOUGHROOM);
		g_game.addMagicEffect(player->getPosition(), CONST_ME_POFF);
		return false;
	}

	return true;
}

bool Spell::playerRuneSpellCheck(Player* player, const Position& toPos)
{
	if (!playerSpellCheck(player)) {
		return false;
	}

	if (toPos.x == 0xFFFF) {
		return true;
	}

	const Position& playerPos = player->getPosition();
	if (playerPos.z > toPos.z) {
		player->sendCancelMessage(RETURNVALUE_FIRSTGOUPSTAIRS);
		g_game.addMagicEffect(player->getPosition(), CONST_ME_POFF);
		return false;
	} else if (playerPos.z < toPos.z) {
		player->sendCancelMessage(RETURNVALUE_FIRSTGODOWNSTAIRS);
		g_game.addMagicEffect(player->getPosition(), CONST_ME_POFF);
		return false;
	}

	Tile* tile = g_game.map.getTile(toPos);
	if (!tile) {
		player->sendCancelMessage(RETURNVALUE_NOTPOSSIBLE);
		g_game.addMagicEffect(player->getPosition(), CONST_ME_POFF);
		return false;
	}

	if (range != -1 && !g_game.canThrowObjectTo(playerPos, toPos, true, range, range)) {
		player->sendCancelMessage(RETURNVALUE_DESTINATIONOUTOFREACH);
		g_game.addMagicEffect(player->getPosition(), CONST_ME_POFF);
		return false;
	}

	ReturnValue ret = Combat::canDoCombat(player, tile, aggressive);
	if (ret != RETURNVALUE_NOERROR) {
		player->sendCancelMessage(ret);
		g_game.addMagicEffect(player->getPosition(), CONST_ME_POFF);
		return false;
	}

	const Creature* topVisibleCreature = tile->getBottomVisibleCreature(player);
	if (blockingCreature && topVisibleCreature) {
		player->sendCancelMessage(RETURNVALUE_NOTENOUGHROOM);
		g_game.addMagicEffect(player->getPosition(), CONST_ME_POFF);
		return false;
	} else if (blockingSolid && tile->hasFlag(TILESTATE_BLOCKSOLID)) {
		player->sendCancelMessage(RETURNVALUE_NOTENOUGHROOM);
		g_game.addMagicEffect(player->getPosition(), CONST_ME_POFF);
		return false;
	}

	if (needTarget && !topVisibleCreature) {
		player->sendCancelMessage(RETURNVALUE_CANONLYUSETHISRUNEONCREATURES);
		g_game.addMagicEffect(player->getPosition(), CONST_ME_POFF);
		return false;
	}

	if (aggressive && needTarget && topVisibleCreature && player->hasSecureMode()) {
		const Player* targetPlayer = topVisibleCreature->getPlayer();
		if (targetPlayer && targetPlayer != player && player->getSkullClient(targetPlayer) == SKULL_NONE && !Combat::isInPvpZone(player, targetPlayer)) {
			player->sendCancelMessage(RETURNVALUE_TURNSECUREMODETOATTACKUNMARKEDPLAYERS);
			g_game.addMagicEffect(player->getPosition(), CONST_ME_POFF);
			return false;
		}
	}
	return true;
}

void Spell::postCastSpell(Player* player, bool finishedCast /*= true*/, bool payCost /*= true*/) const
{
	if (finishedCast) {
		if (!player->hasFlag(PlayerFlag_HasNoExhaustion)) {
			if (cooldown > 0) {
				Condition* condition = Condition::createCondition(CONDITIONID_DEFAULT, CONDITION_SPELLCOOLDOWN, cooldown, 0, false, spellId);
				player->addCondition(condition);
			}

			if (groupCooldown > 0) {
				Condition* condition = Condition::createCondition(CONDITIONID_DEFAULT, CONDITION_SPELLGROUPCOOLDOWN, groupCooldown, 0, false, group);
				player->addCondition(condition);
			}

			if (secondaryGroupCooldown > 0) {
				Condition* condition = Condition::createCondition(CONDITIONID_DEFAULT, CONDITION_SPELLGROUPCOOLDOWN, secondaryGroupCooldown, 0, false, secondaryGroup);
				player->addCondition(condition);
			}
		}

		if (aggressive) {
			player->addInFightTicks();
		}
	}

	if (payCost) {
		Spell::postCastSpell(player, getManaCost(player), getSoulCost());
	}
}

void Spell::postCastSpell(Player* player, uint32_t manaCost, uint32_t soulCost)
{
	if (manaCost > 0) {
		player->addManaSpent(manaCost);
		player->changeMana(-static_cast<int32_t>(manaCost));
	}

	if (!player->hasFlag(PlayerFlag_HasInfiniteSoul)) {
		if (soulCost > 0) {
			player->changeSoul(-static_cast<int32_t>(soulCost));
		}
	}
}

uint32_t Spell::getManaCost(const Player* player) const
{
	if (mana != 0) {
		return mana;
	}

	if (manaPercent != 0) {
		uint32_t maxMana = player->getMaxMana();
		uint32_t manaCost = (maxMana * manaPercent) / 100;
		return manaCost;
	}

	return 0;
}

ReturnValue Spell::CreateIllusion(Creature* creature, const Outfit_t& outfit, int32_t time)
{
	ConditionOutfit* outfitCondition = new ConditionOutfit(CONDITIONID_COMBAT, CONDITION_OUTFIT, time);
	outfitCondition->setOutfit(outfit);
	creature->addCondition(outfitCondition);
	return RETURNVALUE_NOERROR;
}

ReturnValue Spell::CreateIllusion(Creature* creature, const std::string& name, int32_t time)
{
	const auto mType = g_monsters.getMonsterType(name);
	if (mType == nullptr) {
		return RETURNVALUE_CREATUREDOESNOTEXIST;
	}

	Player* player = creature->getPlayer();
	if (player && !player->hasFlag(PlayerFlag_CanIllusionAll)) {
		if (!mType->info.isIllusionable) {
			return RETURNVALUE_NOTPOSSIBLE;
		}
	}

	return CreateIllusion(creature, mType->info.outfit, time);
}

ReturnValue Spell::CreateIllusion(Creature* creature, uint32_t itemId, int32_t time)
{
	const ItemType& it = Item::items[itemId];
	if (it.id == 0) {
		return RETURNVALUE_NOTPOSSIBLE;
	}

	Outfit_t outfit;
	outfit.lookTypeEx = itemId;

	return CreateIllusion(creature, outfit, time);
}

std::string InstantSpell::getScriptEventName() const
{
	return "onCastSpell";
}

bool InstantSpell::configureEvent(const pugi::xml_node& node)
{
	if (!Spell::configureSpell(node)) {
		return false;
	}

	if (!TalkAction::configureEvent(node)) {
		return false;
	}

	pugi::xml_attribute attr;
	if ((attr = node.attribute("params"))) {
		hasParam = attr.as_bool();
	}

	if ((attr = node.attribute("playernameparam"))) {
		hasPlayerNameParam = attr.as_bool();
	}

	if ((attr = node.attribute("direction"))) {
		needDirection = attr.as_bool();
	} else if ((attr = node.attribute("casterTargetOrDirection"))) {
		casterTargetOrDirection = attr.as_bool();
	}

	if ((attr = node.attribute("blockwalls"))) {
		checkLineOfSight = attr.as_bool();
	}
	return true;
}

bool InstantSpell::playerCastInstant(Player* player, std::string& param)
{
	if (!playerSpellCheck(player)) {
		return false;
	}

	LuaVariant var;

	if (selfTarget) {
		var.type = VARIANT_NUMBER;
		var.number = player->getID();
	} else if (needTarget || casterTargetOrDirection) {
		Creature* target = nullptr;
		bool useDirection = false;

		if (hasParam) {
			Player* playerTarget = nullptr;
			ReturnValue ret = g_game.getPlayerByNameWildcard(param, playerTarget);

			if (playerTarget && playerTarget->isAccessPlayer() && !player->isAccessPlayer()) {
				playerTarget = nullptr;
			}

			target = playerTarget;
			if (!target || target->getHealth() <= 0) {
				if (!casterTargetOrDirection) {
					if (cooldown > 0) {
						Condition* condition = Condition::createCondition(CONDITIONID_DEFAULT, CONDITION_SPELLCOOLDOWN, cooldown, 0, false, spellId);
						player->addCondition(condition);
					}

					if (groupCooldown > 0) {
						Condition* condition = Condition::createCondition(CONDITIONID_DEFAULT, CONDITION_SPELLGROUPCOOLDOWN, groupCooldown, 0, false, group);
						player->addCondition(condition);
					}

					if (secondaryGroupCooldown > 0) {
						Condition* condition = Condition::createCondition(CONDITIONID_DEFAULT, CONDITION_SPELLGROUPCOOLDOWN, secondaryGroupCooldown, 0, false, secondaryGroup);
						player->addCondition(condition);
					}

					player->sendCancelMessage(ret);
					g_game.addMagicEffect(player->getPosition(), CONST_ME_POFF);
					return false;
				}

				useDirection = true;
			}

			if (playerTarget) {
				param = playerTarget->getName();
			}
		} else {
			target = player->getAttackedCreature();
			if (!target || target->getHealth() <= 0) {
				if (!casterTargetOrDirection) {
					player->sendCancelMessage(RETURNVALUE_YOUCANONLYUSEITONCREATURES);
					g_game.addMagicEffect(player->getPosition(), CONST_ME_POFF);
					return false;
				}

				useDirection = true;
			}
		}

		if (!useDirection) {
			if (!canThrowSpell(player, target)) {
				player->sendCancelMessage(RETURNVALUE_CREATUREISNOTREACHABLE);
				g_game.addMagicEffect(player->getPosition(), CONST_ME_POFF);
				return false;
			}

			var.type = VARIANT_NUMBER;
			var.number = target->getID();
		} else {
			var.type = VARIANT_POSITION;
			var.pos = Spells::getCasterPosition(player, player->getDirection());

			if (!playerInstantSpellCheck(player, var.pos)) {
				return false;
			}
		}
	} else if (hasParam) {
		var.type = VARIANT_STRING;

		if (getHasPlayerNameParam()) {
			Player* playerTarget = nullptr;
			ReturnValue ret = g_game.getPlayerByNameWildcard(param, playerTarget);

			if (ret != RETURNVALUE_NOERROR) {
				if (cooldown > 0) {
					Condition* condition = Condition::createCondition(CONDITIONID_DEFAULT, CONDITION_SPELLCOOLDOWN, cooldown, 0, false, spellId);
					player->addCondition(condition);
				}

				if (groupCooldown > 0) {
					Condition* condition = Condition::createCondition(CONDITIONID_DEFAULT, CONDITION_SPELLGROUPCOOLDOWN, groupCooldown, 0, false, group);
					player->addCondition(condition);
				}

				if (secondaryGroupCooldown > 0) {
					Condition* condition = Condition::createCondition(CONDITIONID_DEFAULT, CONDITION_SPELLGROUPCOOLDOWN, secondaryGroupCooldown, 0, false, secondaryGroup);
					player->addCondition(condition);
				}

				player->sendCancelMessage(ret);
				g_game.addMagicEffect(player->getPosition(), CONST_ME_POFF);
				return false;
			}

			if (playerTarget && (!playerTarget->isAccessPlayer() || player->isAccessPlayer())) {
				param = playerTarget->getName();
			}
		}

		var.text = param;
	} else {
		var.type = VARIANT_POSITION;

		if (needDirection) {
			var.pos = Spells::getCasterPosition(player, player->getDirection());
		} else {
			var.pos = player->getPosition();
		}

		if (!playerInstantSpellCheck(player, var.pos)) {
			return false;
		}
	}

	bool result = internalCastSpell(player, var);
	if (result) {
		postCastSpell(player);
	}

	return result;
}

bool InstantSpell::canThrowSpell(const Creature* creature, const Creature* target) const
{
	const Position& fromPos = creature->getPosition();
	const Position& toPos = target->getPosition();
	if (fromPos.z != toPos.z ||
	        (range == -1 && !g_game.canThrowObjectTo(fromPos, toPos, checkLineOfSight)) ||
	        (range != -1 && !g_game.canThrowObjectTo(fromPos, toPos, checkLineOfSight, range, range))) {
		return false;
	}
	return true;
}

bool InstantSpell::castSpell(Creature* creature)
{
	LuaVariant var;

	if (casterTargetOrDirection) {
		Creature* target = creature->getAttackedCreature();
		if (target && target->getHealth() > 0) {
			if (!canThrowSpell(creature, target)) {
				return false;
			}

			var.type = VARIANT_NUMBER;
			var.number = target->getID();
			return internalCastSpell(creature, var);
		}

		return false;
	} else if (needDirection) {
		var.type = VARIANT_POSITION;
		var.pos = Spells::getCasterPosition(creature, creature->getDirection());
	} else {
		var.type = VARIANT_POSITION;
		var.pos = creature->getPosition();
	}

	return internalCastSpell(creature, var);
}

bool InstantSpell::castSpell(Creature* creature, Creature* target)
{
	if (needTarget) {
		LuaVariant var;
		var.type = VARIANT_NUMBER;
		var.number = target->getID();
		return internalCastSpell(creature, var);
	} else {
		return castSpell(creature);
	}
}

bool InstantSpell::internalCastSpell(Creature* creature, const LuaVariant& var)
{
	return executeCastSpell(creature, var);
}

bool InstantSpell::executeCastSpell(Creature* creature, const LuaVariant& var)
{
	//onCastSpell(creature, var)
	if (!scriptInterface->reserveScriptEnv()) {
		std::cout << "[Error - InstantSpell::executeCastSpell] Call stack overflow" << std::endl;
		return false;
	}

	ScriptEnvironment* env = scriptInterface->getScriptEnv();
	env->setScriptId(scriptId, scriptInterface);

	lua_State* L = scriptInterface->getLuaState();

	scriptInterface->pushFunction(scriptId);

	LuaScriptInterface::pushUserdata<Creature>(L, creature);
	LuaScriptInterface::setCreatureMetatable(L, -1, creature);

	LuaScriptInterface::pushVariant(L, var);

	return scriptInterface->callFunction(2);
}

bool InstantSpell::canCast(const Player* player) const
{
	if (player->hasFlag(PlayerFlag_CannotUseSpells)) {
		return false;
	}

	if (player->hasFlag(PlayerFlag_IgnoreSpellCheck)) {
		return true;
	}

	if (isLearnable()) {
		if (player->hasLearnedInstantSpell(getName())) {
			return true;
		}
	} else {
		if (vocSpellMap.empty() || vocSpellMap.find(player->getVocationId()) != vocSpellMap.end()) {
			return true;
		}
	}

	return false;
}

std::string RuneSpell::getScriptEventName() const
{
	return "onCastSpell";
}

bool RuneSpell::configureEvent(const pugi::xml_node& node)
{
	if (!Spell::configureSpell(node)) {
		return false;
	}

	if (!Action::configureEvent(node)) {
		return false;
	}

	pugi::xml_attribute attr;
	if (!(attr = node.attribute("id"))) {
		std::cout << "[Error - RuneSpell::configureSpell] Rune spell without id." << std::endl;
		return false;
	}
	runeId = pugi::cast<uint16_t>(attr.value());

	uint32_t charges;
	if ((attr = node.attribute("charges"))) {
		charges = pugi::cast<uint32_t>(attr.value());
	} else {
		charges = 0;
	}

	hasCharges = (charges > 0);
	if (magLevel != 0 || level != 0) {
		//Change information in the ItemType to get accurate description
		ItemType& iType = Item::items.getItemType(runeId);
		iType.runeMagLevel = magLevel;
		iType.runeLevel = level;
		iType.charges = charges;
	}

	return true;
}

namespace {

bool RuneIllusion(const RuneSpell*, Player* player, const Position& posTo)
{
	Thing* thing = g_game.internalGetThing(player, posTo, 0, 0, STACKPOS_MOVE);
	if (!thing) {
		player->sendCancelMessage(RETURNVALUE_NOTPOSSIBLE);
		g_game.addMagicEffect(player->getPosition(), CONST_ME_POFF);
		return false;
	}

	Item* illusionItem = thing->getItem();
	if (!illusionItem || !illusionItem->isMoveable()) {
		player->sendCancelMessage(RETURNVALUE_NOTPOSSIBLE);
		g_game.addMagicEffect(player->getPosition(), CONST_ME_POFF);
		return false;
	}

	ReturnValue ret = Spell::CreateIllusion(player, illusionItem->getID(), 200000);
	if (ret != RETURNVALUE_NOERROR) {
		player->sendCancelMessage(ret);
		g_game.addMagicEffect(player->getPosition(), CONST_ME_POFF);
		return false;
	}

	g_game.addMagicEffect(player->getPosition(), CONST_ME_MAGIC_RED);
	return true;
}

bool Convince(const RuneSpell* spell, Player* player, const Position& posTo)
{
	if (!player->hasFlag(PlayerFlag_CanConvinceAll)) {
		if (player->getSummonCount() >= 2) {
			player->sendCancelMessage(RETURNVALUE_NOTPOSSIBLE);
			g_game.addMagicEffect(player->getPosition(), CONST_ME_POFF);
			return false;
		}
	}

	Thing* thing = g_game.internalGetThing(player, posTo, 0, 0, STACKPOS_LOOK);
	if (!thing) {
		player->sendCancelMessage(RETURNVALUE_NOTPOSSIBLE);
		g_game.addMagicEffect(player->getPosition(), CONST_ME_POFF);
		return false;
	}

	Creature* convinceCreature = thing->getCreature();
	if (!convinceCreature) {
		player->sendCancelMessage(RETURNVALUE_NOTPOSSIBLE);
		g_game.addMagicEffect(player->getPosition(), CONST_ME_POFF);
		return false;
	}

	uint32_t manaCost = 0;
	if (convinceCreature->getMonster()) {
		manaCost = convinceCreature->getMonster()->getManaCost();
	}

	if (!player->hasFlag(PlayerFlag_HasInfiniteMana) && player->getMana() < manaCost) {
		player->sendCancelMessage(RETURNVALUE_NOTENOUGHMANA);
		g_game.addMagicEffect(player->getPosition(), CONST_ME_POFF);
		return false;
	}

	if (!convinceCreature->convinceCreature(player)) {
		player->sendCancelMessage(RETURNVALUE_NOTPOSSIBLE);
		g_game.addMagicEffect(player->getPosition(), CONST_ME_POFF);
		return false;
	}

	Spell::postCastSpell(player, manaCost, spell->getSoulCost());
	g_game.updateCreatureType(convinceCreature);
	g_game.addMagicEffect(player->getPosition(), CONST_ME_MAGIC_RED);
	return true;
}

}

bool RuneSpell::loadFunction(const pugi::xml_attribute& attr)
{
	const char* functionName = attr.as_string();
	if (strcasecmp(functionName, "chameleon") == 0) {
		runeFunction = RuneIllusion;
	} else if (strcasecmp(functionName, "convince") == 0) {
		runeFunction = Convince;
	} else {
		std::cout << "[Warning - RuneSpell::loadFunction] Function \"" << functionName << "\" does not exist." << std::endl;
		return false;
	}

	scripted = false;
	return true;
}

ReturnValue RuneSpell::canExecuteAction(const Player* player, const Position& toPos)
{
	if (player->hasFlag(PlayerFlag_CannotUseSpells)) {
		return RETURNVALUE_CANNOTUSETHISOBJECT;
	}

	ReturnValue ret = Action::canExecuteAction(player, toPos);
	if (ret != RETURNVALUE_NOERROR) {
		return ret;
	}

	if (toPos.x == 0xFFFF) {
		if (needTarget) {
			return RETURNVALUE_CANONLYUSETHISRUNEONCREATURES;
		} else if (!selfTarget) {
			return RETURNVALUE_NOTENOUGHROOM;
		}
	}

	return RETURNVALUE_NOERROR;
}

bool RuneSpell::executeUse(Player* player, Item* item, const Position&, Thing* target, const Position& toPosition, bool isHotkey)
{
	if (!playerRuneSpellCheck(player, toPosition)) {
		return false;
	}

	bool result = false;
	if (scripted) {
		LuaVariant var;

		if (needTarget) {
			var.type = VARIANT_NUMBER;

			if (target == nullptr) {
				Tile* toTile = g_game.map.getTile(toPosition);
				if (toTile) {
					const Creature* visibleCreature = toTile->getBottomVisibleCreature(player);
					if (visibleCreature) {
						var.number = visibleCreature->getID();
					}
				}
			} else {
				var.number = target->getCreature()->getID();
			}
		} else {
			var.type = VARIANT_POSITION;
			var.pos = toPosition;
		}

		result = internalCastSpell(player, var, isHotkey);
	} else if (runeFunction) {
		result = runeFunction(this, player, toPosition);
	}

	if (!result) {
		return false;
	}

	postCastSpell(player);
	if (hasCharges && item && g_config.getBoolean(ConfigManager::REMOVE_RUNE_CHARGES)) {
		int32_t newCount = std::max<int32_t>(0, item->getItemCount() - 1);
		g_game.transformItem(item, item->getID(), newCount);
	}
	return true;
}

bool RuneSpell::castSpell(Creature* creature)
{
	LuaVariant var;
	var.type = VARIANT_NUMBER;
	var.number = creature->getID();
	return internalCastSpell(creature, var, false);
}

bool RuneSpell::castSpell(Creature* creature, Creature* target)
{
	LuaVariant var;
	var.type = VARIANT_NUMBER;
	var.number = target->getID();
	return internalCastSpell(creature, var, false);
}

bool RuneSpell::internalCastSpell(Creature* creature, const LuaVariant& var, bool isHotkey)
{
	bool result;
	if (scripted) {
		result = executeCastSpell(creature, var, isHotkey);
	} else {
		result = false;
	}
	return result;
}

bool RuneSpell::executeCastSpell(Creature* creature, const LuaVariant& var, bool isHotkey)
{
	//onCastSpell(creature, var, isHotkey)
	if (!scriptInterface->reserveScriptEnv()) {
		std::cout << "[Error - RuneSpell::executeCastSpell] Call stack overflow" << std::endl;
		return false;
	}

	ScriptEnvironment* env = scriptInterface->getScriptEnv();
	env->setScriptId(scriptId, scriptInterface);

	lua_State* L = scriptInterface->getLuaState();

	scriptInterface->pushFunction(scriptId);

	LuaScriptInterface::pushUserdata<Creature>(L, creature);
	LuaScriptInterface::setCreatureMetatable(L, -1, creature);

	LuaScriptInterface::pushVariant(L, var);

	LuaScriptInterface::pushBoolean(L, isHotkey);

	return scriptInterface->callFunction(3);
}<|MERGE_RESOLUTION|>--- conflicted
+++ resolved
@@ -120,13 +120,9 @@
 	if (strcasecmp(nodeName.c_str(), "rune") == 0) {
 		return Event_ptr(new RuneSpell(&scriptInterface));
 	} else if (strcasecmp(nodeName.c_str(), "instant") == 0) {
-<<<<<<< HEAD
 		return Event_ptr(new InstantSpell(&scriptInterface));
 	} else if (strcasecmp(nodeName.c_str(), "conjure") == 0) {
 		return Event_ptr(new ConjureSpell(&scriptInterface));
-=======
-		return new InstantSpell(&scriptInterface);
->>>>>>> 06bf9c9e
 	}
 	return nullptr;
 }
@@ -239,7 +235,6 @@
 	return nullptr;
 }
 
-<<<<<<< HEAD
 uint32_t Spells::getInstantSpellCount(const Player* player) const
 {
 	uint32_t count = 0;
@@ -251,8 +246,6 @@
 	return count;
 }
 
-=======
->>>>>>> 06bf9c9e
 InstantSpell* Spells::getInstantSpellById(uint32_t spellId)
 {
 	auto it = std::next(instants.begin(), std::min<uint32_t>(spellId, instants.size()));
