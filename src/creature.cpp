// Copyright 2022 The Forgotten Server Authors. All rights reserved.
// Use of this source code is governed by the GPL-2.0 License that can be found in the LICENSE file.

#include "otpch.h"

#include "creature.h"

#include "combat.h"
#include "configmanager.h"
#include "game.h"
#include "monster.h"
#include "party.h"
#include "scheduler.h"
#include "spectators.h"

double Creature::speedA = 857.36;
double Creature::speedB = 261.29;
double Creature::speedC = -4795.01;

extern Game g_game;
extern ConfigManager g_config;
extern CreatureEvents* g_creatureEvents;

Creature::Creature() { onIdleStatus(); }

Creature::~Creature()
{
	for (Creature* summon : summons) {
		summon->setAttackedCreature(nullptr);
		summon->removeMaster();
	}

	for (Condition* condition : conditions) {
		condition->endCondition(this);
		delete condition;
	}
}

bool Creature::canSee(const Position& myPos, const Position& pos, int32_t viewRangeX, int32_t viewRangeY)
{
	if (myPos.z <= 7) {
		// we are on ground level or above (7 -> 0)
		// view is from 7 -> 0
		if (pos.z > 7) {
			return false;
		}
	} else if (myPos.z >= 8) {
		// we are underground (8 -> 15)
		// we can't see floors above 8
		if (pos.z < 8) {
			return false;
		}

		// view is +/- 2 from the floor we stand on
		if (Position::getDistanceZ(myPos, pos) > 2) {
			return false;
		}
	}

	const int_fast32_t offsetz = myPos.getZ() - pos.getZ();
	return (pos.getX() >= myPos.getX() - viewRangeX + offsetz) && (pos.getX() <= myPos.getX() + viewRangeX + offsetz) &&
	       (pos.getY() >= myPos.getY() - viewRangeY + offsetz) && (pos.getY() <= myPos.getY() + viewRangeY + offsetz);
}

bool Creature::canSee(const Position& pos) const
{
	return canSee(getPosition(), pos, Map::maxViewportX, Map::maxViewportY);
}

bool Creature::canSeeCreature(const Creature* creature) const
{
	if (!canSeeGhostMode(creature) && creature->isInGhostMode()) {
		return false;
	}

	if (!canSeeInvisibility() && creature->isInvisible()) {
		return false;
	}
	return true;
}

void Creature::setSkull(Skulls_t newSkull)
{
	skull = newSkull;
	g_game.updateCreatureSkull(this);
}

int64_t Creature::getTimeSinceLastMove() const
{
	if (lastStep) {
		return OTSYS_TIME() - lastStep;
	}
	return std::numeric_limits<int64_t>::max();
}

int32_t Creature::getWalkDelay(Direction dir) const
{
	if (lastStep == 0) {
		return 0;
	}

	int64_t ct = OTSYS_TIME();
	int64_t stepDuration = getStepDuration(dir);
	return stepDuration - (ct - lastStep);
}

int32_t Creature::getWalkDelay() const
{
	// Used for auto-walking
	if (lastStep == 0) {
		return 0;
	}

	int64_t ct = OTSYS_TIME();
	int64_t stepDuration = getStepDuration() * lastStepCost;
	return stepDuration - (ct - lastStep);
}

void Creature::onThink(uint32_t interval)
{
	if (!isMapLoaded && useCacheMap()) {
		isMapLoaded = true;
		updateMapCache();
	}

	if (followCreature && master != followCreature && !canSeeCreature(followCreature)) {
		onCreatureDisappear(followCreature, false);
	}

	if (attackedCreature && master != attackedCreature && !canSeeCreature(attackedCreature)) {
		onCreatureDisappear(attackedCreature, false);
	}

	blockTicks += interval;
	if (blockTicks >= 1000) {
		blockCount = std::min<uint32_t>(blockCount + 1, 2);
		blockTicks = 0;
	}

	if (followCreature) {
		walkUpdateTicks += interval;
		if (forceUpdateFollowPath || walkUpdateTicks >= 2000) {
			walkUpdateTicks = 0;
			forceUpdateFollowPath = false;
			isUpdatingPath = true;
		}
	}

	if (isUpdatingPath) {
		isUpdatingPath = false;
		goToFollowCreature();
	}

	// scripting event - onThink
	const CreatureEventList& thinkEvents = getCreatureEvents(CREATURE_EVENT_THINK);
	for (CreatureEvent* thinkEvent : thinkEvents) {
		thinkEvent->executeOnThink(this, interval);
	}
}

void Creature::onAttacking(uint32_t interval)
{
	if (!attackedCreature) {
		return;
	}

	onAttacked();
	attackedCreature->onAttacked();

	if (g_game.isSightClear(getPosition(), attackedCreature->getPosition(), true)) {
		doAttacking(interval);
	}
}

void Creature::onIdleStatus()
{
	if (!isDead()) {
		damageMap.clear();
		lastHitCreatureId = 0;
	}
}

void Creature::onWalk()
{
	if (getWalkDelay() <= 0) {
		Direction dir;
		uint32_t flags = FLAG_IGNOREFIELDDAMAGE;
		if (getNextStep(dir, flags)) {
			ReturnValue ret = g_game.internalMoveCreature(this, dir, flags);
			if (ret != RETURNVALUE_NOERROR) {
				if (Player* player = getPlayer()) {
					player->sendCancelMessage(ret);
					player->sendCancelWalk();
				}

				forceUpdateFollowPath = true;
			}
		} else {
			stopEventWalk();

			if (listWalkDir.empty()) {
				onWalkComplete();
			}
		}
	}

	if (cancelNextWalk) {
		listWalkDir.clear();
		onWalkAborted();
		cancelNextWalk = false;
	}

	if (eventWalk != 0) {
		eventWalk = 0;
		addEventWalk();
	}
}

void Creature::onWalk(Direction& dir)
{
	if (!hasCondition(CONDITION_DRUNK)) {
		return;
	}

	uint16_t rand = uniform_random(0, 399);
	if (rand / 4 > getDrunkenness()) {
		return;
	}

	dir = static_cast<Direction>(rand % 4);
	g_game.internalCreatureSay(this, TALKTYPE_MONSTER_SAY, "Hicks!", false);
}

bool Creature::getNextStep(Direction& dir, uint32_t&)
{
	if (listWalkDir.empty()) {
		return false;
	}

	dir = listWalkDir.back();
	listWalkDir.pop_back();
	onWalk(dir);
	return true;
}

void Creature::startAutoWalk()
{
	Player* player = getPlayer();
	if (player && player->isMovementBlocked()) {
		player->sendCancelWalk();
		return;
	}

	addEventWalk(listWalkDir.size() == 1);
}

void Creature::startAutoWalk(Direction direction)
{
	Player* player = getPlayer();
	if (player && player->isMovementBlocked()) {
		player->sendCancelWalk();
		return;
	}

	listWalkDir.clear();
	listWalkDir.push_back(direction);
	addEventWalk(true);
}

void Creature::startAutoWalk(const std::vector<Direction>& listDir)
{
	if (hasCondition(CONDITION_ROOT)) {
		return;
	}

	Player* player = getPlayer();
	if (player && player->isMovementBlocked()) {
		player->sendCancelWalk();
		return;
	}

	listWalkDir = listDir;
	addEventWalk(listWalkDir.size() == 1);
}

void Creature::addEventWalk(bool firstStep)
{
	cancelNextWalk = false;

	if (getStepSpeed() <= 0) {
		return;
	}

	if (eventWalk != 0) {
		return;
	}

	int64_t ticks = getEventStepTicks(firstStep);
	if (ticks <= 0) {
		return;
	}

	// Take first step right away, but still queue the next
	if (ticks == 1) {
		g_game.checkCreatureWalk(getID());
	}

	eventWalk = g_scheduler.addEvent(createSchedulerTask(ticks, [id = getID()]() { g_game.checkCreatureWalk(id); }));
}

void Creature::stopEventWalk()
{
	if (eventWalk != 0) {
		g_scheduler.stopEvent(eventWalk);
		eventWalk = 0;
	}
}

void Creature::updateMapCache()
{
	Tile* tile;
	const Position& myPos = getPosition();
	Position pos(0, 0, myPos.z);

	for (int32_t y = -maxWalkCacheHeight; y <= maxWalkCacheHeight; ++y) {
		for (int32_t x = -maxWalkCacheWidth; x <= maxWalkCacheWidth; ++x) {
			pos.x = myPos.getX() + x;
			pos.y = myPos.getY() + y;
			tile = g_game.map.getTile(pos);
			updateTileCache(tile, pos);
		}
	}
}

void Creature::updateTileCache(const Tile* tile, int32_t dx, int32_t dy)
{
	if (std::abs(dx) <= maxWalkCacheWidth && std::abs(dy) <= maxWalkCacheHeight) {
		localMapCache[maxWalkCacheHeight + dy][maxWalkCacheWidth + dx] =
		    tile && tile->queryAdd(0, *this, 1, FLAG_PATHFINDING | FLAG_IGNOREFIELDDAMAGE) == RETURNVALUE_NOERROR;
	}
}

void Creature::updateTileCache(const Tile* tile, const Position& pos)
{
	const Position& myPos = getPosition();
	if (pos.z == myPos.z) {
		int32_t dx = Position::getOffsetX(pos, myPos);
		int32_t dy = Position::getOffsetY(pos, myPos);
		updateTileCache(tile, dx, dy);
	}
}

int32_t Creature::getWalkCache(const Position& pos) const
{
	if (!useCacheMap()) {
		return 2;
	}

	const Position& myPos = getPosition();
	if (myPos.z != pos.z) {
		return 0;
	}

	if (pos == myPos) {
		return 1;
	}

	int32_t dx = Position::getOffsetX(pos, myPos);
	if (std::abs(dx) <= maxWalkCacheWidth) {
		int32_t dy = Position::getOffsetY(pos, myPos);
		if (std::abs(dy) <= maxWalkCacheHeight) {
			if (localMapCache[maxWalkCacheHeight + dy][maxWalkCacheWidth + dx]) {
				return 1;
			}
			return 0;
		}
	}

	// out of range
	return 2;
}

void Creature::onAddTileItem(const Tile* tile, const Position& pos)
{
	if (isMapLoaded && pos.z == getPosition().z) {
		updateTileCache(tile, pos);
	}
}

void Creature::onUpdateTileItem(const Tile* tile, const Position& pos, const Item*, const ItemType& oldType,
                                const Item*, const ItemType& newType)
{
	if (!isMapLoaded) {
		return;
	}

	if (oldType.blockSolid || oldType.blockPathFind || newType.blockPathFind || newType.blockSolid) {
		if (pos.z == getPosition().z) {
			updateTileCache(tile, pos);
		}
	}
}

void Creature::onRemoveTileItem(const Tile* tile, const Position& pos, const ItemType& iType, const Item*)
{
	if (!isMapLoaded) {
		return;
	}

	if (iType.blockSolid || iType.blockPathFind || iType.isGroundTile()) {
		if (pos.z == getPosition().z) {
			updateTileCache(tile, pos);
		}
	}
}

void Creature::onCreatureAppear(Creature* creature, bool isLogin)
{
	if (creature == this) {
		if (useCacheMap()) {
			isMapLoaded = true;
			updateMapCache();
		}

		if (isLogin) {
			setLastPosition(getPosition());
		}
	} else if (isMapLoaded) {
		if (creature->getPosition().z == getPosition().z) {
			updateTileCache(creature->getTile(), creature->getPosition());
		}
	}
}

void Creature::onRemoveCreature(Creature* creature, bool)
{
	onCreatureDisappear(creature, true);
	if (creature != this && isMapLoaded) {
		if (creature->getPosition().z == getPosition().z) {
			updateTileCache(creature->getTile(), creature->getPosition());
		}
	}
}

void Creature::onCreatureDisappear(const Creature* creature, bool isLogout)
{
	if (attackedCreature == creature) {
		setAttackedCreature(nullptr);
		onAttackedCreatureDisappear(isLogout);
	}

	if (followCreature == creature) {
		setFollowCreature(nullptr);
		onFollowCreatureDisappear(isLogout);
	}
}

void Creature::onChangeZone(ZoneType_t zone)
{
	if (attackedCreature && zone == ZONE_PROTECTION) {
		onCreatureDisappear(attackedCreature, false);
	}
}

void Creature::onAttackedCreatureChangeZone(ZoneType_t zone)
{
	if (zone == ZONE_PROTECTION) {
		onCreatureDisappear(attackedCreature, false);
	}
}

void Creature::onCreatureMove(Creature* creature, const Tile* newTile, const Position& newPos, const Tile* oldTile,
                              const Position& oldPos, bool teleport)
{
	if (creature == this) {
		lastStep = OTSYS_TIME();
		lastStepCost = 1;

		if (!teleport) {
			if (oldPos.z != newPos.z) {
				// floor change extra cost
				lastStepCost = 2;
			} else if (Position::getDistanceX(newPos, oldPos) >= 1 && Position::getDistanceY(newPos, oldPos) >= 1) {
				// diagonal extra cost
				lastStepCost = 3;
			}
		} else {
			stopEventWalk();
		}

		if (!summons.empty()) {
			// check if any of our summons is out of range (+/- 2 floors or 30 tiles away)
			std::forward_list<Creature*> despawnList;
			for (Creature* summon : summons) {
				const Position& pos = summon->getPosition();
				if (Position::getDistanceZ(newPos, pos) > 2 ||
				    (std::max<int32_t>(Position::getDistanceX(newPos, pos), Position::getDistanceY(newPos, pos)) >
				     30)) {
					despawnList.push_front(summon);
				}
			}

			for (Creature* despawnCreature : despawnList) {
				g_game.removeCreature(despawnCreature, true);
			}
		}

		if (newTile->getZone() != oldTile->getZone()) {
			onChangeZone(getZone());
		}

		// update map cache
		if (isMapLoaded) {
			if (teleport || oldPos.z != newPos.z) {
				updateMapCache();
			} else {
				const Position& myPos = getPosition();

				if (oldPos.y > newPos.y) { // north
					// shift y south
					for (int32_t y = mapWalkHeight - 1; --y >= 0;) {
						memcpy(localMapCache[y + 1], localMapCache[y], sizeof(localMapCache[y]));
					}

					// update 0
					for (int32_t x = -maxWalkCacheWidth; x <= maxWalkCacheWidth; ++x) {
						Tile* cacheTile =
						    g_game.map.getTile(myPos.getX() + x, myPos.getY() - maxWalkCacheHeight, myPos.z);
						updateTileCache(cacheTile, x, -maxWalkCacheHeight);
					}
				} else if (oldPos.y < newPos.y) { // south
					// shift y north
					for (int32_t y = 0; y <= mapWalkHeight - 2; ++y) {
						memcpy(localMapCache[y], localMapCache[y + 1], sizeof(localMapCache[y]));
					}

					// update mapWalkHeight - 1
					for (int32_t x = -maxWalkCacheWidth; x <= maxWalkCacheWidth; ++x) {
						Tile* cacheTile =
						    g_game.map.getTile(myPos.getX() + x, myPos.getY() + maxWalkCacheHeight, myPos.z);
						updateTileCache(cacheTile, x, maxWalkCacheHeight);
					}
				}

				if (oldPos.x < newPos.x) { // east
					// shift y west
					int32_t starty = 0;
					int32_t endy = mapWalkHeight - 1;
					int32_t dy = Position::getDistanceY(oldPos, newPos);

					if (dy < 0) {
						endy += dy;
					} else if (dy > 0) {
						starty = dy;
					}

					for (int32_t y = starty; y <= endy; ++y) {
						for (int32_t x = 0; x <= mapWalkWidth - 2; ++x) {
							localMapCache[y][x] = localMapCache[y][x + 1];
						}
					}

					// update mapWalkWidth - 1
					for (int32_t y = -maxWalkCacheHeight; y <= maxWalkCacheHeight; ++y) {
						Tile* cacheTile = g_game.map.getTile(myPos.x + maxWalkCacheWidth, myPos.y + y, myPos.z);
						updateTileCache(cacheTile, maxWalkCacheWidth, y);
					}
				} else if (oldPos.x > newPos.x) { // west
					// shift y east
					int32_t starty = 0;
					int32_t endy = mapWalkHeight - 1;
					int32_t dy = Position::getDistanceY(oldPos, newPos);

					if (dy < 0) {
						endy += dy;
					} else if (dy > 0) {
						starty = dy;
					}

					for (int32_t y = starty; y <= endy; ++y) {
						for (int32_t x = mapWalkWidth - 1; --x >= 0;) {
							localMapCache[y][x + 1] = localMapCache[y][x];
						}
					}

					// update 0
					for (int32_t y = -maxWalkCacheHeight; y <= maxWalkCacheHeight; ++y) {
						Tile* cacheTile = g_game.map.getTile(myPos.x - maxWalkCacheWidth, myPos.y + y, myPos.z);
						updateTileCache(cacheTile, -maxWalkCacheWidth, y);
					}
				}

				updateTileCache(oldTile, oldPos);
			}
		}
	} else {
		if (isMapLoaded) {
			const Position& myPos = getPosition();

			if (newPos.z == myPos.z) {
				updateTileCache(newTile, newPos);
			}

			if (oldPos.z == myPos.z) {
				updateTileCache(oldTile, oldPos);
			}
		}
	}

	if (creature == followCreature || (creature == this && followCreature)) {
		if (hasFollowPath) {
			isUpdatingPath = true;
		}

		if (newPos.z != oldPos.z || !canSee(followCreature->getPosition())) {
			onCreatureDisappear(followCreature, false);
		}
	}

	if (creature == attackedCreature || (creature == this && attackedCreature)) {
		if (newPos.z != oldPos.z || !canSee(attackedCreature->getPosition())) {
			onCreatureDisappear(attackedCreature, false);
		} else {
			if (hasExtraSwing()) {
				// our target is moving lets see if we can get in hit
				g_dispatcher.addTask([id = getID()]() { g_game.checkCreatureAttack(id); });
			}

			if (newTile->getZone() != oldTile->getZone()) {
				onAttackedCreatureChangeZone(attackedCreature->getZone());
			}
		}
	}
}

CreatureVector Creature::getKillers()
{
	CreatureVector killers;
	const int64_t timeNow = OTSYS_TIME();
	const uint32_t inFightTicks = g_config.getNumber(ConfigManager::PZ_LOCKED);
	for (const auto& it : damageMap) {
		Creature* attacker = g_game.getCreatureByID(it.first);
		if (attacker && attacker != this && timeNow - it.second.ticks <= inFightTicks) {
			killers.push_back(attacker);
		}
	}
	return killers;
}

void Creature::onDeath()
{
	bool lastHitUnjustified = false;
	bool mostDamageUnjustified = false;
	Creature* lastHitCreature = g_game.getCreatureByID(lastHitCreatureId);
	Creature* lastHitCreatureMaster;
	if (lastHitCreature) {
		lastHitUnjustified = lastHitCreature->onKilledCreature(this);
		lastHitCreatureMaster = lastHitCreature->getMaster();
	} else {
		lastHitCreatureMaster = nullptr;
	}

	Creature* mostDamageCreature = nullptr;

	const int64_t timeNow = OTSYS_TIME();
	const uint32_t inFightTicks = g_config.getNumber(ConfigManager::PZ_LOCKED);
	int32_t mostDamage = 0;
	std::map<Creature*, uint64_t> experienceMap;
	for (const auto& it : damageMap) {
		if (Creature* attacker = g_game.getCreatureByID(it.first)) {
			CountBlock_t cb = it.second;
			if ((cb.total > mostDamage && (timeNow - cb.ticks <= inFightTicks))) {
				mostDamage = cb.total;
				mostDamageCreature = attacker;
			}

			if (attacker != this) {
				uint64_t gainExp = getGainedExperience(attacker);
				if (Player* attackerPlayer = attacker->getPlayer()) {
					attackerPlayer->removeAttacked(getPlayer());

					Party* party = attackerPlayer->getParty();
					if (party && party->getLeader() && party->isSharedExperienceActive() &&
					    party->isSharedExperienceEnabled()) {
						attacker = party->getLeader();
					}
				}

				auto tmpIt = experienceMap.find(attacker);
				if (tmpIt == experienceMap.end()) {
					experienceMap[attacker] = gainExp;
				} else {
					tmpIt->second += gainExp;
				}
			}
		}
	}

	for (const auto& it : experienceMap) {
		it.first->onGainExperience(it.second, this);
	}

	if (mostDamageCreature) {
		if (mostDamageCreature != lastHitCreature && mostDamageCreature != lastHitCreatureMaster) {
			Creature* mostDamageCreatureMaster = mostDamageCreature->getMaster();
			if (lastHitCreature != mostDamageCreatureMaster &&
			    (!lastHitCreatureMaster || mostDamageCreatureMaster != lastHitCreatureMaster)) {
				mostDamageUnjustified = mostDamageCreature->onKilledCreature(this, false);
			}
		}
	}

	bool droppedCorpse = dropCorpse(lastHitCreature, mostDamageCreature, lastHitUnjustified, mostDamageUnjustified);
	death(lastHitCreature);

	if (master) {
		setMaster(nullptr);
	}

	if (droppedCorpse) {
		g_game.removeCreature(this, false);
	}
}

bool Creature::dropCorpse(Creature* lastHitCreature, Creature* mostDamageCreature, bool lastHitUnjustified,
                          bool mostDamageUnjustified)
{
	if (!lootDrop && getMonster()) {
		if (master) {
			// scripting event - onDeath
			const CreatureEventList& deathEvents = getCreatureEvents(CREATURE_EVENT_DEATH);
			for (CreatureEvent* deathEvent : deathEvents) {
				deathEvent->executeOnDeath(this, nullptr, lastHitCreature, mostDamageCreature, lastHitUnjustified,
				                           mostDamageUnjustified);
			}
		}

		g_game.addMagicEffect(getPosition(), CONST_ME_POFF);
	} else {
		Item* splash;
		switch (getRace()) {
			case RACE_VENOM:
				splash = Item::CreateItem(ITEM_FULLSPLASH, FLUID_SLIME);
				break;

			case RACE_BLOOD:
				splash = Item::CreateItem(ITEM_FULLSPLASH, FLUID_BLOOD);
				break;

			case RACE_INK:
				splash = Item::CreateItem(ITEM_FULLSPLASH, FLUID_INK);
				break;

			default:
				splash = nullptr;
				break;
		}

		Tile* tile = getTile();

		if (splash) {
			g_game.internalAddItem(tile, splash, INDEX_WHEREEVER, FLAG_NOLIMIT);
			g_game.startDecay(splash);
		}

		Item* corpse = getCorpse(lastHitCreature, mostDamageCreature);
		if (corpse) {
			g_game.internalAddItem(tile, corpse, INDEX_WHEREEVER, FLAG_NOLIMIT);
			g_game.startDecay(corpse);
		}

		// scripting event - onDeath
		for (CreatureEvent* deathEvent : getCreatureEvents(CREATURE_EVENT_DEATH)) {
			deathEvent->executeOnDeath(this, corpse, lastHitCreature, mostDamageCreature, lastHitUnjustified,
			                           mostDamageUnjustified);
		}

		if (corpse) {
			dropLoot(corpse->getContainer(), lastHitCreature);
		}
	}

	return true;
}

bool Creature::hasBeenAttacked(uint32_t attackerId)
{
	auto it = damageMap.find(attackerId);
	if (it == damageMap.end()) {
		return false;
	}
	return (OTSYS_TIME() - it->second.ticks) <= g_config.getNumber(ConfigManager::PZ_LOCKED);
}

Item* Creature::getCorpse(Creature*, Creature*) { return Item::CreateItem(getLookCorpse()); }

void Creature::changeHealth(int32_t healthChange, bool sendHealthChange /* = true*/)
{
	int32_t oldHealth = health;

	if (healthChange > 0) {
		health += std::min<int32_t>(healthChange, getMaxHealth() - health);
	} else {
		health = std::max<int32_t>(0, health + healthChange);
	}

	if (sendHealthChange && oldHealth != health) {
		g_game.addCreatureHealth(this);
	}

<<<<<<< HEAD
	if (health <= 0) {
		g_dispatcher.addTask([id = getID()]() { g_game.executeDeath(id); });
=======
	if (isDead()) {
		g_dispatcher.addTask(createTask([id = getID()]() { g_game.executeDeath(id); }));
>>>>>>> 07c27637
	}
}

void Creature::gainHealth(Creature* healer, int32_t healthGain)
{
	changeHealth(healthGain);
	if (healer) {
		healer->onTargetCreatureGainHealth(this, healthGain);
	}
}

void Creature::drainHealth(Creature* attacker, int32_t damage)
{
	changeHealth(-damage, false);

	if (attacker) {
		attacker->onAttackedCreatureDrainHealth(this, damage);
	} else {
		lastHitCreatureId = 0;
	}
}

BlockType_t Creature::blockHit(Creature* attacker, CombatType_t combatType, int32_t& damage,
                               bool checkDefense /* = false */, bool checkArmor /* = false */, bool /* field = false */,
                               bool /* ignoreResistances = false */)
{
	BlockType_t blockType = BLOCK_NONE;

	if (isImmune(combatType)) {
		damage = 0;
		blockType = BLOCK_IMMUNITY;
	} else if (checkDefense || checkArmor) {
		bool hasDefense = false;

		if (blockCount > 0) {
			--blockCount;
			hasDefense = true;
		}

		if (checkDefense && hasDefense && canUseDefense) {
			int32_t defense = getDefense();
			damage -= uniform_random(defense / 2, defense);
			if (damage <= 0) {
				damage = 0;
				blockType = BLOCK_DEFENSE;
				checkArmor = false;
			}
		}

		if (checkArmor) {
			int32_t armor = getArmor();
			if (armor > 3) {
				damage -= uniform_random(armor / 2, armor - (armor % 2 + 1));
			} else if (armor > 0) {
				--damage;
			}

			if (damage <= 0) {
				damage = 0;
				blockType = BLOCK_ARMOR;
			}
		}

		if (hasDefense && blockType != BLOCK_NONE) {
			onBlockHit();
		}
	}

	if (attacker) {
		if (Player* attackerPlayer = attacker->getPlayer()) {
			for (int32_t slot = CONST_SLOT_FIRST; slot <= CONST_SLOT_LAST; ++slot) {
				if (!attackerPlayer->isItemAbilityEnabled(static_cast<slots_t>(slot))) {
					continue;
				}

				Item* item = attackerPlayer->getInventoryItem(static_cast<slots_t>(slot));
				if (!item) {
					continue;
				}

				const uint16_t boostPercent = item->getBoostPercent(combatType);
				if (boostPercent != 0) {
					damage += std::round(damage * (boostPercent / 100.));
				}
			}
		}

		if (damage <= 0) {
			damage = 0;
			blockType = BLOCK_ARMOR;
		}

		attacker->onAttackedCreature(this);
		attacker->onAttackedCreatureBlockHit(blockType);
	}

	onAttacked();
	return blockType;
}

bool Creature::setAttackedCreature(Creature* creature)
{
	if (creature) {
		const Position& creaturePos = creature->getPosition();
		if (creaturePos.z != getPosition().z || !canSee(creaturePos)) {
			attackedCreature = nullptr;
			return false;
		}

		attackedCreature = creature;
		onAttackedCreature(attackedCreature);
		attackedCreature->onAttacked();
	} else {
		attackedCreature = nullptr;
	}

	for (Creature* summon : summons) {
		summon->setAttackedCreature(creature);
	}
	return true;
}

void Creature::getPathSearchParams(const Creature*, FindPathParams& fpp) const
{
	fpp.fullPathSearch = !hasFollowPath;
	fpp.clearSight = true;
	fpp.maxSearchDist = 12;
	fpp.minTargetDist = 1;
	fpp.maxTargetDist = 1;
}

void Creature::goToFollowCreature()
{
	if (followCreature) {
		FindPathParams fpp;
		getPathSearchParams(followCreature, fpp);

		Monster* monster = getMonster();
		if (monster && !monster->getMaster() && (monster->isFleeing() || fpp.maxTargetDist > 1)) {
			Direction dir = DIRECTION_NONE;

			if (monster->isFleeing()) {
				monster->getDistanceStep(followCreature->getPosition(), dir, true);
			} else { // maxTargetDist > 1
				if (!monster->getDistanceStep(followCreature->getPosition(), dir)) {
					// if we can't get anything then let the A* calculate
					listWalkDir.clear();
					if (getPathTo(followCreature->getPosition(), listWalkDir, fpp)) {
						hasFollowPath = true;
						startAutoWalk();
					} else {
						hasFollowPath = false;
					}
					return;
				}
			}

			if (dir != DIRECTION_NONE) {
				listWalkDir.clear();
				listWalkDir.push_back(dir);

				hasFollowPath = true;
				startAutoWalk();
			}
		} else {
			listWalkDir.clear();
			if (getPathTo(followCreature->getPosition(), listWalkDir, fpp)) {
				hasFollowPath = true;
				startAutoWalk();
			} else {
				hasFollowPath = false;
			}
		}
	}

	onFollowCreatureComplete(followCreature);
}

bool Creature::setFollowCreature(Creature* creature)
{
	if (creature) {
		if (followCreature == creature) {
			return true;
		}

		const Position& creaturePos = creature->getPosition();
		if (creaturePos.z != getPosition().z || !canSee(creaturePos)) {
			followCreature = nullptr;
			return false;
		}

		if (!listWalkDir.empty()) {
			listWalkDir.clear();
			onWalkAborted();
		}

		hasFollowPath = false;
		forceUpdateFollowPath = false;
		followCreature = creature;
		isUpdatingPath = true;
	} else {
		isUpdatingPath = false;
		followCreature = nullptr;
	}

	onFollowCreature(creature);
	return true;
}

double Creature::getDamageRatio(Creature* attacker) const
{
	uint32_t totalDamage = 0;
	uint32_t attackerDamage = 0;

	for (const auto& it : damageMap) {
		const CountBlock_t& cb = it.second;
		totalDamage += cb.total;
		if (it.first == attacker->getID()) {
			attackerDamage += cb.total;
		}
	}

	if (totalDamage == 0) {
		return 0;
	}

	return (static_cast<double>(attackerDamage) / totalDamage);
}

uint64_t Creature::getGainedExperience(Creature* attacker) const
{
	return std::floor(getDamageRatio(attacker) * getLostExperience());
}

void Creature::addDamagePoints(Creature* attacker, int32_t damagePoints)
{
	if (damagePoints <= 0) {
		return;
	}

	uint32_t attackerId = attacker->id;

	auto& cb = damageMap[attackerId];
	cb.ticks = OTSYS_TIME();
	cb.total += damagePoints;

	lastHitCreatureId = attackerId;
}

void Creature::onAddCondition(ConditionType_t type)
{
	if (type == CONDITION_PARALYZE && hasCondition(CONDITION_HASTE)) {
		removeCondition(CONDITION_HASTE);
	} else if (type == CONDITION_HASTE && hasCondition(CONDITION_PARALYZE)) {
		removeCondition(CONDITION_PARALYZE);
	}
}

void Creature::onAddCombatCondition(ConditionType_t)
{
	//
}

void Creature::onEndCondition(ConditionType_t)
{
	//
}

void Creature::onTickCondition(ConditionType_t type, bool& bRemove)
{
	const MagicField* field = getTile()->getFieldItem();
	if (!field) {
		return;
	}

	switch (type) {
		case CONDITION_FIRE:
			bRemove = (field->getCombatType() != COMBAT_FIREDAMAGE);
			break;
		case CONDITION_ENERGY:
			bRemove = (field->getCombatType() != COMBAT_ENERGYDAMAGE);
			break;
		case CONDITION_POISON:
			bRemove = (field->getCombatType() != COMBAT_EARTHDAMAGE);
			break;
		case CONDITION_FREEZING:
			bRemove = (field->getCombatType() != COMBAT_ICEDAMAGE);
			break;
		case CONDITION_DAZZLED:
			bRemove = (field->getCombatType() != COMBAT_HOLYDAMAGE);
			break;
		case CONDITION_CURSED:
			bRemove = (field->getCombatType() != COMBAT_DEATHDAMAGE);
			break;
		case CONDITION_DROWN:
			bRemove = (field->getCombatType() != COMBAT_DROWNDAMAGE);
			break;
		case CONDITION_BLEEDING:
			bRemove = (field->getCombatType() != COMBAT_PHYSICALDAMAGE);
			break;
		default:
			break;
	}
}

void Creature::onCombatRemoveCondition(Condition* condition) { removeCondition(condition); }

void Creature::onAttacked()
{
	//
}

void Creature::onAttackedCreatureDrainHealth(Creature* target, int32_t points)
{
	target->addDamagePoints(this, points);
}

bool Creature::onKilledCreature(Creature* target, bool)
{
	if (master) {
		master->onKilledCreature(target);
	}

	// scripting event - onKill
	const CreatureEventList& killEvents = getCreatureEvents(CREATURE_EVENT_KILL);
	for (CreatureEvent* killEvent : killEvents) {
		killEvent->executeOnKill(this, target);
	}
	return false;
}

void Creature::onGainExperience(uint64_t gainExp, Creature* target)
{
	if (gainExp == 0 || !master) {
		return;
	}

	gainExp /= 2;
	master->onGainExperience(gainExp, target);

	SpectatorVec spectators;
	g_game.map.getSpectators(spectators, position, false, true);
	if (spectators.empty()) {
		return;
	}

	TextMessage message(MESSAGE_EXPERIENCE_OTHERS, ucfirst(getNameDescription()) + " gained " +
	                                                   std::to_string(gainExp) +
	                                                   (gainExp != 1 ? " experience points." : " experience point."));
	message.position = position;
	message.primary.color = TEXTCOLOR_WHITE_EXP;
	message.primary.value = gainExp;

	for (Creature* spectator : spectators) {
		spectator->getPlayer()->sendTextMessage(message);
	}
}

bool Creature::setMaster(Creature* newMaster)
{
	if (!newMaster && !master) {
		return false;
	}

	if (newMaster) {
		incrementReferenceCounter();
		newMaster->summons.push_back(this);
	}

	Creature* oldMaster = master;
	master = newMaster;

	if (oldMaster) {
		auto summon = std::find(oldMaster->summons.begin(), oldMaster->summons.end(), this);
		if (summon != oldMaster->summons.end()) {
			oldMaster->summons.erase(summon);
			decrementReferenceCounter();
		}
	}
	return true;
}

bool Creature::addCondition(Condition* condition, bool force /* = false*/)
{
	if (!condition) {
		return false;
	}

	if (!force && condition->getType() == CONDITION_HASTE && hasCondition(CONDITION_PARALYZE)) {
		int64_t walkDelay = getWalkDelay();
		if (walkDelay > 0) {
			g_scheduler.addEvent(
			    createSchedulerTask(walkDelay, [=, id = getID()]() { g_game.forceAddCondition(id, condition); }));
			return false;
		}
	}

	Condition* prevCond = getCondition(condition->getType(), condition->getId(), condition->getSubId());
	if (prevCond) {
		prevCond->addCondition(this, condition);
		delete condition;
		return true;
	}

	if (condition->startCondition(this)) {
		conditions.push_back(condition);
		onAddCondition(condition->getType());
		return true;
	}

	delete condition;
	return false;
}

bool Creature::addCombatCondition(Condition* condition)
{
	// Caution: condition variable could be deleted after the call to addCondition
	ConditionType_t type = condition->getType();

	if (!addCondition(condition)) {
		return false;
	}

	onAddCombatCondition(type);
	return true;
}

void Creature::removeCondition(ConditionType_t type, bool force /* = false*/)
{
	auto it = conditions.begin(), end = conditions.end();
	while (it != end) {
		Condition* condition = *it;
		if (condition->getType() != type) {
			++it;
			continue;
		}

		if (!force && type == CONDITION_PARALYZE) {
			int64_t walkDelay = getWalkDelay();
			if (walkDelay > 0) {
				g_scheduler.addEvent(
				    createSchedulerTask(walkDelay, [=, id = getID()]() { g_game.forceRemoveCondition(id, type); }));
				return;
			}
		}

		it = conditions.erase(it);

		condition->endCondition(this);
		delete condition;

		onEndCondition(type);
	}
}

void Creature::removeCondition(ConditionType_t type, ConditionId_t conditionId, bool force /* = false*/)
{
	auto it = conditions.begin(), end = conditions.end();
	while (it != end) {
		Condition* condition = *it;
		if (condition->getType() != type || condition->getId() != conditionId) {
			++it;
			continue;
		}

		if (!force && type == CONDITION_PARALYZE) {
			int64_t walkDelay = getWalkDelay();
			if (walkDelay > 0) {
				g_scheduler.addEvent(
				    createSchedulerTask(walkDelay, [=, id = getID()]() { g_game.forceRemoveCondition(id, type); }));
				return;
			}
		}

		it = conditions.erase(it);

		condition->endCondition(this);
		delete condition;

		onEndCondition(type);
	}
}

void Creature::removeCombatCondition(ConditionType_t type)
{
	std::vector<Condition*> removeConditions;
	for (Condition* condition : conditions) {
		if (condition->getType() == type) {
			removeConditions.push_back(condition);
		}
	}

	for (Condition* condition : removeConditions) {
		onCombatRemoveCondition(condition);
	}
}

void Creature::removeCondition(Condition* condition, bool force /* = false*/)
{
	auto it = std::find(conditions.begin(), conditions.end(), condition);
	if (it == conditions.end()) {
		return;
	}

	if (!force && condition->getType() == CONDITION_PARALYZE) {
		int64_t walkDelay = getWalkDelay();
		if (walkDelay > 0) {
			g_scheduler.addEvent(createSchedulerTask(
			    walkDelay, [id = getID(), type = condition->getType()]() { g_game.forceRemoveCondition(id, type); }));
			return;
		}
	}

	conditions.erase(it);

	condition->endCondition(this);
	onEndCondition(condition->getType());
	delete condition;
}

Condition* Creature::getCondition(ConditionType_t type) const
{
	for (Condition* condition : conditions) {
		if (condition->getType() == type) {
			return condition;
		}
	}
	return nullptr;
}

Condition* Creature::getCondition(ConditionType_t type, ConditionId_t conditionId, uint32_t subId /* = 0*/) const
{
	for (Condition* condition : conditions) {
		if (condition->getType() == type && condition->getId() == conditionId && condition->getSubId() == subId) {
			return condition;
		}
	}
	return nullptr;
}

void Creature::executeConditions(uint32_t interval)
{
	ConditionList tempConditions{conditions};
	for (Condition* condition : tempConditions) {
		auto it = std::find(conditions.begin(), conditions.end(), condition);
		if (it == conditions.end()) {
			continue;
		}

		if (!condition->executeCondition(this, interval)) {
			it = std::find(conditions.begin(), conditions.end(), condition);
			if (it != conditions.end()) {
				conditions.erase(it);
				condition->endCondition(this);
				onEndCondition(condition->getType());
				delete condition;
			}
		}
	}
}

bool Creature::hasCondition(ConditionType_t type, uint32_t subId /* = 0*/) const
{
	if (isSuppress(type)) {
		return false;
	}

	int64_t timeNow = OTSYS_TIME();
	for (Condition* condition : conditions) {
		if (condition->getType() != type || condition->getSubId() != subId) {
			continue;
		}

		if (condition->getEndTime() >= timeNow || condition->getTicks() == -1) {
			return true;
		}
	}
	return false;
}

bool Creature::isImmune(CombatType_t type) const
{
	return hasBitSet(static_cast<uint32_t>(type), getDamageImmunities());
}

bool Creature::isImmune(ConditionType_t type) const
{
	return hasBitSet(static_cast<uint32_t>(type), getConditionImmunities());
}

bool Creature::isSuppress(ConditionType_t type) const
{
	return hasBitSet(static_cast<uint32_t>(type), getConditionSuppressions());
}

int64_t Creature::getStepDuration(Direction dir) const
{
	int64_t stepDuration = getStepDuration();
	if ((dir & DIRECTION_DIAGONAL_MASK) != 0) {
		stepDuration *= 3;
	}
	return stepDuration;
}

int64_t Creature::getStepDuration() const
{
	if (isRemoved()) {
		return 0;
	}

	uint32_t calculatedStepSpeed;
	uint32_t groundSpeed;

	int32_t stepSpeed = getStepSpeed();
	if (stepSpeed > -Creature::speedB) {
		calculatedStepSpeed =
		    floor((Creature::speedA * log((stepSpeed / 2) + Creature::speedB) + Creature::speedC) + 0.5);
		if (calculatedStepSpeed == 0) {
			calculatedStepSpeed = 1;
		}
	} else {
		calculatedStepSpeed = 1;
	}

	Item* ground = tile->getGround();
	if (ground) {
		groundSpeed = Item::items[ground->getID()].speed;
		if (groundSpeed == 0) {
			groundSpeed = 150;
		}
	} else {
		groundSpeed = 150;
	}

	double duration = std::floor(1000 * groundSpeed / calculatedStepSpeed);
	int64_t stepDuration = std::ceil(duration / 50) * 50;

	const Monster* monster = getMonster();
	if (monster && monster->isTargetNearby() && !monster->isFleeing() && !monster->getMaster()) {
		stepDuration *= 2;
	}

	return stepDuration;
}

int64_t Creature::getEventStepTicks(bool onlyDelay) const
{
	int64_t ret = getWalkDelay();
	if (ret <= 0) {
		int64_t stepDuration = getStepDuration();
		if (onlyDelay && stepDuration > 0) {
			ret = 1;
		} else {
			ret = stepDuration * lastStepCost;
		}
	}
	return ret;
}

LightInfo Creature::getCreatureLight() const { return internalLight; }

void Creature::setCreatureLight(LightInfo lightInfo) { internalLight = std::move(lightInfo); }

void Creature::setNormalCreatureLight() { internalLight = {}; }

bool Creature::registerCreatureEvent(const std::string& name)
{
	CreatureEvent* event = g_creatureEvents->getEventByName(name);
	if (!event) {
		return false;
	}

	CreatureEventType_t type = event->getEventType();
	if (hasEventRegistered(type)) {
		for (CreatureEvent* creatureEvent : eventsList) {
			if (creatureEvent == event) {
				return false;
			}
		}
	} else {
		scriptEventsBitField |= static_cast<uint32_t>(1) << type;
	}

	eventsList.push_back(event);
	return true;
}

bool Creature::unregisterCreatureEvent(const std::string& name)
{
	CreatureEvent* event = g_creatureEvents->getEventByName(name);
	if (!event) {
		return false;
	}

	CreatureEventType_t type = event->getEventType();
	if (!hasEventRegistered(type)) {
		return false;
	}

	bool resetTypeBit = true;

	auto it = eventsList.begin(), end = eventsList.end();
	while (it != end) {
		CreatureEvent* curEvent = *it;
		if (curEvent == event) {
			it = eventsList.erase(it);
			continue;
		}

		if (curEvent->getEventType() == type) {
			resetTypeBit = false;
		}
		++it;
	}

	if (resetTypeBit) {
		scriptEventsBitField &= ~(static_cast<uint32_t>(1) << type);
	}
	return true;
}

CreatureEventList Creature::getCreatureEvents(CreatureEventType_t type)
{
	CreatureEventList tmpEventList;

	if (!hasEventRegistered(type)) {
		return tmpEventList;
	}

	for (CreatureEvent* creatureEvent : eventsList) {
		if (!creatureEvent->isLoaded()) {
			continue;
		}

		if (creatureEvent->getEventType() == type) {
			tmpEventList.push_back(creatureEvent);
		}
	}

	return tmpEventList;
}

bool FrozenPathingConditionCall::isInRange(const Position& startPos, const Position& testPos,
                                           const FindPathParams& fpp) const
{
	if (fpp.fullPathSearch) {
		if (testPos.x > targetPos.x + fpp.maxTargetDist) {
			return false;
		}

		if (testPos.x < targetPos.x - fpp.maxTargetDist) {
			return false;
		}

		if (testPos.y > targetPos.y + fpp.maxTargetDist) {
			return false;
		}

		if (testPos.y < targetPos.y - fpp.maxTargetDist) {
			return false;
		}
	} else {
		int_fast32_t dx = Position::getOffsetX(startPos, targetPos);

		int32_t dxMax = (dx >= 0 ? fpp.maxTargetDist : 0);
		if (testPos.x > targetPos.x + dxMax) {
			return false;
		}

		int32_t dxMin = (dx <= 0 ? fpp.maxTargetDist : 0);
		if (testPos.x < targetPos.x - dxMin) {
			return false;
		}

		int_fast32_t dy = Position::getOffsetY(startPos, targetPos);

		int32_t dyMax = (dy >= 0 ? fpp.maxTargetDist : 0);
		if (testPos.y > targetPos.y + dyMax) {
			return false;
		}

		int32_t dyMin = (dy <= 0 ? fpp.maxTargetDist : 0);
		if (testPos.y < targetPos.y - dyMin) {
			return false;
		}
	}
	return true;
}

bool FrozenPathingConditionCall::operator()(const Position& startPos, const Position& testPos,
                                            const FindPathParams& fpp, int32_t& bestMatchDist) const
{
	if (!isInRange(startPos, testPos, fpp)) {
		return false;
	}

	if (fpp.clearSight && !g_game.isSightClear(testPos, targetPos, true)) {
		return false;
	}

	int32_t testDist =
	    std::max<int32_t>(Position::getDistanceX(targetPos, testPos), Position::getDistanceY(targetPos, testPos));
	if (fpp.maxTargetDist == 1) {
		if (testDist < fpp.minTargetDist || testDist > fpp.maxTargetDist) {
			return false;
		}

		return true;
	} else if (testDist <= fpp.maxTargetDist) {
		if (testDist < fpp.minTargetDist) {
			return false;
		}

		if (testDist == fpp.maxTargetDist) {
			bestMatchDist = 0;
			return true;
		} else if (testDist > bestMatchDist) {
			// not quite what we want, but the best so far
			bestMatchDist = testDist;
			return true;
		}
	}
	return false;
}

bool Creature::isInvisible() const
{
	return std::find_if(conditions.begin(), conditions.end(), [](const Condition* condition) {
		       return condition->getType() == CONDITION_INVISIBLE;
	       }) != conditions.end();
}

bool Creature::getPathTo(const Position& targetPos, std::vector<Direction>& dirList, const FindPathParams& fpp) const
{
	return g_game.map.getPathMatching(*this, dirList, FrozenPathingConditionCall(targetPos), fpp);
}

bool Creature::getPathTo(const Position& targetPos, std::vector<Direction>& dirList, int32_t minTargetDist,
                         int32_t maxTargetDist, bool fullPathSearch /*= true*/, bool clearSight /*= true*/,
                         int32_t maxSearchDist /*= 0*/) const
{
	FindPathParams fpp;
	fpp.fullPathSearch = fullPathSearch;
	fpp.maxSearchDist = maxSearchDist;
	fpp.clearSight = clearSight;
	fpp.minTargetDist = minTargetDist;
	fpp.maxTargetDist = maxTargetDist;
	return getPathTo(targetPos, dirList, fpp);
}<|MERGE_RESOLUTION|>--- conflicted
+++ resolved
@@ -808,13 +808,8 @@
 		g_game.addCreatureHealth(this);
 	}
 
-<<<<<<< HEAD
-	if (health <= 0) {
+	if (isDead()) {
 		g_dispatcher.addTask([id = getID()]() { g_game.executeDeath(id); });
-=======
-	if (isDead()) {
-		g_dispatcher.addTask(createTask([id = getID()]() { g_game.executeDeath(id); }));
->>>>>>> 07c27637
 	}
 }
 
