// Copyright 2022 The Forgotten Server Authors. All rights reserved.
// Use of this source code is governed by the GPL-2.0 License that can be found in the LICENSE file.

#include "otpch.h"

#include "creature.h"

#include "combat.h"
#include "configmanager.h"
#include "game.h"
#include "game_scheduler.h"
#include "monster.h"
#include "party.h"
#include "spectators.h"

double Creature::speedA = 857.36;
double Creature::speedB = 261.29;
double Creature::speedC = -4795.01;

extern Game g_game;
extern ConfigManager g_config;
extern CreatureEvents* g_creatureEvents;

Creature::Creature() { onIdleStatus(); }

Creature::~Creature()
{
	for (Creature* summon : summons) {
		summon->setAttackedCreature(nullptr);
		summon->removeMaster();
	}

	for (Condition* condition : conditions) {
		condition->endCondition(this);
		delete condition;
	}
}

bool Creature::canSee(const Position& myPos, const Position& pos, int32_t viewRangeX, int32_t viewRangeY)
{
	if (myPos.z <= 7) {
		// we are on ground level or above (7 -> 0)
		// view is from 7 -> 0
		if (pos.z > 7) {
			return false;
		}
	} else if (myPos.z >= 8) {
		// we are underground (8 -> 15)
		// we can't see floors above 8
		if (pos.z < 8) {
			return false;
		}

		// view is +/- 2 from the floor we stand on
		if (Position::getDistanceZ(myPos, pos) > 2) {
			return false;
		}
	}

	const int_fast32_t offsetz = myPos.getZ() - pos.getZ();
	return (pos.getX() >= myPos.getX() - viewRangeX + offsetz) && (pos.getX() <= myPos.getX() + viewRangeX + offsetz) &&
	       (pos.getY() >= myPos.getY() - viewRangeY + offsetz) && (pos.getY() <= myPos.getY() + viewRangeY + offsetz);
}

bool Creature::canSee(const Position& pos) const
{
	return canSee(getPosition(), pos, Map::maxViewportX, Map::maxViewportY);
}

bool Creature::canSeeCreature(const Creature* creature) const
{
	if (!canSeeGhostMode(creature) && creature->isInGhostMode()) {
		return false;
	}

	if (!canSeeInvisibility() && creature->isInvisible()) {
		return false;
	}
	return true;
}

void Creature::setSkull(Skulls_t newSkull)
{
	skull = newSkull;
	g_game.updateCreatureSkull(this);
}

int64_t Creature::getTimeSinceLastMove() const
{
	if (lastStep) {
		return OTSYS_TIME() - lastStep;
	}
	return std::numeric_limits<int64_t>::max();
}

int32_t Creature::getWalkDelay(Direction dir) const
{
	if (lastStep == 0) {
		return 0;
	}

	int64_t ct = OTSYS_TIME();
	int64_t stepDuration = getStepDuration(dir);
	return stepDuration - (ct - lastStep);
}

int32_t Creature::getWalkDelay() const
{
	// Used for auto-walking
	if (lastStep == 0) {
		return 0;
	}

	int64_t ct = OTSYS_TIME();
	int64_t stepDuration = getStepDuration() * lastStepCost;
	return stepDuration - (ct - lastStep);
}

void Creature::onThink(uint32_t interval)
{
	if (!isMapLoaded && useCacheMap()) {
		isMapLoaded = true;
		updateMapCache();
	}

	if (followCreature && master != followCreature && !canSeeCreature(followCreature)) {
		onCreatureDisappear(followCreature, false);
	}

	if (attackedCreature && master != attackedCreature && !canSeeCreature(attackedCreature)) {
		onCreatureDisappear(attackedCreature, false);
	}

	blockTicks += interval;
	if (blockTicks >= 1000) {
		blockCount = std::min<uint32_t>(blockCount + 1, 2);
		blockTicks = 0;
	}

	if (followCreature) {
		walkUpdateTicks += interval;
		if (forceUpdateFollowPath || walkUpdateTicks >= 2000) {
			walkUpdateTicks = 0;
			forceUpdateFollowPath = false;
			isUpdatingPath = true;
		}
	}

	if (isUpdatingPath) {
		isUpdatingPath = false;
		goToFollowCreature();
	}

	// scripting event - onThink
	const CreatureEventList& thinkEvents = getCreatureEvents(CREATURE_EVENT_THINK);
	for (CreatureEvent* thinkEvent : thinkEvents) {
		thinkEvent->executeOnThink(this, interval);
	}
}

void Creature::onAttacking(uint32_t interval)
{
	if (!attackedCreature) {
		return;
	}

	onAttacked();
	attackedCreature->onAttacked();

	if (g_game.isSightClear(getPosition(), attackedCreature->getPosition(), true)) {
		doAttacking(interval);
	}
}

void Creature::onIdleStatus()
{
	if (!isDead()) {
		damageMap.clear();
		lastHitCreatureId = 0;
	}
}

void Creature::onWalk()
{
	if (getWalkDelay() <= 0) {
		Direction dir;
		uint32_t flags = FLAG_IGNOREFIELDDAMAGE;
		if (getNextStep(dir, flags)) {
			ReturnValue ret = g_game.internalMoveCreature(this, dir, flags);
			if (ret != RETURNVALUE_NOERROR) {
				if (Player* player = getPlayer()) {
					player->sendCancelMessage(ret);
					player->sendCancelWalk();
				}

				forceUpdateFollowPath = true;
			}
		} else {
			stopEventWalk();

			if (listWalkDir.empty()) {
				onWalkComplete();
			}
		}
	}

	if (cancelNextWalk) {
		listWalkDir.clear();
		onWalkAborted();
		cancelNextWalk = false;
	}

	if (eventWalk != 0) {
		eventWalk = 0;
		addEventWalk();
	}
}

void Creature::onWalk(Direction& dir)
{
	if (!hasCondition(CONDITION_DRUNK)) {
		return;
	}

	uint16_t rand = uniform_random(0, 399);
	if (rand / 4 > getDrunkenness()) {
		return;
	}

	dir = static_cast<Direction>(rand % 4);
	g_game.internalCreatureSay(this, TALKTYPE_MONSTER_SAY, "Hicks!", false);
}

bool Creature::getNextStep(Direction& dir, uint32_t&)
{
	if (listWalkDir.empty()) {
		return false;
	}

	dir = listWalkDir.back();
	listWalkDir.pop_back();
	onWalk(dir);
	return true;
}

void Creature::startAutoWalk()
{
	Player* player = getPlayer();
	if (player && player->isMovementBlocked()) {
		player->sendCancelWalk();
		return;
	}

	addEventWalk(listWalkDir.size() == 1);
}

void Creature::startAutoWalk(Direction direction)
{
	Player* player = getPlayer();
	if (player && player->isMovementBlocked()) {
		player->sendCancelWalk();
		return;
	}

	listWalkDir.clear();
	listWalkDir.push_back(direction);
	addEventWalk(true);
}

void Creature::startAutoWalk(const std::vector<Direction>& listDir)
{
	if (hasCondition(CONDITION_ROOT)) {
		return;
	}

	Player* player = getPlayer();
	if (player && player->isMovementBlocked()) {
		player->sendCancelWalk();
		return;
	}

	listWalkDir = listDir;
	addEventWalk(listWalkDir.size() == 1);
}

void Creature::addEventWalk(bool firstStep)
{
	cancelNextWalk = false;

	if (getStepSpeed() <= 0) {
		return;
	}

	if (eventWalk != 0) {
		return;
	}

	int64_t ticks = getEventStepTicks(firstStep);
	if (ticks <= 0) {
		return;
	}

	// Take first step right away, but still queue the next
	if (ticks == 1) {
		g_game.checkCreatureWalk(getID());
	}

	eventWalk = g_gameScheduler.addEvent(createGameTask(ticks, [id = getID()]() { g_game.checkCreatureWalk(id); }));
}

void Creature::stopEventWalk()
{
	if (eventWalk != 0) {
		g_gameScheduler.stopEvent(eventWalk);
		eventWalk = 0;
	}
}

void Creature::updateMapCache()
{
	Tile* tile;
	const Position& myPos = getPosition();
	Position pos(0, 0, myPos.z);

	for (int32_t y = -maxWalkCacheHeight; y <= maxWalkCacheHeight; ++y) {
		for (int32_t x = -maxWalkCacheWidth; x <= maxWalkCacheWidth; ++x) {
			pos.x = myPos.getX() + x;
			pos.y = myPos.getY() + y;
			tile = g_game.map.getTile(pos);
			updateTileCache(tile, pos);
		}
	}
}

void Creature::updateTileCache(const Tile* tile, int32_t dx, int32_t dy)
{
	if (std::abs(dx) <= maxWalkCacheWidth && std::abs(dy) <= maxWalkCacheHeight) {
		localMapCache[maxWalkCacheHeight + dy][maxWalkCacheWidth + dx] =
		    tile && tile->queryAdd(0, *this, 1, FLAG_PATHFINDING | FLAG_IGNOREFIELDDAMAGE) == RETURNVALUE_NOERROR;
	}
}

void Creature::updateTileCache(const Tile* tile, const Position& pos)
{
	const Position& myPos = getPosition();
	if (pos.z == myPos.z) {
		int32_t dx = Position::getOffsetX(pos, myPos);
		int32_t dy = Position::getOffsetY(pos, myPos);
		updateTileCache(tile, dx, dy);
	}
}

int32_t Creature::getWalkCache(const Position& pos) const
{
	if (!useCacheMap()) {
		return 2;
	}

	const Position& myPos = getPosition();
	if (myPos.z != pos.z) {
		return 0;
	}

	if (pos == myPos) {
		return 1;
	}

	int32_t dx = Position::getOffsetX(pos, myPos);
	if (std::abs(dx) <= maxWalkCacheWidth) {
		int32_t dy = Position::getOffsetY(pos, myPos);
		if (std::abs(dy) <= maxWalkCacheHeight) {
			if (localMapCache[maxWalkCacheHeight + dy][maxWalkCacheWidth + dx]) {
				return 1;
			}
			return 0;
		}
	}

	// out of range
	return 2;
}

void Creature::onAddTileItem(const Tile* tile, const Position& pos)
{
	if (isMapLoaded && pos.z == getPosition().z) {
		updateTileCache(tile, pos);
	}
}

void Creature::onUpdateTileItem(const Tile* tile, const Position& pos, const Item*, const ItemType& oldType,
                                const Item*, const ItemType& newType)
{
	if (!isMapLoaded) {
		return;
	}

	if (oldType.blockSolid || oldType.blockPathFind || newType.blockPathFind || newType.blockSolid) {
		if (pos.z == getPosition().z) {
			updateTileCache(tile, pos);
		}
	}
}

void Creature::onRemoveTileItem(const Tile* tile, const Position& pos, const ItemType& iType, const Item*)
{
	if (!isMapLoaded) {
		return;
	}

	if (iType.blockSolid || iType.blockPathFind || iType.isGroundTile()) {
		if (pos.z == getPosition().z) {
			updateTileCache(tile, pos);
		}
	}
}

void Creature::onCreatureAppear(Creature* creature, bool isLogin)
{
	if (creature == this) {
		if (useCacheMap()) {
			isMapLoaded = true;
			updateMapCache();
		}

		if (isLogin) {
			setLastPosition(getPosition());
		}
	} else if (isMapLoaded) {
		if (creature->getPosition().z == getPosition().z) {
			updateTileCache(creature->getTile(), creature->getPosition());
		}
	}
}

void Creature::onRemoveCreature(Creature* creature, bool)
{
	onCreatureDisappear(creature, true);
	if (creature != this && isMapLoaded) {
		if (creature->getPosition().z == getPosition().z) {
			updateTileCache(creature->getTile(), creature->getPosition());
		}
	}
}

void Creature::onCreatureDisappear(const Creature* creature, bool isLogout)
{
	if (attackedCreature == creature) {
		setAttackedCreature(nullptr);
		onAttackedCreatureDisappear(isLogout);
	}

	if (followCreature == creature) {
		setFollowCreature(nullptr);
		onFollowCreatureDisappear(isLogout);
	}
}

void Creature::onChangeZone(ZoneType_t zone)
{
	if (attackedCreature && zone == ZONE_PROTECTION) {
		onCreatureDisappear(attackedCreature, false);
	}
}

void Creature::onAttackedCreatureChangeZone(ZoneType_t zone)
{
	if (zone == ZONE_PROTECTION) {
		onCreatureDisappear(attackedCreature, false);
	}
}

void Creature::onCreatureMove(Creature* creature, const Tile* newTile, const Position& newPos, const Tile* oldTile,
                              const Position& oldPos, bool teleport)
{
	if (creature == this) {
		lastStep = OTSYS_TIME();
		lastStepCost = 1;

		if (!teleport) {
			if (oldPos.z != newPos.z) {
				// floor change extra cost
				lastStepCost = 2;
			} else if (Position::getDistanceX(newPos, oldPos) >= 1 && Position::getDistanceY(newPos, oldPos) >= 1) {
				// diagonal extra cost
				lastStepCost = 3;
			}
		} else {
			stopEventWalk();
		}

		if (!summons.empty()) {
			// check if any of our summons is out of range (+/- 2 floors or 30 tiles away)
			std::forward_list<Creature*> despawnList;
			for (Creature* summon : summons) {
				const Position& pos = summon->getPosition();
				if (Position::getDistanceZ(newPos, pos) > 2 ||
				    (std::max<int32_t>(Position::getDistanceX(newPos, pos), Position::getDistanceY(newPos, pos)) >
				     30)) {
					despawnList.push_front(summon);
				}
			}

			for (Creature* despawnCreature : despawnList) {
				g_game.removeCreature(despawnCreature, true);
			}
		}

		if (newTile->getZone() != oldTile->getZone()) {
			onChangeZone(getZone());
		}

		// update map cache
		if (isMapLoaded) {
			if (teleport || oldPos.z != newPos.z) {
				updateMapCache();
			} else {
				const Position& myPos = getPosition();

				if (oldPos.y > newPos.y) { // north
					// shift y south
					for (int32_t y = mapWalkHeight - 1; --y >= 0;) {
						memcpy(localMapCache[y + 1], localMapCache[y], sizeof(localMapCache[y]));
					}

					// update 0
					for (int32_t x = -maxWalkCacheWidth; x <= maxWalkCacheWidth; ++x) {
						Tile* cacheTile =
						    g_game.map.getTile(myPos.getX() + x, myPos.getY() - maxWalkCacheHeight, myPos.z);
						updateTileCache(cacheTile, x, -maxWalkCacheHeight);
					}
				} else if (oldPos.y < newPos.y) { // south
					// shift y north
					for (int32_t y = 0; y <= mapWalkHeight - 2; ++y) {
						memcpy(localMapCache[y], localMapCache[y + 1], sizeof(localMapCache[y]));
					}

					// update mapWalkHeight - 1
					for (int32_t x = -maxWalkCacheWidth; x <= maxWalkCacheWidth; ++x) {
						Tile* cacheTile =
						    g_game.map.getTile(myPos.getX() + x, myPos.getY() + maxWalkCacheHeight, myPos.z);
						updateTileCache(cacheTile, x, maxWalkCacheHeight);
					}
				}

				if (oldPos.x < newPos.x) { // east
					// shift y west
					int32_t starty = 0;
					int32_t endy = mapWalkHeight - 1;
					int32_t dy = Position::getDistanceY(oldPos, newPos);

					if (dy < 0) {
						endy += dy;
					} else if (dy > 0) {
						starty = dy;
					}

					for (int32_t y = starty; y <= endy; ++y) {
						for (int32_t x = 0; x <= mapWalkWidth - 2; ++x) {
							localMapCache[y][x] = localMapCache[y][x + 1];
						}
					}

					// update mapWalkWidth - 1
					for (int32_t y = -maxWalkCacheHeight; y <= maxWalkCacheHeight; ++y) {
						Tile* cacheTile = g_game.map.getTile(myPos.x + maxWalkCacheWidth, myPos.y + y, myPos.z);
						updateTileCache(cacheTile, maxWalkCacheWidth, y);
					}
				} else if (oldPos.x > newPos.x) { // west
					// shift y east
					int32_t starty = 0;
					int32_t endy = mapWalkHeight - 1;
					int32_t dy = Position::getDistanceY(oldPos, newPos);

					if (dy < 0) {
						endy += dy;
					} else if (dy > 0) {
						starty = dy;
					}

					for (int32_t y = starty; y <= endy; ++y) {
						for (int32_t x = mapWalkWidth - 1; --x >= 0;) {
							localMapCache[y][x + 1] = localMapCache[y][x];
						}
					}

					// update 0
					for (int32_t y = -maxWalkCacheHeight; y <= maxWalkCacheHeight; ++y) {
						Tile* cacheTile = g_game.map.getTile(myPos.x - maxWalkCacheWidth, myPos.y + y, myPos.z);
						updateTileCache(cacheTile, -maxWalkCacheWidth, y);
					}
				}

				updateTileCache(oldTile, oldPos);
			}
		}
	} else {
		if (isMapLoaded) {
			const Position& myPos = getPosition();

			if (newPos.z == myPos.z) {
				updateTileCache(newTile, newPos);
			}

			if (oldPos.z == myPos.z) {
				updateTileCache(oldTile, oldPos);
			}
		}
	}

	if (creature == followCreature || (creature == this && followCreature)) {
		if (hasFollowPath) {
			isUpdatingPath = true;
		}

		if (newPos.z != oldPos.z || !canSee(followCreature->getPosition())) {
			onCreatureDisappear(followCreature, false);
		}
	}

	if (creature == attackedCreature || (creature == this && attackedCreature)) {
		if (newPos.z != oldPos.z || !canSee(attackedCreature->getPosition())) {
			onCreatureDisappear(attackedCreature, false);
		} else {
			if (hasExtraSwing()) {
				// our target is moving lets see if we can get in hit
<<<<<<< HEAD
				g_networkScheduler.addTask(createNetworkTask([id = getID()]() { g_game.checkCreatureAttack(id); }));
=======
				g_dispatcher.addTask([id = getID()]() { g_game.checkCreatureAttack(id); });
>>>>>>> 7243e909
			}

			if (newTile->getZone() != oldTile->getZone()) {
				onAttackedCreatureChangeZone(attackedCreature->getZone());
			}
		}
	}
}

CreatureVector Creature::getKillers()
{
	CreatureVector killers;
	const int64_t timeNow = OTSYS_TIME();
	const uint32_t inFightTicks = g_config.getNumber(ConfigManager::PZ_LOCKED);
	for (const auto& it : damageMap) {
		Creature* attacker = g_game.getCreatureByID(it.first);
		if (attacker && attacker != this && timeNow - it.second.ticks <= inFightTicks) {
			killers.push_back(attacker);
		}
	}
	return killers;
}

void Creature::onDeath()
{
	bool lastHitUnjustified = false;
	bool mostDamageUnjustified = false;
	Creature* lastHitCreature = g_game.getCreatureByID(lastHitCreatureId);
	Creature* lastHitCreatureMaster;
	if (lastHitCreature) {
		lastHitUnjustified = lastHitCreature->onKilledCreature(this);
		lastHitCreatureMaster = lastHitCreature->getMaster();
	} else {
		lastHitCreatureMaster = nullptr;
	}

	Creature* mostDamageCreature = nullptr;

	const int64_t timeNow = OTSYS_TIME();
	const uint32_t inFightTicks = g_config.getNumber(ConfigManager::PZ_LOCKED);
	int32_t mostDamage = 0;
	std::map<Creature*, uint64_t> experienceMap;
	for (const auto& it : damageMap) {
		if (Creature* attacker = g_game.getCreatureByID(it.first)) {
			CountBlock_t cb = it.second;
			if ((cb.total > mostDamage && (timeNow - cb.ticks <= inFightTicks))) {
				mostDamage = cb.total;
				mostDamageCreature = attacker;
			}

			if (attacker != this) {
				uint64_t gainExp = getGainedExperience(attacker);
				if (Player* attackerPlayer = attacker->getPlayer()) {
					attackerPlayer->removeAttacked(getPlayer());

					Party* party = attackerPlayer->getParty();
					if (party && party->getLeader() && party->isSharedExperienceActive() &&
					    party->isSharedExperienceEnabled()) {
						attacker = party->getLeader();
					}
				}

				auto tmpIt = experienceMap.find(attacker);
				if (tmpIt == experienceMap.end()) {
					experienceMap[attacker] = gainExp;
				} else {
					tmpIt->second += gainExp;
				}
			}
		}
	}

	for (const auto& it : experienceMap) {
		it.first->onGainExperience(it.second, this);
	}

	if (mostDamageCreature) {
		if (mostDamageCreature != lastHitCreature && mostDamageCreature != lastHitCreatureMaster) {
			Creature* mostDamageCreatureMaster = mostDamageCreature->getMaster();
			if (lastHitCreature != mostDamageCreatureMaster &&
			    (!lastHitCreatureMaster || mostDamageCreatureMaster != lastHitCreatureMaster)) {
				mostDamageUnjustified = mostDamageCreature->onKilledCreature(this, false);
			}
		}
	}

	bool droppedCorpse = dropCorpse(lastHitCreature, mostDamageCreature, lastHitUnjustified, mostDamageUnjustified);
	death(lastHitCreature);

	if (master) {
		setMaster(nullptr);
	}

	if (droppedCorpse) {
		g_game.removeCreature(this, false);
	}
}

bool Creature::dropCorpse(Creature* lastHitCreature, Creature* mostDamageCreature, bool lastHitUnjustified,
                          bool mostDamageUnjustified)
{
	if (!lootDrop && getMonster()) {
		if (master) {
			// scripting event - onDeath
			const CreatureEventList& deathEvents = getCreatureEvents(CREATURE_EVENT_DEATH);
			for (CreatureEvent* deathEvent : deathEvents) {
				deathEvent->executeOnDeath(this, nullptr, lastHitCreature, mostDamageCreature, lastHitUnjustified,
				                           mostDamageUnjustified);
			}
		}

		g_game.addMagicEffect(getPosition(), CONST_ME_POFF);
	} else {
		Item* splash;
		switch (getRace()) {
			case RACE_VENOM:
				splash = Item::CreateItem(ITEM_FULLSPLASH, FLUID_SLIME);
				break;

			case RACE_BLOOD:
				splash = Item::CreateItem(ITEM_FULLSPLASH, FLUID_BLOOD);
				break;

			case RACE_INK:
				splash = Item::CreateItem(ITEM_FULLSPLASH, FLUID_INK);
				break;

			default:
				splash = nullptr;
				break;
		}

		Tile* tile = getTile();

		if (splash) {
			g_game.internalAddItem(tile, splash, INDEX_WHEREEVER, FLAG_NOLIMIT);
			g_game.startDecay(splash);
		}

		Item* corpse = getCorpse(lastHitCreature, mostDamageCreature);
		if (corpse) {
			g_game.internalAddItem(tile, corpse, INDEX_WHEREEVER, FLAG_NOLIMIT);
			g_game.startDecay(corpse);
		}

		// scripting event - onDeath
		for (CreatureEvent* deathEvent : getCreatureEvents(CREATURE_EVENT_DEATH)) {
			deathEvent->executeOnDeath(this, corpse, lastHitCreature, mostDamageCreature, lastHitUnjustified,
			                           mostDamageUnjustified);
		}

		if (corpse) {
			dropLoot(corpse->getContainer(), lastHitCreature);
		}
	}

	return true;
}

bool Creature::hasBeenAttacked(uint32_t attackerId)
{
	auto it = damageMap.find(attackerId);
	if (it == damageMap.end()) {
		return false;
	}
	return (OTSYS_TIME() - it->second.ticks) <= g_config.getNumber(ConfigManager::PZ_LOCKED);
}

Item* Creature::getCorpse(Creature*, Creature*) { return Item::CreateItem(getLookCorpse()); }

void Creature::changeHealth(int32_t healthChange, bool sendHealthChange /* = true*/)
{
	int32_t oldHealth = health;

	if (healthChange > 0) {
		health += std::min<int32_t>(healthChange, getMaxHealth() - health);
	} else {
		health = std::max<int32_t>(0, health + healthChange);
	}

	if (sendHealthChange && oldHealth != health) {
		g_game.addCreatureHealth(this);
	}

	if (isDead()) {
		g_dispatcher.addTask([id = getID()]() { g_game.executeDeath(id); });
	}
}

void Creature::gainHealth(Creature* healer, int32_t healthGain)
{
	changeHealth(healthGain);
	if (healer) {
		healer->onTargetCreatureGainHealth(this, healthGain);
	}
}

void Creature::drainHealth(Creature* attacker, int32_t damage)
{
	changeHealth(-damage, false);

	if (attacker) {
		attacker->onAttackedCreatureDrainHealth(this, damage);
	} else {
		lastHitCreatureId = 0;
	}
}

BlockType_t Creature::blockHit(Creature* attacker, CombatType_t combatType, int32_t& damage,
                               bool checkDefense /* = false */, bool checkArmor /* = false */, bool /* field = false */,
                               bool /* ignoreResistances = false */)
{
	BlockType_t blockType = BLOCK_NONE;

	if (isImmune(combatType)) {
		damage = 0;
		blockType = BLOCK_IMMUNITY;
	} else if (checkDefense || checkArmor) {
		bool hasDefense = false;

		if (blockCount > 0) {
			--blockCount;
			hasDefense = true;
		}

		if (checkDefense && hasDefense && canUseDefense) {
			int32_t defense = getDefense();
			damage -= uniform_random(defense / 2, defense);
			if (damage <= 0) {
				damage = 0;
				blockType = BLOCK_DEFENSE;
				checkArmor = false;
			}
		}

		if (checkArmor) {
			int32_t armor = getArmor();
			if (armor > 3) {
				damage -= uniform_random(armor / 2, armor - (armor % 2 + 1));
			} else if (armor > 0) {
				--damage;
			}

			if (damage <= 0) {
				damage = 0;
				blockType = BLOCK_ARMOR;
			}
		}

		if (hasDefense && blockType != BLOCK_NONE) {
			onBlockHit();
		}
	}

	if (attacker) {
		if (Player* attackerPlayer = attacker->getPlayer()) {
			for (int32_t slot = CONST_SLOT_FIRST; slot <= CONST_SLOT_LAST; ++slot) {
				if (!attackerPlayer->isItemAbilityEnabled(static_cast<slots_t>(slot))) {
					continue;
				}

				Item* item = attackerPlayer->getInventoryItem(static_cast<slots_t>(slot));
				if (!item) {
					continue;
				}

				const uint16_t boostPercent = item->getBoostPercent(combatType);
				if (boostPercent != 0) {
					damage += std::round(damage * (boostPercent / 100.));
				}
			}
		}

		if (damage <= 0) {
			damage = 0;
			blockType = BLOCK_ARMOR;
		}

		attacker->onAttackedCreature(this);
		attacker->onAttackedCreatureBlockHit(blockType);
	}

	onAttacked();
	return blockType;
}

bool Creature::setAttackedCreature(Creature* creature)
{
	if (creature) {
		const Position& creaturePos = creature->getPosition();
		if (creaturePos.z != getPosition().z || !canSee(creaturePos)) {
			attackedCreature = nullptr;
			return false;
		}

		attackedCreature = creature;
		onAttackedCreature(attackedCreature);
		attackedCreature->onAttacked();
	} else {
		attackedCreature = nullptr;
	}

	for (Creature* summon : summons) {
		summon->setAttackedCreature(creature);
	}
	return true;
}

void Creature::getPathSearchParams(const Creature*, FindPathParams& fpp) const
{
	fpp.fullPathSearch = !hasFollowPath;
	fpp.clearSight = true;
	fpp.maxSearchDist = 12;
	fpp.minTargetDist = 1;
	fpp.maxTargetDist = 1;
}

void Creature::goToFollowCreature()
{
	if (followCreature) {
		FindPathParams fpp;
		getPathSearchParams(followCreature, fpp);

		Monster* monster = getMonster();
		if (monster && !monster->getMaster() && (monster->isFleeing() || fpp.maxTargetDist > 1)) {
			Direction dir = DIRECTION_NONE;

			if (monster->isFleeing()) {
				monster->getDistanceStep(followCreature->getPosition(), dir, true);
			} else { // maxTargetDist > 1
				if (!monster->getDistanceStep(followCreature->getPosition(), dir)) {
					// if we can't get anything then let the A* calculate
					listWalkDir.clear();
					if (getPathTo(followCreature->getPosition(), listWalkDir, fpp)) {
						hasFollowPath = true;
						startAutoWalk();
					} else {
						hasFollowPath = false;
					}
					return;
				}
			}

			if (dir != DIRECTION_NONE) {
				listWalkDir.clear();
				listWalkDir.push_back(dir);

				hasFollowPath = true;
				startAutoWalk();
			}
		} else {
			listWalkDir.clear();
			if (getPathTo(followCreature->getPosition(), listWalkDir, fpp)) {
				hasFollowPath = true;
				startAutoWalk();
			} else {
				hasFollowPath = false;
			}
		}
	}

	onFollowCreatureComplete(followCreature);
}

bool Creature::setFollowCreature(Creature* creature)
{
	if (creature) {
		if (followCreature == creature) {
			return true;
		}

		const Position& creaturePos = creature->getPosition();
		if (creaturePos.z != getPosition().z || !canSee(creaturePos)) {
			followCreature = nullptr;
			return false;
		}

		if (!listWalkDir.empty()) {
			listWalkDir.clear();
			onWalkAborted();
		}

		hasFollowPath = false;
		forceUpdateFollowPath = false;
		followCreature = creature;
		isUpdatingPath = true;
	} else {
		isUpdatingPath = false;
		followCreature = nullptr;
	}

	onFollowCreature(creature);
	return true;
}

double Creature::getDamageRatio(Creature* attacker) const
{
	uint32_t totalDamage = 0;
	uint32_t attackerDamage = 0;

	for (const auto& it : damageMap) {
		const CountBlock_t& cb = it.second;
		totalDamage += cb.total;
		if (it.first == attacker->getID()) {
			attackerDamage += cb.total;
		}
	}

	if (totalDamage == 0) {
		return 0;
	}

	return (static_cast<double>(attackerDamage) / totalDamage);
}

uint64_t Creature::getGainedExperience(Creature* attacker) const
{
	return std::floor(getDamageRatio(attacker) * getLostExperience());
}

void Creature::addDamagePoints(Creature* attacker, int32_t damagePoints)
{
	if (damagePoints <= 0) {
		return;
	}

	uint32_t attackerId = attacker->id;

	auto& cb = damageMap[attackerId];
	cb.ticks = OTSYS_TIME();
	cb.total += damagePoints;

	lastHitCreatureId = attackerId;
}

void Creature::onAddCondition(ConditionType_t type)
{
	if (type == CONDITION_PARALYZE && hasCondition(CONDITION_HASTE)) {
		removeCondition(CONDITION_HASTE);
	} else if (type == CONDITION_HASTE && hasCondition(CONDITION_PARALYZE)) {
		removeCondition(CONDITION_PARALYZE);
	}
}

void Creature::onAddCombatCondition(ConditionType_t)
{
	//
}

void Creature::onEndCondition(ConditionType_t)
{
	//
}

void Creature::onTickCondition(ConditionType_t type, bool& bRemove)
{
	const MagicField* field = getTile()->getFieldItem();
	if (!field) {
		return;
	}

	switch (type) {
		case CONDITION_FIRE:
			bRemove = (field->getCombatType() != COMBAT_FIREDAMAGE);
			break;
		case CONDITION_ENERGY:
			bRemove = (field->getCombatType() != COMBAT_ENERGYDAMAGE);
			break;
		case CONDITION_POISON:
			bRemove = (field->getCombatType() != COMBAT_EARTHDAMAGE);
			break;
		case CONDITION_FREEZING:
			bRemove = (field->getCombatType() != COMBAT_ICEDAMAGE);
			break;
		case CONDITION_DAZZLED:
			bRemove = (field->getCombatType() != COMBAT_HOLYDAMAGE);
			break;
		case CONDITION_CURSED:
			bRemove = (field->getCombatType() != COMBAT_DEATHDAMAGE);
			break;
		case CONDITION_DROWN:
			bRemove = (field->getCombatType() != COMBAT_DROWNDAMAGE);
			break;
		case CONDITION_BLEEDING:
			bRemove = (field->getCombatType() != COMBAT_PHYSICALDAMAGE);
			break;
		default:
			break;
	}
}

void Creature::onCombatRemoveCondition(Condition* condition) { removeCondition(condition); }

void Creature::onAttacked()
{
	//
}

void Creature::onAttackedCreatureDrainHealth(Creature* target, int32_t points)
{
	target->addDamagePoints(this, points);
}

bool Creature::onKilledCreature(Creature* target, bool)
{
	if (master) {
		master->onKilledCreature(target);
	}

	// scripting event - onKill
	const CreatureEventList& killEvents = getCreatureEvents(CREATURE_EVENT_KILL);
	for (CreatureEvent* killEvent : killEvents) {
		killEvent->executeOnKill(this, target);
	}
	return false;
}

void Creature::onGainExperience(uint64_t gainExp, Creature* target)
{
	if (gainExp == 0 || !master) {
		return;
	}

	gainExp /= 2;
	master->onGainExperience(gainExp, target);

	SpectatorVec spectators;
	g_game.map.getSpectators(spectators, position, false, true);
	if (spectators.empty()) {
		return;
	}

	TextMessage message(MESSAGE_EXPERIENCE_OTHERS, ucfirst(getNameDescription()) + " gained " +
	                                                   std::to_string(gainExp) +
	                                                   (gainExp != 1 ? " experience points." : " experience point."));
	message.position = position;
	message.primary.color = TEXTCOLOR_WHITE_EXP;
	message.primary.value = gainExp;

	for (Creature* spectator : spectators) {
		spectator->getPlayer()->sendTextMessage(message);
	}
}

bool Creature::setMaster(Creature* newMaster)
{
	if (!newMaster && !master) {
		return false;
	}

	if (newMaster) {
		incrementReferenceCounter();
		newMaster->summons.push_back(this);
	}

	Creature* oldMaster = master;
	master = newMaster;

	if (oldMaster) {
		auto summon = std::find(oldMaster->summons.begin(), oldMaster->summons.end(), this);
		if (summon != oldMaster->summons.end()) {
			oldMaster->summons.erase(summon);
			decrementReferenceCounter();
		}
	}
	return true;
}

bool Creature::addCondition(Condition* condition, bool force /* = false*/)
{
	if (!condition) {
		return false;
	}

	if (!force && condition->getType() == CONDITION_HASTE && hasCondition(CONDITION_PARALYZE)) {
		int64_t walkDelay = getWalkDelay();
		if (walkDelay > 0) {
			g_gameScheduler.addEvent(
			    createGameTask(walkDelay, [=, id = getID()]() { g_game.forceAddCondition(id, condition); }));
			return false;
		}
	}

	Condition* prevCond = getCondition(condition->getType(), condition->getId(), condition->getSubId());
	if (prevCond) {
		prevCond->addCondition(this, condition);
		delete condition;
		return true;
	}

	if (condition->startCondition(this)) {
		conditions.push_back(condition);
		onAddCondition(condition->getType());
		return true;
	}

	delete condition;
	return false;
}

bool Creature::addCombatCondition(Condition* condition)
{
	// Caution: condition variable could be deleted after the call to addCondition
	ConditionType_t type = condition->getType();

	if (!addCondition(condition)) {
		return false;
	}

	onAddCombatCondition(type);
	return true;
}

void Creature::removeCondition(ConditionType_t type, bool force /* = false*/)
{
	auto it = conditions.begin(), end = conditions.end();
	while (it != end) {
		Condition* condition = *it;
		if (condition->getType() != type) {
			++it;
			continue;
		}

		if (!force && type == CONDITION_PARALYZE) {
			int64_t walkDelay = getWalkDelay();
			if (walkDelay > 0) {
				g_gameScheduler.addEvent(
				    createGameTask(walkDelay, [=, id = getID()]() { g_game.forceRemoveCondition(id, type); }));
				return;
			}
		}

		it = conditions.erase(it);

		condition->endCondition(this);
		delete condition;

		onEndCondition(type);
	}
}

void Creature::removeCondition(ConditionType_t type, ConditionId_t conditionId, bool force /* = false*/)
{
	auto it = conditions.begin(), end = conditions.end();
	while (it != end) {
		Condition* condition = *it;
		if (condition->getType() != type || condition->getId() != conditionId) {
			++it;
			continue;
		}

		if (!force && type == CONDITION_PARALYZE) {
			int64_t walkDelay = getWalkDelay();
			if (walkDelay > 0) {
				g_gameScheduler.addEvent(
				    createGameTask(walkDelay, [=, id = getID()]() { g_game.forceRemoveCondition(id, type); }));
				return;
			}
		}

		it = conditions.erase(it);

		condition->endCondition(this);
		delete condition;

		onEndCondition(type);
	}
}

void Creature::removeCombatCondition(ConditionType_t type)
{
	std::vector<Condition*> removeConditions;
	for (Condition* condition : conditions) {
		if (condition->getType() == type) {
			removeConditions.push_back(condition);
		}
	}

	for (Condition* condition : removeConditions) {
		onCombatRemoveCondition(condition);
	}
}

void Creature::removeCondition(Condition* condition, bool force /* = false*/)
{
	auto it = std::find(conditions.begin(), conditions.end(), condition);
	if (it == conditions.end()) {
		return;
	}

	if (!force && condition->getType() == CONDITION_PARALYZE) {
		int64_t walkDelay = getWalkDelay();
		if (walkDelay > 0) {
			g_gameScheduler.addEvent(createGameTask(
			    walkDelay, [id = getID(), type = condition->getType()]() { g_game.forceRemoveCondition(id, type); }));
			return;
		}
	}

	conditions.erase(it);

	condition->endCondition(this);
	onEndCondition(condition->getType());
	delete condition;
}

Condition* Creature::getCondition(ConditionType_t type) const
{
	for (Condition* condition : conditions) {
		if (condition->getType() == type) {
			return condition;
		}
	}
	return nullptr;
}

Condition* Creature::getCondition(ConditionType_t type, ConditionId_t conditionId, uint32_t subId /* = 0*/) const
{
	for (Condition* condition : conditions) {
		if (condition->getType() == type && condition->getId() == conditionId && condition->getSubId() == subId) {
			return condition;
		}
	}
	return nullptr;
}

void Creature::executeConditions(uint32_t interval)
{
	ConditionList tempConditions{conditions};
	for (Condition* condition : tempConditions) {
		auto it = std::find(conditions.begin(), conditions.end(), condition);
		if (it == conditions.end()) {
			continue;
		}

		if (!condition->executeCondition(this, interval)) {
			it = std::find(conditions.begin(), conditions.end(), condition);
			if (it != conditions.end()) {
				conditions.erase(it);
				condition->endCondition(this);
				onEndCondition(condition->getType());
				delete condition;
			}
		}
	}
}

bool Creature::hasCondition(ConditionType_t type, uint32_t subId /* = 0*/) const
{
	if (isSuppress(type)) {
		return false;
	}

	int64_t timeNow = OTSYS_TIME();
	for (Condition* condition : conditions) {
		if (condition->getType() != type || condition->getSubId() != subId) {
			continue;
		}

		if (condition->getEndTime() >= timeNow || condition->getTicks() == -1) {
			return true;
		}
	}
	return false;
}

bool Creature::isImmune(CombatType_t type) const
{
	return hasBitSet(static_cast<uint32_t>(type), getDamageImmunities());
}

bool Creature::isImmune(ConditionType_t type) const
{
	return hasBitSet(static_cast<uint32_t>(type), getConditionImmunities());
}

bool Creature::isSuppress(ConditionType_t type) const
{
	return hasBitSet(static_cast<uint32_t>(type), getConditionSuppressions());
}

int64_t Creature::getStepDuration(Direction dir) const
{
	int64_t stepDuration = getStepDuration();
	if ((dir & DIRECTION_DIAGONAL_MASK) != 0) {
		stepDuration *= 3;
	}
	return stepDuration;
}

int64_t Creature::getStepDuration() const
{
	if (isRemoved()) {
		return 0;
	}

	uint32_t calculatedStepSpeed;
	uint32_t groundSpeed;

	int32_t stepSpeed = getStepSpeed();
	if (stepSpeed > -Creature::speedB) {
		calculatedStepSpeed =
		    floor((Creature::speedA * log((stepSpeed / 2) + Creature::speedB) + Creature::speedC) + 0.5);
		if (calculatedStepSpeed == 0) {
			calculatedStepSpeed = 1;
		}
	} else {
		calculatedStepSpeed = 1;
	}

	Item* ground = tile->getGround();
	if (ground) {
		groundSpeed = Item::items[ground->getID()].speed;
		if (groundSpeed == 0) {
			groundSpeed = 150;
		}
	} else {
		groundSpeed = 150;
	}

	double duration = std::floor(1000 * groundSpeed / calculatedStepSpeed);
	int64_t stepDuration = std::ceil(duration / 50) * 50;

	const Monster* monster = getMonster();
	if (monster && monster->isTargetNearby() && !monster->isFleeing() && !monster->getMaster()) {
		stepDuration *= 2;
	}

	return stepDuration;
}

int64_t Creature::getEventStepTicks(bool onlyDelay) const
{
	int64_t ret = getWalkDelay();
	if (ret <= 0) {
		int64_t stepDuration = getStepDuration();
		if (onlyDelay && stepDuration > 0) {
			ret = 1;
		} else {
			ret = stepDuration * lastStepCost;
		}
	}
	return ret;
}

LightInfo Creature::getCreatureLight() const { return internalLight; }

void Creature::setCreatureLight(LightInfo lightInfo) { internalLight = std::move(lightInfo); }

void Creature::setNormalCreatureLight() { internalLight = {}; }

bool Creature::registerCreatureEvent(const std::string& name)
{
	CreatureEvent* event = g_creatureEvents->getEventByName(name);
	if (!event) {
		return false;
	}

	CreatureEventType_t type = event->getEventType();
	if (hasEventRegistered(type)) {
		for (CreatureEvent* creatureEvent : eventsList) {
			if (creatureEvent == event) {
				return false;
			}
		}
	} else {
		scriptEventsBitField |= static_cast<uint32_t>(1) << type;
	}

	eventsList.push_back(event);
	return true;
}

bool Creature::unregisterCreatureEvent(const std::string& name)
{
	CreatureEvent* event = g_creatureEvents->getEventByName(name);
	if (!event) {
		return false;
	}

	CreatureEventType_t type = event->getEventType();
	if (!hasEventRegistered(type)) {
		return false;
	}

	bool resetTypeBit = true;

	auto it = eventsList.begin(), end = eventsList.end();
	while (it != end) {
		CreatureEvent* curEvent = *it;
		if (curEvent == event) {
			it = eventsList.erase(it);
			continue;
		}

		if (curEvent->getEventType() == type) {
			resetTypeBit = false;
		}
		++it;
	}

	if (resetTypeBit) {
		scriptEventsBitField &= ~(static_cast<uint32_t>(1) << type);
	}
	return true;
}

CreatureEventList Creature::getCreatureEvents(CreatureEventType_t type)
{
	CreatureEventList tmpEventList;

	if (!hasEventRegistered(type)) {
		return tmpEventList;
	}

	for (CreatureEvent* creatureEvent : eventsList) {
		if (!creatureEvent->isLoaded()) {
			continue;
		}

		if (creatureEvent->getEventType() == type) {
			tmpEventList.push_back(creatureEvent);
		}
	}

	return tmpEventList;
}

bool FrozenPathingConditionCall::isInRange(const Position& startPos, const Position& testPos,
                                           const FindPathParams& fpp) const
{
	if (fpp.fullPathSearch) {
		if (testPos.x > targetPos.x + fpp.maxTargetDist) {
			return false;
		}

		if (testPos.x < targetPos.x - fpp.maxTargetDist) {
			return false;
		}

		if (testPos.y > targetPos.y + fpp.maxTargetDist) {
			return false;
		}

		if (testPos.y < targetPos.y - fpp.maxTargetDist) {
			return false;
		}
	} else {
		int_fast32_t dx = Position::getOffsetX(startPos, targetPos);

		int32_t dxMax = (dx >= 0 ? fpp.maxTargetDist : 0);
		if (testPos.x > targetPos.x + dxMax) {
			return false;
		}

		int32_t dxMin = (dx <= 0 ? fpp.maxTargetDist : 0);
		if (testPos.x < targetPos.x - dxMin) {
			return false;
		}

		int_fast32_t dy = Position::getOffsetY(startPos, targetPos);

		int32_t dyMax = (dy >= 0 ? fpp.maxTargetDist : 0);
		if (testPos.y > targetPos.y + dyMax) {
			return false;
		}

		int32_t dyMin = (dy <= 0 ? fpp.maxTargetDist : 0);
		if (testPos.y < targetPos.y - dyMin) {
			return false;
		}
	}
	return true;
}

bool FrozenPathingConditionCall::operator()(const Position& startPos, const Position& testPos,
                                            const FindPathParams& fpp, int32_t& bestMatchDist) const
{
	if (!isInRange(startPos, testPos, fpp)) {
		return false;
	}

	if (fpp.clearSight && !g_game.isSightClear(testPos, targetPos, true)) {
		return false;
	}

	int32_t testDist =
	    std::max<int32_t>(Position::getDistanceX(targetPos, testPos), Position::getDistanceY(targetPos, testPos));
	if (fpp.maxTargetDist == 1) {
		if (testDist < fpp.minTargetDist || testDist > fpp.maxTargetDist) {
			return false;
		}

		return true;
	} else if (testDist <= fpp.maxTargetDist) {
		if (testDist < fpp.minTargetDist) {
			return false;
		}

		if (testDist == fpp.maxTargetDist) {
			bestMatchDist = 0;
			return true;
		} else if (testDist > bestMatchDist) {
			// not quite what we want, but the best so far
			bestMatchDist = testDist;
			return true;
		}
	}
	return false;
}

bool Creature::isInvisible() const
{
	return std::find_if(conditions.begin(), conditions.end(), [](const Condition* condition) {
		       return condition->getType() == CONDITION_INVISIBLE;
	       }) != conditions.end();
}

bool Creature::getPathTo(const Position& targetPos, std::vector<Direction>& dirList, const FindPathParams& fpp) const
{
	return g_game.map.getPathMatching(*this, dirList, FrozenPathingConditionCall(targetPos), fpp);
}

bool Creature::getPathTo(const Position& targetPos, std::vector<Direction>& dirList, int32_t minTargetDist,
                         int32_t maxTargetDist, bool fullPathSearch /*= true*/, bool clearSight /*= true*/,
                         int32_t maxSearchDist /*= 0*/) const
{
	FindPathParams fpp;
	fpp.fullPathSearch = fullPathSearch;
	fpp.maxSearchDist = maxSearchDist;
	fpp.clearSight = clearSight;
	fpp.minTargetDist = minTargetDist;
	fpp.maxTargetDist = maxTargetDist;
	return getPathTo(targetPos, dirList, fpp);
}<|MERGE_RESOLUTION|>--- conflicted
+++ resolved
@@ -623,11 +623,7 @@
 		} else {
 			if (hasExtraSwing()) {
 				// our target is moving lets see if we can get in hit
-<<<<<<< HEAD
-				g_networkScheduler.addTask(createNetworkTask([id = getID()]() { g_game.checkCreatureAttack(id); }));
-=======
-				g_dispatcher.addTask([id = getID()]() { g_game.checkCreatureAttack(id); });
->>>>>>> 7243e909
+				g_networkScheduler.addTask([id = getID()]() { g_game.checkCreatureAttack(id); });
 			}
 
 			if (newTile->getZone() != oldTile->getZone()) {
@@ -813,7 +809,7 @@
 	}
 
 	if (isDead()) {
-		g_dispatcher.addTask([id = getID()]() { g_game.executeDeath(id); });
+		g_networkScheduler.addTask([id = getID()]() { g_game.executeDeath(id); });
 	}
 }
 
