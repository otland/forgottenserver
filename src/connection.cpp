// Copyright 2022 The Forgotten Server Authors. All rights reserved.
// Use of this source code is governed by the GPL-2.0 License that can be found in the LICENSE file.

#include "otpch.h"

#include "connection.h"

#include "configmanager.h"
#include "network_scheduler.h"
#include "outputmessage.h"
#include "protocol.h"
#include "server.h"

extern ConfigManager g_config;

Connection_ptr ConnectionManager::createConnection(boost::asio::io_service& io_service,
                                                   ConstServicePort_ptr servicePort)
{
	std::lock_guard<std::mutex> lockClass(connectionManagerLock);

	auto connection = std::make_shared<Connection>(io_service, servicePort);
	connections.insert(connection);
	return connection;
}

void ConnectionManager::releaseConnection(const Connection_ptr& connection)
{
	std::lock_guard<std::mutex> lockClass(connectionManagerLock);

	connections.erase(connection);
}

void ConnectionManager::closeAll()
{
	std::lock_guard<std::mutex> lockClass(connectionManagerLock);

	for (const auto& connection : connections) {
		try {
			boost::system::error_code error;
			connection->socket.shutdown(boost::asio::ip::tcp::socket::shutdown_both, error);
			connection->socket.close(error);
		} catch (boost::system::system_error&) {
		}
	}
	connections.clear();
}

// Connection

void Connection::close(bool force)
{
	// any thread
	ConnectionManager::getInstance().releaseConnection(shared_from_this());

	std::lock_guard<std::recursive_mutex> lockClass(connectionLock);
	connectionState = CONNECTION_STATE_DISCONNECTED;

	if (protocol) {
<<<<<<< HEAD
		g_networkScheduler.addTask(createNetworkTask([protocol = protocol]() { protocol->release(); }));
=======
		g_dispatcher.addTask([protocol = protocol]() { protocol->release(); });
>>>>>>> 7243e909
	}

	if (messageQueue.empty() || force) {
		closeSocket();
	} else {
		// will be closed by the destructor or onWriteOperation
	}
}

void Connection::closeSocket()
{
	if (socket.is_open()) {
		try {
			readTimer.cancel();
			writeTimer.cancel();
			boost::system::error_code error;
			socket.shutdown(boost::asio::ip::tcp::socket::shutdown_both, error);
			socket.close(error);
		} catch (boost::system::system_error& e) {
			std::cout << "[Network error - Connection::closeSocket] " << e.what() << std::endl;
		}
	}
}

Connection::~Connection() { closeSocket(); }

void Connection::accept(Protocol_ptr protocol)
{
	this->protocol = protocol;
<<<<<<< HEAD
	g_networkScheduler.addTask(createNetworkTask([=]() { protocol->onConnect(); }));
=======
	g_dispatcher.addTask([=]() { protocol->onConnect(); });
>>>>>>> 7243e909
	connectionState = CONNECTION_STATE_GAMEWORLD_AUTH;
	accept();
}

void Connection::accept()
{
	if (connectionState == CONNECTION_STATE_PENDING) {
		connectionState = CONNECTION_STATE_REQUEST_CHARLIST;
	}

	std::lock_guard<std::recursive_mutex> lockClass(connectionLock);

	boost::system::error_code error;
	if (auto endpoint = socket.remote_endpoint(error); !error) {
		remoteAddress = endpoint.address();
	}

	try {
		readTimer.expires_from_now(std::chrono::seconds(CONNECTION_READ_TIMEOUT));
		readTimer.async_wait(
		    [thisPtr = std::weak_ptr<Connection>(shared_from_this())](const boost::system::error_code& error) {
			    Connection::handleTimeout(thisPtr, error);
		    });

		// Read size of the first packet
		auto bufferLength = !receivedLastChar && receivedName && connectionState == CONNECTION_STATE_GAMEWORLD_AUTH
		                        ? 1
		                        : NetworkMessage::HEADER_LENGTH;
		boost::asio::async_read(
		    socket, boost::asio::buffer(msg.getBuffer(), bufferLength),
		    [thisPtr = shared_from_this()](const boost::system::error_code& error, auto /*bytes_transferred*/) {
			    thisPtr->parseHeader(error);
		    });
	} catch (boost::system::system_error& e) {
		std::cout << "[Network error - Connection::accept] " << e.what() << std::endl;
		close(FORCE_CLOSE);
	}
}

void Connection::parseHeader(const boost::system::error_code& error)
{
	std::lock_guard<std::recursive_mutex> lockClass(connectionLock);
	readTimer.cancel();

	if (error) {
		close(FORCE_CLOSE);
		return;
	} else if (connectionState == CONNECTION_STATE_DISCONNECTED) {
		return;
	}

	uint32_t timePassed = std::max<uint32_t>(1, (time(nullptr) - timeConnected) + 1);
	if ((++packetsSent / timePassed) >
	    static_cast<uint32_t>(g_config.getNumber(ConfigManager::MAX_PACKETS_PER_SECOND))) {
		std::cout << getIP() << " disconnected for exceeding packet per second limit." << std::endl;
		close();
		return;
	}

	if (!receivedLastChar && connectionState == CONNECTION_STATE_GAMEWORLD_AUTH) {
		uint8_t* msgBuffer = msg.getBuffer();

		if (!receivedName && msgBuffer[1] == 0x00) {
			receivedLastChar = true;
		} else {
			if (!receivedName) {
				receivedName = true;

				accept();
				return;
			}

			if (msgBuffer[0] == 0x0A) {
				receivedLastChar = true;
			}

			accept();
			return;
		}
	}

	if (receivedLastChar && connectionState == CONNECTION_STATE_GAMEWORLD_AUTH) {
		connectionState = CONNECTION_STATE_GAME;
	}

	if (timePassed > 2) {
		timeConnected = time(nullptr);
		packetsSent = 0;
	}

	uint16_t size = msg.getLengthHeader();
	if (size == 0 || size >= NETWORKMESSAGE_MAXSIZE - 16) {
		close(FORCE_CLOSE);
		return;
	}

	try {
		readTimer.expires_from_now(std::chrono::seconds(CONNECTION_READ_TIMEOUT));
		readTimer.async_wait(
		    [thisPtr = std::weak_ptr<Connection>(shared_from_this())](const boost::system::error_code& error) {
			    Connection::handleTimeout(thisPtr, error);
		    });

		// Read packet content
		msg.setLength(size + NetworkMessage::HEADER_LENGTH);
		boost::asio::async_read(
		    socket, boost::asio::buffer(msg.getBodyBuffer(), size),
		    [thisPtr = shared_from_this()](const boost::system::error_code& error, auto /*bytes_transferred*/) {
			    thisPtr->parsePacket(error);
		    });
	} catch (boost::system::system_error& e) {
		std::cout << "[Network error - Connection::parseHeader] " << e.what() << std::endl;
		close(FORCE_CLOSE);
	}
}

void Connection::parsePacket(const boost::system::error_code& error)
{
	std::lock_guard<std::recursive_mutex> lockClass(connectionLock);
	readTimer.cancel();

	if (error) {
		close(FORCE_CLOSE);
		return;
	} else if (connectionState == CONNECTION_STATE_DISCONNECTED) {
		return;
	}

	// Read potential checksum bytes
	msg.get<uint32_t>();

	if (!receivedFirst) {
		receivedFirst = true;

		if (!protocol) {
			// Skip deprecated checksum bytes (with clients that aren't using it in mind)
			uint16_t len = msg.getLength();
			if (len < 280 && len != 151) {
				msg.skipBytes(-NetworkMessage::CHECKSUM_LENGTH);
			}

			// Game protocol has already been created at this point
			protocol = service_port->make_protocol(msg, shared_from_this());
			if (!protocol) {
				close(FORCE_CLOSE);
				return;
			}
		} else {
			msg.skipBytes(1); // Skip protocol ID
		}

		protocol->onRecvFirstMessage(msg);
	} else {
		protocol->onRecvMessage(msg); // Send the packet to the current protocol
	}

	try {
		readTimer.expires_from_now(std::chrono::seconds(CONNECTION_READ_TIMEOUT));
		readTimer.async_wait(
		    [thisPtr = std::weak_ptr<Connection>(shared_from_this())](const boost::system::error_code& error) {
			    Connection::handleTimeout(thisPtr, error);
		    });

		// Wait to the next packet
		boost::asio::async_read(
		    socket, boost::asio::buffer(msg.getBuffer(), NetworkMessage::HEADER_LENGTH),
		    [thisPtr = shared_from_this()](const boost::system::error_code& error, auto /*bytes_transferred*/) {
			    thisPtr->parseHeader(error);
		    });
	} catch (boost::system::system_error& e) {
		std::cout << "[Network error - Connection::parsePacket] " << e.what() << std::endl;
		close(FORCE_CLOSE);
	}
}

void Connection::send(const OutputMessage_ptr& msg)
{
	std::lock_guard<std::recursive_mutex> lockClass(connectionLock);
	if (connectionState == CONNECTION_STATE_DISCONNECTED) {
		return;
	}

	bool noPendingWrite = messageQueue.empty();
	messageQueue.emplace_back(msg);
	if (noPendingWrite) {
		internalSend(msg);
	}
}

void Connection::internalSend(const OutputMessage_ptr& msg)
{
	protocol->onSendMessage(msg);
	try {
		writeTimer.expires_from_now(std::chrono::seconds(CONNECTION_WRITE_TIMEOUT));
		writeTimer.async_wait(
		    [thisPtr = std::weak_ptr<Connection>(shared_from_this())](const boost::system::error_code& error) {
			    Connection::handleTimeout(thisPtr, error);
		    });

		boost::asio::async_write(
		    socket, boost::asio::buffer(msg->getOutputBuffer(), msg->getLength()),
		    [thisPtr = shared_from_this()](const boost::system::error_code& error, auto /*bytes_transferred*/) {
			    thisPtr->onWriteOperation(error);
		    });
	} catch (boost::system::system_error& e) {
		std::cout << "[Network error - Connection::internalSend] " << e.what() << std::endl;
		close(FORCE_CLOSE);
	}
}

void Connection::onWriteOperation(const boost::system::error_code& error)
{
	std::lock_guard<std::recursive_mutex> lockClass(connectionLock);
	writeTimer.cancel();
	messageQueue.pop_front();

	if (error) {
		messageQueue.clear();
		close(FORCE_CLOSE);
		return;
	}

	if (!messageQueue.empty()) {
		internalSend(messageQueue.front());
	} else if (connectionState == CONNECTION_STATE_DISCONNECTED) {
		closeSocket();
	}
}

void Connection::handleTimeout(ConnectionWeak_ptr connectionWeak, const boost::system::error_code& error)
{
	if (error == boost::asio::error::operation_aborted) {
		// The timer has been cancelled manually
		return;
	}

	if (auto connection = connectionWeak.lock()) {
		connection->close(FORCE_CLOSE);
	}
}<|MERGE_RESOLUTION|>--- conflicted
+++ resolved
@@ -56,11 +56,7 @@
 	connectionState = CONNECTION_STATE_DISCONNECTED;
 
 	if (protocol) {
-<<<<<<< HEAD
-		g_networkScheduler.addTask(createNetworkTask([protocol = protocol]() { protocol->release(); }));
-=======
-		g_dispatcher.addTask([protocol = protocol]() { protocol->release(); });
->>>>>>> 7243e909
+		g_networkScheduler.addTask([protocol = protocol]() { protocol->release(); });
 	}
 
 	if (messageQueue.empty() || force) {
@@ -90,11 +86,7 @@
 void Connection::accept(Protocol_ptr protocol)
 {
 	this->protocol = protocol;
-<<<<<<< HEAD
-	g_networkScheduler.addTask(createNetworkTask([=]() { protocol->onConnect(); }));
-=======
-	g_dispatcher.addTask([=]() { protocol->onConnect(); });
->>>>>>> 7243e909
+	g_networkScheduler.addTask([=]() { protocol->onConnect(); });
 	connectionState = CONNECTION_STATE_GAMEWORLD_AUTH;
 	accept();
 }
