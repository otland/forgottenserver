--- conflicted
+++ resolved
@@ -643,26 +643,16 @@
 void Container::postAddNotification(const std::shared_ptr<Thing>& thing, const std::shared_ptr<const Thing>& oldParent,
                                     int32_t index, ReceiverLink_t)
 {
-<<<<<<< HEAD
 	const auto& topParent = getTopParent();
-	if (topParent->getCreature()) {
-		topParent->postAddNotification(thing, oldParent, index, LINK_TOPPARENT);
-	} else if (topParent.get() == this) {
-		// let the tile class notify surrounding players
-		if (topParent->hasParent()) {
-			topParent->getParent()->postAddNotification(thing, oldParent, index, LINK_NEAR);
-=======
-	const auto topParent = getTopParent();
-	if (topParent == this) {
-		if (const auto tile = topParent->getTile()) {
+	if (topParent.get() == this) {
+		if (const auto& tile = topParent->getTile()) {
 			// Container is at the top level, on the ground
 			tile->postAddNotification(thing, oldParent, index, LINK_NEAR);
 		}
-	} else if (const auto creature = topParent->getCreature()) {
-		if (const auto player = creature->getPlayer()) {
+	} else if (const auto& creature = topParent->getCreature()) {
+		if (const auto& player = creature->getPlayer()) {
 			// Container is inside a player's inventory
 			player->postAddNotification(thing, oldParent, index, LINK_TOPPARENT);
->>>>>>> 31ca7514
 		}
 	} else {
 		// Container is inside another container
@@ -673,26 +663,16 @@
 void Container::postRemoveNotification(const std::shared_ptr<Thing>& thing,
                                        const std::shared_ptr<const Thing>& newParent, int32_t index, ReceiverLink_t)
 {
-<<<<<<< HEAD
 	const auto& topParent = getTopParent();
-	if (topParent->getCreature()) {
-		topParent->postRemoveNotification(thing, newParent, index, LINK_TOPPARENT);
-	} else if (topParent.get() == this) {
-		// let the tile class notify surrounding players
-		if (topParent->hasParent()) {
-			topParent->getParent()->postRemoveNotification(thing, newParent, index, LINK_NEAR);
-=======
-	const auto topParent = getTopParent();
-	if (topParent == this) {
-		if (const auto tile = topParent->getTile()) {
+	if (topParent.get() == this) {
+		if (const auto& tile = topParent->getTile()) {
 			// Container is at the top level, on the ground
 			tile->postRemoveNotification(thing, newParent, index, LINK_NEAR);
 		}
-	} else if (const auto creature = topParent->getCreature()) {
-		if (const auto player = creature->getPlayer()) {
+	} else if (const auto& creature = topParent->getCreature()) {
+		if (const auto& player = creature->getPlayer()) {
 			// Container is inside a player's inventory
 			player->postRemoveNotification(thing, newParent, index, LINK_TOPPARENT);
->>>>>>> 31ca7514
 		}
 	} else {
 		// Container is inside another container
