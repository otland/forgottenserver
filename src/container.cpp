// Copyright 2023 The Forgotten Server Authors. All rights reserved.
// Use of this source code is governed by the GPL-2.0 License that can be found in the LICENSE file.

#include "otpch.h"

#include "container.h"

#include "depotchest.h"
#include "game.h"
#include "housetile.h"
#include "inbox.h"
#include "iomap.h"
#include "spectators.h"
#include "storeinbox.h"

extern Game g_game;

Container::Container(uint16_t type) : Container(type, items[type].maxItems) {}

Container::Container(uint16_t type, uint16_t size, bool unlocked /*= true*/, bool pagination /*= false*/) :
    Item(type), maxSize(size), unlocked(unlocked), pagination(pagination)
{}

Container::Container(Tile* tile) : Container(ITEM_BROWSEFIELD, 30, false, true)
{
	TileItemVector* itemVector = tile->getItemList();
	if (itemVector) {
		for (Item* item : *itemVector) {
			if ((item->getContainer() || item->hasProperty(CONST_PROP_MOVEABLE)) &&
			    !item->hasAttribute(ITEM_ATTRIBUTE_UNIQUEID)) {
				itemlist.push_front(item);
				item->setParent(this);
			}
		}
	}

	setParent(tile);
}

Container::~Container()
{
	if (getID() == ITEM_BROWSEFIELD) {
		g_game.browseFields.erase(getTile());

		const auto parent = getParent();
		for (Item* item : itemlist) {
			item->setParent(parent);
		}
	} else {
		for (Item* item : itemlist) {
			item->setParent(nullptr);
			item->decrementReferenceCounter();
		}
	}
}

Item* Container::clone() const
{
	Container* clone = static_cast<Container*>(Item::clone());
	if (!clone) {
		return nullptr;
	}

	for (Item* item : itemlist) {
		clone->addItem(item->clone());
	}
	clone->totalWeight = totalWeight;
	return clone;
}

std::string Container::getName(bool addArticle /* = false*/) const
{
	const ItemType& it = items[id];
	return getNameDescription(it, this, -1, addArticle);
}

bool Container::hasContainerParent() const
{
	if (getID() == ITEM_BROWSEFIELD) {
		return false;
	}

	if (hasParent()) {
		if (auto creature = getParent()->getCreature()) {
			return !creature->getPlayer();
		}
	}
	return true;
}

void Container::addItem(Item* item)
{
	if (!item) {
		return;
	}

	itemlist.push_back(item);
	item->setParent(this);
}

Attr_ReadValue Container::readAttr(AttrTypes_t attr, PropStream& propStream)
{
	if (attr == ATTR_CONTAINER_ITEMS) {
		if (!propStream.read<uint32_t>(serializationCount)) {
			return ATTR_READ_ERROR;
		}
		return ATTR_READ_END;
	}
	return Item::readAttr(attr, propStream);
}

bool Container::unserializeItemNode(OTB::Loader& loader, const OTB::Node& node, PropStream& propStream)
{
	bool ret = Item::unserializeItemNode(loader, node, propStream);
	if (!ret) {
		return false;
	}

	for (auto& itemNode : node.children) {
		// load container items
		if (itemNode.type != OTBM_ITEM) {
			// unknown type
			return false;
		}

		PropStream itemPropStream;
		if (!loader.getProps(itemNode, itemPropStream)) {
			return false;
		}

		Item* item = Item::CreateItem(itemPropStream);
		if (!item) {
			return false;
		}

		if (!item->unserializeItemNode(loader, itemNode, itemPropStream)) {
			return false;
		}

		addItem(item);
		updateItemWeight(item->getWeight());
	}
	return true;
}

void Container::updateItemWeight(int32_t diff)
{
	totalWeight += diff;

	if (const auto parent = getParent()) {
		if (const auto item = parent->getItem()) {
			if (const auto parentContainer = item->getContainer()) {
				parentContainer->updateItemWeight(diff);
			}
		}
	}
}

uint32_t Container::getWeight() const { return Item::getWeight() + totalWeight; }

Item* Container::getItemByIndex(size_t index) const
{
	if (index >= size()) {
		return nullptr;
	}
	return itemlist[index];
}

uint32_t Container::getItemHoldingCount() const
{
	uint32_t counter = 0;
	for (ContainerIterator it = iterator(); it.hasNext(); it.advance()) {
		++counter;
	}
	return counter;
}

bool Container::isHoldingItem(const Item* item) const
{
	for (ContainerIterator it = iterator(); it.hasNext(); it.advance()) {
		if (*it == item) {
			return true;
		}
	}
	return false;
}

void Container::onAddContainerItem(Item* item)
{
	SpectatorVec spectators;
	g_game.map.getSpectators(spectators, getPosition(), false, true, 1, 1, 1, 1);

	// send to client
	for (Creature* spectator : spectators) {
		assert(dynamic_cast<Player*>(spectator) != nullptr);
		static_cast<Player*>(spectator)->sendAddContainerItem(this, item);
	}

	// event methods
	for (Creature* spectator : spectators) {
		assert(dynamic_cast<Player*>(spectator) != nullptr);
		static_cast<Player*>(spectator)->onAddContainerItem(item);
	}
}

void Container::onUpdateContainerItem(uint32_t index, Item* oldItem, Item* newItem)
{
	SpectatorVec spectators;
	g_game.map.getSpectators(spectators, getPosition(), false, true, 1, 1, 1, 1);

	// send to client
	for (Creature* spectator : spectators) {
		assert(dynamic_cast<Player*>(spectator) != nullptr);
		static_cast<Player*>(spectator)->sendUpdateContainerItem(this, index, newItem);
	}

	// event methods
	for (Creature* spectator : spectators) {
		assert(dynamic_cast<Player*>(spectator) != nullptr);
		static_cast<Player*>(spectator)->onUpdateContainerItem(this, oldItem, newItem);
	}
}

void Container::onRemoveContainerItem(uint32_t index, Item* item)
{
	SpectatorVec spectators;
	g_game.map.getSpectators(spectators, getPosition(), false, true, 1, 1, 1, 1);

	// send change to client
	for (Creature* spectator : spectators) {
		assert(dynamic_cast<Player*>(spectator) != nullptr);
		static_cast<Player*>(spectator)->sendRemoveContainerItem(this, index);
	}

	// event methods
	for (Creature* spectator : spectators) {
		assert(dynamic_cast<Player*>(spectator) != nullptr);
		static_cast<Player*>(spectator)->onRemoveContainerItem(this, item);
	}
}

ReturnValue Container::queryAdd(int32_t index, const Thing& thing, uint32_t count, uint32_t flags,
                                Creature* actor /* = nullptr*/) const
{
	bool childIsOwner = hasBitSet(FLAG_CHILDISOWNER, flags);
	if (childIsOwner) {
		// a child container is querying, since we are the top container (not carried by a player) just return with no
		// error.
		return RETURNVALUE_NOERROR;
	}

	if (!unlocked) {
		return RETURNVALUE_NOTPOSSIBLE;
	}

	const Item* item = thing.getItem();
	if (!item) {
		return RETURNVALUE_NOTPOSSIBLE;
	}

	if (!item->isPickupable()) {
		return RETURNVALUE_CANNOTPICKUP;
	}

	if (item == this) {
		return RETURNVALUE_THISISIMPOSSIBLE;
	}

	// quiver: allow ammo only
	if (getWeaponType() == WEAPON_QUIVER && item->getWeaponType() != WEAPON_AMMO) {
		return RETURNVALUE_QUIVERAMMOONLY;
	}

	// store items can be only moved into depot chest or store inbox
	if (item->isStoreItem() && !dynamic_cast<const DepotChest*>(this)) {
		return RETURNVALUE_ITEMCANNOTBEMOVEDTHERE;
	}

	if (auto parent = getParent()) {
		// don't allow moving items into container that is store item and is in store inbox
		if (isStoreItem() && dynamic_cast<const StoreInbox*>(parent)) {
			ReturnValue ret = RETURNVALUE_ITEMCANNOTBEMOVEDTHERE;
			if (!item->isStoreItem()) {
				ret = RETURNVALUE_CANNOTMOVEITEMISNOTSTOREITEM;
			}
			return ret;
		}

		if (hasBitSet(FLAG_NOLIMIT, flags)) {
			while (parent) {
				if (parent == &thing) {
					return RETURNVALUE_THISISIMPOSSIBLE;
				}

				parent = parent->getParent();
			}
		} else {
			while (parent) {
				if (parent == &thing) {
					return RETURNVALUE_THISISIMPOSSIBLE;
				}

				if (dynamic_cast<const Inbox*>(parent)) {
					return RETURNVALUE_CONTAINERNOTENOUGHROOM;
				}

				parent = parent->getParent();
			}

			if (index == INDEX_WHEREEVER && size() >= capacity() && !hasPagination()) {
				return RETURNVALUE_CONTAINERNOTENOUGHROOM;
			}
		}
	}

<<<<<<< HEAD
	if (const auto topParent = getTopParent()) {
		if (actor && getBoolean(ConfigManager::ONLY_INVITED_CAN_MOVE_HOUSE_ITEMS)) {
			if (const HouseTile* const houseTile = dynamic_cast<const HouseTile*>(topParent->getTile())) {
=======
	const Cylinder* const topParent = getTopParent();
	if (actor && getBoolean(ConfigManager::ONLY_INVITED_CAN_MOVE_HOUSE_ITEMS)) {
		if (const auto tile = topParent->getTile()) {
			if (const auto houseTile = tile->getHouseTile()) {
>>>>>>> 7c58885e
				if (!topParent->getCreature() && !houseTile->getHouse()->isInvited(actor->getPlayer())) {
					return RETURNVALUE_PLAYERISNOTINVITED;
				}
			}
		}

		if (topParent != this) {
			return topParent->queryAdd(INDEX_WHEREEVER, *item, count, flags | FLAG_CHILDISOWNER, actor);
		}
	}
	return RETURNVALUE_NOERROR;
}

ReturnValue Container::queryMaxCount(int32_t index, const Thing& thing, uint32_t count, uint32_t& maxQueryCount,
                                     uint32_t flags) const
{
	const Item* item = thing.getItem();
	if (!item) {
		maxQueryCount = 0;
		return RETURNVALUE_NOTPOSSIBLE;
	}

	if (hasBitSet(FLAG_NOLIMIT, flags) || hasPagination()) {
		maxQueryCount = std::max<uint32_t>(1, count);
		return RETURNVALUE_NOERROR;
	}

	int32_t freeSlots = std::max<int32_t>(capacity() - size(), 0);

	if (item->isStackable()) {
		uint32_t n = 0;

		if (index == INDEX_WHEREEVER) {
			// Iterate through every item and check how much free stackable slots there is.
			uint32_t slotIndex = 0;
			for (Item* containerItem : itemlist) {
				if (containerItem != item && containerItem->equals(item) &&
				    containerItem->getItemCount() < ITEM_STACK_SIZE) {
					if (queryAdd(slotIndex++, *item, count, flags) == RETURNVALUE_NOERROR) {
						n += ITEM_STACK_SIZE - containerItem->getItemCount();
					}
				}
			}
		} else {
			const Item* destItem = getItemByIndex(index);
			if (item->equals(destItem) && destItem->getItemCount() < ITEM_STACK_SIZE) {
				if (queryAdd(index, *item, count, flags) == RETURNVALUE_NOERROR) {
					n = ITEM_STACK_SIZE - destItem->getItemCount();
				}
			}
		}

		maxQueryCount = freeSlots * ITEM_STACK_SIZE + n;
		if (maxQueryCount < count) {
			return RETURNVALUE_CONTAINERNOTENOUGHROOM;
		}
	} else {
		maxQueryCount = freeSlots;
		if (maxQueryCount == 0) {
			return RETURNVALUE_CONTAINERNOTENOUGHROOM;
		}
	}
	return RETURNVALUE_NOERROR;
}

ReturnValue Container::queryRemove(const Thing& thing, uint32_t count, uint32_t flags,
                                   Creature* actor /*= nullptr */) const
{
	int32_t index = getThingIndex(&thing);
	if (index == -1) {
		return RETURNVALUE_NOTPOSSIBLE;
	}

	const Item* item = thing.getItem();
	if (!item) {
		return RETURNVALUE_NOTPOSSIBLE;
	}

	if (count == 0 || (item->isStackable() && count > item->getItemCount())) {
		return RETURNVALUE_NOTPOSSIBLE;
	}

	if (!item->isMoveable() && !hasBitSet(FLAG_IGNORENOTMOVEABLE, flags)) {
		return RETURNVALUE_NOTMOVEABLE;
	}

	if (actor && getBoolean(ConfigManager::ONLY_INVITED_CAN_MOVE_HOUSE_ITEMS)) {
<<<<<<< HEAD
		if (const auto topParent = getTopParent()) {
			if (const HouseTile* const houseTile = dynamic_cast<const HouseTile*>(topParent->getTile())) {
=======
		const Cylinder* const topParent = getTopParent();
		if (const auto tile = topParent->getTile()) {
			if (const auto houseTile = tile->getHouseTile()) {
>>>>>>> 7c58885e
				if (!topParent->getCreature() && !houseTile->getHouse()->isInvited(actor->getPlayer())) {
					return RETURNVALUE_PLAYERISNOTINVITED;
				}
			}
		}
	}

	return RETURNVALUE_NOERROR;
}

Thing* Container::queryDestination(int32_t& index, const Thing& thing, Item** destItem, uint32_t& flags)
{
	if (!unlocked) {
		*destItem = nullptr;
		return this;
	}

	if (index == 254 /*move up*/) {
		index = INDEX_WHEREEVER;
		*destItem = nullptr;

		Container* parentContainer = dynamic_cast<Container*>(getParent());
		if (parentContainer) {
			return parentContainer;
		}
		return this;
	}

	if (index == 255 /*add wherever*/) {
		index = INDEX_WHEREEVER;
		*destItem = nullptr;
	} else if (index >= static_cast<int32_t>(capacity())) {
		/*
		if you have a container, maximize it to show all 20 slots
		then you open a bag that is inside the container you will have a bag
		with 8 slots and a "grey" area where the other 12 slots where from the
		container if you drop the item on that grey area the client calculates
		the slot position as if the bag has 20 slots
		*/
		index = INDEX_WHEREEVER;
		*destItem = nullptr;
	}

	const Item* item = thing.getItem();
	if (!item) {
		return this;
	}

	if (index != INDEX_WHEREEVER) {
		if (const auto itemFromIndex = getItemByIndex(index)) {
			if (const auto receiver = itemFromIndex->getReceiver()) {
				index = INDEX_WHEREEVER;
				*destItem = nullptr;
				return receiver;
			}

			*destItem = itemFromIndex;
		}
	}

	bool autoStack = !hasBitSet(FLAG_IGNOREAUTOSTACK, flags);
	if (autoStack && item->isStackable() && item->getParent() != this) {
		if (*destItem && (*destItem)->equals(item) && (*destItem)->getItemCount() < ITEM_STACK_SIZE) {
			return this;
		}

		// try find a suitable item to stack with
		uint32_t n = 0;
		for (Item* listItem : itemlist) {
			if (listItem != item && listItem->equals(item) && listItem->getItemCount() < ITEM_STACK_SIZE) {
				*destItem = listItem;
				index = n;
				return this;
			}
			++n;
		}
	}
	return this;
}

void Container::addThing(int32_t index, Thing* thing)
{
	if (index >= static_cast<int32_t>(capacity())) {
		return /*RETURNVALUE_NOTPOSSIBLE*/;
	}

	Item* item = thing->getItem();
	if (!item) {
		return /*RETURNVALUE_NOTPOSSIBLE*/;
	}

	item->setParent(this);
	itemlist.push_front(item);
	updateItemWeight(item->getWeight());
	ammoCount += item->getItemCount();

	// send change to client
	if (hasParent()) {
		onAddContainerItem(item);
	}
}

void Container::addItemBack(Item* item)
{
	addItem(item);
	updateItemWeight(item->getWeight());
	ammoCount += item->getItemCount();

	// send change to client
	if (hasParent()) {
		onAddContainerItem(item);
	}
}

void Container::updateThing(Thing* thing, uint16_t itemId, uint32_t count)
{
	int32_t index = getThingIndex(thing);
	if (index == -1) {
		return /*RETURNVALUE_NOTPOSSIBLE*/;
	}

	Item* item = thing->getItem();
	if (!item) {
		return /*RETURNVALUE_NOTPOSSIBLE*/;
	}

	ammoCount += count;
	ammoCount -= item->getItemCount();

	const int32_t oldWeight = item->getWeight();
	item->setID(itemId);
	item->setSubType(count);
	updateItemWeight(-oldWeight + item->getWeight());

	// send change to client
	if (hasParent()) {
		onUpdateContainerItem(index, item, item);
	}
}

void Container::replaceThing(uint32_t index, Thing* thing)
{
	if (!thing) {
		return;
	}

	Item* item = thing->getItem();
	if (!item) {
		return /*RETURNVALUE_NOTPOSSIBLE*/;
	}

	Item* replacedItem = getItemByIndex(index);
	if (!replacedItem) {
		return /*RETURNVALUE_NOTPOSSIBLE*/;
	}

	ammoCount -= replacedItem->getItemCount();

	itemlist[index] = item;
	item->setParent(this);
	updateItemWeight(-static_cast<int32_t>(replacedItem->getWeight()) + item->getWeight());

	ammoCount += item->getItemCount();

	// send change to client
	if (hasParent()) {
		onUpdateContainerItem(index, replacedItem, item);
	}

	replacedItem->setParent(nullptr);
}

void Container::removeThing(Thing* thing, uint32_t count)
{
	if (!thing) {
		return;
	}

	Item* item = thing->getItem();
	if (!item) {
		return /*RETURNVALUE_NOTPOSSIBLE*/;
	}

	int32_t index = getThingIndex(thing);
	if (index == -1) {
		return /*RETURNVALUE_NOTPOSSIBLE*/;
	}

	if (item->isStackable() && count != item->getItemCount()) {
		uint8_t newCount = static_cast<uint8_t>(std::max<int32_t>(0, item->getItemCount() - count));
		const int32_t oldWeight = item->getWeight();

		ammoCount -= (item->getItemCount() - newCount);

		item->setItemCount(newCount);
		updateItemWeight(-oldWeight + item->getWeight());

		// send change to client
		if (hasParent()) {
			onUpdateContainerItem(index, item, item);
		}
	} else {
		updateItemWeight(-static_cast<int32_t>(item->getWeight()));

		ammoCount -= item->getItemCount();

		// send change to client
		if (hasParent()) {
			onRemoveContainerItem(index, item);
		}

		item->setParent(nullptr);
		itemlist.erase(itemlist.begin() + index);
	}
}

int32_t Container::getThingIndex(const Thing* thing) const
{
	int32_t index = 0;
	for (Item* item : itemlist) {
		if (item == thing) {
			return index;
		}
		++index;
	}
	return -1;
}

uint32_t Container::getItemTypeCount(uint16_t itemId, int32_t subType /* = -1*/) const
{
	uint32_t count = 0;
	for (Item* item : itemlist) {
		if (item->getID() == itemId) {
			count += countByType(item, subType);
		}
	}
	return count;
}

std::map<uint32_t, uint32_t>& Container::getAllItemTypeCount(std::map<uint32_t, uint32_t>& countMap) const
{
	for (Item* item : itemlist) {
		countMap[item->getID()] += item->getItemCount();
	}
	return countMap;
}

ItemVector Container::getItems(bool recursive /*= false*/)
{
	ItemVector containerItems;
	if (recursive) {
		for (ContainerIterator it = iterator(); it.hasNext(); it.advance()) {
			containerItems.push_back(*it);
		}
	} else {
		for (Item* item : itemlist) {
			containerItems.push_back(item);
		}
	}
	return containerItems;
}

void Container::postAddNotification(Thing* thing, const Thing* oldParent, int32_t index, ReceiverLink_t)
{
	const auto topParent = getTopParent();
	if (topParent == this) {
		if (const auto tile = topParent->getTile()) {
			// Container is at the top level, on the ground
			tile->postAddNotification(thing, oldParent, index, LINK_NEAR);
		}
	} else if (const auto creature = topParent->getCreature()) {
		if (const auto player = creature->getPlayer()) {
			// Container is inside a player's inventory
			player->postAddNotification(thing, oldParent, index, LINK_TOPPARENT);
		}
	} else {
		// Container is inside another container
		topParent->postAddNotification(thing, oldParent, index, LINK_PARENT);
	}
}

void Container::postRemoveNotification(Thing* thing, const Thing* newParent, int32_t index, ReceiverLink_t)
{
	const auto topParent = getTopParent();
	if (topParent == this) {
		if (const auto tile = topParent->getTile()) {
			// Container is at the top level, on the ground
			tile->postRemoveNotification(thing, newParent, index, LINK_NEAR);
		}
	} else if (const auto creature = topParent->getCreature()) {
		if (const auto player = creature->getPlayer()) {
			// Container is inside a player's inventory
			player->postRemoveNotification(thing, newParent, index, LINK_TOPPARENT);
		}
	} else {
		// Container is inside another container
		topParent->postRemoveNotification(thing, newParent, index, LINK_PARENT);
	}
}

void Container::internalRemoveThing(Thing* thing)
{
	auto cit = std::find(itemlist.begin(), itemlist.end(), thing);
	if (cit == itemlist.end()) {
		return;
	}
	itemlist.erase(cit);
}

void Container::internalAddThing(uint32_t, Thing* thing)
{
	Item* item = thing->getItem();
	if (!item) {
		return;
	}

	item->setParent(this);
	itemlist.push_front(item);
	updateItemWeight(item->getWeight());
	ammoCount += item->getItemCount();
}

void Container::startDecaying()
{
	Item::startDecaying();

	for (Item* item : itemlist) {
		item->startDecaying();
	}
}

ContainerIterator Container::iterator() const
{
	ContainerIterator cit;
	if (!itemlist.empty()) {
		cit.over.push_back(this);
		cit.cur = itemlist.begin();
	}
	return cit;
}

Item* ContainerIterator::operator*() { return *cur; }

void ContainerIterator::advance()
{
	if (Item* i = *cur) {
		if (Container* c = i->getContainer()) {
			if (!c->empty()) {
				over.push_back(c);
			}
		}
	}

	++cur;

	if (cur == over.front()->itemlist.end()) {
		over.pop_front();
		if (!over.empty()) {
			cur = over.front()->itemlist.begin();
		}
	}
}<|MERGE_RESOLUTION|>--- conflicted
+++ resolved
@@ -313,16 +313,10 @@
 		}
 	}
 
-<<<<<<< HEAD
-	if (const auto topParent = getTopParent()) {
-		if (actor && getBoolean(ConfigManager::ONLY_INVITED_CAN_MOVE_HOUSE_ITEMS)) {
-			if (const HouseTile* const houseTile = dynamic_cast<const HouseTile*>(topParent->getTile())) {
-=======
 	const Cylinder* const topParent = getTopParent();
 	if (actor && getBoolean(ConfigManager::ONLY_INVITED_CAN_MOVE_HOUSE_ITEMS)) {
 		if (const auto tile = topParent->getTile()) {
 			if (const auto houseTile = tile->getHouseTile()) {
->>>>>>> 7c58885e
 				if (!topParent->getCreature() && !houseTile->getHouse()->isInvited(actor->getPlayer())) {
 					return RETURNVALUE_PLAYERISNOTINVITED;
 				}
@@ -410,14 +404,9 @@
 	}
 
 	if (actor && getBoolean(ConfigManager::ONLY_INVITED_CAN_MOVE_HOUSE_ITEMS)) {
-<<<<<<< HEAD
-		if (const auto topParent = getTopParent()) {
-			if (const HouseTile* const houseTile = dynamic_cast<const HouseTile*>(topParent->getTile())) {
-=======
 		const Cylinder* const topParent = getTopParent();
 		if (const auto tile = topParent->getTile()) {
 			if (const auto houseTile = tile->getHouseTile()) {
->>>>>>> 7c58885e
 				if (!topParent->getCreature() && !houseTile->getHouse()->isInvited(actor->getPlayer())) {
 					return RETURNVALUE_PLAYERISNOTINVITED;
 				}
