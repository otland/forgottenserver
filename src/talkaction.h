--- conflicted
+++ resolved
@@ -70,21 +70,12 @@
 
 		TalkActionResult_t playerSaySpell(Player* player, SpeakClasses type, const std::string& words) const;
 
-<<<<<<< HEAD
-	protected:
-		LuaScriptInterface& getScriptInterface() final;
-		std::string getScriptBaseName() const final;
-		Event_ptr getEvent(const std::string& nodeName) final;
-		bool registerEvent(Event_ptr event, const pugi::xml_node& node) final;
-		void clear() final;
-=======
 	private:
 		LuaScriptInterface& getScriptInterface() override;
 		std::string getScriptBaseName() const override;
-		Event* getEvent(const std::string& nodeName) override;
-		bool registerEvent(Event* event, const pugi::xml_node& node) override;
+		Event_ptr getEvent(const std::string& nodeName) override;
+		bool registerEvent(Event_ptr event, const pugi::xml_node& node) override;
 		void clear() override;
->>>>>>> 06bf9c9e
 
 		std::forward_list<TalkAction> talkActions;
 
