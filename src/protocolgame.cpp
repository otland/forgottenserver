// Copyright 2022 The Forgotten Server Authors. All rights reserved.
// Use of this source code is governed by the GPL-2.0 License that can be found in the LICENSE file.

#include "otpch.h"

#include "protocolgame.h"

#include "actions.h"
#include "ban.h"
#include "condition.h"
#include "configmanager.h"
#include "depotchest.h"
#include "game.h"
#include "inbox.h"
#include "iologindata.h"
#include "iomarket.h"
#include "npc.h"
#include "outfit.h"
#include "outputmessage.h"
#include "player.h"
#include "podium.h"
#include "scheduler.h"
#include "storeinbox.h"

extern ConfigManager g_config;
extern Actions actions;
extern CreatureEvents* g_creatureEvents;
extern Chat* g_chat;

namespace {

std::deque<std::pair<int64_t, uint32_t>> waitList; // (timeout, player guid)
auto priorityEnd = waitList.end();

auto findClient(uint32_t guid)
{
	std::size_t slot = 1;
	for (auto it = waitList.begin(), end = waitList.end(); it != end; ++it, ++slot) {
		if (it->second == guid) {
			return std::make_pair(it, slot);
		}
	}
	return std::make_pair(waitList.end(), slot);
}

constexpr int64_t getWaitTime(std::size_t slot)
{
	if (slot < 5) {
		return 5;
	} else if (slot < 10) {
		return 10;
	} else if (slot < 20) {
		return 20;
	} else if (slot < 50) {
		return 60;
	}
	return 120;
}

constexpr int64_t getTimeout(std::size_t slot)
{
	// timeout is set to 15 seconds longer than expected retry attempt
	return getWaitTime(slot) + 15;
}

std::size_t clientLogin(const Player& player)
{
	if (player.hasFlag(PlayerFlag_CanAlwaysLogin) || player.getAccountType() >= ACCOUNT_TYPE_GAMEMASTER) {
		return 0;
	}

	uint32_t maxPlayers = static_cast<uint32_t>(g_config.getNumber(ConfigManager::MAX_PLAYERS));
	if (maxPlayers == 0 || (waitList.empty() && g_game.getPlayersOnline() < maxPlayers)) {
		return 0;
	}

	int64_t time = OTSYS_TIME();

	auto it = waitList.begin();
	while (it != waitList.end()) {
		if ((it->first - time) <= 0) {
			it = waitList.erase(it);
		} else {
			++it;
		}
	}

	std::size_t slot;
	std::tie(it, slot) = findClient(player.getGUID());
	if (it != waitList.end()) {
		// If server has capacity for this client, let him in even though his current slot might be higher than 0.
		if ((g_game.getPlayersOnline() + slot) <= maxPlayers) {
			waitList.erase(it);
			return 0;
		}

		// let them wait a bit longer
		it->first = time + (getTimeout(slot) * 1000);
		return slot;
	}

	if (player.isPremium()) {
		priorityEnd = waitList.emplace(priorityEnd, time + (getTimeout(slot + 1) * 1000), player.getGUID());
		return std::distance(waitList.begin(), priorityEnd);
	}

	waitList.emplace_back(time + (getTimeout(waitList.size() + 1) * 1000), player.getGUID());
	return waitList.size();
}

ClientDamageType getClientDamageType(CombatType_t combatType)
{
	switch (combatType) {
		case COMBAT_PHYSICALDAMAGE:
			return CLIENT_DAMAGETYPE_PHYSICAL;
		case COMBAT_ENERGYDAMAGE:
			return CLIENT_DAMAGETYPE_ENERGY;
		case COMBAT_EARTHDAMAGE:
			return CLIENT_DAMAGETYPE_EARTH;
		case COMBAT_FIREDAMAGE:
			return CLIENT_DAMAGETYPE_FIRE;
		case COMBAT_LIFEDRAIN:
			return CLIENT_DAMAGETYPE_LIFEDRAIN;
		case COMBAT_HEALING:
			return CLIENT_DAMAGETYPE_HEALING;
		case COMBAT_DROWNDAMAGE:
			return CLIENT_DAMAGETYPE_DROWN;
		case COMBAT_ICEDAMAGE:
			return CLIENT_DAMAGETYPE_ICE;
		case COMBAT_HOLYDAMAGE:
			return CLIENT_DAMAGETYPE_HOLY;
		case COMBAT_DEATHDAMAGE:
			return CLIENT_DAMAGETYPE_DEATH;
		default:
			return CLIENT_DAMAGETYPE_UNDEFINED;
	}
}

} // namespace

void ProtocolGame::release()
{
	// dispatcher thread
	if (player && player->client == shared_from_this()) {
		player->client.reset();
		player->decrementReferenceCounter();
		player = nullptr;
	}

	OutputMessagePool::getInstance().removeProtocolFromAutosend(shared_from_this());
	Protocol::release();
}

void ProtocolGame::login(const std::string& name, uint32_t accountId, OperatingSystem_t operatingSystem)
{
	// dispatcher thread
	Player* foundPlayer = g_game.getPlayerByName(name);
	if (!foundPlayer || g_config.getBoolean(ConfigManager::ALLOW_CLONES)) {
		player = new Player(getThis());
		player->setName(name);

		player->incrementReferenceCounter();
		player->setID();

		if (!IOLoginData::preloadPlayer(player, name)) {
			disconnectClient("Your character could not be loaded.");
			return;
		}

		if (IOBan::isPlayerNamelocked(player->getGUID())) {
			disconnectClient("Your character has been namelocked.");
			return;
		}

		if (g_game.getGameState() == GAME_STATE_CLOSING && !player->hasFlag(PlayerFlag_CanAlwaysLogin)) {
			disconnectClient("The game is just going down.\nPlease try again later.");
			return;
		}

		if (g_game.getGameState() == GAME_STATE_CLOSED && !player->hasFlag(PlayerFlag_CanAlwaysLogin)) {
			disconnectClient("Server is currently closed.\nPlease try again later.");
			return;
		}

		if (g_config.getBoolean(ConfigManager::ONE_PLAYER_ON_ACCOUNT) &&
		    player->getAccountType() < ACCOUNT_TYPE_GAMEMASTER && g_game.getPlayerByAccount(player->getAccount())) {
			disconnectClient("You may only login with one character\nof your account at the same time.");
			return;
		}

		if (!player->hasFlag(PlayerFlag_CannotBeBanned)) {
			BanInfo banInfo;
			if (IOBan::isAccountBanned(accountId, banInfo)) {
				if (banInfo.reason.empty()) {
					banInfo.reason = "(none)";
				}

				if (banInfo.expiresAt > 0) {
					disconnectClient(
					    fmt::format("Your account has been banned until {:s} by {:s}.\n\nReason specified:\n{:s}",
					                formatDateShort(banInfo.expiresAt), banInfo.bannedBy, banInfo.reason));
				} else {
					disconnectClient(
					    fmt::format("Your account has been permanently banned by {:s}.\n\nReason specified:\n{:s}",
					                banInfo.bannedBy, banInfo.reason));
				}
				return;
			}
		}

		if (std::size_t currentSlot = clientLogin(*player)) {
			uint8_t retryTime = getWaitTime(currentSlot);
			auto output = OutputMessagePool::getOutputMessage();
			output->addByte(0x16);
			output->addString(
			    fmt::format("Too many players online.\nYou are at place {:d} on the waiting list.", currentSlot));
			output->addByte(retryTime);
			send(output);
			disconnect();
			return;
		}

		if (!IOLoginData::loadPlayerById(player, player->getGUID())) {
			disconnectClient("Your character could not be loaded.");
			return;
		}

		player->setOperatingSystem(operatingSystem);

		if (!g_game.placeCreature(player, player->getLoginPosition())) {
			if (!g_game.placeCreature(player, player->getTemplePosition(), false, true)) {
				disconnectClient("Temple position is wrong. Contact the administrator.");
				return;
			}
		}

		if (operatingSystem >= CLIENTOS_OTCLIENT_LINUX) {
			player->registerCreatureEvent("ExtendedOpcode");
		}

		player->lastIP = player->getIP();
		player->lastLoginSaved = std::max<time_t>(time(nullptr), player->lastLoginSaved + 1);
		acceptPackets = true;
	} else {
		if (eventConnect != 0 || !g_config.getBoolean(ConfigManager::REPLACE_KICK_ON_LOGIN)) {
			// Already trying to connect
			disconnectClient("You are already logged in.");
			return;
		}

		if (foundPlayer->client) {
			foundPlayer->disconnect();
			foundPlayer->isConnecting = true;

			eventConnect = g_scheduler.addEvent(
			    createSchedulerTask(1000, [=, thisPtr = getThis(), playerID = foundPlayer->getID()]() {
				    thisPtr->connect(playerID, operatingSystem);
			    }));
		} else {
			connect(foundPlayer->getID(), operatingSystem);
		}
	}
	OutputMessagePool::getInstance().addProtocolToAutosend(shared_from_this());
}

void ProtocolGame::connect(uint32_t playerId, OperatingSystem_t operatingSystem)
{
	eventConnect = 0;

	Player* foundPlayer = g_game.getPlayerByID(playerId);
	if (!foundPlayer || foundPlayer->client) {
		disconnectClient("You are already logged in.");
		return;
	}

	if (isConnectionExpired()) {
		// ProtocolGame::release() has been called at this point and the Connection object no longer exists, so we
		// return to prevent leakage of the Player.
		return;
	}

	player = foundPlayer;
	player->incrementReferenceCounter();

	g_chat->removeUserFromAllChannels(*player);
	player->clearModalWindows();
	player->setOperatingSystem(operatingSystem);
	player->isConnecting = false;

	player->client = getThis();
	sendAddCreature(player, player->getPosition(), 0);
	player->lastIP = player->getIP();
	player->lastLoginSaved = std::max<time_t>(time(nullptr), player->lastLoginSaved + 1);
	player->resetIdleTime();
	acceptPackets = true;
}

void ProtocolGame::logout(bool displayEffect, bool forced)
{
	// dispatcher thread
	if (!player) {
		return;
	}

	if (!player->isRemoved()) {
		if (!forced) {
			if (!player->isAccessPlayer()) {
				if (player->getTile()->hasFlag(TILESTATE_NOLOGOUT)) {
					player->sendCancelMessage(RETURNVALUE_YOUCANNOTLOGOUTHERE);
					return;
				}

				if (!player->getTile()->hasFlag(TILESTATE_PROTECTIONZONE) && player->hasCondition(CONDITION_INFIGHT)) {
					player->sendCancelMessage(RETURNVALUE_YOUMAYNOTLOGOUTDURINGAFIGHT);
					return;
				}
			}

			// scripting event - onLogout
			if (!g_creatureEvents->playerLogout(player)) {
				// Let the script handle the error message
				return;
			}
		}

		if (displayEffect && !player->isDead() && !player->isInGhostMode()) {
			g_game.addMagicEffect(player->getPosition(), CONST_ME_POFF);
		}
	}

	sendSessionEnd(forced ? SESSION_END_FORCECLOSE : SESSION_END_LOGOUT);
	disconnect();

	g_game.removeCreature(player);
}

// Login to the game world request
void ProtocolGame::onRecvFirstMessage(NetworkMessage& msg)
{
	// Server is shutting down
	if (g_game.getGameState() == GAME_STATE_SHUTDOWN) {
		disconnect();
		return;
	}

	// Client type and OS used
	OperatingSystem_t operatingSystem = static_cast<OperatingSystem_t>(msg.get<uint16_t>());

	version = msg.get<uint16_t>(); // U16 client version
	msg.skipBytes(4);              // U32 client version

	// String client version
	if (version >= 1240) {
		if (msg.getLength() - msg.getBufferPosition() > 132) {
			msg.getString();
		}
	}

	msg.skipBytes(3); // U16 dat revision, U8 preview state

	// Disconnect if RSA decrypt fails
	if (!Protocol::RSA_decrypt(msg)) {
		disconnect();
		return;
	}

	// Get XTEA key
	xtea::key key;
	key[0] = msg.get<uint32_t>();
	key[1] = msg.get<uint32_t>();
	key[2] = msg.get<uint32_t>();
	key[3] = msg.get<uint32_t>();
	enableXTEAEncryption();
	setXTEAKey(std::move(key));

	// Enable extended opcode feature for otclient
	if (operatingSystem >= CLIENTOS_OTCLIENT_LINUX) {
		NetworkMessage opcodeMessage;
		opcodeMessage.addByte(0x32);
		opcodeMessage.addByte(0x00);
		opcodeMessage.add<uint16_t>(0x00);
		writeToOutputBuffer(opcodeMessage);
	}

	// Change packet verifying mode for QT clients
	if (version >= 1111 && operatingSystem >= CLIENTOS_QT_LINUX && operatingSystem < CLIENTOS_OTCLIENT_LINUX) {
		setChecksumMode(CHECKSUM_SEQUENCE);
	}

	// Web login skips the character list request so we need to check the client version again
	if (version < CLIENT_VERSION_MIN || version > CLIENT_VERSION_MAX) {
		disconnectClient(fmt::format("Only clients with protocol {:s} allowed!", CLIENT_VERSION_STR));
		return;
	}

	msg.skipBytes(1); // Gamemaster flag

	std::string sessionKey = msg.getString();
	auto sessionArgs = explodeString(sessionKey, "\n",
	                                 4); // acc name or email, password, token, timestamp divided by 30
	if (sessionArgs.size() < 2) {
		disconnectClient("Malformed session key.");
		return;
	}

	if (operatingSystem == CLIENTOS_QT_LINUX) {
		msg.getString(); // OS name (?)
		msg.getString(); // OS version (?)
	}

	std::string& accountName = sessionArgs[0];
	std::string& password = sessionArgs[1];
	if (accountName.empty()) {
		disconnectClient("You must enter your account name.");
		return;
	}

	std::string token;
	uint32_t tokenTime = 0;

	// two-factor auth
	if (g_config.getBoolean(ConfigManager::TWO_FACTOR_AUTH)) {
		if (sessionArgs.size() < 4) {
			disconnectClient("Authentication failed. Incomplete session key.");
			return;
		}

		token = sessionArgs[2];

		try {
			tokenTime = std::stoul(sessionArgs[3]);
		} catch (const std::invalid_argument&) {
			disconnectClient("Malformed token packet.");
			return;
		} catch (const std::out_of_range&) {
			disconnectClient("Token time is too long.");
			return;
		}
	} else {
		tokenTime = std::floor(challengeTimestamp / 30);
	}

	std::string characterName = msg.getString();
	uint32_t timeStamp = msg.get<uint32_t>();
	uint8_t randNumber = msg.getByte();
	if (challengeTimestamp != timeStamp || challengeRandom != randNumber) {
		disconnect();
		return;
	}

	if (g_game.getGameState() == GAME_STATE_STARTUP) {
		disconnectClient("Gameworld is starting up. Please wait.");
		return;
	}

	if (g_game.getGameState() == GAME_STATE_MAINTAIN) {
		disconnectClient("Gameworld is under maintenance. Please re-connect in a while.");
		return;
	}

	BanInfo banInfo;
	if (IOBan::isIpBanned(getIP(), banInfo)) {
		if (banInfo.reason.empty()) {
			banInfo.reason = "(none)";
		}

		disconnectClient(fmt::format("Your IP has been banned until {:s} by {:s}.\n\nReason specified:\n{:s}",
		                             formatDateShort(banInfo.expiresAt), banInfo.bannedBy, banInfo.reason));
		return;
	}

	uint32_t accountId = IOLoginData::gameworldAuthentication(accountName, password, characterName, token, tokenTime);
	if (accountId == 0) {
		disconnectClient("Account name or password is not correct.");
		return;
	}

	g_dispatcher.addTask([=, thisPtr = getThis(), characterName = std::move(characterName)]() {
		thisPtr->login(characterName, accountId, operatingSystem);
	});
}

void ProtocolGame::onConnect()
{
	auto output = OutputMessagePool::getOutputMessage();
	static std::random_device rd;
	static std::ranlux24 generator(rd());
	static std::uniform_int_distribution<uint16_t> randNumber(0x00, 0xFF);

	// Skip checksum
	output->skipBytes(sizeof(uint32_t));

	// Packet length & type
	output->add<uint16_t>(0x0006);
	output->addByte(0x1F);

	// Add timestamp & random number
	challengeTimestamp = static_cast<uint32_t>(time(nullptr));
	output->add<uint32_t>(challengeTimestamp);

	challengeRandom = randNumber(generator);
	output->addByte(challengeRandom);

	// Go back and write checksum
	output->skipBytes(-12);
	output->add<uint32_t>(adlerChecksum(output->getOutputBuffer() + sizeof(uint32_t), 8));

	send(output);
}

void ProtocolGame::disconnectClient(const std::string& message) const
{
	auto output = OutputMessagePool::getOutputMessage();
	output->addByte(0x14);
	output->addString(message);
	send(output);
	disconnect();
}

void ProtocolGame::writeToOutputBuffer(const NetworkMessage& msg)
{
	auto out = getOutputBuffer(msg.getLength());
	out->append(msg);
}

void ProtocolGame::parsePacket(NetworkMessage& msg)
{
	if (!acceptPackets || g_game.getGameState() == GAME_STATE_SHUTDOWN || msg.getLength() == 0) {
		return;
	}

	uint8_t recvbyte = msg.getByte();

	if (!player) {
		if (recvbyte == 0x0F) {
			disconnect();
		}

		return;
	}

	// a dead player can not performs actions
	if (player->isRemoved() || player->isDead()) {
		if (recvbyte == 0x0F) {
			disconnect();
			return;
		}

		if (recvbyte != 0x14) {
			return;
		}
	}

	switch (recvbyte) {
		case 0x14:
			g_dispatcher.addTask([thisPtr = getThis()]() { thisPtr->logout(true, false); });
			break;
		case 0x1D:
			g_dispatcher.addTask([playerID = player->getID()]() { g_game.playerReceivePingBack(playerID); });
			break;
		case 0x1E:
			g_dispatcher.addTask([playerID = player->getID()]() { g_game.playerReceivePing(playerID); });
			break;
		// case 0x2A: break; // bestiary tracker
		// case 0x2C: break; // team finder (leader)
		// case 0x2D: break; // team finder (member)
		// case 0x28: break; // stash withdraw
		case 0x32:
			parseExtendedOpcode(msg);
			break; // otclient extended opcode
		case 0x64:
			parseAutoWalk(msg);
			break;
		case 0x65:
			g_dispatcher.addTask([playerID = player->getID()]() { g_game.playerMove(playerID, DIRECTION_NORTH); });
			break;
		case 0x66:
			g_dispatcher.addTask([playerID = player->getID()]() { g_game.playerMove(playerID, DIRECTION_EAST); });
			break;
		case 0x67:
			g_dispatcher.addTask([playerID = player->getID()]() { g_game.playerMove(playerID, DIRECTION_SOUTH); });
			break;
		case 0x68:
			g_dispatcher.addTask([playerID = player->getID()]() { g_game.playerMove(playerID, DIRECTION_WEST); });
			break;
		case 0x69:
			g_dispatcher.addTask([playerID = player->getID()]() { g_game.playerStopAutoWalk(playerID); });
			break;
		case 0x6A:
			g_dispatcher.addTask([playerID = player->getID()]() { g_game.playerMove(playerID, DIRECTION_NORTHEAST); });
			break;
		case 0x6B:
			g_dispatcher.addTask([playerID = player->getID()]() { g_game.playerMove(playerID, DIRECTION_SOUTHEAST); });
			break;
		case 0x6C:
			g_dispatcher.addTask([playerID = player->getID()]() { g_game.playerMove(playerID, DIRECTION_SOUTHWEST); });
			break;
		case 0x6D:
			g_dispatcher.addTask([playerID = player->getID()]() { g_game.playerMove(playerID, DIRECTION_NORTHWEST); });
			break;
		case 0x6F:
			g_dispatcher.addTask(DISPATCHER_TASK_EXPIRATION,
			                     [playerID = player->getID()]() { g_game.playerTurn(playerID, DIRECTION_NORTH); });
			break;
		case 0x70:
			g_dispatcher.addTask(DISPATCHER_TASK_EXPIRATION,
			                     [playerID = player->getID()]() { g_game.playerTurn(playerID, DIRECTION_EAST); });
			break;
		case 0x71:
			g_dispatcher.addTask(DISPATCHER_TASK_EXPIRATION,
			                     [playerID = player->getID()]() { g_game.playerTurn(playerID, DIRECTION_SOUTH); });
			break;
		case 0x72:
			g_dispatcher.addTask(DISPATCHER_TASK_EXPIRATION,
			                     [playerID = player->getID()]() { g_game.playerTurn(playerID, DIRECTION_WEST); });
			break;
		case 0x73:
			g_dispatcher.addTask([playerID = player->getID(), pos = msg.getPosition()]() {
				Player* player = g_game.getPlayerByID(playerID);
				if (player && player->isAccessPlayer()) {
					g_game.internalTeleport(player, pos);
				}
			});
			break;
		case 0x77:
			parseEquipObject(msg);
			break;
		case 0x78:
			parseThrow(msg);
			break;
		case 0x79:
			parseLookInShop(msg);
			break;
		case 0x7A:
			parsePlayerPurchase(msg);
			break;
		case 0x7B:
			parsePlayerSale(msg);
			break;
		case 0x7C:
			g_dispatcher.addTask([playerID = player->getID()]() { g_game.playerCloseShop(playerID); });
			break;
		case 0x7D:
			parseRequestTrade(msg);
			break;
		case 0x7E:
			parseLookInTrade(msg);
			break;
		case 0x7F:
			g_dispatcher.addTask([playerID = player->getID()]() { g_game.playerAcceptTrade(playerID); });
			break;
		case 0x80:
			g_dispatcher.addTask([playerID = player->getID()]() { g_game.playerCloseTrade(playerID); });
			break;
		case 0x82:
			parseUseItem(msg);
			break;
		case 0x83:
			parseUseItemEx(msg);
			break;
		case 0x84:
			parseUseWithCreature(msg);
			break;
		case 0x85:
			parseRotateItem(msg);
			break;
		case 0x86:
			parseEditPodiumRequest(msg);
			break;
		case 0x87:
			parseCloseContainer(msg);
			break;
		case 0x88:
			parseUpArrowContainer(msg);
			break;
		case 0x89:
			parseTextWindow(msg);
			break;
		case 0x8A:
			parseHouseWindow(msg);
			break;
		case 0x8B:
			parseWrapItem(msg);
			break;
		case 0x8C:
			parseLookAt(msg);
			break;
		case 0x8D:
			parseLookInBattleList(msg);
			break;
		case 0x8E: /* join aggression */
			break;
		// case 0x8F: break; // quick loot
		// case 0x90: break; // loot container
		// case 0x91: break; // update loot whitelist
		// case 0x92: break; // request locker items
		case 0x96:
			parseSay(msg);
			break;
		case 0x97:
			g_dispatcher.addTask([playerID = player->getID()]() { g_game.playerRequestChannels(playerID); });
			break;
		case 0x98:
			parseOpenChannel(msg);
			break;
		case 0x99:
			parseCloseChannel(msg);
			break;
		case 0x9A:
			parseOpenPrivateChannel(msg);
			break;
		case 0x9E:
			g_dispatcher.addTask([playerID = player->getID()]() { g_game.playerCloseNpcChannel(playerID); });
			break;
		case 0xA0:
			parseFightModes(msg);
			break;
		case 0xA1:
			parseAttack(msg);
			break;
		case 0xA2:
			parseFollow(msg);
			break;
		case 0xA3:
			parseInviteToParty(msg);
			break;
		case 0xA4:
			parseJoinParty(msg);
			break;
		case 0xA5:
			parseRevokePartyInvite(msg);
			break;
		case 0xA6:
			parsePassPartyLeadership(msg);
			break;
		case 0xA7:
			g_dispatcher.addTask([playerID = player->getID()]() { g_game.playerLeaveParty(playerID); });
			break;
		case 0xA8:
			parseEnableSharedPartyExperience(msg);
			break;
		case 0xAA:
			g_dispatcher.addTask([playerID = player->getID()]() { g_game.playerCreatePrivateChannel(playerID); });
			break;
		case 0xAB:
			parseChannelInvite(msg);
			break;
		case 0xAC:
			parseChannelExclude(msg);
			break;
		// case 0xB1: break; // request highscores
		case 0xBE:
			g_dispatcher.addTask([playerID = player->getID()]() { g_game.playerCancelAttackAndFollow(playerID); });
			break;
		// case 0xC7: break; // request tournament leaderboard
		case 0xC9: /* update tile */
			break;
		case 0xCA:
			parseUpdateContainer(msg);
			break;
		case 0xCB:
			parseBrowseField(msg);
			break;
		case 0xCC:
			parseSeekInContainer(msg);
			break;
		// case 0xCD: break; // request inspect window
		case 0xD0:
			parseQuestTracker(msg);
			break;
		case 0xD2:
			g_dispatcher.addTask([playerID = player->getID()]() { g_game.playerRequestOutfit(playerID); });
			break;
		case 0xD3:
			parseSetOutfit(msg);
			break;
		case 0xD4:
			parseToggleMount(msg);
			break;
		// case 0xD5: break; // apply imbuement
		// case 0xD6: break; // clear imbuement
		// case 0xD7: break; // close imbuing window
		case 0xDC:
			parseAddVip(msg);
			break;
		case 0xDD:
			parseRemoveVip(msg);
			break;
		case 0xDE:
			parseEditVip(msg);
			break;
		case 0xDF:
			parseVipGroupAction(msg);
			break;
		// case 0xE0: break; // premium shop (?)
		// case 0xE1: break; // bestiary 1
		// case 0xE2: break; // bestiary 2
		// case 0xE3: break; // bestiary 3
		// case 0xE4: break; // buy charm rune
		// case 0xE5: break; // request character info (cyclopedia)
		case 0xE6:
			parseBugReport(msg);
			break;
		case 0xE7: /* thank you */
			break;
		case 0xE8:
			parseDebugAssert(msg);
			break;
		case 0xEE:
			g_dispatcher.addTask(
			    [playerID = player->getID()]() { g_game.playerSay(playerID, 0, TALKTYPE_SAY, "", "hi"); });
			break;
		// case 0xEF: break; // request store coins transfer
		case 0xF0:
			g_dispatcher.addTask(DISPATCHER_TASK_EXPIRATION,
			                     [playerID = player->getID()]() { g_game.playerShowQuestLog(playerID); });
			break;
		case 0xF1:
			parseQuestLine(msg);
			break;
		case 0xF2:
			parseRuleViolationReport(msg);
			break;
		case 0xF3: /* get object info */
			break;
		case 0xF4:
			parseMarketLeave();
			break;
		case 0xF5:
			parseMarketBrowse(msg);
			break;
		case 0xF6:
			parseMarketCreateOffer(msg);
			break;
		case 0xF7:
			parseMarketCancelOffer(msg);
			break;
		case 0xF8:
			parseMarketAcceptOffer(msg);
			break;
		case 0xF9:
			parseModalWindowAnswer(msg);
			break;
			// case 0xFA: break; // store window open
			// case 0xFB: break; // store window click
			// case 0xFC: break; // store window buy
			// case 0xFD: break; // store window history 1
			// case 0xFE: break; // store window history 2

		default:
			// std::cout << "Player: " << player->getName() << " sent an unknown packet header: 0x" << std::hex <<
			// static_cast<uint16_t>(recvbyte) << std::dec << "!" << std::endl;
			break;
	}

	if (msg.isOverrun()) {
		disconnect();
	}
}

void ProtocolGame::GetTileDescription(const Tile* tile, NetworkMessage& msg)
{
	int32_t count;
	Item* ground = tile->getGround();
	if (ground) {
		msg.addItem(ground);
		count = 1;
	} else {
		count = 0;
	}

	const TileItemVector* items = tile->getItemList();
	if (items) {
		for (auto it = items->getBeginTopItem(), end = items->getEndTopItem(); it != end; ++it) {
			msg.addItem(*it);

			if (++count == 10) {
				break;
			}
		}
	}

	const CreatureVector* creatures = tile->getCreatures();
	if (creatures) {
		for (auto it = creatures->rbegin(), end = creatures->rend(); it != end; ++it) {
			const Creature* creature = (*it);
			if (!player->canSeeCreature(creature)) {
				continue;
			}

			bool known;
			uint32_t removedKnown;
			checkCreatureAsKnown(creature->getID(), known, removedKnown);
			AddCreature(msg, creature, known, removedKnown);
			++count;
		}
	}

	if (items && count < 10) {
		for (auto it = items->getBeginDownItem(), end = items->getEndDownItem(); it != end; ++it) {
			msg.addItem(*it);

			if (++count == 10) {
				return;
			}
		}
	}
}

void ProtocolGame::GetMapDescription(int32_t x, int32_t y, int32_t z, int32_t width, int32_t height,
                                     NetworkMessage& msg)
{
	int32_t skip = -1;
	int32_t startz, endz, zstep;

	if (z > 7) {
		startz = z - 2;
		endz = std::min<int32_t>(MAP_MAX_LAYERS - 1, z + 2);
		zstep = 1;
	} else {
		startz = 7;
		endz = 0;
		zstep = -1;
	}

	for (int32_t nz = startz; nz != endz + zstep; nz += zstep) {
		GetFloorDescription(msg, x, y, nz, width, height, z - nz, skip);
	}

	if (skip >= 0) {
		msg.addByte(skip);
		msg.addByte(0xFF);
	}
}

void ProtocolGame::GetFloorDescription(NetworkMessage& msg, int32_t x, int32_t y, int32_t z, int32_t width,
                                       int32_t height, int32_t offset, int32_t& skip)
{
	for (int32_t nx = 0; nx < width; nx++) {
		for (int32_t ny = 0; ny < height; ny++) {
			Tile* tile = g_game.map.getTile(x + nx + offset, y + ny + offset, z);
			if (tile) {
				if (skip >= 0) {
					msg.addByte(skip);
					msg.addByte(0xFF);
				}

				skip = 0;
				GetTileDescription(tile, msg);
			} else if (skip == 0xFE) {
				msg.addByte(0xFF);
				msg.addByte(0xFF);
				skip = -1;
			} else {
				++skip;
			}
		}
	}
}

void ProtocolGame::checkCreatureAsKnown(uint32_t id, bool& known, uint32_t& removedKnown)
{
	auto result = knownCreatureSet.insert(id);
	if (!result.second) {
		known = true;
		return;
	}

	known = false;

	if (knownCreatureSet.size() > 1300) {
		// Look for a creature to remove
		for (auto it = knownCreatureSet.begin(), end = knownCreatureSet.end(); it != end; ++it) {
			Creature* creature = g_game.getCreatureByID(*it);
			if (!canSee(creature)) {
				removedKnown = *it;
				knownCreatureSet.erase(it);
				return;
			}
		}

		// Bad situation. Let's just remove anyone.
		auto it = knownCreatureSet.begin();
		if (*it == id) {
			++it;
		}

		removedKnown = *it;
		knownCreatureSet.erase(it);
	} else {
		removedKnown = 0;
	}
}

bool ProtocolGame::canSee(const Creature* c) const
{
	if (!c || !player || c->isRemoved()) {
		return false;
	}

	if (!player->canSeeCreature(c)) {
		return false;
	}

	return canSee(c->getPosition());
}

bool ProtocolGame::canSee(const Position& pos) const { return canSee(pos.x, pos.y, pos.z); }

bool ProtocolGame::canSee(int32_t x, int32_t y, int32_t z) const
{
	if (!player) {
		return false;
	}

	const Position& myPos = player->getPosition();
	if (myPos.z <= 7) {
		// we are on ground level or above (7 -> 0) view is from 7 -> 0
		if (z > 7) {
			return false;
		}
	} else { // if (myPos.z >= 8) { we are underground (8 -> 15) view is +/- 2 from the floor we stand on
		if (std::abs(myPos.getZ() - z) > 2) {
			return false;
		}
	}

	// negative offset means that the action taken place is on a lower floor than ourself
	int32_t offsetz = myPos.getZ() - z;
	if ((x >= myPos.getX() - Map::maxClientViewportX + offsetz) &&
	    (x <= myPos.getX() + (Map::maxClientViewportX + 1) + offsetz) &&
	    (y >= myPos.getY() - Map::maxClientViewportY + offsetz) &&
	    (y <= myPos.getY() + (Map::maxClientViewportY + 1) + offsetz)) {
		return true;
	}
	return false;
}

// Parse methods
void ProtocolGame::parseChannelInvite(NetworkMessage& msg)
{
	std::string name = msg.getString();
	g_dispatcher.addTask(
	    [playerID = player->getID(), name = std::move(name)]() { g_game.playerChannelInvite(playerID, name); });
}

void ProtocolGame::parseChannelExclude(NetworkMessage& msg)
{
	std::string name = msg.getString();
	g_dispatcher.addTask(
	    [=, playerID = player->getID(), name = std::move(name)]() { g_game.playerChannelExclude(playerID, name); });
}

void ProtocolGame::parseOpenChannel(NetworkMessage& msg)
{
	uint16_t channelID = msg.get<uint16_t>();
	g_dispatcher.addTask([=, playerID = player->getID()]() { g_game.playerOpenChannel(playerID, channelID); });
}

void ProtocolGame::parseCloseChannel(NetworkMessage& msg)
{
	uint16_t channelID = msg.get<uint16_t>();
	g_dispatcher.addTask([=, playerID = player->getID()]() { g_game.playerCloseChannel(playerID, channelID); });
}

void ProtocolGame::parseOpenPrivateChannel(NetworkMessage& msg)
{
	std::string receiver = msg.getString();
	g_dispatcher.addTask([playerID = player->getID(), receiver = std::move(receiver)]() {
		g_game.playerOpenPrivateChannel(playerID, receiver);
	});
}

void ProtocolGame::parseAutoWalk(NetworkMessage& msg)
{
	uint8_t numdirs = msg.getByte();
	if (numdirs == 0 || (msg.getBufferPosition() + numdirs) != (msg.getLength() + 8)) {
		return;
	}

	msg.skipBytes(numdirs);

	std::vector<Direction> path;
	path.reserve(numdirs);

	for (uint8_t i = 0; i < numdirs; ++i) {
		uint8_t rawdir = msg.getPreviousByte();
		switch (rawdir) {
			case 1:
				path.push_back(DIRECTION_EAST);
				break;
			case 2:
				path.push_back(DIRECTION_NORTHEAST);
				break;
			case 3:
				path.push_back(DIRECTION_NORTH);
				break;
			case 4:
				path.push_back(DIRECTION_NORTHWEST);
				break;
			case 5:
				path.push_back(DIRECTION_WEST);
				break;
			case 6:
				path.push_back(DIRECTION_SOUTHWEST);
				break;
			case 7:
				path.push_back(DIRECTION_SOUTH);
				break;
			case 8:
				path.push_back(DIRECTION_SOUTHEAST);
				break;
			default:
				break;
		}
	}

	if (path.empty()) {
		return;
	}

	g_dispatcher.addTask(
	    [playerID = player->getID(), path = std::move(path)]() { g_game.playerAutoWalk(playerID, path); });
}

void ProtocolGame::parseSetOutfit(NetworkMessage& msg)
{
	uint8_t outfitType = msg.getByte();

	Outfit_t newOutfit;
	newOutfit.lookType = msg.get<uint16_t>();
	newOutfit.lookHead = msg.getByte();
	newOutfit.lookBody = msg.getByte();
	newOutfit.lookLegs = msg.getByte();
	newOutfit.lookFeet = msg.getByte();
	newOutfit.lookAddons = msg.getByte();

	// Set outfit window
	if (outfitType == 0) {
		newOutfit.lookMount = msg.get<uint16_t>();
		if (newOutfit.lookMount != 0) {
			newOutfit.lookMountHead = msg.getByte();
			newOutfit.lookMountBody = msg.getByte();
			newOutfit.lookMountLegs = msg.getByte();
			newOutfit.lookMountFeet = msg.getByte();
		} else {
			msg.skipBytes(4);

			// prevent mount color settings from resetting
			const Outfit_t& currentOutfit = player->getCurrentOutfit();
			newOutfit.lookMountHead = currentOutfit.lookMountHead;
			newOutfit.lookMountBody = currentOutfit.lookMountBody;
			newOutfit.lookMountLegs = currentOutfit.lookMountLegs;
			newOutfit.lookMountFeet = currentOutfit.lookMountFeet;
		}

		msg.get<uint16_t>(); // familiar looktype
		bool randomizeMount = msg.getByte() == 0x01;
		g_dispatcher.addTask(
		    [=, playerID = player->getID()]() { g_game.playerChangeOutfit(playerID, newOutfit, randomizeMount); });

		// Store "try outfit" window
	} else if (outfitType == 1) {
		newOutfit.lookMount = 0;
		// mount colors or store offerId (needs testing)
		newOutfit.lookMountHead = msg.getByte();
		newOutfit.lookMountBody = msg.getByte();
		newOutfit.lookMountLegs = msg.getByte();
		newOutfit.lookMountFeet = msg.getByte();
		// player->? (open store?)

		// Podium interaction
	} else if (outfitType == 2) {
		Position pos = msg.getPosition();
		uint16_t spriteId = msg.get<uint16_t>();
		uint8_t stackpos = msg.getByte();
		newOutfit.lookMount = msg.get<uint16_t>();
		newOutfit.lookMountHead = msg.getByte();
		newOutfit.lookMountBody = msg.getByte();
		newOutfit.lookMountLegs = msg.getByte();
		newOutfit.lookMountFeet = msg.getByte();
		Direction direction = static_cast<Direction>(msg.getByte());
		bool podiumVisible = msg.getByte() == 1;

		// apply to podium
		g_dispatcher.addTask(DISPATCHER_TASK_EXPIRATION, [=, playerID = player->getID()]() {
			g_game.playerEditPodium(playerID, newOutfit, pos, stackpos, spriteId, podiumVisible, direction);
		});
	}
}

void ProtocolGame::parseEditPodiumRequest(NetworkMessage& msg)
{
	Position pos = msg.getPosition();
	uint16_t spriteId = msg.get<uint16_t>();
	uint8_t stackpos = msg.getByte();
	g_dispatcher.addTask(DISPATCHER_TASK_EXPIRATION, [=, playerID = player->getID()]() {
		g_game.playerRequestEditPodium(playerID, pos, stackpos, spriteId);
	});
}

void ProtocolGame::parseToggleMount(NetworkMessage& msg)
{
	bool mount = msg.getByte() != 0;
	g_dispatcher.addTask([=, playerID = player->getID()]() { g_game.playerToggleMount(playerID, mount); });
}

void ProtocolGame::parseUseItem(NetworkMessage& msg)
{
	Position pos = msg.getPosition();
	uint16_t spriteId = msg.get<uint16_t>();
	uint8_t stackpos = msg.getByte();
	uint8_t index = msg.getByte();
	g_dispatcher.addTask(DISPATCHER_TASK_EXPIRATION, [=, playerID = player->getID()]() {
		g_game.playerUseItem(playerID, pos, stackpos, index, spriteId);
	});
}

void ProtocolGame::parseUseItemEx(NetworkMessage& msg)
{
	Position fromPos = msg.getPosition();
	uint16_t fromSpriteId = msg.get<uint16_t>();
	uint8_t fromStackPos = msg.getByte();
	Position toPos = msg.getPosition();
	uint16_t toSpriteId = msg.get<uint16_t>();
	uint8_t toStackPos = msg.getByte();
	g_dispatcher.addTask(DISPATCHER_TASK_EXPIRATION, [=, playerID = player->getID()]() {
		g_game.playerUseItemEx(playerID, fromPos, fromStackPos, fromSpriteId, toPos, toStackPos, toSpriteId);
	});
}

void ProtocolGame::parseUseWithCreature(NetworkMessage& msg)
{
	Position fromPos = msg.getPosition();
	uint16_t spriteId = msg.get<uint16_t>();
	uint8_t fromStackPos = msg.getByte();
	uint32_t creatureId = msg.get<uint32_t>();
	g_dispatcher.addTask(DISPATCHER_TASK_EXPIRATION, [=, playerID = player->getID()]() {
		g_game.playerUseWithCreature(playerID, fromPos, fromStackPos, creatureId, spriteId);
	});
}

void ProtocolGame::parseCloseContainer(NetworkMessage& msg)
{
	uint8_t cid = msg.getByte();
	g_dispatcher.addTask([=, playerID = player->getID()]() { g_game.playerCloseContainer(playerID, cid); });
}

void ProtocolGame::parseUpArrowContainer(NetworkMessage& msg)
{
	uint8_t cid = msg.getByte();
	g_dispatcher.addTask([=, playerID = player->getID()]() { g_game.playerMoveUpContainer(playerID, cid); });
}

void ProtocolGame::parseUpdateContainer(NetworkMessage& msg)
{
	uint8_t cid = msg.getByte();
	g_dispatcher.addTask([=, playerID = player->getID()]() { g_game.playerUpdateContainer(playerID, cid); });
}

void ProtocolGame::parseThrow(NetworkMessage& msg)
{
	Position fromPos = msg.getPosition();
	uint16_t spriteId = msg.get<uint16_t>();
	uint8_t fromStackpos = msg.getByte();
	Position toPos = msg.getPosition();
	uint8_t count = msg.getByte();

	if (toPos != fromPos) {
		g_dispatcher.addTask(DISPATCHER_TASK_EXPIRATION, [=, playerID = player->getID()]() {
			g_game.playerMoveThing(playerID, fromPos, spriteId, fromStackpos, toPos, count);
		});
	}
}

void ProtocolGame::parseLookAt(NetworkMessage& msg)
{
	Position pos = msg.getPosition();
	msg.skipBytes(2); // spriteId
	uint8_t stackpos = msg.getByte();
	g_dispatcher.addTask(DISPATCHER_TASK_EXPIRATION,
	                     [=, playerID = player->getID()]() { g_game.playerLookAt(playerID, pos, stackpos); });
}

void ProtocolGame::parseLookInBattleList(NetworkMessage& msg)
{
	uint32_t creatureID = msg.get<uint32_t>();
	g_dispatcher.addTask(DISPATCHER_TASK_EXPIRATION,
	                     [=, playerID = player->getID()]() { g_game.playerLookInBattleList(playerID, creatureID); });
}

void ProtocolGame::parseSay(NetworkMessage& msg)
{
	std::string receiver;
	uint16_t channelId;

	SpeakClasses type = static_cast<SpeakClasses>(msg.getByte());
	switch (type) {
		case TALKTYPE_PRIVATE_TO:
		case TALKTYPE_PRIVATE_RED_TO:
			receiver = msg.getString();
			channelId = 0;
			break;

		case TALKTYPE_CHANNEL_Y:
		case TALKTYPE_CHANNEL_R1:
			channelId = msg.get<uint16_t>();
			break;

		default:
			channelId = 0;
			break;
	}

	std::string text = msg.getString();
	if (text.length() > 255) {
		return;
	}

	g_dispatcher.addTask([=, playerID = player->getID(), receiver = std::move(receiver), text = std::move(text)]() {
		g_game.playerSay(playerID, channelId, type, receiver, text);
	});
}

void ProtocolGame::parseFightModes(NetworkMessage& msg)
{
	uint8_t rawFightMode = msg.getByte();  // 1 - offensive, 2 - balanced, 3 - defensive
	uint8_t rawChaseMode = msg.getByte();  // 0 - stand while fighting, 1 - chase opponent
	uint8_t rawSecureMode = msg.getByte(); // 0 - can't attack unmarked, 1 - can attack unmarked
	// uint8_t rawPvpMode = msg.getByte(); // pvp mode introduced in 10.0

	fightMode_t fightMode;
	if (rawFightMode == 1) {
		fightMode = FIGHTMODE_ATTACK;
	} else if (rawFightMode == 2) {
		fightMode = FIGHTMODE_BALANCED;
	} else {
		fightMode = FIGHTMODE_DEFENSE;
	}

	g_dispatcher.addTask([=, playerID = player->getID()]() {
		g_game.playerSetFightModes(playerID, fightMode, rawChaseMode != 0, rawSecureMode != 0);
	});
}

void ProtocolGame::parseAttack(NetworkMessage& msg)
{
	uint32_t creatureID = msg.get<uint32_t>();
	// msg.get<uint32_t>(); creatureID (same as above)
	g_dispatcher.addTask([=, playerID = player->getID()]() { g_game.playerSetAttackedCreature(playerID, creatureID); });
}

void ProtocolGame::parseFollow(NetworkMessage& msg)
{
	uint32_t creatureID = msg.get<uint32_t>();
	// msg.get<uint32_t>(); creatureID (same as above)
	g_dispatcher.addTask([=, playerID = player->getID()]() { g_game.playerFollowCreature(playerID, creatureID); });
}

void ProtocolGame::parseEquipObject(NetworkMessage& msg)
{
	// hotkey equip (?)
	uint16_t spriteID = msg.get<uint16_t>();
	// msg.get<uint8_t>(); // bool smartMode (?)

	g_dispatcher.addTask(DISPATCHER_TASK_EXPIRATION,
	                     [=, playerID = player->getID()]() { g_game.playerEquipItem(playerID, spriteID); });
}

void ProtocolGame::parseTextWindow(NetworkMessage& msg)
{
	uint32_t windowTextID = msg.get<uint32_t>();
	std::string newText = msg.getString();
	g_dispatcher.addTask([playerID = player->getID(), windowTextID, newText = std::move(newText)]() {
		g_game.playerWriteItem(playerID, windowTextID, newText);
	});
}

void ProtocolGame::parseHouseWindow(NetworkMessage& msg)
{
	uint8_t doorId = msg.getByte();
	uint32_t id = msg.get<uint32_t>();
	const std::string text = msg.getString();
	g_dispatcher.addTask(
	    [=, playerID = player->getID()]() { g_game.playerUpdateHouseWindow(playerID, doorId, id, text); });
}

void ProtocolGame::parseWrapItem(NetworkMessage& msg)
{
	Position pos = msg.getPosition();
	uint16_t spriteId = msg.get<uint16_t>();
	uint8_t stackpos = msg.getByte();
	g_dispatcher.addTask(DISPATCHER_TASK_EXPIRATION, [=, playerID = player->getID()]() {
		g_game.playerWrapItem(playerID, pos, stackpos, spriteId);
	});
}

void ProtocolGame::parseLookInShop(NetworkMessage& msg)
{
	uint16_t id = msg.get<uint16_t>();
	uint8_t count = msg.getByte();
	g_dispatcher.addTask(DISPATCHER_TASK_EXPIRATION,
	                     [=, playerID = player->getID()]() { g_game.playerLookInShop(playerID, id, count); });
}

void ProtocolGame::parsePlayerPurchase(NetworkMessage& msg)
{
	uint16_t id = msg.get<uint16_t>();
	uint8_t count = msg.getByte();
	uint8_t amount = msg.getByte();
	bool ignoreCap = msg.getByte() != 0;
	bool inBackpacks = msg.getByte() != 0;
	g_dispatcher.addTask(DISPATCHER_TASK_EXPIRATION, [=, playerID = player->getID()]() {
		g_game.playerPurchaseItem(playerID, id, count, amount, ignoreCap, inBackpacks);
	});
}

void ProtocolGame::parsePlayerSale(NetworkMessage& msg)
{
	uint16_t id = msg.get<uint16_t>();
	uint8_t count = msg.getByte();
	uint8_t amount = msg.getByte();
	bool ignoreEquipped = msg.getByte() != 0;
	g_dispatcher.addTask(DISPATCHER_TASK_EXPIRATION, [=, playerID = player->getID()]() {
		g_game.playerSellItem(playerID, id, count, amount, ignoreEquipped);
	});
}

void ProtocolGame::parseRequestTrade(NetworkMessage& msg)
{
	Position pos = msg.getPosition();
	uint16_t spriteId = msg.get<uint16_t>();
	uint8_t stackpos = msg.getByte();
	uint32_t playerId = msg.get<uint32_t>();
	g_dispatcher.addTask(
	    [=, playerID = player->getID()]() { g_game.playerRequestTrade(playerID, pos, stackpos, playerId, spriteId); });
}

void ProtocolGame::parseLookInTrade(NetworkMessage& msg)
{
	bool counterOffer = (msg.getByte() == 0x01);
	uint8_t index = msg.getByte();
	g_dispatcher.addTask(DISPATCHER_TASK_EXPIRATION, [=, playerID = player->getID()]() {
		g_game.playerLookInTrade(playerID, counterOffer, index);
	});
}

void ProtocolGame::parseAddVip(NetworkMessage& msg)
{
	std::string name = msg.getString();
	g_dispatcher.addTask(
	    [playerID = player->getID(), name = std::move(name)]() { g_game.playerRequestAddVip(playerID, name); });
}

void ProtocolGame::parseRemoveVip(NetworkMessage& msg)
{
	uint32_t guid = msg.get<uint32_t>();
	g_dispatcher.addTask([=, playerID = player->getID()]() { g_game.playerRequestRemoveVip(playerID, guid); });
}

void ProtocolGame::parseEditVip(NetworkMessage& msg)
{
	uint32_t guid = msg.get<uint32_t>();
	std::string description = msg.getString();
	uint32_t icon = std::min<uint32_t>(10, msg.get<uint32_t>()); // 10 is max icon in 9.63
	bool notify = msg.getByte() != 0;
<<<<<<< HEAD
	uint8_t groups = msg.getByte();
	std::vector<uint16_t> groupIds;
	groupIds.reserve(groups);
	for (uint8_t i = 0; i < groups; i++) {
		groupIds.push_back(msg.getByte());
	}
	addGameTask(
	    [=, playerID = player->getID(), description = std::move(description), groupIds = std::move(groupIds)]() {
		    g_game.playerRequestEditVip(playerID, guid, description, icon, notify, groupIds);
	    });
}

void ProtocolGame::parseVipGroupAction(NetworkMessage& msg)
{
	uint8_t action = msg.getByte();

	switch (action) {
		case VIPGROUPACTION_CREATE: {
			std::string name = msg.getString();
			addGameTask([=, playerID = player->getID(), name = std::move(name)]() {
				g_game.playerRequestAddVipGroup(playerID, name);
			});
			break;
		}
		case VIPGROUPACTION_EDIT: {
			uint8_t id = msg.getByte();
			std::string name = msg.getString();
			addGameTask([=, playerID = player->getID(), name = std::move(name)]() {
				g_game.playerRequestEditVipGroup(playerID, id, name);
			});
			break;
		}
		case VIPGROUPACTION_REMOVE: {
			uint8_t id = msg.getByte();
			addGameTask([=, playerID = player->getID()]() { g_game.playerRequestRemoveVipGroup(playerID, id); });
			break;
		}
	}
=======
	g_dispatcher.addTask([=, playerID = player->getID(), description = std::move(description)]() {
		g_game.playerRequestEditVip(playerID, guid, description, icon, notify);
	});
>>>>>>> 0e20d54e
}

void ProtocolGame::parseRotateItem(NetworkMessage& msg)
{
	Position pos = msg.getPosition();
	uint16_t spriteId = msg.get<uint16_t>();
	uint8_t stackpos = msg.getByte();
	g_dispatcher.addTask(DISPATCHER_TASK_EXPIRATION, [=, playerID = player->getID()]() {
		g_game.playerRotateItem(playerID, pos, stackpos, spriteId);
	});
}

void ProtocolGame::parseRuleViolationReport(NetworkMessage& msg)
{
	uint8_t reportType = msg.getByte();
	uint8_t reportReason = msg.getByte();
	std::string targetName = msg.getString();
	std::string comment = msg.getString();
	std::string translation;
	if (reportType == REPORT_TYPE_NAME) {
		translation = msg.getString();
	} else if (reportType == REPORT_TYPE_STATEMENT) {
		translation = msg.getString();
		msg.get<uint32_t>(); // statement id, used to get whatever player have said, we don't log that.
	}

	g_dispatcher.addTask([=, playerID = player->getID(), targetName = std::move(targetName),
	                      comment = std::move(comment), translation = std::move(translation)]() {
		g_game.playerReportRuleViolation(playerID, targetName, reportType, reportReason, comment, translation);
	});
}

void ProtocolGame::parseBugReport(NetworkMessage& msg)
{
	uint8_t category = msg.getByte();
	std::string message = msg.getString();

	Position position;
	if (category == BUG_CATEGORY_MAP) {
		position = msg.getPosition();
	}

	g_dispatcher.addTask([=, playerID = player->getID(), message = std::move(message)]() {
		g_game.playerReportBug(playerID, message, position, category);
	});
}

void ProtocolGame::parseDebugAssert(NetworkMessage& msg)
{
	if (debugAssertSent) {
		return;
	}

	debugAssertSent = true;

	std::string assertLine = msg.getString();
	std::string date = msg.getString();
	std::string description = msg.getString();
	std::string comment = msg.getString();
	g_dispatcher.addTask([playerID = player->getID(), assertLine = std::move(assertLine), date = std::move(date),
	                      description = std::move(description), comment = std::move(comment)]() {
		g_game.playerDebugAssert(playerID, assertLine, date, description, comment);
	});
}

void ProtocolGame::parseInviteToParty(NetworkMessage& msg)
{
	uint32_t targetID = msg.get<uint32_t>();
	g_dispatcher.addTask([=, playerID = player->getID()]() { g_game.playerInviteToParty(playerID, targetID); });
}

void ProtocolGame::parseJoinParty(NetworkMessage& msg)
{
	uint32_t targetID = msg.get<uint32_t>();
	g_dispatcher.addTask([=, playerID = player->getID()]() { g_game.playerJoinParty(playerID, targetID); });
}

void ProtocolGame::parseRevokePartyInvite(NetworkMessage& msg)
{
	uint32_t targetID = msg.get<uint32_t>();
	g_dispatcher.addTask([=, playerID = player->getID()]() { g_game.playerRevokePartyInvitation(playerID, targetID); });
}

void ProtocolGame::parsePassPartyLeadership(NetworkMessage& msg)
{
	uint32_t targetID = msg.get<uint32_t>();
	g_dispatcher.addTask([=, playerID = player->getID()]() { g_game.playerPassPartyLeadership(playerID, targetID); });
}

void ProtocolGame::parseEnableSharedPartyExperience(NetworkMessage& msg)
{
	bool sharedExpActive = msg.getByte() == 1;
	g_dispatcher.addTask(
	    [=, playerID = player->getID()]() { g_game.playerEnableSharedPartyExperience(playerID, sharedExpActive); });
}

void ProtocolGame::parseQuestLine(NetworkMessage& msg)
{
	uint16_t questID = msg.get<uint16_t>();
	g_dispatcher.addTask([=, playerID = player->getID()]() { g_game.playerShowQuestLine(playerID, questID); });
}

void ProtocolGame::parseQuestTracker(NetworkMessage& msg)
{
	uint8_t missions = msg.getByte();
	std::vector<uint16_t> missionIDs;
	missionIDs.reserve(missions);
	for (uint8_t i = 0; i < missions; i++) {
		missionIDs.push_back(msg.get<uint16_t>());
	}

	g_dispatcher.addTask([playerID = player->getID(), missionIDs = std::move(missionIDs)]() {
		g_game.playerResetQuestTracker(playerID, missionIDs);
	});
}

void ProtocolGame::parseMarketLeave()
{
	g_dispatcher.addTask([playerID = player->getID()]() { g_game.playerLeaveMarket(playerID); });
}

void ProtocolGame::parseMarketBrowse(NetworkMessage& msg)
{
	uint8_t browseId = msg.get<uint8_t>();
	if (browseId == MARKETREQUEST_OWN_OFFERS) {
		g_dispatcher.addTask([playerID = player->getID()]() { g_game.playerBrowseMarketOwnOffers(playerID); });
	} else if (browseId == MARKETREQUEST_OWN_HISTORY) {
		g_dispatcher.addTask([playerID = player->getID()]() { g_game.playerBrowseMarketOwnHistory(playerID); });
	} else {
		uint16_t spriteID = msg.get<uint16_t>();
		g_dispatcher.addTask([=, playerID = player->getID()]() { g_game.playerBrowseMarket(playerID, spriteID); });
	}
}

void ProtocolGame::parseMarketCreateOffer(NetworkMessage& msg)
{
	uint8_t type = msg.getByte();
	uint16_t spriteId = msg.get<uint16_t>();

	const ItemType& it = Item::items.getItemIdByClientId(spriteId);
	if (it.id == 0 || it.wareId == 0) {
		return;
	} else if (it.classification > 0) {
		msg.getByte(); // item tier
	}

	uint16_t amount = msg.get<uint16_t>();
	uint64_t price = msg.get<uint64_t>();
	bool anonymous = (msg.getByte() != 0);
	g_dispatcher.addTask([=, playerID = player->getID()]() {
		g_game.playerCreateMarketOffer(playerID, type, spriteId, amount, price, anonymous);
	});
	sendStoreBalance();
}

void ProtocolGame::parseMarketCancelOffer(NetworkMessage& msg)
{
	uint32_t timestamp = msg.get<uint32_t>();
	uint16_t counter = msg.get<uint16_t>();
	g_dispatcher.addTask(
	    [=, playerID = player->getID()]() { g_game.playerCancelMarketOffer(playerID, timestamp, counter); });
	sendStoreBalance();
}

void ProtocolGame::parseMarketAcceptOffer(NetworkMessage& msg)
{
	uint32_t timestamp = msg.get<uint32_t>();
	uint16_t counter = msg.get<uint16_t>();
	uint16_t amount = msg.get<uint16_t>();
	g_dispatcher.addTask(
	    [=, playerID = player->getID()]() { g_game.playerAcceptMarketOffer(playerID, timestamp, counter, amount); });
}

void ProtocolGame::parseModalWindowAnswer(NetworkMessage& msg)
{
	uint32_t id = msg.get<uint32_t>();
	uint8_t button = msg.getByte();
	uint8_t choice = msg.getByte();
	g_dispatcher.addTask(
	    [=, playerID = player->getID()]() { g_game.playerAnswerModalWindow(playerID, id, button, choice); });
}

void ProtocolGame::parseBrowseField(NetworkMessage& msg)
{
	Position pos = msg.getPosition();
	g_dispatcher.addTask([=, playerID = player->getID()]() { g_game.playerBrowseField(playerID, pos); });
}

void ProtocolGame::parseSeekInContainer(NetworkMessage& msg)
{
	uint8_t containerId = msg.getByte();
	uint16_t index = msg.get<uint16_t>();
	g_dispatcher.addTask(
	    [=, playerID = player->getID()]() { g_game.playerSeekInContainer(playerID, containerId, index); });
}

// Send methods
void ProtocolGame::sendOpenPrivateChannel(const std::string& receiver)
{
	NetworkMessage msg;
	msg.addByte(0xAD);
	msg.addString(receiver);
	writeToOutputBuffer(msg);
}

void ProtocolGame::sendChannelEvent(uint16_t channelId, const std::string& playerName, ChannelEvent_t channelEvent)
{
	NetworkMessage msg;
	msg.addByte(0xF3);
	msg.add<uint16_t>(channelId);
	msg.addString(playerName);
	msg.addByte(channelEvent);
	writeToOutputBuffer(msg);
}

void ProtocolGame::sendCreatureOutfit(const Creature* creature, const Outfit_t& outfit)
{
	if (!canSee(creature)) {
		return;
	}

	NetworkMessage msg;
	msg.addByte(0x8E);
	msg.add<uint32_t>(creature->getID());
	AddOutfit(msg, outfit);
	writeToOutputBuffer(msg);
}

void ProtocolGame::sendCreatureLight(const Creature* creature)
{
	if (!canSee(creature)) {
		return;
	}

	NetworkMessage msg;
	AddCreatureLight(msg, creature);
	writeToOutputBuffer(msg);
}

void ProtocolGame::sendWorldLight(LightInfo lightInfo)
{
	NetworkMessage msg;
	AddWorldLight(msg, lightInfo);
	writeToOutputBuffer(msg);
}

void ProtocolGame::sendWorldTime()
{
	int16_t time = g_game.getWorldTime();
	NetworkMessage msg;
	msg.addByte(0xEF);
	msg.addByte(time / 60); // hour
	msg.addByte(time % 60); // min
	writeToOutputBuffer(msg);
}

void ProtocolGame::sendCreatureWalkthrough(const Creature* creature, bool walkthrough)
{
	if (!canSee(creature)) {
		return;
	}

	NetworkMessage msg;
	msg.addByte(0x92);
	msg.add<uint32_t>(creature->getID());
	msg.addByte(walkthrough ? 0x00 : 0x01);
	writeToOutputBuffer(msg);
}

void ProtocolGame::sendCreatureShield(const Creature* creature)
{
	if (!canSee(creature)) {
		return;
	}

	NetworkMessage msg;
	msg.addByte(0x91);
	msg.add<uint32_t>(creature->getID());
	msg.addByte(player->getPartyShield(creature->getPlayer()));
	writeToOutputBuffer(msg);
}

void ProtocolGame::sendCreatureSkull(const Creature* creature)
{
	if (g_game.getWorldType() != WORLD_TYPE_PVP) {
		return;
	}

	if (!canSee(creature)) {
		return;
	}

	NetworkMessage msg;
	msg.addByte(0x90);
	msg.add<uint32_t>(creature->getID());
	msg.addByte(player->getSkullClient(creature));
	writeToOutputBuffer(msg);
}

void ProtocolGame::sendCreatureSquare(const Creature* creature, SquareColor_t color)
{
	if (!canSee(creature)) {
		return;
	}

	NetworkMessage msg;
	msg.addByte(0x93);
	msg.add<uint32_t>(creature->getID());
	msg.addByte(0x01);
	msg.addByte(color);
	writeToOutputBuffer(msg);
}

void ProtocolGame::sendTutorial(uint8_t tutorialId)
{
	NetworkMessage msg;
	msg.addByte(0xDC);
	msg.addByte(tutorialId);
	writeToOutputBuffer(msg);
}

void ProtocolGame::sendAddMarker(const Position& pos, uint8_t markType, const std::string& desc)
{
	NetworkMessage msg;
	msg.addByte(0xDD);
	msg.addByte(0x00); // unknown
	msg.addPosition(pos);
	msg.addByte(markType);
	msg.addString(desc);
	writeToOutputBuffer(msg);
}

void ProtocolGame::sendReLoginWindow(uint8_t unfairFightReduction)
{
	NetworkMessage msg;
	msg.addByte(0x28);
	msg.addByte(0x00);
	msg.addByte(unfairFightReduction);
	msg.addByte(0x00); // can use death redemption (bool)
	writeToOutputBuffer(msg);
}

void ProtocolGame::sendStats()
{
	NetworkMessage msg;
	AddPlayerStats(msg);
	writeToOutputBuffer(msg);
}

void ProtocolGame::sendExperienceTracker(int64_t rawExp, int64_t finalExp)
{
	NetworkMessage msg;
	msg.addByte(0xAF);
	msg.add<int64_t>(rawExp);
	msg.add<int64_t>(finalExp);
	writeToOutputBuffer(msg);
}

void ProtocolGame::sendClientFeatures()
{
	NetworkMessage msg;
	msg.addByte(0x17);

	msg.add<uint32_t>(player->getID());
	msg.add<uint16_t>(50); // beat duration

	msg.addDouble(Creature::speedA, 3);
	msg.addDouble(Creature::speedB, 3);
	msg.addDouble(Creature::speedC, 3);

	// can report bugs?
	msg.addByte(player->getAccountType() >= ACCOUNT_TYPE_TUTOR ? 0x01 : 0x00);

	msg.addByte(0x00); // can change pvp framing option
	msg.addByte(0x00); // expert mode button enabled

	msg.add<uint16_t>(0x00); // store images url (string or u16 0x00)
	msg.add<uint16_t>(25);   // premium coin package size

	msg.addByte(0x00); // exiva button enabled (bool)
	msg.addByte(0x00); // Tournament button (bool)

	writeToOutputBuffer(msg);
}

void ProtocolGame::sendBasicData()
{
	NetworkMessage msg;
	msg.addByte(0x9F);
	if (player->isPremium()) {
		msg.addByte(1);
		msg.add<uint32_t>(g_config.getBoolean(ConfigManager::FREE_PREMIUM) ? 0 : player->premiumEndsAt);
	} else {
		msg.addByte(0);
		msg.add<uint32_t>(0);
	}
	msg.addByte(player->getVocation()->getClientId());
	msg.addByte(0x00); // is prey system enabled (bool)

	// unlock spells on action bar
	msg.add<uint16_t>(0xFF);
	for (uint8_t spellId = 0x00; spellId < 0xFF; spellId++) {
		msg.addByte(spellId);
	}

	msg.addByte(0x00); // is magic shield active (bool)
	writeToOutputBuffer(msg);
}

void ProtocolGame::sendTextMessage(const TextMessage& message)
{
	NetworkMessage msg;
	msg.addByte(0xB4);
	msg.addByte(message.type);
	switch (message.type) {
		case MESSAGE_DAMAGE_DEALT:
		case MESSAGE_DAMAGE_RECEIVED:
		case MESSAGE_DAMAGE_OTHERS: {
			msg.addPosition(message.position);
			msg.add<uint32_t>(message.primary.value);
			msg.addByte(message.primary.color);
			msg.add<uint32_t>(message.secondary.value);
			msg.addByte(message.secondary.color);
			break;
		}
		case MESSAGE_HEALED:
		case MESSAGE_HEALED_OTHERS:
		case MESSAGE_EXPERIENCE:
		case MESSAGE_EXPERIENCE_OTHERS: {
			msg.addPosition(message.position);
			msg.add<uint32_t>(message.primary.value);
			msg.addByte(message.primary.color);
			break;
		}
		case MESSAGE_GUILD:
		case MESSAGE_PARTY_MANAGEMENT:
		case MESSAGE_PARTY:
			msg.add<uint16_t>(message.channelId);
			break;
		default: {
			break;
		}
	}
	msg.addString(message.text);
	writeToOutputBuffer(msg);
}

void ProtocolGame::sendClosePrivate(uint16_t channelId)
{
	NetworkMessage msg;
	msg.addByte(0xB3);
	msg.add<uint16_t>(channelId);
	writeToOutputBuffer(msg);
}

void ProtocolGame::sendCreatePrivateChannel(uint16_t channelId, const std::string& channelName)
{
	NetworkMessage msg;
	msg.addByte(0xB2);
	msg.add<uint16_t>(channelId);
	msg.addString(channelName);
	msg.add<uint16_t>(0x01);
	msg.addString(player->getName());
	msg.add<uint16_t>(0x00);
	writeToOutputBuffer(msg);
}

void ProtocolGame::sendChannelsDialog()
{
	NetworkMessage msg;
	msg.addByte(0xAB);

	const ChannelList& list = g_chat->getChannelList(*player);
	msg.addByte(list.size());
	for (ChatChannel* channel : list) {
		msg.add<uint16_t>(channel->getId());
		msg.addString(channel->getName());
	}

	writeToOutputBuffer(msg);
}

void ProtocolGame::sendChannel(uint16_t channelId, const std::string& channelName, const UsersMap* channelUsers,
                               const InvitedMap* invitedUsers)
{
	NetworkMessage msg;
	msg.addByte(0xAC);

	msg.add<uint16_t>(channelId);
	msg.addString(channelName);

	if (channelUsers) {
		msg.add<uint16_t>(channelUsers->size());
		for (const auto& it : *channelUsers) {
			msg.addString(it.second->getName());
		}
	} else {
		msg.add<uint16_t>(0x00);
	}

	if (invitedUsers) {
		msg.add<uint16_t>(invitedUsers->size());
		for (const auto& it : *invitedUsers) {
			msg.addString(it.second->getName());
		}
	} else {
		msg.add<uint16_t>(0x00);
	}
	writeToOutputBuffer(msg);
}

void ProtocolGame::sendChannelMessage(const std::string& author, const std::string& text, SpeakClasses type,
                                      uint16_t channel)
{
	NetworkMessage msg;
	msg.addByte(0xAA);
	msg.add<uint32_t>(0x00);
	msg.addString(author);
	msg.add<uint16_t>(0x00);
	msg.addByte(type);
	msg.add<uint16_t>(channel);
	msg.addString(text);
	writeToOutputBuffer(msg);
}

void ProtocolGame::sendIcons(uint32_t icons)
{
	NetworkMessage msg;
	msg.addByte(0xA2);
	msg.add<uint32_t>(icons);
	writeToOutputBuffer(msg);
}

void ProtocolGame::sendContainer(uint8_t cid, const Container* container, bool hasParent, uint16_t firstIndex)
{
	NetworkMessage msg;
	msg.addByte(0x6E);

	msg.addByte(cid);

	if (container->getID() == ITEM_BROWSEFIELD) {
		msg.addItem(ITEM_BAG, 1);
		msg.addString("Browse Field");
	} else {
		msg.addItem(container);
		msg.addString(container->getName());
	}

	msg.addByte(container->capacity());
	msg.addByte(hasParent ? 0x01 : 0x00);
	msg.addByte(0x00);                                     // show search icon (boolean)
	msg.addByte(container->isUnlocked() ? 0x01 : 0x00);    // Drag and drop
	msg.addByte(container->hasPagination() ? 0x01 : 0x00); // Pagination

	uint32_t containerSize = container->size();
	msg.add<uint16_t>(containerSize);
	msg.add<uint16_t>(firstIndex);
	if (firstIndex < containerSize) {
		uint8_t itemsToSend = std::min<uint32_t>(std::min<uint32_t>(container->capacity(), containerSize - firstIndex),
		                                         std::numeric_limits<uint8_t>::max());

		msg.addByte(itemsToSend);
		for (auto it = container->getItemList().begin() + firstIndex, end = it + itemsToSend; it != end; ++it) {
			msg.addItem(*it);
		}
	} else {
		msg.addByte(0x00);
	}
	writeToOutputBuffer(msg);
}

void ProtocolGame::sendEmptyContainer(uint8_t cid)
{
	NetworkMessage msg;
	msg.addByte(0x6E);

	msg.addByte(cid);

	msg.addItem(ITEM_BAG, 1);
	msg.addString("Placeholder");

	msg.addByte(8);
	msg.addByte(0x00);
	msg.addByte(0x00);
	msg.addByte(0x01);
	msg.addByte(0x00);
	msg.add<uint16_t>(0);
	msg.add<uint16_t>(0);
	msg.addByte(0x00);
	writeToOutputBuffer(msg);
}

void ProtocolGame::sendShop(Npc* npc, const ShopInfoList& itemList)
{
	NetworkMessage msg;
	msg.addByte(0x7A);
	msg.addString(npc->getName());

	// currency displayed in trade window (currently only gold supported) if item other than gold coin is sent, the shop
	// window takes information about currency amount from player items packet (the one that updates action bars)
	msg.add<uint16_t>(Item::items[ITEM_GOLD_COIN].clientId);
	msg.addString(""); // doesn't show anywhere, could be used in otclient for currency name

	uint16_t itemsToSend = std::min<size_t>(itemList.size(), std::numeric_limits<uint16_t>::max());
	msg.add<uint16_t>(itemsToSend);

	uint16_t i = 0;
	for (auto it = itemList.begin(); i < itemsToSend; ++it, ++i) {
		AddShopItem(msg, *it);
	}

	writeToOutputBuffer(msg);
}

void ProtocolGame::sendCloseShop()
{
	NetworkMessage msg;
	msg.addByte(0x7C);
	writeToOutputBuffer(msg);
}

void ProtocolGame::sendSaleItemList(const std::list<ShopInfo>& shop)
{
	uint64_t playerBank = player->getBankBalance();
	uint64_t playerMoney = player->getMoney();
	sendResourceBalance(RESOURCE_BANK_BALANCE, playerBank);
	sendResourceBalance(RESOURCE_GOLD_EQUIPPED, playerMoney);

	NetworkMessage msg;
	msg.addByte(0x7B);
	msg.add<uint64_t>(playerBank + playerMoney); // deprecated and ignored by QT client. OTClient still uses it.

	std::map<uint16_t, uint32_t> saleMap;

	if (shop.size() <= 5) {
		// For very small shops it's not worth it to create the complete map
		for (const ShopInfo& shopInfo : shop) {
			if (shopInfo.sellPrice == 0) {
				continue;
			}

			int8_t subtype = -1;

			const ItemType& itemType = Item::items[shopInfo.itemId];
			if (itemType.hasSubType() && !itemType.stackable) {
				subtype = (shopInfo.subType == 0 ? -1 : shopInfo.subType);
			}

			uint32_t count = player->getItemTypeCount(shopInfo.itemId, subtype);
			if (count > 0) {
				saleMap[shopInfo.itemId] = count;
			}
		}
	} else {
		// Large shop, it's better to get a cached map of all item counts and use it We need a temporary map since the
		// finished map should only contain items available in the shop
		std::map<uint32_t, uint32_t> tempSaleMap;
		player->getAllItemTypeCount(tempSaleMap);

		// We must still check manually for the special items that require subtype matches (That is, fluids such as
		// potions etc., actually these items are very few since health potions now use their own ID)
		for (const ShopInfo& shopInfo : shop) {
			if (shopInfo.sellPrice == 0) {
				continue;
			}

			int8_t subtype = -1;

			const ItemType& itemType = Item::items[shopInfo.itemId];
			if (itemType.hasSubType() && !itemType.stackable) {
				subtype = (shopInfo.subType == 0 ? -1 : shopInfo.subType);
			}

			if (subtype != -1) {
				uint32_t count;
				if (itemType.isFluidContainer() || itemType.isSplash()) {
					count = player->getItemTypeCount(shopInfo.itemId,
					                                 subtype); // This shop item requires extra checks
				} else {
					count = subtype;
				}

				if (count > 0) {
					saleMap[shopInfo.itemId] = count;
				}
			} else {
				std::map<uint32_t, uint32_t>::const_iterator findIt = tempSaleMap.find(shopInfo.itemId);
				if (findIt != tempSaleMap.end() && findIt->second > 0) {
					saleMap[shopInfo.itemId] = findIt->second;
				}
			}
		}
	}

	uint8_t itemsToSend = std::min<size_t>(saleMap.size(), std::numeric_limits<uint8_t>::max());
	msg.addByte(itemsToSend);

	uint8_t i = 0;
	for (std::map<uint16_t, uint32_t>::const_iterator it = saleMap.begin(); i < itemsToSend; ++it, ++i) {
		msg.addItemId(it->first);
		msg.addByte(std::min<uint32_t>(it->second, std::numeric_limits<uint8_t>::max()));
	}

	writeToOutputBuffer(msg);
}

void ProtocolGame::sendResourceBalance(const ResourceTypes_t resourceType, uint64_t amount)
{
	NetworkMessage msg;
	msg.addByte(0xEE);
	msg.addByte(resourceType);
	msg.add<uint64_t>(amount);
	writeToOutputBuffer(msg);
}

void ProtocolGame::sendStoreBalance()
{
	NetworkMessage msg;
	msg.addByte(0xDF);
	msg.addByte(0x01);

	// placeholder packet / to do
	msg.add<uint32_t>(0); // total store coins (transferable + non-t)
	msg.add<uint32_t>(0); // transferable store coins
	msg.add<uint32_t>(0); // reserved auction coins
	msg.add<uint32_t>(0); // tournament coins
	writeToOutputBuffer(msg);
}

void ProtocolGame::sendMarketEnter()
{
	NetworkMessage msg;
	msg.addByte(0xF6);
	msg.addByte(
	    std::min<uint32_t>(IOMarket::getPlayerOfferCount(player->getGUID()), std::numeric_limits<uint8_t>::max()));

	player->setInMarket(true);

	std::map<uint16_t, uint32_t> depotItems;
	std::forward_list<Container*> containerList{player->getInbox()};

	for (const auto& chest : player->depotChests) {
		if (!chest.second->empty()) {
			containerList.push_front(chest.second);
		}
	}

	do {
		Container* container = containerList.front();
		containerList.pop_front();

		for (Item* item : container->getItemList()) {
			Container* c = item->getContainer();
			if (c && !c->empty()) {
				containerList.push_front(c);
				continue;
			}

			const ItemType& itemType = Item::items[item->getID()];
			if (itemType.wareId == 0) {
				continue;
			}

			if (c && (!itemType.isContainer() || c->capacity() != itemType.maxItems)) {
				continue;
			}

			if (!item->hasMarketAttributes()) {
				continue;
			}

			depotItems[itemType.id] += Item::countByType(item, -1);
		}
	} while (!containerList.empty());

	uint16_t itemsToSend = std::min<size_t>(depotItems.size(), std::numeric_limits<uint16_t>::max());
	uint16_t i = 0;

	msg.add<uint16_t>(itemsToSend);
	for (std::map<uint16_t, uint32_t>::const_iterator it = depotItems.begin(); i < itemsToSend; ++it, ++i) {
		const ItemType& itemType = Item::items[it->first];
		msg.add<uint16_t>(itemType.wareId);
		if (itemType.classification > 0) {
			msg.addByte(0);
		}
		msg.add<uint16_t>(std::min<uint32_t>(0xFFFF, it->second));
	}
	writeToOutputBuffer(msg);

	sendResourceBalance(RESOURCE_BANK_BALANCE, player->getBankBalance());
	sendResourceBalance(RESOURCE_GOLD_EQUIPPED, player->getMoney());
	sendStoreBalance();
}

void ProtocolGame::sendMarketLeave()
{
	NetworkMessage msg;
	msg.addByte(0xF7);
	writeToOutputBuffer(msg);
}

void ProtocolGame::sendMarketBrowseItem(uint16_t itemId, const MarketOfferList& buyOffers,
                                        const MarketOfferList& sellOffers)
{
	sendStoreBalance();

	NetworkMessage msg;
	msg.addByte(0xF9);
	msg.addByte(MARKETREQUEST_ITEM);
	msg.addItemId(itemId);

	if (Item::items[itemId].classification > 0) {
		msg.addByte(0); // item tier
	}

	msg.add<uint32_t>(buyOffers.size());
	for (const MarketOffer& offer : buyOffers) {
		msg.add<uint32_t>(offer.timestamp);
		msg.add<uint16_t>(offer.counter);
		msg.add<uint16_t>(offer.amount);
		msg.add<uint64_t>(offer.price);
		msg.addString(offer.playerName);
	}

	msg.add<uint32_t>(sellOffers.size());
	for (const MarketOffer& offer : sellOffers) {
		msg.add<uint32_t>(offer.timestamp);
		msg.add<uint16_t>(offer.counter);
		msg.add<uint16_t>(offer.amount);
		msg.add<uint64_t>(offer.price);
		msg.addString(offer.playerName);
	}

	writeToOutputBuffer(msg);
}

void ProtocolGame::sendMarketAcceptOffer(const MarketOfferEx& offer)
{
	NetworkMessage msg;
	msg.addByte(0xF9);
	msg.addByte(MARKETREQUEST_ITEM);
	msg.addItemId(offer.itemId);
	if (Item::items[offer.itemId].classification > 0) {
		msg.addByte(0);
	}

	if (offer.type == MARKETACTION_BUY) {
		msg.add<uint32_t>(0x01);
		msg.add<uint32_t>(offer.timestamp);
		msg.add<uint16_t>(offer.counter);
		msg.add<uint16_t>(offer.amount);
		msg.add<uint64_t>(offer.price);
		msg.addString(offer.playerName);
		msg.add<uint32_t>(0x00);
	} else {
		msg.add<uint32_t>(0x00);
		msg.add<uint32_t>(0x01);
		msg.add<uint32_t>(offer.timestamp);
		msg.add<uint16_t>(offer.counter);
		msg.add<uint16_t>(offer.amount);
		msg.add<uint64_t>(offer.price);
		msg.addString(offer.playerName);
	}

	writeToOutputBuffer(msg);
}

void ProtocolGame::sendMarketBrowseOwnOffers(const MarketOfferList& buyOffers, const MarketOfferList& sellOffers)
{
	NetworkMessage msg;
	msg.addByte(0xF9);
	msg.addByte(MARKETREQUEST_OWN_OFFERS);

	msg.add<uint32_t>(buyOffers.size());
	for (const MarketOffer& offer : buyOffers) {
		msg.add<uint32_t>(offer.timestamp);
		msg.add<uint16_t>(offer.counter);
		msg.addItemId(offer.itemId);
		if (Item::items[offer.itemId].classification > 0) {
			msg.addByte(0);
		}
		msg.add<uint16_t>(offer.amount);
		msg.add<uint64_t>(offer.price);
	}

	msg.add<uint32_t>(sellOffers.size());
	for (const MarketOffer& offer : sellOffers) {
		msg.add<uint32_t>(offer.timestamp);
		msg.add<uint16_t>(offer.counter);
		msg.addItemId(offer.itemId);
		if (Item::items[offer.itemId].classification > 0) {
			msg.addByte(0);
		}
		msg.add<uint16_t>(offer.amount);
		msg.add<uint64_t>(offer.price);
	}

	writeToOutputBuffer(msg);
}

void ProtocolGame::sendMarketCancelOffer(const MarketOfferEx& offer)
{
	NetworkMessage msg;
	msg.addByte(0xF9);
	msg.addByte(MARKETREQUEST_OWN_OFFERS);

	if (offer.type == MARKETACTION_BUY) {
		msg.add<uint32_t>(0x01);
		msg.add<uint32_t>(offer.timestamp);
		msg.add<uint16_t>(offer.counter);
		msg.addItemId(offer.itemId);
		if (Item::items[offer.itemId].classification > 0) {
			msg.addByte(0);
		}
		msg.add<uint16_t>(offer.amount);
		msg.add<uint64_t>(offer.price);
		msg.add<uint32_t>(0x00);
	} else {
		msg.add<uint32_t>(0x00);
		msg.add<uint32_t>(0x01);
		msg.add<uint32_t>(offer.timestamp);
		msg.add<uint16_t>(offer.counter);
		msg.addItemId(offer.itemId);
		if (Item::items[offer.itemId].classification > 0) {
			msg.addByte(0);
		}
		msg.add<uint16_t>(offer.amount);
		msg.add<uint64_t>(offer.price);
	}

	writeToOutputBuffer(msg);
}

void ProtocolGame::sendMarketBrowseOwnHistory(const HistoryMarketOfferList& buyOffers,
                                              const HistoryMarketOfferList& sellOffers)
{
	uint32_t i = 0;
	std::map<uint32_t, uint16_t> counterMap;
	uint32_t buyOffersToSend =
	    std::min<uint32_t>(buyOffers.size(), 810 + std::max<int32_t>(0, 810 - sellOffers.size()));
	uint32_t sellOffersToSend =
	    std::min<uint32_t>(sellOffers.size(), 810 + std::max<int32_t>(0, 810 - buyOffers.size()));

	NetworkMessage msg;
	msg.addByte(0xF9);
	msg.addByte(MARKETREQUEST_OWN_HISTORY);

	msg.add<uint32_t>(buyOffersToSend);
	for (auto it = buyOffers.begin(); i < buyOffersToSend; ++it, ++i) {
		msg.add<uint32_t>(it->timestamp);
		msg.add<uint16_t>(counterMap[it->timestamp]++);
		msg.addItemId(it->itemId);
		if (Item::items[it->itemId].classification > 0) {
			msg.addByte(0);
		}
		msg.add<uint16_t>(it->amount);
		msg.add<uint64_t>(it->price);
		msg.addByte(it->state);
	}

	counterMap.clear();
	i = 0;

	msg.add<uint32_t>(sellOffersToSend);
	for (auto it = sellOffers.begin(); i < sellOffersToSend; ++it, ++i) {
		msg.add<uint32_t>(it->timestamp);
		msg.add<uint16_t>(counterMap[it->timestamp]++);
		msg.addItemId(it->itemId);
		if (Item::items[it->itemId].classification > 0) {
			msg.addByte(0);
		}
		msg.add<uint16_t>(it->amount);
		msg.add<uint64_t>(it->price);
		msg.addByte(it->state);
	}

	writeToOutputBuffer(msg);
}

void ProtocolGame::sendQuestLog()
{
	NetworkMessage msg;
	msg.addByte(0xF0);
	msg.add<uint16_t>(g_game.quests.getQuestsCount(player));

	for (const Quest& quest : g_game.quests.getQuests()) {
		if (quest.isStarted(player)) {
			msg.add<uint16_t>(quest.getID());
			msg.addString(quest.getName());
			msg.addByte(quest.isCompleted(player));
		}
	}

	writeToOutputBuffer(msg);
}

void ProtocolGame::sendQuestLine(const Quest* quest)
{
	NetworkMessage msg;
	msg.addByte(0xF1);
	msg.add<uint16_t>(quest->getID());
	msg.addByte(quest->getMissionsCount(player));

	for (const Mission& mission : quest->getMissions()) {
		if (mission.isStarted(player)) {
			msg.add<uint16_t>(mission.getID());
			msg.addString(mission.getName(player));
			msg.addString(mission.getDescription(player));
		}
	}

	writeToOutputBuffer(msg);
}

void ProtocolGame::sendQuestTracker()
{
	NetworkMessage msg;
	msg.addByte(0xD0);
	msg.addByte(1);
	size_t trackeds = player->trackedQuests.size();
	msg.addByte(player->getMaxTrackedQuests() - trackeds);
	msg.addByte(trackeds);

	for (const TrackedQuest& trackedQuest : player->trackedQuests) {
		const Quest* quest = g_game.quests.getQuestByID(trackedQuest.getQuestId());
		const Mission* mission = quest->getMissionById(trackedQuest.getMissionId());
		msg.add<uint16_t>(trackedQuest.getMissionId());
		msg.addString(quest->getName());
		msg.addString(mission->getName(player));
		msg.addString(mission->getDescription(player));
	}

	writeToOutputBuffer(msg);
}

void ProtocolGame::sendUpdateQuestTracker(const TrackedQuest& trackedQuest)
{
	NetworkMessage msg;
	msg.addByte(0xD0);
	msg.addByte(0);

	const Quest* quest = g_game.quests.getQuestByID(trackedQuest.getQuestId());
	const Mission* mission = quest->getMissionById(trackedQuest.getMissionId());
	msg.add<uint16_t>(trackedQuest.getMissionId());
	msg.addString(mission->getName(player));
	msg.addString(mission->getDescription(player));

	writeToOutputBuffer(msg);
}

void ProtocolGame::sendTradeItemRequest(const std::string& traderName, const Item* item, bool ack)
{
	NetworkMessage msg;

	if (ack) {
		msg.addByte(0x7D);
	} else {
		msg.addByte(0x7E);
	}

	msg.addString(traderName);

	if (const Container* tradeContainer = item->getContainer()) {
		std::list<const Container*> listContainer{tradeContainer};
		std::list<const Item*> itemList{tradeContainer};
		while (!listContainer.empty()) {
			const Container* container = listContainer.front();
			listContainer.pop_front();

			for (Item* containerItem : container->getItemList()) {
				Container* tmpContainer = containerItem->getContainer();
				if (tmpContainer) {
					listContainer.push_back(tmpContainer);
				}
				itemList.push_back(containerItem);
			}
		}

		msg.addByte(itemList.size());
		for (const Item* listItem : itemList) {
			msg.addItem(listItem);
		}
	} else {
		msg.addByte(0x01);
		msg.addItem(item);
	}
	writeToOutputBuffer(msg);
}

void ProtocolGame::sendCloseTrade()
{
	NetworkMessage msg;
	msg.addByte(0x7F);
	writeToOutputBuffer(msg);
}

void ProtocolGame::sendCloseContainer(uint8_t cid)
{
	NetworkMessage msg;
	msg.addByte(0x6F);
	msg.addByte(cid);
	writeToOutputBuffer(msg);
}

void ProtocolGame::sendCreatureTurn(const Creature* creature, uint32_t stackPos)
{
	if (!canSee(creature)) {
		return;
	}

	NetworkMessage msg;
	msg.addByte(0x6B);
	if (stackPos >= 10) {
		msg.add<uint16_t>(0xFFFF);
		msg.add<uint32_t>(creature->getID());
	} else {
		msg.addPosition(creature->getPosition());
		msg.addByte(stackPos);
	}

	msg.add<uint16_t>(0x63);
	msg.add<uint32_t>(creature->getID());
	msg.addByte(creature->getDirection());
	msg.addByte(player->canWalkthroughEx(creature) ? 0x00 : 0x01);
	writeToOutputBuffer(msg);
}

void ProtocolGame::sendCreatureSay(const Creature* creature, SpeakClasses type, const std::string& text,
                                   const Position* pos /* = nullptr*/)
{
	NetworkMessage msg;
	msg.addByte(0xAA);

	static uint32_t statementId = 0;
	msg.add<uint32_t>(++statementId);

	msg.addString(creature->getName());
	msg.addByte(0x00); // "(Traded)" suffix after player name

	// Add level only for players
	if (const Player* speaker = creature->getPlayer()) {
		msg.add<uint16_t>(speaker->getLevel());
	} else {
		msg.add<uint16_t>(0x00);
	}

	msg.addByte(type);
	if (pos) {
		msg.addPosition(*pos);
	} else {
		msg.addPosition(creature->getPosition());
	}

	msg.addString(text);
	writeToOutputBuffer(msg);
}

void ProtocolGame::sendToChannel(const Creature* creature, SpeakClasses type, const std::string& text,
                                 uint16_t channelId)
{
	NetworkMessage msg;
	msg.addByte(0xAA);

	static uint32_t statementId = 0;
	msg.add<uint32_t>(++statementId);
	if (!creature) {
		msg.add<uint32_t>(0x00);
		msg.addByte(0x00); // "(Traded)" suffix after player name
	} else {
		msg.addString(creature->getName());
		msg.addByte(0x00); // "(Traded)" suffix after player name

		// Add level only for players
		if (const Player* speaker = creature->getPlayer()) {
			msg.add<uint16_t>(speaker->getLevel());
		} else {
			msg.add<uint16_t>(0x00);
		}
	}

	msg.addByte(type);
	msg.add<uint16_t>(channelId);
	msg.addString(text);
	writeToOutputBuffer(msg);
}

void ProtocolGame::sendPrivateMessage(const Player* speaker, SpeakClasses type, const std::string& text)
{
	NetworkMessage msg;
	msg.addByte(0xAA);
	static uint32_t statementId = 0;
	msg.add<uint32_t>(++statementId);
	if (speaker) {
		msg.addString(speaker->getName());
		msg.addByte(0x00); // "(Traded)" suffix after player name
		msg.add<uint16_t>(speaker->getLevel());
	} else {
		msg.add<uint32_t>(0x00);
		msg.addByte(0x00); // "(Traded)" suffix after player name
	}
	msg.addByte(type);
	msg.addString(text);
	writeToOutputBuffer(msg);
}

void ProtocolGame::sendCancelTarget()
{
	NetworkMessage msg;
	msg.addByte(0xA3);
	msg.add<uint32_t>(0x00);
	writeToOutputBuffer(msg);
}

void ProtocolGame::sendChangeSpeed(const Creature* creature, uint32_t speed)
{
	NetworkMessage msg;
	msg.addByte(0x8F);
	msg.add<uint32_t>(creature->getID());
	msg.add<uint16_t>(creature->getBaseSpeed() / 2);
	msg.add<uint16_t>(speed / 2);
	writeToOutputBuffer(msg);
}

void ProtocolGame::sendCancelWalk()
{
	NetworkMessage msg;
	msg.addByte(0xB5);
	msg.addByte(player->getDirection());
	writeToOutputBuffer(msg);
}

void ProtocolGame::sendSkills()
{
	NetworkMessage msg;
	AddPlayerSkills(msg);
	writeToOutputBuffer(msg);
}

void ProtocolGame::sendPing()
{
	NetworkMessage msg;
	msg.addByte(0x1D);
	writeToOutputBuffer(msg);
}

void ProtocolGame::sendPingBack()
{
	NetworkMessage msg;
	msg.addByte(0x1E);
	writeToOutputBuffer(msg);
}

void ProtocolGame::sendDistanceShoot(const Position& from, const Position& to, uint8_t type)
{
	NetworkMessage msg;
	msg.addByte(0x83);
	msg.addPosition(from);
	msg.addByte(MAGIC_EFFECTS_CREATE_DISTANCEEFFECT);
	msg.addByte(type);
	msg.addByte(static_cast<uint8_t>(static_cast<int8_t>(static_cast<int32_t>(to.x) - static_cast<int32_t>(from.x))));
	msg.addByte(static_cast<uint8_t>(static_cast<int8_t>(static_cast<int32_t>(to.y) - static_cast<int32_t>(from.y))));
	msg.addByte(MAGIC_EFFECTS_END_LOOP);
	writeToOutputBuffer(msg);
}

void ProtocolGame::sendMagicEffect(const Position& pos, uint8_t type)
{
	if (!canSee(pos)) {
		return;
	}

	NetworkMessage msg;
	msg.addByte(0x83);
	msg.addPosition(pos);
	msg.addByte(MAGIC_EFFECTS_CREATE_EFFECT);
	msg.addByte(type);
	msg.addByte(MAGIC_EFFECTS_END_LOOP);
	writeToOutputBuffer(msg);
}

void ProtocolGame::sendCreatureHealth(const Creature* creature)
{
	NetworkMessage msg;
	msg.addByte(0x8C);
	msg.add<uint32_t>(creature->getID());

	if (creature->isHealthHidden()) {
		msg.addByte(0x00);
	} else {
		msg.addByte(std::ceil(
		    (static_cast<double>(creature->getHealth()) / std::max<int32_t>(creature->getMaxHealth(), 1)) * 100));
	}
	writeToOutputBuffer(msg);
}

void ProtocolGame::sendFYIBox(const std::string& message)
{
	NetworkMessage msg;
	msg.addByte(0x15);
	msg.addString(message);
	writeToOutputBuffer(msg);
}

// tile
void ProtocolGame::sendMapDescription(const Position& pos)
{
	NetworkMessage msg;
	msg.addByte(0x64);
	msg.addPosition(player->getPosition());
	GetMapDescription(pos.x - Map::maxClientViewportX, pos.y - Map::maxClientViewportY, pos.z,
	                  (Map::maxClientViewportX * 2) + 2, (Map::maxClientViewportY * 2) + 2, msg);
	writeToOutputBuffer(msg);
}

void ProtocolGame::sendAddTileItem(const Position& pos, uint32_t stackpos, const Item* item)
{
	if (!canSee(pos)) {
		return;
	}

	NetworkMessage msg;
	msg.addByte(0x6A);
	msg.addPosition(pos);
	msg.addByte(stackpos);
	msg.addItem(item);
	writeToOutputBuffer(msg);
}

void ProtocolGame::sendUpdateTileItem(const Position& pos, uint32_t stackpos, const Item* item)
{
	if (!canSee(pos)) {
		return;
	}

	NetworkMessage msg;
	msg.addByte(0x6B);
	msg.addPosition(pos);
	msg.addByte(stackpos);
	msg.addItem(item);
	writeToOutputBuffer(msg);
}

void ProtocolGame::sendRemoveTileThing(const Position& pos, uint32_t stackpos)
{
	if (!canSee(pos)) {
		return;
	}

	NetworkMessage msg;
	RemoveTileThing(msg, pos, stackpos);
	writeToOutputBuffer(msg);
}

void ProtocolGame::sendUpdateTileCreature(const Position& pos, uint32_t stackpos, const Creature* creature)
{
	if (!canSee(pos)) {
		return;
	}

	NetworkMessage msg;
	msg.addByte(0x6B);
	msg.addPosition(pos);
	msg.addByte(stackpos);

	bool known;
	uint32_t removedKnown;
	checkCreatureAsKnown(creature->getID(), known, removedKnown);
	AddCreature(msg, creature, false, removedKnown);

	writeToOutputBuffer(msg);
}

void ProtocolGame::sendRemoveTileCreature(const Creature* creature, const Position& pos, uint32_t stackpos)
{
	if (stackpos < 10) {
		if (!canSee(pos)) {
			return;
		}

		NetworkMessage msg;
		RemoveTileThing(msg, pos, stackpos);
		writeToOutputBuffer(msg);
		return;
	}

	NetworkMessage msg;
	msg.addByte(0x6C);
	msg.add<uint16_t>(0xFFFF);
	msg.add<uint32_t>(creature->getID());
	writeToOutputBuffer(msg);
}

void ProtocolGame::sendUpdateTile(const Tile* tile, const Position& pos)
{
	if (!canSee(pos)) {
		return;
	}

	NetworkMessage msg;
	msg.addByte(0x69);
	msg.addPosition(pos);

	if (tile) {
		GetTileDescription(tile, msg);
		msg.addByte(0x00);
		msg.addByte(0xFF);
	} else {
		msg.addByte(0x01);
		msg.addByte(0xFF);
	}

	writeToOutputBuffer(msg);
}

void ProtocolGame::sendPendingStateEntered()
{
	NetworkMessage msg;
	msg.addByte(0x0A);
	writeToOutputBuffer(msg);
}

void ProtocolGame::sendEnterWorld()
{
	NetworkMessage msg;
	msg.addByte(0x0F);
	writeToOutputBuffer(msg);
}

void ProtocolGame::sendFightModes()
{
	NetworkMessage msg;
	msg.addByte(0xA7);
	msg.addByte(player->fightMode);
	msg.addByte(player->chaseMode);
	msg.addByte(player->secureMode);
	msg.addByte(PVP_MODE_DOVE);
	writeToOutputBuffer(msg);
}

void ProtocolGame::sendAddCreature(const Creature* creature, const Position& pos, int32_t stackpos,
                                   MagicEffectClasses magicEffect /*= CONST_ME_NONE*/)
{
	if (!canSee(pos)) {
		return;
	}

	if (creature != player) {
		// stack pos is always real index now, so it can exceed the limit if stack pos exceeds the limit, we need to
		// refresh the tile instead
		// 1. this is a rare case, and is only triggered by forcing summon in a position
		// 2. since no stackpos will be send to the client about that creature, removing it must be done with its id if
		// its stackpos remains >= 10. this is done to add creatures to battle list instead of rendering on screen
		if (stackpos >= 10) {
			// @todo: should we avoid this check?
			if (const Tile* tile = creature->getTile()) {
				sendUpdateTile(tile, pos);
			}
		} else {
			// if stackpos is -1, the client will automatically detect it
			NetworkMessage msg;
			msg.addByte(0x6A);
			msg.addPosition(pos);
			msg.addByte(stackpos);

			bool known;
			uint32_t removedKnown;
			checkCreatureAsKnown(creature->getID(), known, removedKnown);
			AddCreature(msg, creature, known, removedKnown);
			writeToOutputBuffer(msg);
		}

		if (magicEffect != CONST_ME_NONE) {
			sendMagicEffect(pos, magicEffect);
		}
		return;
	}

	// send player stats
	sendStats();         // hp, cap, level, xp rate, etc.
	sendSkills();        // skills and special skills
	player->sendIcons(); // active conditions

	// send client info
	sendClientFeatures(); // player speed, bug reports, store url, pvp mode, etc
	sendBasicData();      // premium account, vocation, known spells, prey system status, magic shield status
	sendItems();          // send carried items for action bars

	// enter world and send game screen
	sendPendingStateEntered();
	sendEnterWorld();
	sendMapDescription(pos);

	// send login effect
	if (magicEffect != CONST_ME_NONE) {
		sendMagicEffect(pos, magicEffect);
	}

	// send equipment
	for (int i = CONST_SLOT_FIRST; i <= CONST_SLOT_LAST; ++i) {
		sendInventoryItem(static_cast<slots_t>(i), player->getInventoryItem(static_cast<slots_t>(i)));
	}

	// send store inbox
	sendInventoryItem(CONST_SLOT_STORE_INBOX, player->getStoreInbox()->getItem());

	// gameworld time of the day
	sendWorldLight(g_game.getWorldLightInfo());
	sendWorldTime();

	// player light level
	sendCreatureLight(creature);

	// player vip groups
	sendVIPGroups();

	// player vip list
	sendVIPEntries();

	// tiers for forge and market
	sendItemClasses();

	// opened containers
	player->openSavedContainers();
}

void ProtocolGame::sendMoveCreature(const Creature* creature, const Position& newPos, int32_t newStackPos,
                                    const Position& oldPos, int32_t oldStackPos, bool teleport)
{
	if (creature == player) {
		if (teleport) {
			sendRemoveTileCreature(creature, oldPos, oldStackPos);
			sendMapDescription(newPos);
		} else {
			NetworkMessage msg;
			if (oldPos.z == 7 && newPos.z >= 8) {
				RemoveTileCreature(msg, creature, oldPos, oldStackPos);
			} else {
				msg.addByte(0x6D);
				if (oldStackPos < 10) {
					msg.addPosition(oldPos);
					msg.addByte(oldStackPos);
				} else {
					msg.add<uint16_t>(0xFFFF);
					msg.add<uint32_t>(creature->getID());
				}
				msg.addPosition(newPos);
			}

			if (newPos.z > oldPos.z) {
				MoveDownCreature(msg, creature, newPos, oldPos);
			} else if (newPos.z < oldPos.z) {
				MoveUpCreature(msg, creature, newPos, oldPos);
			}

			if (oldPos.y > newPos.y) { // north, for old x
				msg.addByte(0x65);
				GetMapDescription(oldPos.x - Map::maxClientViewportX, newPos.y - Map::maxClientViewportY, newPos.z,
				                  (Map::maxClientViewportX * 2) + 2, 1, msg);
			} else if (oldPos.y < newPos.y) { // south, for old x
				msg.addByte(0x67);
				GetMapDescription(oldPos.x - Map::maxClientViewportX, newPos.y + (Map::maxClientViewportY + 1),
				                  newPos.z, (Map::maxClientViewportX * 2) + 2, 1, msg);
			}

			if (oldPos.x < newPos.x) { // east, [with new y]
				msg.addByte(0x66);
				GetMapDescription(newPos.x + (Map::maxClientViewportX + 1), newPos.y - Map::maxClientViewportY,
				                  newPos.z, 1, (Map::maxClientViewportY * 2) + 2, msg);
			} else if (oldPos.x > newPos.x) { // west, [with new y]
				msg.addByte(0x68);
				GetMapDescription(newPos.x - Map::maxClientViewportX, newPos.y - Map::maxClientViewportY, newPos.z, 1,
				                  (Map::maxClientViewportY * 2) + 2, msg);
			}
			writeToOutputBuffer(msg);
		}
	} else if (canSee(oldPos) && canSee(creature->getPosition())) {
		if (teleport || (oldPos.z == 7 && newPos.z >= 8)) {
			sendRemoveTileCreature(creature, oldPos, oldStackPos);
			sendAddCreature(creature, newPos, newStackPos);
		} else {
			NetworkMessage msg;
			msg.addByte(0x6D);
			if (oldStackPos < 10) {
				msg.addPosition(oldPos);
				msg.addByte(oldStackPos);
			} else {
				msg.add<uint16_t>(0xFFFF);
				msg.add<uint32_t>(creature->getID());
			}
			msg.addPosition(creature->getPosition());
			writeToOutputBuffer(msg);
		}
	} else if (canSee(oldPos)) {
		sendRemoveTileCreature(creature, oldPos, oldStackPos);
	} else if (canSee(creature->getPosition())) {
		sendAddCreature(creature, newPos, newStackPos);
	}
}

void ProtocolGame::sendInventoryItem(slots_t slot, const Item* item)
{
	NetworkMessage msg;
	if (item) {
		msg.addByte(0x78);
		msg.addByte(slot);
		msg.addItem(item);
	} else {
		msg.addByte(0x79);
		msg.addByte(slot);
	}
	writeToOutputBuffer(msg);
}

// to do: make it lightweight, update each time player gets/loses an item
void ProtocolGame::sendItems()
{
	NetworkMessage msg;
	msg.addByte(0xF5);

	// find all items carried by character (itemId, amount)
	std::map<uint32_t, uint32_t> inventory;
	player->getAllItemTypeCount(inventory);

	msg.add<uint16_t>(inventory.size() + 11);
	for (uint16_t i = 1; i <= 11; i++) {
		msg.add<uint16_t>(i); // slotId
		msg.addByte(0);       // always 0
		msg.add<uint16_t>(1); // always 1
	}

	for (const auto& item : inventory) {
		msg.add<uint16_t>(Item::items[item.first].clientId); // item clientId
		msg.addByte(0);                                      // always 0
		msg.add<uint16_t>(item.second);                      // count
	}

	writeToOutputBuffer(msg);
}

void ProtocolGame::sendAddContainerItem(uint8_t cid, uint16_t slot, const Item* item)
{
	NetworkMessage msg;
	msg.addByte(0x70);
	msg.addByte(cid);
	msg.add<uint16_t>(slot);
	msg.addItem(item);
	writeToOutputBuffer(msg);
}

void ProtocolGame::sendUpdateContainerItem(uint8_t cid, uint16_t slot, const Item* item)
{
	NetworkMessage msg;
	msg.addByte(0x71);
	msg.addByte(cid);
	msg.add<uint16_t>(slot);
	msg.addItem(item);
	writeToOutputBuffer(msg);
}

void ProtocolGame::sendRemoveContainerItem(uint8_t cid, uint16_t slot, const Item* lastItem)
{
	NetworkMessage msg;
	msg.addByte(0x72);
	msg.addByte(cid);
	msg.add<uint16_t>(slot);
	if (lastItem) {
		msg.addItem(lastItem);
	} else {
		msg.add<uint16_t>(0x00);
	}
	writeToOutputBuffer(msg);
}

void ProtocolGame::sendTextWindow(uint32_t windowTextId, Item* item, uint16_t maxlen, bool canWrite)
{
	NetworkMessage msg;
	msg.addByte(0x96);
	msg.add<uint32_t>(windowTextId);
	msg.addItem(item);

	if (canWrite) {
		msg.add<uint16_t>(maxlen);
		msg.addString(item->getText());
	} else {
		const std::string& text = item->getText();
		msg.add<uint16_t>(text.size());
		msg.addString(text);
	}

	const std::string& writer = item->getWriter();
	if (!writer.empty()) {
		msg.addString(writer);
	} else {
		msg.add<uint16_t>(0x00);
	}

	msg.addByte(0x00); // "(traded)" suffix after player name (bool)

	time_t writtenDate = item->getDate();
	if (writtenDate != 0) {
		msg.addString(formatDateShort(writtenDate));
	} else {
		msg.add<uint16_t>(0x00);
	}

	writeToOutputBuffer(msg);
}

void ProtocolGame::sendTextWindow(uint32_t windowTextId, uint32_t itemId, const std::string& text)
{
	NetworkMessage msg;
	msg.addByte(0x96);
	msg.add<uint32_t>(windowTextId);
	msg.addItem(itemId, 1);
	msg.add<uint16_t>(text.size());
	msg.addString(text);
	msg.add<uint16_t>(0x00); // writer name
	msg.addByte(0x00);       // "(traded)" byte
	msg.add<uint16_t>(0x00); // date
	writeToOutputBuffer(msg);
}

void ProtocolGame::sendHouseWindow(uint32_t windowTextId, const std::string& text)
{
	NetworkMessage msg;
	msg.addByte(0x97);
	msg.addByte(0x00);
	msg.add<uint32_t>(windowTextId);
	msg.addString(text);
	writeToOutputBuffer(msg);
}

void ProtocolGame::sendCombatAnalyzer(CombatType_t type, int32_t amount, DamageAnalyzerImpactType impactType,
                                      const std::string& target)
{
	NetworkMessage msg;
	msg.addByte(0xCC);
	msg.addByte(impactType);
	msg.add<uint32_t>(amount);

	switch (impactType) {
		case RECEIVED:
			msg.addByte(getClientDamageType(type));
			msg.addString(target);
			break;

		case DEALT:
			msg.addByte(getClientDamageType(type));
			break;

		default:
			break;
	}
	writeToOutputBuffer(msg);
}

void ProtocolGame::sendOutfitWindow()
{
	const auto& outfits = Outfits::getInstance().getOutfits(player->getSex());
	if (outfits.size() == 0) {
		return;
	}

	NetworkMessage msg;
	msg.addByte(0xC8);

	Outfit_t currentOutfit = player->getDefaultOutfit();
	bool mounted = currentOutfit.lookMount != 0;

	if (currentOutfit.lookType == 0) {
		Outfit_t newOutfit;
		newOutfit.lookType = outfits.front().lookType;
		currentOutfit = newOutfit;
	}

	Mount* currentMount = g_game.mounts.getMountByID(player->getCurrentMount());
	if (currentMount) {
		currentOutfit.lookMount = currentMount->clientId;
	}

	AddOutfit(msg, currentOutfit);

	// mount color bytes are required here regardless of having one
	if (currentOutfit.lookMount == 0) {
		msg.addByte(currentOutfit.lookMountHead);
		msg.addByte(currentOutfit.lookMountBody);
		msg.addByte(currentOutfit.lookMountLegs);
		msg.addByte(currentOutfit.lookMountFeet);
	}

	msg.add<uint16_t>(0); // current familiar looktype

	std::vector<ProtocolOutfit> protocolOutfits;
	if (player->isAccessPlayer()) {
		static const std::string gamemasterOutfitName = "Gamemaster";
		protocolOutfits.emplace_back(gamemasterOutfitName, 75, 0);
	}

	protocolOutfits.reserve(outfits.size());
	for (const Outfit& outfit : outfits) {
		uint8_t addons;
		if (!player->getOutfitAddons(outfit, addons)) {
			continue;
		}

		protocolOutfits.emplace_back(outfit.name, outfit.lookType, addons);
	}

	msg.add<uint16_t>(protocolOutfits.size());
	for (const ProtocolOutfit& outfit : protocolOutfits) {
		msg.add<uint16_t>(outfit.lookType);
		msg.addString(outfit.name);
		msg.addByte(outfit.addons);
		msg.addByte(0x00); // mode: 0x00 - available, 0x01 store (requires U32 store offerId), 0x02 golden outfit
		                   // tooltip (hardcoded)
	}

	std::vector<const Mount*> mounts;
	for (const Mount& mount : g_game.mounts.getMounts()) {
		if (player->hasMount(&mount)) {
			mounts.push_back(&mount);
		}
	}

	msg.add<uint16_t>(mounts.size());
	for (const Mount* mount : mounts) {
		msg.add<uint16_t>(mount->clientId);
		msg.addString(mount->name);
		msg.addByte(0x00); // mode: 0x00 - available, 0x01 store (requires U32 store offerId)
	}

	msg.add<uint16_t>(0x00); // familiars.size()
	// size > 0
	// U16 looktype
	// String name
	// 0x00 // mode: 0x00 - available, 0x01 store (requires U32 store offerId)

	msg.addByte(0x00); // Try outfit mode (?)
	msg.addByte(mounted ? 0x01 : 0x00);
	msg.addByte(player->randomizeMount ? 0x01 : 0x00);
	writeToOutputBuffer(msg);
}

void ProtocolGame::sendPodiumWindow(const Item* item)
{
	if (!item) {
		return;
	}

	const Podium* podium = item->getPodium();
	if (!podium) {
		return;
	}

	const Tile* tile = item->getTile();
	if (!tile) {
		return;
	}

	int32_t stackpos = tile->getThingIndex(item);

	// read podium outfit
	Outfit_t podiumOutfit = podium->getOutfit();
	Outfit_t playerOutfit = player->getDefaultOutfit();
	bool isEmpty = podiumOutfit.lookType == 0 && podiumOutfit.lookMount == 0;

	if (podiumOutfit.lookType == 0) {
		// copy player outfit
		podiumOutfit.lookType = playerOutfit.lookType;
		podiumOutfit.lookHead = playerOutfit.lookHead;
		podiumOutfit.lookBody = playerOutfit.lookBody;
		podiumOutfit.lookLegs = playerOutfit.lookLegs;
		podiumOutfit.lookFeet = playerOutfit.lookFeet;
		podiumOutfit.lookAddons = playerOutfit.lookAddons;
	}

	if (podiumOutfit.lookMount == 0) {
		// copy player mount
		podiumOutfit.lookMount = playerOutfit.lookMount;
		podiumOutfit.lookMountHead = playerOutfit.lookMountHead;
		podiumOutfit.lookMountBody = playerOutfit.lookMountBody;
		podiumOutfit.lookMountLegs = playerOutfit.lookMountLegs;
		podiumOutfit.lookMountFeet = playerOutfit.lookMountFeet;
	}

	// fetch player outfits
	const auto& outfits = Outfits::getInstance().getOutfits(player->getSex());
	if (outfits.size() == 0) {
		player->sendCancelMessage(RETURNVALUE_NOTPOSSIBLE);
		return;
	}

	// add GM outfit for staff members
	std::vector<ProtocolOutfit> protocolOutfits;
	if (player->isAccessPlayer()) {
		static const std::string gamemasterOutfitName = "Gamemaster";
		protocolOutfits.emplace_back(gamemasterOutfitName, 75, 0);
	}

	// fetch player addons info
	protocolOutfits.reserve(outfits.size());
	for (const Outfit& outfit : outfits) {
		uint8_t addons;
		if (!player->getOutfitAddons(outfit, addons)) {
			continue;
		}

		protocolOutfits.emplace_back(outfit.name, outfit.lookType, addons);
	}

	// select first outfit available when the one from podium is not unlocked
	if (!player->canWear(podiumOutfit.lookType, 0)) {
		podiumOutfit.lookType = outfits.front().lookType;
	}

	// fetch player mounts
	std::vector<const Mount*> mounts;
	for (const Mount& mount : g_game.mounts.getMounts()) {
		if (player->hasMount(&mount)) {
			mounts.push_back(&mount);
		}
	}

	// packet header
	NetworkMessage msg;
	msg.addByte(0xC8);

	// current outfit
	msg.add<uint16_t>(podiumOutfit.lookType);
	msg.addByte(podiumOutfit.lookHead);
	msg.addByte(podiumOutfit.lookBody);
	msg.addByte(podiumOutfit.lookLegs);
	msg.addByte(podiumOutfit.lookFeet);
	msg.addByte(podiumOutfit.lookAddons);

	// current mount
	msg.add<uint16_t>(podiumOutfit.lookMount);
	msg.addByte(podiumOutfit.lookMountHead);
	msg.addByte(podiumOutfit.lookMountBody);
	msg.addByte(podiumOutfit.lookMountLegs);
	msg.addByte(podiumOutfit.lookMountFeet);

	// current familiar (not used in podium mode)
	msg.add<uint16_t>(0);

	// available outfits
	msg.add<uint16_t>(protocolOutfits.size());
	for (const ProtocolOutfit& outfit : protocolOutfits) {
		msg.add<uint16_t>(outfit.lookType);
		msg.addString(outfit.name);
		msg.addByte(outfit.addons);
		msg.addByte(0x00); // mode: 0x00 - available, 0x01 store (requires U32 store offerId), 0x02 golden outfit
		                   // tooltip (hardcoded)
	}

	// available mounts
	msg.add<uint16_t>(mounts.size());
	for (const Mount* mount : mounts) {
		msg.add<uint16_t>(mount->clientId);
		msg.addString(mount->name);
		msg.addByte(0x00); // mode: 0x00 - available, 0x01 store (requires U32 store offerId)
	}

	// available familiars (not used in podium mode)
	msg.add<uint16_t>(0);

	msg.addByte(0x05); // "set outfit" window mode (5 = podium)
	msg.addByte((isEmpty && playerOutfit.lookMount != 0) || podium->hasFlag(PODIUM_SHOW_MOUNT)
	                ? 0x01
	                : 0x00); // "mount" checkbox
	msg.add<uint16_t>(0);    // unknown
	msg.addPosition(item->getPosition());
	msg.add<uint16_t>(item->getClientID());
	msg.addByte(stackpos);

	msg.addByte(podium->hasFlag(PODIUM_SHOW_PLATFORM) ? 0x01 : 0x00); // is platform visible
	msg.addByte(0x01);                                                // "outfit" checkbox, ignored by the client
	msg.addByte(podium->getDirection());                              // outfit direction
	writeToOutputBuffer(msg);
}

void ProtocolGame::sendUpdatedVIPStatus(uint32_t guid, VipStatus_t newStatus)
{
	NetworkMessage msg;
	msg.addByte(0xD3);
	msg.add<uint32_t>(guid);
	msg.addByte(newStatus);
	writeToOutputBuffer(msg);
}

void ProtocolGame::sendVIP(uint32_t guid, const std::string& name, const std::string& description, uint32_t icon,
                           bool notify, VipStatus_t status, const std::vector<uint16_t>& groupIds)
{
	NetworkMessage msg;
	msg.addByte(0xD2);
	msg.add<uint32_t>(guid);
	msg.addString(name);
	msg.addString(description);
	msg.add<uint32_t>(std::min<uint32_t>(10, icon));
	msg.addByte(notify ? 0x01 : 0x00);
	msg.addByte(status);
	msg.addByte(groupIds.size());
	for (uint8_t groupId : groupIds) {
		msg.addByte(groupId);
	}
	writeToOutputBuffer(msg);
}

void ProtocolGame::sendVIPEntries()
{
	const std::vector<VIPEntry>& vipEntries = IOLoginData::getVIPEntries(player->getAccount());

	for (const VIPEntry& entry : vipEntries) {
		VipStatus_t vipStatus = VIPSTATUS_ONLINE;

		Player* vipPlayer = g_game.getPlayerByGUID(entry.playerId);

		if (!vipPlayer || !player->canSeeCreature(vipPlayer)) {
			vipStatus = VIPSTATUS_OFFLINE;
		}

		sendVIP(entry.playerId, entry.name, entry.description, entry.icon, entry.notify, vipStatus, entry.groupIds);
	}
}

void ProtocolGame::sendVIPGroups()
{
	const std::vector<VIPGroup>& vipGroups = IOLoginData::getVIPGroups(player->getAccount());
	if (vipGroups.empty()) {
		return;
	}

	size_t groupsCount = vipGroups.size();

	NetworkMessage msg;
	msg.addByte(0xD4);
	msg.addByte(groupsCount);

	for (const VIPGroup& group : vipGroups) {
		msg.addByte(group.id);
		msg.addString(group.name);
		msg.addByte(group.isEditable ? 0x01 : 0x00);
	}

	msg.addByte(std::max(0, static_cast<int>(player->getMaxVIPGroups() - groupsCount)));
	writeToOutputBuffer(msg);
}

void ProtocolGame::sendItemClasses()
{
	NetworkMessage msg;
	msg.addByte(0x86);

	uint8_t classSize = 4;
	uint8_t tiersSize = 10;

	// item classes
	msg.addByte(classSize);
	for (uint8_t i = 0; i < classSize; i++) {
		msg.addByte(i + 1); // class id

		// item tiers
		msg.addByte(tiersSize); // tiers size
		for (uint8_t j = 0; j < tiersSize; j++) {
			msg.addByte(j);           // tier id
			msg.add<uint64_t>(10000); // upgrade cost
		}
	}

	// unknown
	for (uint8_t i = 0; i < tiersSize + 1; i++) {
		msg.addByte(0);
	}

	writeToOutputBuffer(msg);
}

void ProtocolGame::sendSpellCooldown(uint8_t spellId, uint32_t time)
{
	NetworkMessage msg;
	msg.addByte(0xA4);
	msg.addByte(spellId);
	msg.add<uint32_t>(time);
	writeToOutputBuffer(msg);
}

void ProtocolGame::sendSpellGroupCooldown(SpellGroup_t groupId, uint32_t time)
{
	NetworkMessage msg;
	msg.addByte(0xA5);
	msg.addByte(groupId);
	msg.add<uint32_t>(time);
	writeToOutputBuffer(msg);
}

void ProtocolGame::sendUseItemCooldown(uint32_t time)
{
	NetworkMessage msg;
	msg.addByte(0xA6);
	msg.add<uint32_t>(time);
	writeToOutputBuffer(msg);
}

void ProtocolGame::sendSupplyUsed(const uint16_t clientId)
{
	NetworkMessage msg;
	msg.addByte(0xCE);
	msg.add<uint16_t>(clientId);

	writeToOutputBuffer(msg);
}

void ProtocolGame::sendModalWindow(const ModalWindow& modalWindow)
{
	NetworkMessage msg;
	msg.addByte(0xFA);

	msg.add<uint32_t>(modalWindow.id);
	msg.addString(modalWindow.title);
	msg.addString(modalWindow.message);

	msg.addByte(modalWindow.buttons.size());
	for (const auto& it : modalWindow.buttons) {
		msg.addString(it.first);
		msg.addByte(it.second);
	}

	msg.addByte(modalWindow.choices.size());
	for (const auto& it : modalWindow.choices) {
		msg.addString(it.first);
		msg.addByte(it.second);
	}

	msg.addByte(modalWindow.defaultEnterButton);
	msg.addByte(modalWindow.defaultEscapeButton);
	msg.addByte(modalWindow.priority ? 0x01 : 0x00);

	writeToOutputBuffer(msg);
}

void ProtocolGame::sendSessionEnd(SessionEndTypes_t reason)
{
	auto output = OutputMessagePool::getOutputMessage();
	output->addByte(0x18);
	output->addByte(reason);
	send(output);
}

////////////// Add common messages
void ProtocolGame::AddCreature(NetworkMessage& msg, const Creature* creature, bool known, uint32_t remove)
{
	CreatureType_t creatureType = creature->getType();
	const Player* otherPlayer = creature->getPlayer();
	const Player* masterPlayer = nullptr;
	uint32_t masterId = 0;

	if (creatureType == CREATURETYPE_MONSTER) {
		const Creature* master = creature->getMaster();
		if (master) {
			masterPlayer = master->getPlayer();
			if (masterPlayer) {
				masterId = master->getID();
				creatureType = CREATURETYPE_SUMMON_OWN;
			}
		}
	}

	if (known) {
		msg.add<uint16_t>(0x62);
		msg.add<uint32_t>(creature->getID());
	} else {
		msg.add<uint16_t>(0x61);
		msg.add<uint32_t>(remove);
		msg.add<uint32_t>(creature->getID());
		msg.addByte(creature->isHealthHidden() ? CREATURETYPE_HIDDEN : creatureType);

		if (creatureType == CREATURETYPE_SUMMON_OWN) {
			msg.add<uint32_t>(masterId);
		}

		msg.addString(creature->isHealthHidden() ? "" : creature->getName());
	}

	if (creature->isHealthHidden()) {
		msg.addByte(0x00);
	} else {
		msg.addByte(std::ceil(
		    (static_cast<double>(creature->getHealth()) / std::max<int32_t>(creature->getMaxHealth(), 1)) * 100));
	}

	msg.addByte(creature->getDirection());

	if (!creature->isInGhostMode() && !creature->isInvisible()) {
		const Outfit_t& outfit = creature->getCurrentOutfit();
		AddOutfit(msg, outfit);
	} else {
		static Outfit_t outfit;
		AddOutfit(msg, outfit);
	}

	LightInfo lightInfo = creature->getCreatureLight();
	msg.addByte(player->isAccessPlayer() ? 0xFF : lightInfo.level);
	msg.addByte(lightInfo.color);

	msg.add<uint16_t>(creature->getStepSpeed() / 2);

	msg.addByte(0x00); // creature debuffs, to do
	/*
	if (icon != CREATUREICON_NONE) {
	        msg.addByte(icon);
	        msg.addByte(1);
	        msg.add<uint16_t>(0);
	}
	*/

	msg.addByte(player->getSkullClient(creature));
	msg.addByte(player->getPartyShield(otherPlayer));

	if (!known) {
		msg.addByte(player->getGuildEmblem(otherPlayer));
	}

	// Creature type and summon emblem
	msg.addByte(creature->isHealthHidden() ? CREATURETYPE_HIDDEN : creatureType);
	if (creatureType == CREATURETYPE_SUMMON_OWN) {
		msg.add<uint32_t>(masterId);
	}

	// Player vocation info
	if (creatureType == CREATURETYPE_PLAYER) {
		msg.addByte(otherPlayer ? otherPlayer->getVocation()->getClientId() : 0x00);
	}

	msg.addByte(creature->getSpeechBubble());
	msg.addByte(0xFF); // MARK_UNMARKED
	msg.addByte(0x00); // inspection type (bool?)

	msg.addByte(player->canWalkthroughEx(creature) ? 0x00 : 0x01);
}

void ProtocolGame::AddPlayerStats(NetworkMessage& msg)
{
	msg.addByte(0xA0);

	msg.add<uint16_t>(std::min<int32_t>(player->getHealth(), std::numeric_limits<uint16_t>::max()));
	msg.add<uint16_t>(std::min<int32_t>(player->getMaxHealth(), std::numeric_limits<uint16_t>::max()));

	msg.add<uint32_t>(player->hasFlag(PlayerFlag_HasInfiniteCapacity) ? 1000000 : player->getFreeCapacity());
	msg.add<uint64_t>(player->getExperience());

	msg.add<uint16_t>(player->getLevel());
	msg.addByte(player->getLevelPercent());

	msg.add<uint16_t>(100); // base xp gain rate
	msg.add<uint16_t>(0);   // low level bonus
	msg.add<uint16_t>(0);   // xp boost
	msg.add<uint16_t>(100); // stamina multiplier (100 = x1.0)

	msg.add<uint16_t>(std::min<int32_t>(player->getMana(), std::numeric_limits<uint16_t>::max()));
	msg.add<uint16_t>(std::min<int32_t>(player->getMaxMana(), std::numeric_limits<uint16_t>::max()));

	msg.addByte(player->getSoul());
	msg.add<uint16_t>(player->getStaminaMinutes());
	msg.add<uint16_t>(player->getBaseSpeed() / 2);

	Condition* condition = player->getCondition(CONDITION_REGENERATION, CONDITIONID_DEFAULT);
	msg.add<uint16_t>(condition ? condition->getTicks() / 1000 : 0x00);

	msg.add<uint16_t>(player->getOfflineTrainingTime() / 60 / 1000);

	msg.add<uint16_t>(0); // xp boost time (seconds)
	msg.addByte(0x00);    // enables exp boost in the store

	msg.add<uint16_t>(0); // remaining mana shield
	msg.add<uint16_t>(0); // total mana shield
}

void ProtocolGame::AddPlayerSkills(NetworkMessage& msg)
{
	msg.addByte(0xA1);
	msg.add<uint16_t>(player->getMagicLevel());
	msg.add<uint16_t>(player->getBaseMagicLevel());
	msg.add<uint16_t>(player->getBaseMagicLevel()); // base + loyalty bonus(?)
	msg.add<uint16_t>(player->getMagicLevelPercent() * 100);

	for (uint8_t i = SKILL_FIRST; i <= SKILL_LAST; ++i) {
		msg.add<uint16_t>(std::min<int32_t>(player->getSkillLevel(i), std::numeric_limits<uint16_t>::max()));
		msg.add<uint16_t>(player->getBaseSkill(i));
		msg.add<uint16_t>(player->getBaseSkill(i)); // base + loyalty bonus(?)
		msg.add<uint16_t>(player->getSkillPercent(i) * 100);
	}

	for (uint8_t i = SPECIALSKILL_FIRST; i <= SPECIALSKILL_LAST; ++i) {
		msg.add<uint16_t>(std::min<int32_t>(100, player->varSpecialSkills[i])); // base + bonus special skill
		msg.add<uint16_t>(0);                                                   // base special skill
	}

	// fatal, dodge, momentum
	msg.add<uint16_t>(0);
	msg.add<uint16_t>(0);

	msg.add<uint16_t>(0);
	msg.add<uint16_t>(0);

	msg.add<uint16_t>(0);
	msg.add<uint16_t>(0);

	// to do: bonus cap
	msg.add<uint32_t>(player->hasFlag(PlayerFlag_HasInfiniteCapacity) ? 1000000
	                                                                  : player->getCapacity()); // base + bonus capacity
	msg.add<uint32_t>(player->hasFlag(PlayerFlag_HasInfiniteCapacity) ? 1000000
	                                                                  : player->getCapacity()); // base capacity
}

void ProtocolGame::AddOutfit(NetworkMessage& msg, const Outfit_t& outfit)
{
	// outfit
	msg.add<uint16_t>(outfit.lookType);
	if (outfit.lookType != 0) {
		msg.addByte(outfit.lookHead);
		msg.addByte(outfit.lookBody);
		msg.addByte(outfit.lookLegs);
		msg.addByte(outfit.lookFeet);
		msg.addByte(outfit.lookAddons);
	} else {
		msg.addItemId(outfit.lookTypeEx);
	}

	// mount
	msg.add<uint16_t>(outfit.lookMount);
	if (outfit.lookMount != 0) {
		msg.addByte(outfit.lookMountHead);
		msg.addByte(outfit.lookMountBody);
		msg.addByte(outfit.lookMountLegs);
		msg.addByte(outfit.lookMountFeet);
	}
}

void ProtocolGame::AddWorldLight(NetworkMessage& msg, LightInfo lightInfo)
{
	msg.addByte(0x82);
	msg.addByte((player->isAccessPlayer() ? 0xFF : lightInfo.level));
	msg.addByte(lightInfo.color);
}

void ProtocolGame::AddCreatureLight(NetworkMessage& msg, const Creature* creature)
{
	LightInfo lightInfo = creature->getCreatureLight();

	msg.addByte(0x8D);
	msg.add<uint32_t>(creature->getID());
	msg.addByte((player->isAccessPlayer() ? 0xFF : lightInfo.level));
	msg.addByte(lightInfo.color);
}

// tile
void ProtocolGame::RemoveTileThing(NetworkMessage& msg, const Position& pos, uint32_t stackpos)
{
	if (stackpos >= 10) {
		return;
	}

	msg.addByte(0x6C);
	msg.addPosition(pos);
	msg.addByte(stackpos);
}

void ProtocolGame::RemoveTileCreature(NetworkMessage& msg, const Creature* creature, const Position& pos,
                                      uint32_t stackpos)
{
	if (stackpos < 10) {
		RemoveTileThing(msg, pos, stackpos);
		return;
	}

	msg.addByte(0x6C);
	msg.add<uint16_t>(0xFFFF);
	msg.add<uint32_t>(creature->getID());
}

void ProtocolGame::MoveUpCreature(NetworkMessage& msg, const Creature* creature, const Position& newPos,
                                  const Position& oldPos)
{
	if (creature != player) {
		return;
	}

	// floor change up
	msg.addByte(0xBE);

	// going to surface
	if (newPos.z == 7) {
		int32_t skip = -1;

		// floor 7 and 6 already set
		for (int i = 5; i >= 0; --i) {
			GetFloorDescription(msg, oldPos.x - Map::maxClientViewportX, oldPos.y - Map::maxClientViewportY, i,
			                    (Map::maxClientViewportX * 2) + 2, (Map::maxClientViewportY * 2) + 2, 8 - i, skip);
		}
		if (skip >= 0) {
			msg.addByte(skip);
			msg.addByte(0xFF);
		}
	}
	// underground, going one floor up (still underground)
	else if (newPos.z > 7) {
		int32_t skip = -1;
		GetFloorDescription(msg, oldPos.x - Map::maxClientViewportX, oldPos.y - Map::maxClientViewportY,
		                    oldPos.getZ() - 3, (Map::maxClientViewportX * 2) + 2, (Map::maxClientViewportY * 2) + 2, 3,
		                    skip);

		if (skip >= 0) {
			msg.addByte(skip);
			msg.addByte(0xFF);
		}
	}

	// moving up a floor up makes us out of sync
	// west
	msg.addByte(0x68);
	GetMapDescription(oldPos.x - Map::maxClientViewportX, oldPos.y - (Map::maxClientViewportY - 1), newPos.z, 1,
	                  (Map::maxClientViewportY * 2) + 2, msg);

	// north
	msg.addByte(0x65);
	GetMapDescription(oldPos.x - Map::maxClientViewportX, oldPos.y - Map::maxClientViewportY, newPos.z,
	                  (Map::maxClientViewportX * 2) + 2, 1, msg);
}

void ProtocolGame::MoveDownCreature(NetworkMessage& msg, const Creature* creature, const Position& newPos,
                                    const Position& oldPos)
{
	if (creature != player) {
		return;
	}

	// floor change down
	msg.addByte(0xBF);

	// going from surface to underground
	if (newPos.z == 8) {
		int32_t skip = -1;

		for (int i = 0; i < 3; ++i) {
			GetFloorDescription(msg, oldPos.x - Map::maxClientViewportX, oldPos.y - Map::maxClientViewportY,
			                    newPos.z + i, (Map::maxClientViewportX * 2) + 2, (Map::maxClientViewportY * 2) + 2,
			                    -i - 1, skip);
		}
		if (skip >= 0) {
			msg.addByte(skip);
			msg.addByte(0xFF);
		}
	}
	// going further down
	else if (newPos.z > oldPos.z && newPos.z > 8 && newPos.z < 14) {
		int32_t skip = -1;
		GetFloorDescription(msg, oldPos.x - Map::maxClientViewportX, oldPos.y - Map::maxClientViewportY, newPos.z + 2,
		                    (Map::maxClientViewportX * 2) + 2, (Map::maxClientViewportY * 2) + 2, -3, skip);

		if (skip >= 0) {
			msg.addByte(skip);
			msg.addByte(0xFF);
		}
	}

	// moving down a floor makes us out of sync
	// east
	msg.addByte(0x66);
	GetMapDescription(oldPos.x + (Map::maxClientViewportX + 1), oldPos.y - (Map::maxClientViewportY + 1), newPos.z, 1,
	                  (Map::maxClientViewportY * 2) + 2, msg);

	// south
	msg.addByte(0x67);
	GetMapDescription(oldPos.x - Map::maxClientViewportX, oldPos.y + (Map::maxClientViewportY + 1), newPos.z,
	                  (Map::maxClientViewportX * 2) + 2, 1, msg);
}

void ProtocolGame::AddShopItem(NetworkMessage& msg, const ShopInfo& item)
{
	const ItemType& it = Item::items[item.itemId];
	msg.add<uint16_t>(it.clientId);

	if (it.isSplash() || it.isFluidContainer()) {
		msg.addByte(serverFluidToClient(item.subType));
	} else {
		msg.addByte(0x00);
	}

	msg.addString(item.realName);
	msg.add<uint32_t>(it.weight);
	msg.add<uint32_t>(std::max<uint32_t>(item.buyPrice, 0));
	msg.add<uint32_t>(std::max<uint32_t>(item.sellPrice, 0));
}

void ProtocolGame::parseExtendedOpcode(NetworkMessage& msg)
{
	uint8_t opcode = msg.getByte();
	std::string buffer = msg.getString();

	// process additional opcodes via lua script event
	g_dispatcher.addTask([=, playerID = player->getID(), buffer = std::move(buffer)]() {
		g_game.parsePlayerExtendedOpcode(playerID, opcode, buffer);
	});
}<|MERGE_RESOLUTION|>--- conflicted
+++ resolved
@@ -1464,7 +1464,6 @@
 	std::string description = msg.getString();
 	uint32_t icon = std::min<uint32_t>(10, msg.get<uint32_t>()); // 10 is max icon in 9.63
 	bool notify = msg.getByte() != 0;
-<<<<<<< HEAD
 	uint8_t groups = msg.getByte();
 	std::vector<uint16_t> groupIds;
 	groupIds.reserve(groups);
@@ -1503,11 +1502,6 @@
 			break;
 		}
 	}
-=======
-	g_dispatcher.addTask([=, playerID = player->getID(), description = std::move(description)]() {
-		g_game.playerRequestEditVip(playerID, guid, description, icon, notify);
-	});
->>>>>>> 0e20d54e
 }
 
 void ProtocolGame::parseRotateItem(NetworkMessage& msg)
