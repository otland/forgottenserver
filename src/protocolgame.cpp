--- conflicted
+++ resolved
@@ -281,11 +281,7 @@
 	std::string& accountName = sessionArgs[0];
 	std::string& password = sessionArgs[1];
 	std::string& token = sessionArgs[2];
-<<<<<<< HEAD
-	uint32_t tokenTime = std::strtoul(sessionArgs[3].c_str(), NULL, 10);
-=======
 	uint32_t tokenTime = std::stoul(sessionArgs[3]);
->>>>>>> 6d48a7e3
 
 	if (accountName.empty()) {
 		disconnectClient("You must enter your account name.");
