--- conflicted
+++ resolved
@@ -3634,8 +3634,8 @@
 	msg.add<uint16_t>(player->getOfflineTrainingTime() / 60 / 1000);
 
 	msg.add<uint16_t>(0); // xp boost time (seconds)
-<<<<<<< HEAD
-	msg.addByte(0x00); // enables exp boost in the store
+	msg.addByte(0x00);    // enables exp boost in the store
+
 	if (ConditionManaShield* conditionManaShield = dynamic_cast<ConditionManaShield*>(player->getCondition(CONDITION_MANASHIELD_BREAKABLE))) {
 		msg.add<uint16_t>(conditionManaShield->getManaShield());  // remaining mana shield
 		msg.add<uint16_t>(conditionManaShield->getMaxManaShield());  // total mana shield
@@ -3646,12 +3646,6 @@
 		msg.add<uint16_t>(0);  // remaining mana shield
 		msg.add<uint16_t>(0);  // total mana shield
 	}
-=======
-	msg.addByte(0x00);    // enables exp boost in the store
-
-	msg.add<uint16_t>(0); // remaining mana shield
-	msg.add<uint16_t>(0); // total mana shield
->>>>>>> 88d5db31
 }
 
 void ProtocolGame::AddPlayerSkills(NetworkMessage& msg)
