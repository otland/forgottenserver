// Copyright 2022 The Forgotten Server Authors. All rights reserved.
// Use of this source code is governed by the GPL-2.0 License that can be found in the LICENSE file.

#ifndef FS_IOLOGINDATA_H
#define FS_IOLOGINDATA_H

#include "account.h"
#include "database.h"

class Item;
class Player;
class PropWriteStream;
struct VIPEntry;

using ItemBlockList = std::list<std::pair<int32_t, Item*>>;

class IOLoginData
{
<<<<<<< HEAD
	public:
		static Account loadAccount(uint32_t accno);
		static bool saveAccount(const Account& acc);

		static bool loginserverAuthentication(const std::string& name, const std::string& password, Account& account);
		static uint32_t gameworldAuthentication(const std::string& accountName, const std::string& password, std::string& characterName, std::string& token, uint32_t tokenTime);
		static uint32_t getAccountIdByPlayerName(const std::string& playerName);

		static AccountType_t getAccountType(uint32_t accountId);
		static void setAccountType(uint32_t accountId, AccountType_t accountType);
		static void updateOnlineStatus(uint32_t guid, bool login);
		static bool preloadPlayer(Player* player, const std::string& name);

		static bool loadPlayerById(Player* player, uint32_t id);
		static bool loadPlayerByName(Player* player, const std::string& name);
		static bool loadPlayer(Player* player, DBResult_ptr result);
		static bool savePlayer(Player* player);
		static uint32_t getGuidByName(const std::string& name);
		static bool getGuidByNameEx(uint32_t& guid, bool& specialVip, std::string& name);
		static std::string getNameByGuid(uint32_t guid);
		static bool formatPlayerName(std::string& name);
		static void increaseBankBalance(uint32_t guid, uint64_t bankBalance);
		static bool hasBiddedOnHouse(uint32_t guid);

		static std::forward_list<VIPEntry> getVIPEntries(uint32_t accountId);
		static void addVIPEntry(uint32_t accountId, uint32_t guid, const std::string& description, uint32_t icon, bool notify);
		static void editVIPEntry(uint32_t accountId, uint32_t guid, const std::string& description, uint32_t icon, bool notify);
		static void removeVIPEntry(uint32_t accountId, uint32_t guid);

		static void updatePremiumTime(uint32_t accountId, time_t endTime);
		static std::vector<time_t> getUnjustifiedDates(const std::string& name, time_t offsetTime);

	private:
		using ItemMap = std::map<uint32_t, std::pair<Item*, uint32_t>>;

		static void loadItems(ItemMap& itemMap, DBResult_ptr result);
		static bool saveItems(const Player* player, const ItemBlockList& itemList, DBInsert& query_insert, PropWriteStream& propWriteStream);
=======
public:
	static Account loadAccount(uint32_t accno);

	static bool loginserverAuthentication(const std::string& name, const std::string& password, Account& account);
	static uint32_t gameworldAuthentication(const std::string& accountName, const std::string& password,
	                                        std::string& characterName, std::string& token, uint32_t tokenTime);
	static uint32_t getAccountIdByPlayerName(const std::string& playerName);
	static uint32_t getAccountIdByPlayerId(uint32_t playerId);

	static AccountType_t getAccountType(uint32_t accountId);
	static void setAccountType(uint32_t accountId, AccountType_t accountType);
	static void updateOnlineStatus(uint32_t guid, bool login);
	static bool preloadPlayer(Player* player, const std::string& name);

	static bool loadPlayerById(Player* player, uint32_t id);
	static bool loadPlayerByName(Player* player, const std::string& name);
	static bool loadPlayer(Player* player, DBResult_ptr result);
	static bool savePlayer(Player* player);
	static uint32_t getGuidByName(const std::string& name);
	static bool getGuidByNameEx(uint32_t& guid, bool& specialVip, std::string& name);
	static std::string getNameByGuid(uint32_t guid);
	static bool formatPlayerName(std::string& name);
	static void increaseBankBalance(uint32_t guid, uint64_t bankBalance);
	static bool hasBiddedOnHouse(uint32_t guid);

	static std::forward_list<VIPEntry> getVIPEntries(uint32_t accountId);
	static void addVIPEntry(uint32_t accountId, uint32_t guid, const std::string& description, uint32_t icon,
	                        bool notify);
	static void editVIPEntry(uint32_t accountId, uint32_t guid, const std::string& description, uint32_t icon,
	                         bool notify);
	static void removeVIPEntry(uint32_t accountId, uint32_t guid);

	static void updatePremiumTime(uint32_t accountId, time_t endTime);

private:
	using ItemMap = std::map<uint32_t, std::pair<Item*, uint32_t>>;

	static void loadItems(ItemMap& itemMap, DBResult_ptr result);
	static bool saveItems(const Player* player, const ItemBlockList& itemList, DBInsert& query_insert,
	                      PropWriteStream& propWriteStream);
>>>>>>> 43c1cdfd
};

#endif // FS_IOLOGINDATA_H<|MERGE_RESOLUTION|>--- conflicted
+++ resolved
@@ -16,45 +16,6 @@
 
 class IOLoginData
 {
-<<<<<<< HEAD
-	public:
-		static Account loadAccount(uint32_t accno);
-		static bool saveAccount(const Account& acc);
-
-		static bool loginserverAuthentication(const std::string& name, const std::string& password, Account& account);
-		static uint32_t gameworldAuthentication(const std::string& accountName, const std::string& password, std::string& characterName, std::string& token, uint32_t tokenTime);
-		static uint32_t getAccountIdByPlayerName(const std::string& playerName);
-
-		static AccountType_t getAccountType(uint32_t accountId);
-		static void setAccountType(uint32_t accountId, AccountType_t accountType);
-		static void updateOnlineStatus(uint32_t guid, bool login);
-		static bool preloadPlayer(Player* player, const std::string& name);
-
-		static bool loadPlayerById(Player* player, uint32_t id);
-		static bool loadPlayerByName(Player* player, const std::string& name);
-		static bool loadPlayer(Player* player, DBResult_ptr result);
-		static bool savePlayer(Player* player);
-		static uint32_t getGuidByName(const std::string& name);
-		static bool getGuidByNameEx(uint32_t& guid, bool& specialVip, std::string& name);
-		static std::string getNameByGuid(uint32_t guid);
-		static bool formatPlayerName(std::string& name);
-		static void increaseBankBalance(uint32_t guid, uint64_t bankBalance);
-		static bool hasBiddedOnHouse(uint32_t guid);
-
-		static std::forward_list<VIPEntry> getVIPEntries(uint32_t accountId);
-		static void addVIPEntry(uint32_t accountId, uint32_t guid, const std::string& description, uint32_t icon, bool notify);
-		static void editVIPEntry(uint32_t accountId, uint32_t guid, const std::string& description, uint32_t icon, bool notify);
-		static void removeVIPEntry(uint32_t accountId, uint32_t guid);
-
-		static void updatePremiumTime(uint32_t accountId, time_t endTime);
-		static std::vector<time_t> getUnjustifiedDates(const std::string& name, time_t offsetTime);
-
-	private:
-		using ItemMap = std::map<uint32_t, std::pair<Item*, uint32_t>>;
-
-		static void loadItems(ItemMap& itemMap, DBResult_ptr result);
-		static bool saveItems(const Player* player, const ItemBlockList& itemList, DBInsert& query_insert, PropWriteStream& propWriteStream);
-=======
 public:
 	static Account loadAccount(uint32_t accno);
 
@@ -88,6 +49,7 @@
 	static void removeVIPEntry(uint32_t accountId, uint32_t guid);
 
 	static void updatePremiumTime(uint32_t accountId, time_t endTime);
+	static std::vector<time_t> getUnjustifiedDates(const std::string& name, time_t offsetTime);
 
 private:
 	using ItemMap = std::map<uint32_t, std::pair<Item*, uint32_t>>;
@@ -95,7 +57,6 @@
 	static void loadItems(ItemMap& itemMap, DBResult_ptr result);
 	static bool saveItems(const Player* player, const ItemBlockList& itemList, DBInsert& query_insert,
 	                      PropWriteStream& propWriteStream);
->>>>>>> 43c1cdfd
 };
 
 #endif // FS_IOLOGINDATA_H