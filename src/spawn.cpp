// Copyright 2023 The Forgotten Server Authors. All rights reserved.
// Use of this source code is governed by the GPL-2.0 License that can be found in the LICENSE file.

#include "otpch.h"

#include "spawn.h"

#include "configmanager.h"
#include "events.h"
#include "game.h"
#include "monster.h"
#include "npc.h"
#include "pugicast.h"
#include "scheduler.h"
#include "spectators.h"

extern ConfigManager g_config;
extern Monsters g_monsters;
extern Game g_game;
extern Events* g_events;

static constexpr int32_t MINSPAWN_INTERVAL = 10 * 1000;           // 10 seconds to match RME
static constexpr int32_t MAXSPAWN_INTERVAL = 24 * 60 * 60 * 1000; // 1 day

bool Spawns::loadFromXml(const std::string& filename)
{
	if (loaded) {
		return true;
	}

	pugi::xml_document doc;
	pugi::xml_parse_result result = doc.load_file(filename.c_str());
	if (!result) {
		printXMLError("Error - Spawns::loadFromXml", filename, result);
		return false;
	}

	this->filename = filename;
	loaded = true;

	for (auto spawnNode : doc.child("spawns").children()) {
		Position centerPos(pugi::cast<uint16_t>(spawnNode.attribute("centerx").value()),
		                   pugi::cast<uint16_t>(spawnNode.attribute("centery").value()),
		                   pugi::cast<uint16_t>(spawnNode.attribute("centerz").value()));

		int32_t radius;
		pugi::xml_attribute radiusAttribute = spawnNode.attribute("radius");
		if (radiusAttribute) {
			radius = pugi::cast<int32_t>(radiusAttribute.value());
		} else {
			radius = -1;
		}

		if (radius > 30) {
			std::cout << "[Warning - Spawns::loadFromXml] Radius size bigger than 30 at position: " << centerPos
			          << ", consider lowering it." << std::endl;
		}

		if (!spawnNode.first_child()) {
			std::cout << "[Warning - Spawns::loadFromXml] Empty spawn at position: " << centerPos
			          << " with radius: " << radius << '.' << std::endl;
			continue;
		}

		spawnList.emplace_front(centerPos, radius);
		Spawn& spawn = spawnList.front();

		for (auto childNode : spawnNode.children()) {
			if (caseInsensitiveEqual(childNode.name(), "monsters")) {
				Position pos(centerPos.x + pugi::cast<uint16_t>(childNode.attribute("x").value()),
				             centerPos.y + pugi::cast<uint16_t>(childNode.attribute("y").value()), centerPos.z);

				int32_t interval = pugi::cast<int32_t>(childNode.attribute("spawntime").value()) * 1000;
				if (interval < MINSPAWN_INTERVAL) {
					std::cout << "[Warning - Spawns::loadFromXml] " << pos << " spawntime can not be less than "
					          << MINSPAWN_INTERVAL / 1000 << " seconds." << std::endl;
					continue;
				} else if (interval > MAXSPAWN_INTERVAL) {
					std::cout << "[Warning - Spawns::loadFromXml] " << pos << " spawntime can not be more than "
					          << MAXSPAWN_INTERVAL / 1000 << " seconds." << std::endl;
					continue;
				}

				size_t monstersCount = std::distance(childNode.children().begin(), childNode.children().end());
				if (monstersCount == 0) {
					std::cout << "[Warning - Spawns::loadFromXml] " << pos << " empty monsters set." << std::endl;
					continue;
				}

				uint16_t totalChance = 0;
				spawnBlock_t sb;
				sb.pos = pos;
				sb.direction = DIRECTION_NORTH;
				sb.interval = interval;
				sb.lastSpawn = 0;

				for (auto monsterNode : childNode.children()) {
					pugi::xml_attribute nameAttribute = monsterNode.attribute("name");
					if (!nameAttribute) {
						continue;
					}

					MonsterType* mType = g_monsters.getMonsterType(nameAttribute.as_string());
					if (!mType) {
						std::cout << "[Warning - Spawn::loadFromXml] " << pos << " can not find "
						          << nameAttribute.as_string() << std::endl;
						continue;
					}

					uint16_t chance = 100 / monstersCount;
					pugi::xml_attribute chanceAttribute = monsterNode.attribute("chance");
					if (chanceAttribute) {
						chance = pugi::cast<uint16_t>(chanceAttribute.value());
					}

					if (chance + totalChance > 100) {
						chance = 100 - totalChance;
						totalChance = 100;
						std::cout << "[Warning - Spawns::loadFromXml] " << mType->name << ' ' << pos
						          << " total chance for set can not be higher than 100." << std::endl;
					} else {
						totalChance += chance;
					}

					sb.mTypes.push_back({mType, chance});
				}

				if (sb.mTypes.empty()) {
					std::cout << "[Warning - Spawns::loadFromXml] " << pos << " empty monsters set." << std::endl;
					continue;
				}

				sb.mTypes.shrink_to_fit();
				if (sb.mTypes.size() > 1) {
					std::sort(sb.mTypes.begin(), sb.mTypes.end(),
					          [](std::pair<MonsterType*, uint16_t> a, std::pair<MonsterType*, uint16_t> b) {
						          return a.second > b.second;
					          });
				}

				spawn.addBlock(sb);
			} else if (caseInsensitiveEqual(childNode.name(), "monster")) {
				pugi::xml_attribute nameAttribute = childNode.attribute("name");
				if (!nameAttribute) {
					continue;
				}

				Direction dir;

				pugi::xml_attribute directionAttribute = childNode.attribute("direction");
				if (directionAttribute) {
					dir = static_cast<Direction>(pugi::cast<uint16_t>(directionAttribute.value()));
				} else {
					dir = DIRECTION_NORTH;
				}

<<<<<<< HEAD
				Position pos(
					centerPos.x + pugi::cast<uint16_t>(childNode.attribute("x").value()),
					centerPos.y + pugi::cast<uint16_t>(childNode.attribute("y").value()),
					centerPos.z
				);

				int32_t interval = pugi::cast<int32_t>(childNode.attribute("spawntime").value()) * 1000 * (g_config.getNumber(ConfigManager::SPAWN_INTERVAL_RATE) / 100);
=======
				Position pos(centerPos.x + pugi::cast<uint16_t>(childNode.attribute("x").value()),
				             centerPos.y + pugi::cast<uint16_t>(childNode.attribute("y").value()), centerPos.z);
				int32_t interval = pugi::cast<int32_t>(childNode.attribute("spawntime").value()) * 1000;
>>>>>>> b8f18167
				if (interval >= MINSPAWN_INTERVAL && interval <= MAXSPAWN_INTERVAL) {
					spawn.addMonster(nameAttribute.as_string(), pos, dir, static_cast<uint32_t>(interval));
				} else {
					if (interval < MINSPAWN_INTERVAL) {
						std::cout << "[Warning - Spawns::loadFromXml] " << nameAttribute.as_string() << ' ' << pos
						          << " spawntime can not be less than " << MINSPAWN_INTERVAL / 1000 << " seconds."
						          << std::endl;
					} else {
						std::cout << "[Warning - Spawns::loadFromXml] " << nameAttribute.as_string() << ' ' << pos
						          << " spawntime can not be more than " << MAXSPAWN_INTERVAL / 1000 << " seconds."
						          << std::endl;
					}
				}
			} else if (caseInsensitiveEqual(childNode.name(), "npc")) {
				pugi::xml_attribute nameAttribute = childNode.attribute("name");
				if (!nameAttribute) {
					continue;
				}

				Npc* npc = Npc::createNpc(nameAttribute.as_string());
				if (!npc) {
					continue;
				}

				pugi::xml_attribute directionAttribute = childNode.attribute("direction");
				if (directionAttribute) {
					npc->setDirection(static_cast<Direction>(pugi::cast<uint16_t>(directionAttribute.value())));
				}

				npc->setMasterPos(
				    Position(centerPos.x + pugi::cast<uint16_t>(childNode.attribute("x").value()),
				             centerPos.y + pugi::cast<uint16_t>(childNode.attribute("y").value()), centerPos.z),
				    radius);
				npcList.push_front(npc);
			}
		}
	}
	return true;
}

void Spawns::startup()
{
	if (!loaded || isStarted()) {
		return;
	}

	for (Npc* npc : npcList) {
		if (!g_game.placeCreature(npc, npc->getMasterPos(), false, true)) {
			std::cout << "[Warning - Spawns::startup] Couldn't spawn npc \"" << npc->getName()
			          << "\" on position: " << npc->getMasterPos() << '.' << std::endl;
			delete npc;
		}
	}
	npcList.clear();

	for (Spawn& spawn : spawnList) {
		spawn.startup();
	}

	started = true;
}

void Spawns::clear()
{
	for (Spawn& spawn : spawnList) {
		spawn.stopEvent();
	}
	spawnList.clear();

	loaded = false;
	started = false;
	filename.clear();
}

bool Spawns::isInZone(const Position& centerPos, int32_t radius, const Position& pos)
{
	if (radius == -1) {
		return true;
	}

	return ((pos.getX() >= centerPos.getX() - radius) && (pos.getX() <= centerPos.getX() + radius) &&
	        (pos.getY() >= centerPos.getY() - radius) && (pos.getY() <= centerPos.getY() + radius));
}

void Spawn::startSpawnCheck()
{
	if (checkSpawnEvent == 0) {
		checkSpawnEvent = g_scheduler.addEvent(createSchedulerTask(getInterval(), [this]() { checkSpawn(); }));
	}
}

Spawn::~Spawn()
{
	for (const auto& it : spawnedMap) {
		Monster* monster = it.second;
		monster->setSpawn(nullptr);
		monster->decrementReferenceCounter();
	}
}

bool Spawn::findPlayer(const Position& pos)
{
	SpectatorVec spectators;
	g_game.map.getSpectators(spectators, pos, false, true);
	for (Creature* spectator : spectators) {
		assert(dynamic_cast<Player*>(spectator) != nullptr);

		Player* spectatorPlayer = static_cast<Player*>(spectator);
		if (!spectatorPlayer->hasFlag(PlayerFlag_IgnoredByMonsters)) {
			return true;
		}
	}
	return false;
}

bool Spawn::isInSpawnZone(const Position& pos) { return Spawns::isInZone(centerPos, radius, pos); }

bool Spawn::spawnMonster(uint32_t spawnId, spawnBlock_t sb, bool startup /* = false*/)
{
	bool isBlocked = !startup && findPlayer(sb.pos);
	size_t monstersCount = sb.mTypes.size(), blockedMonsters = 0;

	const auto spawnFunc = [&](bool roll) {
		for (const auto& pair : sb.mTypes) {
			if (isBlocked && !pair.first->info.isIgnoringSpawnBlock) {
				++blockedMonsters;
				continue;
			}

			if (!roll) {
				return spawnMonster(spawnId, pair.first, sb.pos, sb.direction, startup);
			}

			if (pair.second >= normal_random(1, 100) &&
			    spawnMonster(spawnId, pair.first, sb.pos, sb.direction, startup)) {
				return true;
			}
		}

		return false;
	};

	// Try to spawn something with chance check, unless it's single spawn
	if (spawnFunc(monstersCount > 1)) {
		return true;
	}

	// Every monster spawn is blocked, bail out
	if (monstersCount == blockedMonsters) {
		return false;
	}

	// Just try to spawn something without chance check
	return spawnFunc(false);
}

bool Spawn::spawnMonster(uint32_t spawnId, MonsterType* mType, const Position& pos, Direction dir,
                         bool startup /*= false*/)
{
	std::unique_ptr<Monster> monster_ptr(new Monster(mType));
	if (!g_events->eventMonsterOnSpawn(monster_ptr.get(), pos, startup, false)) {
		return false;
	}

	if (startup) {
		// No need to send out events to the surrounding since there is no one out there to listen!
		if (!g_game.internalPlaceCreature(monster_ptr.get(), pos, true)) {
			std::cout << "[Warning - Spawns::startup] Couldn't spawn monster \"" << monster_ptr->getName()
			          << "\" on position: " << pos << '.' << std::endl;
			return false;
		}
	} else {
		if (!g_game.placeCreature(monster_ptr.get(), pos, false, true)) {
			return false;
		}
	}

	Monster* monster = monster_ptr.release();
	monster->setDirection(dir);
	monster->setSpawn(this);
	monster->setMasterPos(pos);
	monster->incrementReferenceCounter();

	spawnedMap.insert({spawnId, monster});
	spawnMap[spawnId].lastSpawn = OTSYS_TIME();
	return true;
}

void Spawn::startup()
{
	for (const auto& it : spawnMap) {
		uint32_t spawnId = it.first;
		const spawnBlock_t& sb = it.second;
		spawnMonster(spawnId, sb, true);
	}
}

void Spawn::checkSpawn()
{
	checkSpawnEvent = 0;

	cleanup();

	uint32_t spawnCount = 0;

	for (auto& it : spawnMap) {
		uint32_t spawnId = it.first;
		if (spawnedMap.find(spawnId) != spawnedMap.end()) {
			continue;
		}

		spawnBlock_t& sb = it.second;
		if (OTSYS_TIME() >= sb.lastSpawn + sb.interval) {
			if (!spawnMonster(spawnId, sb)) {
				sb.lastSpawn = OTSYS_TIME();
				continue;
			}

			if (++spawnCount >= static_cast<uint32_t>(g_config.getNumber(ConfigManager::RATE_SPAWN))) {
				break;
			}
		}
	}

	if (spawnedMap.size() < spawnMap.size()) {
		checkSpawnEvent = g_scheduler.addEvent(createSchedulerTask(getInterval(), [this]() { checkSpawn(); }));
	}
}

void Spawn::cleanup()
{
	auto it = spawnedMap.begin();
	while (it != spawnedMap.end()) {
		uint32_t spawnId = it->first;
		Monster* monster = it->second;
		if (monster->isRemoved()) {
			monster->decrementReferenceCounter();
			it = spawnedMap.erase(it);
		} else if (!isInSpawnZone(monster->getPosition()) && spawnId != 0) {
			spawnedMap.insert({0, monster});
			it = spawnedMap.erase(it);
		} else {
			++it;
		}
	}
}

bool Spawn::addBlock(spawnBlock_t sb)
{
	interval = std::min(interval, sb.interval);
	spawnMap[spawnMap.size() + 1] = sb;

	return true;
}

bool Spawn::addMonster(const std::string& name, const Position& pos, Direction dir, uint32_t interval)
{
	MonsterType* mType = g_monsters.getMonsterType(name);
	if (!mType) {
		std::cout << "[Warning - Spawn::addMonster] Can not find " << name << std::endl;
		return false;
	}

	spawnBlock_t sb;
	sb.mTypes.push_back({mType, 100});
	sb.pos = pos;
	sb.direction = dir;
	sb.interval = interval;
	sb.lastSpawn = 0;

	return addBlock(sb);
}

void Spawn::removeMonster(Monster* monster)
{
	for (auto it = spawnedMap.begin(), end = spawnedMap.end(); it != end; ++it) {
		if (it->second == monster) {
			monster->decrementReferenceCounter();
			spawnedMap.erase(it);
			break;
		}
	}
}

void Spawn::stopEvent()
{
	if (checkSpawnEvent != 0) {
		g_scheduler.stopEvent(checkSpawnEvent);
		checkSpawnEvent = 0;
	}
}<|MERGE_RESOLUTION|>--- conflicted
+++ resolved
@@ -154,19 +154,11 @@
 					dir = DIRECTION_NORTH;
 				}
 
-<<<<<<< HEAD
-				Position pos(
-					centerPos.x + pugi::cast<uint16_t>(childNode.attribute("x").value()),
-					centerPos.y + pugi::cast<uint16_t>(childNode.attribute("y").value()),
-					centerPos.z
-				);
-
-				int32_t interval = pugi::cast<int32_t>(childNode.attribute("spawntime").value()) * 1000 * (g_config.getNumber(ConfigManager::SPAWN_INTERVAL_RATE) / 100);
-=======
 				Position pos(centerPos.x + pugi::cast<uint16_t>(childNode.attribute("x").value()),
 				             centerPos.y + pugi::cast<uint16_t>(childNode.attribute("y").value()), centerPos.z);
-				int32_t interval = pugi::cast<int32_t>(childNode.attribute("spawntime").value()) * 1000;
->>>>>>> b8f18167
+				int32_t interval = (pugi::cast<int32_t>(childNode.attribute("spawntime").value()) * 1000)
+				            * (g_config.getNumber(ConfigManager::SPAWN_INTERVAL_RATE) / 100);
+
 				if (interval >= MINSPAWN_INTERVAL && interval <= MAXSPAWN_INTERVAL) {
 					spawn.addMonster(nameAttribute.as_string(), pos, dir, static_cast<uint32_t>(interval));
 				} else {
