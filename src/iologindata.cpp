--- conflicted
+++ resolved
@@ -44,14 +44,6 @@
 	return account;
 }
 
-<<<<<<< HEAD
-bool IOLoginData::saveAccount(const Account& acc)
-{
-	return Database::getInstance().executeQuery(fmt::format("UPDATE `accounts` SET `premium_ends_at` = {:d} WHERE `id` = {:d}", acc.premiumEndsAt, acc.id));
-}
-
-=======
->>>>>>> 3150efb5
 std::string decodeSecret(const std::string& secret)
 {
 	// simple base32 decoding
