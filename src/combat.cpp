/**
 * The Forgotten Server - a free and open-source MMORPG server emulator
 * Copyright (C) 2019  Mark Samman <mark.samman@gmail.com>
 *
 * This program is free software; you can redistribute it and/or modify
 * it under the terms of the GNU General Public License as published by
 * the Free Software Foundation; either version 2 of the License, or
 * (at your option) any later version.
 *
 * This program is distributed in the hope that it will be useful,
 * but WITHOUT ANY WARRANTY; without even the implied warranty of
 * MERCHANTABILITY or FITNESS FOR A PARTICULAR PURPOSE.  See the
 * GNU General Public License for more details.
 *
 * You should have received a copy of the GNU General Public License along
 * with this program; if not, write to the Free Software Foundation, Inc.,
 * 51 Franklin Street, Fifth Floor, Boston, MA 02110-1301 USA.
 */

#include "otpch.h"

#include "combat.h"

#include "game.h"
#include "weapons.h"
#include "configmanager.h"
#include "events.h"

extern Game g_game;
extern Weapons* g_weapons;
extern ConfigManager g_config;
extern Events* g_events;

namespace {

MatrixArea createArea(const std::vector<uint32_t>& vec, uint32_t rows)
{
	uint32_t cols;
	if (rows == 0) {
		cols = 0;
	} else {
		cols = vec.size() / rows;
	}

	MatrixArea area{rows, cols};

	uint32_t x = 0;
	uint32_t y = 0;

	for (uint32_t value : vec) {
		if (value == 1 || value == 3) {
			area(y, x) = true;
		}

		if (value == 2 || value == 3) {
			area.setCenter(y, x);
		}

		++x;

		if (cols == x) {
			x = 0;
			++y;
		}
	}
	return area;
}

std::vector<Tile*> getList(const MatrixArea& area, const Position& targetPos)
{
	std::vector<Tile*> vec;

	auto center = area.getCenter();

	Position tmpPos(targetPos.x - center.first, targetPos.y - center.second, targetPos.z);
	for (uint32_t row = 0; row < area.getRows(); ++row, ++tmpPos.y) {
		for (uint32_t col = 0; col < area.getCols(); ++col, ++tmpPos.x) {
			if (area(row, col)) {
				if (g_game.isSightClear(targetPos, tmpPos, true)) {
					Tile* tile = g_game.map.getTile(tmpPos);
					if (!tile) {
						tile = new StaticTile(tmpPos.x, tmpPos.y, tmpPos.z);
						g_game.map.setTile(tmpPos, tile);
					}
					vec.push_back(tile);
				}
			}
		}
		tmpPos.x -= area.getCols();
	}
	return vec;
}

std::vector<Tile*> getCombatArea(const Position& centerPos, const Position& targetPos, const AreaCombat* area)
{
	if (targetPos.z >= MAP_MAX_LAYERS) {
		return {};
	}

	if (area) {
		return getList(area->getArea(centerPos, targetPos), targetPos);
	}

	Tile* tile = g_game.map.getTile(targetPos);
	if (!tile) {
		tile = new StaticTile(targetPos.x, targetPos.y, targetPos.z);
		g_game.map.setTile(targetPos, tile);
	}
	return {tile};
}

}

CombatDamage Combat::getCombatDamage(Creature* creature, Creature* target) const
{
	CombatDamage damage;
	damage.origin = params.origin;
	damage.primary.type = params.combatType;
	if (formulaType == COMBAT_FORMULA_DAMAGE) {
		damage.primary.value = normal_random(
			static_cast<int32_t>(mina),
			static_cast<int32_t>(maxa)
		);
	} else if (creature) {
		int32_t min, max;
		if (creature->getCombatValues(min, max)) {
			damage.primary.value = normal_random(min, max);
		} else if (Player* player = creature->getPlayer()) {
			if (params.valueCallback) {
				params.valueCallback->getMinMaxValues(player, damage);
			} else if (formulaType == COMBAT_FORMULA_LEVELMAGIC) {
				int32_t levelFormula = player->getLevel() * 2 + player->getMagicLevel() * 3;
				damage.primary.value = normal_random(std::fma(levelFormula, mina, minb), std::fma(levelFormula, maxa, maxb));
			} else if (formulaType == COMBAT_FORMULA_SKILL) {
				Item* tool = player->getWeapon();
				const Weapon* weapon = g_weapons->getWeapon(tool);
				if (weapon) {
					damage.primary.value = normal_random(minb, std::fma(weapon->getWeaponDamage(player, target, tool, true), maxa, maxb));
					damage.secondary.type = weapon->getElementType();
					damage.secondary.value = weapon->getElementDamage(player, target, tool);
				} else {
					damage.primary.value = normal_random(minb, maxb);
				}
			}
		}
	}
	return damage;
}

CombatType_t Combat::ConditionToDamageType(ConditionType_t type)
{
	switch (type) {
		case CONDITION_FIRE:
			return COMBAT_FIREDAMAGE;

		case CONDITION_ENERGY:
			return COMBAT_ENERGYDAMAGE;

		case CONDITION_BLEEDING:
			return COMBAT_PHYSICALDAMAGE;

		case CONDITION_DROWN:
			return COMBAT_DROWNDAMAGE;

		case CONDITION_POISON:
			return COMBAT_EARTHDAMAGE;

		case CONDITION_FREEZING:
			return COMBAT_ICEDAMAGE;

		case CONDITION_DAZZLED:
			return COMBAT_HOLYDAMAGE;

		case CONDITION_CURSED:
			return COMBAT_DEATHDAMAGE;

		default:
			break;
	}

	return COMBAT_NONE;
}

ConditionType_t Combat::DamageToConditionType(CombatType_t type)
{
	switch (type) {
		case COMBAT_FIREDAMAGE:
			return CONDITION_FIRE;

		case COMBAT_ENERGYDAMAGE:
			return CONDITION_ENERGY;

		case COMBAT_DROWNDAMAGE:
			return CONDITION_DROWN;

		case COMBAT_EARTHDAMAGE:
			return CONDITION_POISON;

		case COMBAT_ICEDAMAGE:
			return CONDITION_FREEZING;

		case COMBAT_HOLYDAMAGE:
			return CONDITION_DAZZLED;

		case COMBAT_DEATHDAMAGE:
			return CONDITION_CURSED;

		case COMBAT_PHYSICALDAMAGE:
			return CONDITION_BLEEDING;

		default:
			return CONDITION_NONE;
	}
}

bool Combat::isPlayerCombat(const Creature* target)
{
	if (target->getPlayer()) {
		return true;
	}

	if (target->isSummon() && target->getMaster()->getPlayer()) {
		return true;
	}

	return false;
}

ReturnValue Combat::canTargetCreature(Player* attacker, Creature* target)
{
	if (attacker == target) {
		return RETURNVALUE_YOUMAYNOTATTACKTHISPLAYER;
	}

	if (!attacker->hasFlag(PlayerFlag_IgnoreProtectionZone)) {
		//pz-zone
		if (attacker->getZone() == ZONE_PROTECTION) {
			return RETURNVALUE_YOUMAYNOTATTACKAPERSONWHILEINPROTECTIONZONE;
		}

		if (target->getZone() == ZONE_PROTECTION) {
			return RETURNVALUE_YOUMAYNOTATTACKAPERSONINPROTECTIONZONE;
		}

		//nopvp-zone
		if (isPlayerCombat(target)) {
			if (attacker->getZone() == ZONE_NOPVP) {
				return RETURNVALUE_ACTIONNOTPERMITTEDINANOPVPZONE;
			}

			if (target->getZone() == ZONE_NOPVP) {
				return RETURNVALUE_YOUMAYNOTATTACKAPERSONINPROTECTIONZONE;
			}
		}
	}

	if (attacker->hasFlag(PlayerFlag_CannotUseCombat) || !target->isAttackable()) {
		if (target->getPlayer()) {
			return RETURNVALUE_YOUMAYNOTATTACKTHISPLAYER;
		} else {
			return RETURNVALUE_YOUMAYNOTATTACKTHISCREATURE;
		}
	}

	if (target->getPlayer()) {
		if (isProtected(attacker, target->getPlayer())) {
			return RETURNVALUE_YOUMAYNOTATTACKTHISPLAYER;
		}

		if (attacker->hasSecureMode() && !Combat::isInPvpZone(attacker, target) && attacker->getSkullClient(target->getPlayer()) == SKULL_NONE) {
			return RETURNVALUE_TURNSECUREMODETOATTACKUNMARKEDPLAYERS;
		}
	}

	return Combat::canDoCombat(attacker, target);
}

ReturnValue Combat::canDoCombat(Creature* caster, Tile* tile, bool aggressive)
{
	if (tile->hasProperty(CONST_PROP_BLOCKPROJECTILE)) {
		return RETURNVALUE_NOTENOUGHROOM;
	}

	if (tile->hasFlag(TILESTATE_FLOORCHANGE)) {
		return RETURNVALUE_NOTENOUGHROOM;
	}

	if (tile->getTeleportItem()) {
		return RETURNVALUE_NOTENOUGHROOM;
	}

	if (caster) {
		const Position& casterPosition = caster->getPosition();
		const Position& tilePosition = tile->getPosition();
		if (casterPosition.z < tilePosition.z) {
			return RETURNVALUE_FIRSTGODOWNSTAIRS;
		} else if (casterPosition.z > tilePosition.z) {
			return RETURNVALUE_FIRSTGOUPSTAIRS;
		}

		if (const Player* player = caster->getPlayer()) {
			if (player->hasFlag(PlayerFlag_IgnoreProtectionZone)) {
				return RETURNVALUE_NOERROR;
			}
		}
	}

	//pz-zone
	if (aggressive && tile->hasFlag(TILESTATE_PROTECTIONZONE)) {
		return RETURNVALUE_ACTIONNOTPERMITTEDINPROTECTIONZONE;
	}

	return g_events->eventCreatureOnAreaCombat(caster, tile, aggressive);
}

bool Combat::isInPvpZone(const Creature* attacker, const Creature* target)
{
	return attacker->getZone() == ZONE_PVP && target->getZone() == ZONE_PVP;
}

bool Combat::isProtected(const Player* attacker, const Player* target)
{
	uint32_t protectionLevel = g_config.getNumber(ConfigManager::PROTECTION_LEVEL);
	if (target->getLevel() < protectionLevel || attacker->getLevel() < protectionLevel) {
		return true;
	}

	if (attacker->getVocationId() == VOCATION_NONE || target->getVocationId() == VOCATION_NONE) {
		return true;
	}

	if (attacker->getSkull() == SKULL_BLACK && attacker->getSkullClient(target) == SKULL_NONE) {
		return true;
	}

	return false;
}

ReturnValue Combat::canDoCombat(Creature* attacker, Creature* target)
{
	if (!attacker) {
		return g_events->eventCreatureOnTargetCombat(attacker, target);
	}

	if (const Player* targetPlayer = target->getPlayer()) {
		if (targetPlayer->hasFlag(PlayerFlag_CannotBeAttacked)) {
			return RETURNVALUE_YOUMAYNOTATTACKTHISPLAYER;
		}

		if (const Player* attackerPlayer = attacker->getPlayer()) {
			if (attackerPlayer->hasFlag(PlayerFlag_CannotAttackPlayer)) {
				return RETURNVALUE_YOUMAYNOTATTACKTHISPLAYER;
			}

			if (isProtected(attackerPlayer, targetPlayer)) {
				return RETURNVALUE_YOUMAYNOTATTACKTHISPLAYER;
			}

			//nopvp-zone
			const Tile* targetPlayerTile = targetPlayer->getTile();
			if (targetPlayerTile->hasFlag(TILESTATE_NOPVPZONE)) {
				return RETURNVALUE_ACTIONNOTPERMITTEDINANOPVPZONE;
			} else if (attackerPlayer->getTile()->hasFlag(TILESTATE_NOPVPZONE) && !targetPlayerTile->hasFlag(TILESTATE_NOPVPZONE | TILESTATE_PROTECTIONZONE)) {
				return RETURNVALUE_ACTIONNOTPERMITTEDINANOPVPZONE;
			}
		}

		if (attacker->isSummon()) {
			if (const Player* masterAttackerPlayer = attacker->getMaster()->getPlayer()) {
				if (masterAttackerPlayer->hasFlag(PlayerFlag_CannotAttackPlayer)) {
					return RETURNVALUE_YOUMAYNOTATTACKTHISPLAYER;
				}

				if (targetPlayer->getTile()->hasFlag(TILESTATE_NOPVPZONE)) {
					return RETURNVALUE_ACTIONNOTPERMITTEDINANOPVPZONE;
				}

				if (isProtected(masterAttackerPlayer, targetPlayer)) {
					return RETURNVALUE_YOUMAYNOTATTACKTHISPLAYER;
				}
			}
		}
	} else if (target->getMonster()) {
		if (const Player* attackerPlayer = attacker->getPlayer()) {
			if (attackerPlayer->hasFlag(PlayerFlag_CannotAttackMonster)) {
				return RETURNVALUE_YOUMAYNOTATTACKTHISCREATURE;
			}

			if (target->isSummon() && target->getMaster()->getPlayer() && target->getZone() == ZONE_NOPVP) {
				return RETURNVALUE_ACTIONNOTPERMITTEDINANOPVPZONE;
			}
		} else if (attacker->getMonster()) {
			const Creature* targetMaster = target->getMaster();

			if (!targetMaster || !targetMaster->getPlayer()) {
				const Creature* attackerMaster = attacker->getMaster();

				if (!attackerMaster || !attackerMaster->getPlayer()) {
					return RETURNVALUE_YOUMAYNOTATTACKTHISCREATURE;
				}
			}
		}
	}

	if (g_game.getWorldType() == WORLD_TYPE_NO_PVP) {
		if (attacker->getPlayer() || (attacker->isSummon() && attacker->getMaster()->getPlayer())) {
			if (target->getPlayer()) {
				if (!isInPvpZone(attacker, target)) {
					return RETURNVALUE_YOUMAYNOTATTACKTHISPLAYER;
				}
			}

			if (target->isSummon() && target->getMaster()->getPlayer()) {
				if (!isInPvpZone(attacker, target)) {
					return RETURNVALUE_YOUMAYNOTATTACKTHISCREATURE;
				}
			}
		}
	}
	return g_events->eventCreatureOnTargetCombat(attacker, target);
}

void Combat::setPlayerCombatValues(formulaType_t formulaType, double mina, double minb, double maxa, double maxb)
{
	this->formulaType = formulaType;
	this->mina = mina;
	this->minb = minb;
	this->maxa = maxa;
	this->maxb = maxb;
}

bool Combat::setParam(CombatParam_t param, uint32_t value)
{
	switch (param) {
		case COMBAT_PARAM_TYPE: {
			params.combatType = static_cast<CombatType_t>(value);
			return true;
		}

		case COMBAT_PARAM_EFFECT: {
			params.impactEffect = static_cast<uint8_t>(value);
			return true;
		}

		case COMBAT_PARAM_DISTANCEEFFECT: {
			params.distanceEffect = static_cast<uint8_t>(value);
			return true;
		}

		case COMBAT_PARAM_BLOCKARMOR: {
			params.blockedByArmor = (value != 0);
			return true;
		}

		case COMBAT_PARAM_BLOCKSHIELD: {
			params.blockedByShield = (value != 0);
			return true;
		}

		case COMBAT_PARAM_TARGETCASTERORTOPMOST: {
			params.targetCasterOrTopMost = (value != 0);
			return true;
		}

		case COMBAT_PARAM_CREATEITEM: {
			params.itemId = value;
			return true;
		}

		case COMBAT_PARAM_AGGRESSIVE: {
			params.aggressive = (value != 0);
			return true;
		}

		case COMBAT_PARAM_DISPEL: {
			params.dispelType = static_cast<ConditionType_t>(value);
			return true;
		}

		case COMBAT_PARAM_USECHARGES: {
			params.useCharges = (value != 0);
			return true;
		}
	}
	return false;
}

bool Combat::setCallback(CallBackParam_t key)
{
	switch (key) {
		case CALLBACK_PARAM_LEVELMAGICVALUE: {
			params.valueCallback.reset(new ValueCallback(COMBAT_FORMULA_LEVELMAGIC));
			return true;
		}

		case CALLBACK_PARAM_SKILLVALUE: {
			params.valueCallback.reset(new ValueCallback(COMBAT_FORMULA_SKILL));
			return true;
		}

		case CALLBACK_PARAM_TARGETTILE: {
			params.tileCallback.reset(new TileCallback());
			return true;
		}

		case CALLBACK_PARAM_TARGETCREATURE: {
			params.targetCallback.reset(new TargetCallback());
			return true;
		}
	}
	return false;
}

CallBack* Combat::getCallback(CallBackParam_t key)
{
	switch (key) {
		case CALLBACK_PARAM_LEVELMAGICVALUE:
		case CALLBACK_PARAM_SKILLVALUE: {
			return params.valueCallback.get();
		}

		case CALLBACK_PARAM_TARGETTILE: {
			return params.tileCallback.get();
		}

		case CALLBACK_PARAM_TARGETCREATURE: {
			return params.targetCallback.get();
		}
	}
	return nullptr;
}

void Combat::combatTileEffects(const SpectatorVec& spectators, Creature* caster, Tile* tile, const CombatParams& params)
{
	if (params.itemId != 0) {
		uint16_t itemId = params.itemId;
		switch (itemId) {
			case ITEM_FIREFIELD_PERSISTENT_FULL:
				itemId = ITEM_FIREFIELD_PVP_FULL;
				break;

			case ITEM_FIREFIELD_PERSISTENT_MEDIUM:
				itemId = ITEM_FIREFIELD_PVP_MEDIUM;
				break;

			case ITEM_FIREFIELD_PERSISTENT_SMALL:
				itemId = ITEM_FIREFIELD_PVP_SMALL;
				break;

			case ITEM_ENERGYFIELD_PERSISTENT:
				itemId = ITEM_ENERGYFIELD_PVP;
				break;

			case ITEM_POISONFIELD_PERSISTENT:
				itemId = ITEM_POISONFIELD_PVP;
				break;

			case ITEM_MAGICWALL_PERSISTENT:
				itemId = ITEM_MAGICWALL;
				break;

			case ITEM_WILDGROWTH_PERSISTENT:
				itemId = ITEM_WILDGROWTH;
				break;

			default:
				break;
		}

		if (caster) {
			Player* casterPlayer;
			if (caster->isSummon()) {
				casterPlayer = caster->getMaster()->getPlayer();
			} else {
				casterPlayer = caster->getPlayer();
			}

			if (casterPlayer) {
				if (g_game.getWorldType() == WORLD_TYPE_NO_PVP || tile->hasFlag(TILESTATE_NOPVPZONE)) {
					if (itemId == ITEM_FIREFIELD_PVP_FULL) {
						itemId = ITEM_FIREFIELD_NOPVP;
					} else if (itemId == ITEM_POISONFIELD_PVP) {
						itemId = ITEM_POISONFIELD_NOPVP;
					} else if (itemId == ITEM_ENERGYFIELD_PVP) {
						itemId = ITEM_ENERGYFIELD_NOPVP;
					} else if (itemId == ITEM_MAGICWALL) {
						itemId = ITEM_MAGICWALL_NOPVP;
					} else if (itemId == ITEM_WILDGROWTH) {
						itemId = ITEM_WILDGROWTH_NOPVP;
					}
				} else if (itemId == ITEM_FIREFIELD_PVP_FULL || itemId == ITEM_POISONFIELD_PVP || itemId == ITEM_ENERGYFIELD_PVP) {
					casterPlayer->addInFightTicks();
				}
			}
		}

		Item* item = Item::CreateItem(itemId);
		if (caster) {
			item->setOwner(caster->getID());
		}

		ReturnValue ret = g_game.internalAddItem(tile, item);
		if (ret == RETURNVALUE_NOERROR) {
			g_game.startDecay(item);
		} else {
			delete item;
		}
	}

	if (params.tileCallback) {
		params.tileCallback->onTileCombat(caster, tile);
	}

	if (params.impactEffect != CONST_ME_NONE) {
		Game::addMagicEffect(spectators, tile->getPosition(), params.impactEffect);
	}
}

void Combat::postCombatEffects(Creature* caster, const Position& pos, const CombatParams& params)
{
	if (caster && params.distanceEffect != CONST_ANI_NONE) {
		addDistanceEffect(caster, caster->getPosition(), pos, params.distanceEffect);
	}
}

void Combat::addDistanceEffect(Creature* caster, const Position& fromPos, const Position& toPos, uint8_t effect)
{
	if (effect == CONST_ANI_WEAPONTYPE) {
		if (!caster) {
			return;
		}

		Player* player = caster->getPlayer();
		if (!player) {
			return;
		}

		switch (player->getWeaponType()) {
			case WEAPON_AXE:
				effect = CONST_ANI_WHIRLWINDAXE;
				break;
			case WEAPON_SWORD:
				effect = CONST_ANI_WHIRLWINDSWORD;
				break;
			case WEAPON_CLUB:
				effect = CONST_ANI_WHIRLWINDCLUB;
				break;
			default:
				effect = CONST_ANI_NONE;
				break;
		}
	}

	if (effect != CONST_ANI_NONE) {
		g_game.addDistanceEffect(fromPos, toPos, effect);
	}
}

void Combat::doCombat(Creature* caster, Creature* target) const
{
	//target combat callback function
	if (params.combatType != COMBAT_NONE) {
		CombatDamage damage = getCombatDamage(caster, target);

		bool canCombat = !params.aggressive || (caster != target && Combat::canDoCombat(caster, target) == RETURNVALUE_NOERROR);
		if ((caster == target || canCombat) && params.impactEffect != CONST_ME_NONE) {
			g_game.addMagicEffect(target->getPosition(), params.impactEffect);
		}

		if (canCombat) {
			doTargetCombat(caster, target, damage, params);
		}
	} else {
		if (!params.aggressive || (caster != target && Combat::canDoCombat(caster, target) == RETURNVALUE_NOERROR)) {
			SpectatorVec spectators;
			g_game.map.getSpectators(spectators, target->getPosition(), true, true);

			if (params.origin != ORIGIN_MELEE) {
				for (const auto& condition : params.conditionList) {
					if (caster == target || !target->isImmune(condition->getType())) {
						Condition* conditionCopy = condition->clone();
						conditionCopy->setParam(CONDITION_PARAM_OWNER, caster->getID());
						target->addCombatCondition(conditionCopy);
					}
				}
			}

			if (params.dispelType == CONDITION_PARALYZE) {
				target->removeCondition(CONDITION_PARALYZE);
			} else {
				target->removeCombatCondition(params.dispelType);
			}

			combatTileEffects(spectators, caster, target->getTile(), params);

			if (params.targetCallback) {
				params.targetCallback->onTargetCombat(caster, target);
			}

			/*
			if (params.impactEffect != CONST_ME_NONE) {
				g_game.addMagicEffect(target->getPosition(), params.impactEffect);
			}
			*/

			if (caster && params.distanceEffect != CONST_ANI_NONE) {
				addDistanceEffect(caster, caster->getPosition(), target->getPosition(), params.distanceEffect);
			}
		}
	}
}

void Combat::doCombat(Creature* caster, const Position& position) const
{
	//area combat callback function
	if (params.combatType != COMBAT_NONE) {
		CombatDamage damage = getCombatDamage(caster, nullptr);
		doAreaCombat(caster, position, area.get(), damage, params);
	} else {
		auto tiles = caster ? getCombatArea(caster->getPosition(), position, area.get()) : getCombatArea(position, position, area.get());

		SpectatorVec spectators;
		uint32_t maxX = 0;
		uint32_t maxY = 0;

		//calculate the max viewable range
		for (Tile* tile : tiles) {
			const Position& tilePos = tile->getPosition();

			uint32_t diff = Position::getDistanceX(tilePos, position);
			if (diff > maxX) {
				maxX = diff;
			}

			diff = Position::getDistanceY(tilePos, position);
			if (diff > maxY) {
				maxY = diff;
			}
		}

		const int32_t rangeX = maxX + Map::maxViewportX;
		const int32_t rangeY = maxY + Map::maxViewportY;
		g_game.map.getSpectators(spectators, position, true, true, rangeX, rangeX, rangeY, rangeY);

		postCombatEffects(caster, position, params);

		for (Tile* tile : tiles) {
			if (canDoCombat(caster, tile, params.aggressive) != RETURNVALUE_NOERROR) {
				continue;
			}

			combatTileEffects(spectators, caster, tile, params);

			if (CreatureVector* creatures = tile->getCreatures()) {
				const Creature* topCreature = tile->getTopCreature();
				for (Creature* creature : *creatures) {
					if (params.targetCasterOrTopMost) {
						if (caster && caster->getTile() == tile) {
							if (creature != caster) {
								continue;
							}
						} else if (creature != topCreature) {
							continue;
						}
					}

					if (!params.aggressive || (caster != creature && Combat::canDoCombat(caster, creature) == RETURNVALUE_NOERROR)) {
						for (const auto& condition : params.conditionList) {
							if (caster == creature || !creature->isImmune(condition->getType())) {
								Condition* conditionCopy = condition->clone();
								if (caster) {
									conditionCopy->setParam(CONDITION_PARAM_OWNER, caster->getID());
								}

								//TODO: infight condition until all aggressive conditions has ended
								creature->addCombatCondition(conditionCopy);
							}
						}
					}

					if (params.dispelType == CONDITION_PARALYZE) {
						creature->removeCondition(CONDITION_PARALYZE);
					} else {
						creature->removeCombatCondition(params.dispelType);
					}

					if (params.targetCallback) {
						params.targetCallback->onTargetCombat(caster, creature);
					}

					if (params.targetCasterOrTopMost) {
						break;
					}
				}
			}
		}
	}
}

void Combat::doTargetCombat(Creature* caster, Creature* target, CombatDamage& damage, const CombatParams& params)
{
<<<<<<< HEAD
=======
	Player* casterPlayer = caster ? caster->getPlayer() : nullptr;
	if (casterPlayer) {
		if (damage.primary.value < 0 || damage.secondary.value < 0) {
			Player* targetPlayer = target ? target->getPlayer() : nullptr;
			if (targetPlayer && targetPlayer->getSkull() != SKULL_BLACK) {
				damage.primary.value /= 2;
				damage.secondary.value /= 2;
			}
			Combat::checkCriticalHit(casterPlayer, damage);
			Combat::checkLeech(casterPlayer, damage);
		}
	}

>>>>>>> 8eac9200
	if (caster && target && params.distanceEffect != CONST_ANI_NONE) {
		addDistanceEffect(caster, caster->getPosition(), target->getPosition(), params.distanceEffect);
	}

	Player* casterPlayer = caster ? caster->getPlayer() : nullptr;

	bool success = false;
	if (damage.primary.type != COMBAT_MANADRAIN) {
		if (g_game.combatBlockHit(damage, caster, target, params.blockedByShield, params.blockedByArmor, params.itemId != 0)) {
			return;
		}

		if (casterPlayer) {
			Player* targetPlayer = target ? target->getPlayer() : nullptr;
			if (targetPlayer && targetPlayer->getSkull() != SKULL_BLACK && damage.primary.type != COMBAT_HEALING) {
				damage.primary.value /= 2;
				damage.secondary.value /= 2;
			}

			if (!damage.critical && damage.primary.type != COMBAT_HEALING && damage.origin != ORIGIN_CONDITION) {
				uint16_t chance = casterPlayer->getSpecialSkill(SPECIALSKILL_CRITICALHITCHANCE);
				uint16_t skill = casterPlayer->getSpecialSkill(SPECIALSKILL_CRITICALHITAMOUNT);
				if (chance > 0 && skill > 0 && normal_random(1, 100) <= chance) {
					damage.primary.value += std::round(damage.primary.value * (skill / 100.));
					damage.secondary.value += std::round(damage.secondary.value * (skill / 100.));
					damage.critical = true;
				}
			}
		}

		success = g_game.combatChangeHealth(caster, target, damage);
	} else {
		success = g_game.combatChangeMana(caster, target, damage);
	}

	if (success) {
		if (damage.blockType == BLOCK_NONE || damage.blockType == BLOCK_ARMOR) {
			for (const auto& condition : params.conditionList) {
				if (caster == target || !target->isImmune(condition->getType())) {
					Condition* conditionCopy = condition->clone();
					if (caster) {
						conditionCopy->setParam(CONDITION_PARAM_OWNER, caster->getID());
					}

					//TODO: infight condition until all aggressive conditions has ended
					target->addCombatCondition(conditionCopy);
				}
			}
		}

		if (damage.critical) {
			g_game.addMagicEffect(target->getPosition(), CONST_ME_CRITICAL_DAMAGE);
		}

		if (!damage.leeched && damage.primary.type != COMBAT_HEALING && casterPlayer && damage.origin != ORIGIN_CONDITION) {
			CombatDamage leechCombat;
			leechCombat.origin = ORIGIN_NONE;
			leechCombat.leeched = true;

			int32_t totalDamage = std::abs(damage.primary.value + damage.secondary.value);

			if (casterPlayer->getHealth() < casterPlayer->getMaxHealth()) {
				uint16_t chance = casterPlayer->getSpecialSkill(SPECIALSKILL_LIFELEECHCHANCE);
				uint16_t skill = casterPlayer->getSpecialSkill(SPECIALSKILL_LIFELEECHAMOUNT);
				if (chance > 0 && skill > 0 && normal_random(1, 100) <= chance) {
					leechCombat.primary.value = std::round(totalDamage * (skill / 100.));
					g_game.combatChangeHealth(nullptr, casterPlayer, leechCombat);
					casterPlayer->sendMagicEffect(casterPlayer->getPosition(), CONST_ME_MAGIC_RED);
				}
			}

			if (casterPlayer->getMana() < casterPlayer->getMaxMana()) {
				uint16_t chance = casterPlayer->getSpecialSkill(SPECIALSKILL_MANALEECHCHANCE);
				uint16_t skill = casterPlayer->getSpecialSkill(SPECIALSKILL_MANALEECHAMOUNT);
				if (chance > 0 && skill > 0 && normal_random(1, 100) <= chance) {
					leechCombat.primary.value = std::round(totalDamage * (skill / 100.));
					g_game.combatChangeMana(nullptr, casterPlayer, leechCombat);
					casterPlayer->sendMagicEffect(casterPlayer->getPosition(), CONST_ME_MAGIC_BLUE);
				}
			}
		}

		if (params.dispelType == CONDITION_PARALYZE) {
			target->removeCondition(CONDITION_PARALYZE);
		} else {
			target->removeCombatCondition(params.dispelType);
		}
	}

	if (params.targetCallback) {
		params.targetCallback->onTargetCombat(caster, target);
	}
}

void Combat::doAreaCombat(Creature* caster, const Position& position, const AreaCombat* area, CombatDamage& damage, const CombatParams& params)
{
	auto tiles = caster ? getCombatArea(caster->getPosition(), position, area) : getCombatArea(position, position, area);

	Player* casterPlayer = caster ? caster->getPlayer() : nullptr;
	int32_t criticalPrimary = 0;
	int32_t criticalSecondary = 0;
	if (!damage.critical && damage.primary.type != COMBAT_HEALING && casterPlayer && damage.origin != ORIGIN_CONDITION) {
		uint16_t chance = casterPlayer->getSpecialSkill(SPECIALSKILL_CRITICALHITCHANCE);
		uint16_t skill = casterPlayer->getSpecialSkill(SPECIALSKILL_CRITICALHITAMOUNT);
		if (chance > 0 && skill > 0 && uniform_random(1, 100) <= chance) {
			criticalPrimary = std::round(damage.primary.value * (skill / 100.));
			criticalSecondary = std::round(damage.secondary.value * (skill / 100.));
			damage.critical = true;
		}
	}

	uint32_t maxX = 0;
	uint32_t maxY = 0;

	//calculate the max viewable range
	for (Tile* tile : tiles) {
		const Position& tilePos = tile->getPosition();

		uint32_t diff = Position::getDistanceX(tilePos, position);
		if (diff > maxX) {
			maxX = diff;
		}

		diff = Position::getDistanceY(tilePos, position);
		if (diff > maxY) {
			maxY = diff;
		}
	}

	const int32_t rangeX = maxX + Map::maxViewportX;
	const int32_t rangeY = maxY + Map::maxViewportY;

	SpectatorVec spectators;
	g_game.map.getSpectators(spectators, position, true, true, rangeX, rangeX, rangeY, rangeY);

	postCombatEffects(caster, position, params);

	std::vector<Creature*> toDamageCreatures;
	toDamageCreatures.reserve(100);

	for (Tile* tile : tiles) {
		if (canDoCombat(caster, tile, params.aggressive) != RETURNVALUE_NOERROR) {
			continue;
		}

		combatTileEffects(spectators, caster, tile, params);

		if (CreatureVector* creatures = tile->getCreatures()) {
			const Creature* topCreature = tile->getTopCreature();
			for (Creature* creature : *creatures) {
				if (params.targetCasterOrTopMost) {
					if (caster && caster->getTile() == tile) {
						if (creature != caster) {
							continue;
						}
					} else if (creature != topCreature) {
						continue;
					}
				}

				if (!params.aggressive || (caster != creature && Combat::canDoCombat(caster, creature) == RETURNVALUE_NOERROR)) {
					toDamageCreatures.push_back(creature);

					if (params.targetCasterOrTopMost) {
						break;
					}
				}
			}
		}
	}

	CombatDamage leechCombat;
	leechCombat.origin = ORIGIN_NONE;
	leechCombat.leeched = true;

	for (Creature* creature : toDamageCreatures) {
		CombatDamage damageCopy = damage; // we cannot avoid copying here, because we don't know if it's player combat or not, so we can't modify the initial damage.
		bool playerCombatReduced = false;
		if ((damageCopy.primary.value < 0 || damageCopy.secondary.value < 0) && caster) {
			Player* targetPlayer = creature->getPlayer();
			if (casterPlayer) {
				if (targetPlayer && targetPlayer->getSkull() != SKULL_BLACK) {
					damageCopy.primary.value /= 2;
					damageCopy.secondary.value /= 2;
					playerCombatReduced = true;
				}
			}
		}

		if (damageCopy.critical) {
			damageCopy.primary.value += playerCombatReduced ? criticalPrimary / 2 : criticalPrimary;
			damageCopy.secondary.value += playerCombatReduced ? criticalSecondary / 2 : criticalSecondary;
			g_game.addMagicEffect(creature->getPosition(), CONST_ME_CRITICAL_DAMAGE);
		}

		bool success = false;
		if (damageCopy.primary.type != COMBAT_MANADRAIN) {
			if (g_game.combatBlockHit(damageCopy, caster, creature, params.blockedByShield, params.blockedByArmor, params.itemId != 0)) {
				continue;
			}
			success = g_game.combatChangeHealth(caster, creature, damageCopy);
		} else {
			success = g_game.combatChangeMana(caster, creature, damageCopy);
		}

		if (success) {
			if (damage.blockType == BLOCK_NONE || damage.blockType == BLOCK_ARMOR) {
				for (const auto& condition : params.conditionList) {
					if (caster == creature || !creature->isImmune(condition->getType())) {
						Condition* conditionCopy = condition->clone();
						if (caster) {
							conditionCopy->setParam(CONDITION_PARAM_OWNER, caster->getID());
						}

						//TODO: infight condition until all aggressive conditions has ended
						creature->addCombatCondition(conditionCopy);
					}
				}
			}

			int32_t totalDamage = std::abs(damageCopy.primary.value + damageCopy.secondary.value);

			if (casterPlayer && !damage.leeched && damage.primary.type != COMBAT_HEALING && damage.origin != ORIGIN_CONDITION) {
				int32_t targetsCount = toDamageCreatures.size();

				if (casterPlayer->getHealth() < casterPlayer->getMaxHealth()) {
					uint16_t chance = casterPlayer->getSpecialSkill(SPECIALSKILL_LIFELEECHCHANCE);
					uint16_t skill = casterPlayer->getSpecialSkill(SPECIALSKILL_LIFELEECHAMOUNT);
					if (chance > 0 && skill > 0 && normal_random(1, 100) <= chance) {
						leechCombat.primary.value = std::ceil(totalDamage * ((skill / 100.) + ((targetsCount - 1) * ((skill / 100.) / 10.))) / targetsCount);
						g_game.combatChangeHealth(nullptr, casterPlayer, leechCombat);
						casterPlayer->sendMagicEffect(casterPlayer->getPosition(), CONST_ME_MAGIC_RED);
					}
				}

				if (casterPlayer->getMana() < casterPlayer->getMaxMana()) {
					uint16_t chance = casterPlayer->getSpecialSkill(SPECIALSKILL_MANALEECHCHANCE);
					uint16_t skill = casterPlayer->getSpecialSkill(SPECIALSKILL_MANALEECHAMOUNT);
					if (chance > 0 && skill > 0 && normal_random(1, 100) <= chance) {
						leechCombat.primary.value = std::ceil(totalDamage * ((skill / 100.) + ((targetsCount - 1) * ((skill / 100.) / 10.))) / targetsCount);
						g_game.combatChangeMana(nullptr, casterPlayer, leechCombat);
						casterPlayer->sendMagicEffect(casterPlayer->getPosition(), CONST_ME_MAGIC_BLUE);
					}
				}
			}

			if (params.dispelType == CONDITION_PARALYZE) {
				creature->removeCondition(CONDITION_PARALYZE);
			} else {
				creature->removeCombatCondition(params.dispelType);
			}
		}

		if (params.targetCallback) {
			params.targetCallback->onTargetCombat(caster, creature);
		}
	}
}

//**********************************************************//

void ValueCallback::getMinMaxValues(Player* player, CombatDamage& damage) const
{
	//onGetPlayerMinMaxValues(...)
	if (!scriptInterface->reserveScriptEnv()) {
		std::cout << "[Error - ValueCallback::getMinMaxValues] Call stack overflow" << std::endl;
		return;
	}

	ScriptEnvironment* env = scriptInterface->getScriptEnv();
	if (!env->setCallbackId(scriptId, scriptInterface)) {
		scriptInterface->resetScriptEnv();
		return;
	}

	lua_State* L = scriptInterface->getLuaState();

	scriptInterface->pushFunction(scriptId);

	LuaScriptInterface::pushUserdata<Player>(L, player);
	LuaScriptInterface::setMetatable(L, -1, "Player");

	int parameters = 1;
	switch (type) {
		case COMBAT_FORMULA_LEVELMAGIC: {
			//onGetPlayerMinMaxValues(player, level, maglevel)
			lua_pushnumber(L, player->getLevel());
			lua_pushnumber(L, player->getMagicLevel());
			parameters += 2;
			break;
		}

		case COMBAT_FORMULA_SKILL: {
			//onGetPlayerMinMaxValues(player, attackSkill, attackValue, attackFactor)
			Item* tool = player->getWeapon();
			const Weapon* weapon = g_weapons->getWeapon(tool);
			Item* item = nullptr;

			int32_t attackValue = 7;
			if (weapon) {
				attackValue = tool->getAttack();
				if (tool->getWeaponType() == WEAPON_AMMO) {
					item = player->getWeapon(true);
					if (item) {
						attackValue += item->getAttack();
					}
				}

				damage.secondary.type = weapon->getElementType();
				damage.secondary.value = weapon->getElementDamage(player, nullptr, tool);
			}

			lua_pushnumber(L, player->getWeaponSkill(item ? item : tool));
			lua_pushnumber(L, attackValue);
			lua_pushnumber(L, player->getAttackFactor());
			parameters += 3;
			break;
		}

		default: {
			std::cout << "ValueCallback::getMinMaxValues - unknown callback type" << std::endl;
			scriptInterface->resetScriptEnv();
			return;
		}
	}

	int size0 = lua_gettop(L);
	if (lua_pcall(L, parameters, 2, 0) != 0) {
		LuaScriptInterface::reportError(nullptr, LuaScriptInterface::popString(L));
	} else {
		damage.primary.value = normal_random(
			LuaScriptInterface::getNumber<int32_t>(L, -2),
			LuaScriptInterface::getNumber<int32_t>(L, -1)
		);
		lua_pop(L, 2);
	}

	if ((lua_gettop(L) + parameters + 1) != size0) {
		LuaScriptInterface::reportError(nullptr, "Stack size changed!");
	}

	scriptInterface->resetScriptEnv();
}

//**********************************************************//

void TileCallback::onTileCombat(Creature* creature, Tile* tile) const
{
	//onTileCombat(creature, pos)
	if (!scriptInterface->reserveScriptEnv()) {
		std::cout << "[Error - TileCallback::onTileCombat] Call stack overflow" << std::endl;
		return;
	}

	ScriptEnvironment* env = scriptInterface->getScriptEnv();
	if (!env->setCallbackId(scriptId, scriptInterface)) {
		scriptInterface->resetScriptEnv();
		return;
	}

	lua_State* L = scriptInterface->getLuaState();

	scriptInterface->pushFunction(scriptId);
	if (creature) {
		LuaScriptInterface::pushUserdata<Creature>(L, creature);
		LuaScriptInterface::setCreatureMetatable(L, -1, creature);
	} else {
		lua_pushnil(L);
	}
	LuaScriptInterface::pushPosition(L, tile->getPosition());

	scriptInterface->callFunction(2);
}

//**********************************************************//

void TargetCallback::onTargetCombat(Creature* creature, Creature* target) const
{
	//onTargetCombat(creature, target)
	if (!scriptInterface->reserveScriptEnv()) {
		std::cout << "[Error - TargetCallback::onTargetCombat] Call stack overflow" << std::endl;
		return;
	}

	ScriptEnvironment* env = scriptInterface->getScriptEnv();
	if (!env->setCallbackId(scriptId, scriptInterface)) {
		scriptInterface->resetScriptEnv();
		return;
	}

	lua_State* L = scriptInterface->getLuaState();

	scriptInterface->pushFunction(scriptId);

	if (creature) {
		LuaScriptInterface::pushUserdata<Creature>(L, creature);
		LuaScriptInterface::setCreatureMetatable(L, -1, creature);
	} else {
		lua_pushnil(L);
	}

	if (target) {
		LuaScriptInterface::pushUserdata<Creature>(L, target);
		LuaScriptInterface::setCreatureMetatable(L, -1, target);
	} else {
		lua_pushnil(L);
	}

	int size0 = lua_gettop(L);

	if (lua_pcall(L, 2, 0 /*nReturnValues*/, 0) != 0) {
		LuaScriptInterface::reportError(nullptr, LuaScriptInterface::popString(L));
	}

	if ((lua_gettop(L) + 2 /*nParams*/ + 1) != size0) {
		LuaScriptInterface::reportError(nullptr, "Stack size changed!");
	}

	scriptInterface->resetScriptEnv();
}

//**********************************************************//

MatrixArea MatrixArea::flip() const {
	Container newArr(arr.size());
	for (uint32_t i = 0; i < rows; ++i) {
		// assign rows, top to bottom, to the current rows, bottom to top
		newArr[std::slice(i * cols, cols, 1)] = arr[std::slice((rows - i - 1) * cols, cols, 1)];
	}
	return {{cols - center.first - 1, center.second}, rows, cols, std::move(newArr)};
}

MatrixArea MatrixArea::mirror() const {
	Container newArr(arr.size());
	for (uint32_t i = 0; i < cols; ++i) {
		// assign cols, left to right, to the current rows, right to left
		newArr[std::slice(i, cols, rows)] = arr[std::slice(cols - i - 1, cols, rows)];
	}
	return {{center.first, rows - center.second - 1}, rows, cols, std::move(newArr)};
}

MatrixArea MatrixArea::transpose() const {
	return {{center.second, center.first}, rows, cols, arr[std::gslice(0, {cols, rows}, {1, cols})]};
}

MatrixArea MatrixArea::rotate90() const {
	Container newArr(arr.size());
	for (uint32_t i = 0; i < rows; ++i) {
		// assign rows, top to bottom, to the current cols, right to left
		newArr[std::slice(i, cols, rows)] = arr[std::slice((rows - i - 1) * cols, cols, 1)];
	}
	return {{rows - center.second - 1, center.first}, cols, rows, std::move(newArr)};
}

MatrixArea MatrixArea::rotate180() const {
	Container newArr(arr.size());
	std::reverse_copy(std::begin(arr), std::end(arr), std::begin(newArr));
	return {{cols - center.first - 1, rows - center.second - 1}, rows, cols, std::move(newArr)};
}

MatrixArea MatrixArea::rotate270() const {
	Container newArr(arr.size());
	for (uint32_t i = 0; i < cols; ++i) {
		// assign cols, left to right, to the current rows, bottom to top
		newArr[std::slice(i * rows, rows, 1)] = arr[std::slice(cols - i - 1, rows, cols)];
	}
	return {{center.second, cols - center.first - 1}, cols, rows, std::move(newArr)};
}

const MatrixArea& AreaCombat::getArea(const Position& centerPos, const Position& targetPos) const {
	int32_t dx = Position::getOffsetX(targetPos, centerPos);
	int32_t dy = Position::getOffsetY(targetPos, centerPos);

	Direction dir;
	if (dx < 0) {
		dir = DIRECTION_WEST;
	} else if (dx > 0) {
		dir = DIRECTION_EAST;
	} else if (dy < 0) {
		dir = DIRECTION_NORTH;
	} else {
		dir = DIRECTION_SOUTH;
	}

	if (hasExtArea) {
		if (dx < 0 && dy < 0) {
			dir = DIRECTION_NORTHWEST;
		} else if (dx > 0 && dy < 0) {
			dir = DIRECTION_NORTHEAST;
		} else if (dx < 0 && dy > 0) {
			dir = DIRECTION_SOUTHWEST;
		} else if (dx > 0 && dy > 0) {
			dir = DIRECTION_SOUTHEAST;
		}
	}

	if (dir >= areas.size()) {
		// this should not happen. it means we forgot to call setupArea.
		static MatrixArea empty;
		return empty;
	}
	return areas[dir];
}

void AreaCombat::setupArea(const std::vector<uint32_t>& vec, uint32_t rows)
{
	auto area = createArea(vec, rows);
	areas.resize(4);
	areas[DIRECTION_EAST] = area.rotate90();
	areas[DIRECTION_SOUTH] = area.rotate180();
	areas[DIRECTION_WEST] = area.rotate270();
	areas[DIRECTION_NORTH] = std::move(area);
}

void AreaCombat::setupArea(int32_t length, int32_t spread)
{
	uint32_t rows = length;
	int32_t cols = 1;

	if (spread != 0) {
		cols = ((length - (length % spread)) / spread) * 2 + 1;
	}

	int32_t colSpread = cols;

	std::vector<uint32_t> vec;
	vec.reserve(rows * cols);
	for (uint32_t y = 1; y <= rows; ++y) {
		int32_t mincol = cols - colSpread + 1;
		int32_t maxcol = cols - (cols - colSpread);

		for (int32_t x = 1; x <= cols; ++x) {
			if (y == rows && x == ((cols - (cols % 2)) / 2) + 1) {
				vec.push_back(3);
			} else if (x >= mincol && x <= maxcol) {
				vec.push_back(1);
			} else {
				vec.push_back(0);
			}
		}

		if (spread > 0 && y % spread == 0) {
			--colSpread;
		}
	}

	setupArea(vec, rows);
}

void AreaCombat::setupArea(int32_t radius)
{
	int32_t area[13][13] = {
		{0, 0, 0, 0, 0, 0, 8, 0, 0, 0, 0, 0, 0},
		{0, 0, 0, 0, 8, 8, 7, 8, 8, 0, 0, 0, 0},
		{0, 0, 0, 8, 7, 6, 6, 6, 7, 8, 0, 0, 0},
		{0, 0, 8, 7, 6, 5, 5, 5, 6, 7, 8, 0, 0},
		{0, 8, 7, 6, 5, 4, 4, 4, 5, 6, 7, 8, 0},
		{0, 8, 6, 5, 4, 3, 2, 3, 4, 5, 6, 8, 0},
		{8, 7, 6, 5, 4, 2, 1, 2, 4, 5, 6, 7, 8},
		{0, 8, 6, 5, 4, 3, 2, 3, 4, 5, 6, 8, 0},
		{0, 8, 7, 6, 5, 4, 4, 4, 5, 6, 7, 8, 0},
		{0, 0, 8, 7, 6, 5, 5, 5, 6, 7, 8, 0, 0},
		{0, 0, 0, 8, 7, 6, 6, 6, 7, 8, 0, 0, 0},
		{0, 0, 0, 0, 8, 8, 7, 8, 8, 0, 0, 0, 0},
		{0, 0, 0, 0, 0, 0, 8, 0, 0, 0, 0, 0, 0}
	};

	std::vector<uint32_t> vec;
	vec.reserve(13 * 13);
	for (auto& row : area) {
		for (int cell : row) {
			if (cell == 1) {
				vec.push_back(3);
			} else if (cell > 0 && cell <= radius) {
				vec.push_back(1);
			} else {
				vec.push_back(0);
			}
		}
	}

	setupArea(vec, 13);
}

void AreaCombat::setupExtArea(const std::vector<uint32_t>& vec, uint32_t rows)
{
	if (vec.empty()) {
		return;
	}

	hasExtArea = true;
	auto area = createArea(vec, rows);
	areas.resize(8);
	areas[DIRECTION_NORTHEAST] = area.mirror();
	areas[DIRECTION_SOUTHWEST] = area.flip();
	areas[DIRECTION_SOUTHEAST] = area.transpose();
	areas[DIRECTION_NORTHWEST] = std::move(area);
}

//**********************************************************//

void MagicField::onStepInField(Creature* creature)
{
	//remove magic walls/wild growth
	if (id == ITEM_MAGICWALL || id == ITEM_WILDGROWTH || id == ITEM_MAGICWALL_SAFE || id == ITEM_WILDGROWTH_SAFE || isBlocking()) {
		if (!creature->isInGhostMode()) {
			g_game.internalRemoveItem(this, 1);
		}

		return;
	}

	//remove magic walls/wild growth (only nopvp tiles/world)
	if (id == ITEM_MAGICWALL_NOPVP || id == ITEM_WILDGROWTH_NOPVP) {
		if (g_game.getWorldType() == WORLD_TYPE_NO_PVP || getTile()->hasFlag(TILESTATE_NOPVPZONE)) {
			g_game.internalRemoveItem(this, 1);
		}
		return;
	}

	const ItemType& it = items[getID()];
	if (it.conditionDamage) {
		Condition* conditionCopy = it.conditionDamage->clone();
		uint32_t ownerId = getOwner();
		if (ownerId) {
			bool harmfulField = true;

			if (g_game.getWorldType() == WORLD_TYPE_NO_PVP || getTile()->hasFlag(TILESTATE_NOPVPZONE)) {
				Creature* owner = g_game.getCreatureByID(ownerId);
				if (owner) {
					if (owner->getPlayer() || (owner->isSummon() && owner->getMaster()->getPlayer())) {
						harmfulField = false;
					}
				}
			}

			Player* targetPlayer = creature->getPlayer();
			if (targetPlayer) {
				Player* attackerPlayer = g_game.getPlayerByID(ownerId);
				if (attackerPlayer) {
					if (Combat::isProtected(attackerPlayer, targetPlayer)) {
						harmfulField = false;
					}
				}
			}

			if (!harmfulField || (OTSYS_TIME() - createTime <= 5000) || creature->hasBeenAttacked(ownerId)) {
				conditionCopy->setParam(CONDITION_PARAM_OWNER, ownerId);
			}
		}

		creature->addCondition(conditionCopy);
	}
}<|MERGE_RESOLUTION|>--- conflicted
+++ resolved
@@ -799,8 +799,6 @@
 
 void Combat::doTargetCombat(Creature* caster, Creature* target, CombatDamage& damage, const CombatParams& params)
 {
-<<<<<<< HEAD
-=======
 	Player* casterPlayer = caster ? caster->getPlayer() : nullptr;
 	if (casterPlayer) {
 		if (damage.primary.value < 0 || damage.secondary.value < 0) {
@@ -814,7 +812,6 @@
 		}
 	}
 
->>>>>>> 8eac9200
 	if (caster && target && params.distanceEffect != CONST_ANI_NONE) {
 		addDistanceEffect(caster, caster->getPosition(), target->getPosition(), params.distanceEffect);
 	}
