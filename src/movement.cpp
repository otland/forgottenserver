/**
 * The Forgotten Server - a free and open-source MMORPG server emulator
 * Copyright (C) 2017  Mark Samman <mark.samman@gmail.com>
 *
 * This program is free software; you can redistribute it and/or modify
 * it under the terms of the GNU General Public License as published by
 * the Free Software Foundation; either version 2 of the License, or
 * (at your option) any later version.
 *
 * This program is distributed in the hope that it will be useful,
 * but WITHOUT ANY WARRANTY; without even the implied warranty of
 * MERCHANTABILITY or FITNESS FOR A PARTICULAR PURPOSE.  See the
 * GNU General Public License for more details.
 *
 * You should have received a copy of the GNU General Public License along
 * with this program; if not, write to the Free Software Foundation, Inc.,
 * 51 Franklin Street, Fifth Floor, Boston, MA 02110-1301 USA.
 */

#include "otpch.h"

#include "game.h"

#include "pugicast.h"

#include "movement.h"

extern Game g_game;
extern Vocations g_vocations;

MoveEvents::MoveEvents() :
	scriptInterface("MoveEvents Interface")
{
	scriptInterface.initState();
}

MoveEvents::~MoveEvents()
{
	clear();
}

void MoveEvents::clearMap(MoveListMap& map)
{
	std::unordered_set<MoveEvent*> set;
	for (const auto& it : map) {
		const MoveEventList& moveEventList = it.second;
		for (const auto& i : moveEventList.moveEvent) {
			for (MoveEvent* moveEvent : i) {
				set.insert(moveEvent);
			}
		}
	}
	map.clear();

	for (MoveEvent* moveEvent : set) {
		delete moveEvent;
	}
}

void MoveEvents::clear()
{
	clearMap(itemIdMap);
	clearMap(actionIdMap);
	clearMap(uniqueIdMap);

	for (const auto& it : positionMap) {
		const MoveEventList& moveEventList = it.second;
		for (const auto& i : moveEventList.moveEvent) {
			for (MoveEvent* moveEvent : i) {
				delete moveEvent;
			}
		}
	}
	positionMap.clear();

	scriptInterface.reInitState();
}

LuaScriptInterface& MoveEvents::getScriptInterface()
{
	return scriptInterface;
}

std::string MoveEvents::getScriptBaseName() const
{
	return "movements";
}

Event* MoveEvents::getEvent(const std::string& nodeName)
{
	if (strcasecmp(nodeName.c_str(), "movevent") != 0) {
		return nullptr;
	}
	return new MoveEvent(&scriptInterface);
}

bool MoveEvents::registerEvent(Event* event, const pugi::xml_node& node)
{
	MoveEvent* moveEvent = static_cast<MoveEvent*>(event); //event is guaranteed to be a MoveEvent

	const MoveEvent_t eventType = moveEvent->getEventType();
	if (eventType == MOVE_EVENT_ADD_ITEM || eventType == MOVE_EVENT_REMOVE_ITEM) {
		pugi::xml_attribute tileItemAttribute = node.attribute("tileitem");
		if (tileItemAttribute && pugi::cast<uint16_t>(tileItemAttribute.value()) == 1) {
			switch (eventType) {
				case MOVE_EVENT_ADD_ITEM:
					moveEvent->setEventType(MOVE_EVENT_ADD_ITEM_ITEMTILE);
					break;
				case MOVE_EVENT_REMOVE_ITEM:
					moveEvent->setEventType(MOVE_EVENT_REMOVE_ITEM_ITEMTILE);
					break;
				default:
					break;
			}
		}
	}

	pugi::xml_attribute attr;
	if ((attr = node.attribute("itemid"))) {
		int32_t id = pugi::cast<int32_t>(attr.value());
		addEvent(moveEvent, id, itemIdMap);
		if (moveEvent->getEventType() == MOVE_EVENT_EQUIP) {
			ItemType& it = Item::items.getItemType(id);
			it.wieldInfo = moveEvent->getWieldInfo();
			it.minReqLevel = moveEvent->getReqLevel();
			it.minReqMagicLevel = moveEvent->getReqMagLv();
			it.vocationString = moveEvent->getVocationString();
		}
	} else if ((attr = node.attribute("fromid"))) {
		uint32_t id = pugi::cast<uint32_t>(attr.value());
		uint32_t endId = pugi::cast<uint32_t>(node.attribute("toid").value());

		addEvent(moveEvent, id, itemIdMap);

		if (moveEvent->getEventType() == MOVE_EVENT_EQUIP) {
			ItemType& it = Item::items.getItemType(id);
			it.wieldInfo = moveEvent->getWieldInfo();
			it.minReqLevel = moveEvent->getReqLevel();
			it.minReqMagicLevel = moveEvent->getReqMagLv();
			it.vocationString = moveEvent->getVocationString();

			while (++id <= endId) {
				addEvent(moveEvent, id, itemIdMap);

				ItemType& tit = Item::items.getItemType(id);
				tit.wieldInfo = moveEvent->getWieldInfo();
				tit.minReqLevel = moveEvent->getReqLevel();
				tit.minReqMagicLevel = moveEvent->getReqMagLv();
				tit.vocationString = moveEvent->getVocationString();
			}
		} else {
			while (++id <= endId) {
				addEvent(moveEvent, id, itemIdMap);
			}
		}
	} else if ((attr = node.attribute("uniqueid"))) {
		addEvent(moveEvent, pugi::cast<int32_t>(attr.value()), uniqueIdMap);
	} else if ((attr = node.attribute("fromuid"))) {
		uint32_t id = pugi::cast<uint32_t>(attr.value());
		uint32_t endId = pugi::cast<uint32_t>(node.attribute("touid").value());
		addEvent(moveEvent, id, uniqueIdMap);
		while (++id <= endId) {
			addEvent(moveEvent, id, uniqueIdMap);
		}
	} else if ((attr = node.attribute("actionid"))) {
		addEvent(moveEvent, pugi::cast<int32_t>(attr.value()), actionIdMap);
	} else if ((attr = node.attribute("fromaid"))) {
		uint32_t id = pugi::cast<uint32_t>(attr.value());
		uint32_t endId = pugi::cast<uint32_t>(node.attribute("toaid").value());
		addEvent(moveEvent, id, actionIdMap);
		while (++id <= endId) {
			addEvent(moveEvent, id, actionIdMap);
		}
	} else if ((attr = node.attribute("pos"))) {
		std::vector<int32_t> posList = vectorAtoi(explodeString(attr.as_string(), ";"));
		if (posList.size() < 3) {
			return false;
		}

		Position pos(posList[0], posList[1], posList[2]);
		addEvent(moveEvent, pos, positionMap);
	} else {
		return false;
	}
	return true;
}

void MoveEvents::addEvent(MoveEvent* moveEvent, int32_t id, MoveListMap& map)
{
	auto it = map.find(id);
	if (it == map.end()) {
		MoveEventList moveEventList;
		moveEventList.moveEvent[moveEvent->getEventType()].push_back(moveEvent);
		map[id] = moveEventList;
	} else {
		std::list<MoveEvent*>& moveEventList = it->second.moveEvent[moveEvent->getEventType()];
		for (MoveEvent* existingMoveEvent : moveEventList) {
			if (existingMoveEvent->getSlot() == moveEvent->getSlot()) {
				std::cout << "[Warning - MoveEvents::addEvent] Duplicate move event found: " << id << std::endl;
			}
		}
		moveEventList.push_back(moveEvent);
	}
}

MoveEvent* MoveEvents::getEvent(Item* item, MoveEvent_t eventType, slots_t slot)
{
	uint32_t slotp;
	switch (slot) {
		case CONST_SLOT_HEAD: slotp = SLOTP_HEAD; break;
		case CONST_SLOT_NECKLACE: slotp = SLOTP_NECKLACE; break;
		case CONST_SLOT_BACKPACK: slotp = SLOTP_BACKPACK; break;
		case CONST_SLOT_ARMOR: slotp = SLOTP_ARMOR; break;
		case CONST_SLOT_RIGHT: slotp = SLOTP_RIGHT; break;
		case CONST_SLOT_LEFT: slotp = SLOTP_LEFT; break;
		case CONST_SLOT_LEGS: slotp = SLOTP_LEGS; break;
		case CONST_SLOT_FEET: slotp = SLOTP_FEET; break;
		case CONST_SLOT_AMMO: slotp = SLOTP_AMMO; break;
		case CONST_SLOT_RING: slotp = SLOTP_RING; break;
		default: slotp = 0; break;
	}

	auto it = itemIdMap.find(item->getID());
	if (it != itemIdMap.end()) {
		std::list<MoveEvent*>& moveEventList = it->second.moveEvent[eventType];
		for (MoveEvent* moveEvent : moveEventList) {
			if ((moveEvent->getSlot() & slotp) != 0) {
				return moveEvent;
			}
		}
	}
	return nullptr;
}

MoveEvent* MoveEvents::getEvent(Item* item, MoveEvent_t eventType)
{
	MoveListMap::iterator it;

	if (item->hasAttribute(ITEM_ATTRIBUTE_UNIQUEID)) {
		it = uniqueIdMap.find(item->getUniqueId());
		if (it != uniqueIdMap.end()) {
			std::list<MoveEvent*>& moveEventList = it->second.moveEvent[eventType];
			if (!moveEventList.empty()) {
				return *moveEventList.begin();
			}
		}
	}

	if (item->hasAttribute(ITEM_ATTRIBUTE_ACTIONID)) {
		it = actionIdMap.find(item->getActionId());
		if (it != actionIdMap.end()) {
			std::list<MoveEvent*>& moveEventList = it->second.moveEvent[eventType];
			if (!moveEventList.empty()) {
				return *moveEventList.begin();
			}
		}
	}

	it = itemIdMap.find(item->getID());
	if (it != itemIdMap.end()) {
		std::list<MoveEvent*>& moveEventList = it->second.moveEvent[eventType];
		if (!moveEventList.empty()) {
			return *moveEventList.begin();
		}
	}
	return nullptr;
}

void MoveEvents::addEvent(MoveEvent* moveEvent, const Position& pos, MovePosListMap& map)
{
	auto it = map.find(pos);
	if (it == map.end()) {
		MoveEventList moveEventList;
		moveEventList.moveEvent[moveEvent->getEventType()].push_back(moveEvent);
		map[pos] = moveEventList;
	} else {
		std::list<MoveEvent*>& moveEventList = it->second.moveEvent[moveEvent->getEventType()];
		if (!moveEventList.empty()) {
			std::cout << "[Warning - MoveEvents::addEvent] Duplicate move event found: " << pos << std::endl;
		}

		moveEventList.push_back(moveEvent);
	}
}

MoveEvent* MoveEvents::getEvent(const Tile* tile, MoveEvent_t eventType)
{
	auto it = positionMap.find(tile->getPosition());
	if (it != positionMap.end()) {
		std::list<MoveEvent*>& moveEventList = it->second.moveEvent[eventType];
		if (!moveEventList.empty()) {
			return *moveEventList.begin();
		}
	}
	return nullptr;
}

uint32_t MoveEvents::onCreatureMove(Creature* creature, const Tile* tile, MoveEvent_t eventType)
{
	const Position& pos = tile->getPosition();

	uint32_t ret = 1;

	MoveEvent* moveEvent = getEvent(tile, eventType);
	if (moveEvent) {
		ret &= moveEvent->fireStepEvent(creature, nullptr, pos);
	}

	for (size_t i = tile->getFirstIndex(), j = tile->getLastIndex(); i < j; ++i) {
		Thing* thing = tile->getThing(i);
		if (!thing) {
			continue;
		}

		Item* tileItem = thing->getItem();
		if (!tileItem) {
			continue;
		}

		moveEvent = getEvent(tileItem, eventType);
		if (moveEvent) {
			ret &= moveEvent->fireStepEvent(creature, tileItem, pos);
		}
	}
	return ret;
}

uint32_t MoveEvents::onPlayerEquip(Player* player, Item* item, slots_t slot, bool isCheck)
{
	MoveEvent* moveEvent = getEvent(item, MOVE_EVENT_EQUIP, slot);
	if (!moveEvent) {
		return 1;
	}
	return moveEvent->fireEquip(player, item, slot, isCheck);
}

uint32_t MoveEvents::onPlayerDeEquip(Player* player, Item* item, slots_t slot)
{
	MoveEvent* moveEvent = getEvent(item, MOVE_EVENT_DEEQUIP, slot);
	if (!moveEvent) {
		return 1;
	}
	return moveEvent->fireEquip(player, item, slot, true);
}

uint32_t MoveEvents::onItemMove(Item* item, Tile* tile, bool isAdd)
{
	MoveEvent_t eventType1, eventType2;
	if (isAdd) {
		eventType1 = MOVE_EVENT_ADD_ITEM;
		eventType2 = MOVE_EVENT_ADD_ITEM_ITEMTILE;
	} else {
		eventType1 = MOVE_EVENT_REMOVE_ITEM;
		eventType2 = MOVE_EVENT_REMOVE_ITEM_ITEMTILE;
	}

	uint32_t ret = 1;
	MoveEvent* moveEvent = getEvent(tile, eventType1);
	if (moveEvent) {
		ret &= moveEvent->fireAddRemItem(item, nullptr, tile->getPosition());
	}

	moveEvent = getEvent(item, eventType1);
	if (moveEvent) {
		ret &= moveEvent->fireAddRemItem(item, nullptr, tile->getPosition());
	}

	for (size_t i = tile->getFirstIndex(), j = tile->getLastIndex(); i < j; ++i) {
		Thing* thing = tile->getThing(i);
		if (!thing) {
			continue;
		}

		Item* tileItem = thing->getItem();
		if (!tileItem || tileItem == item) {
			continue;
		}

		moveEvent = getEvent(tileItem, eventType2);
		if (moveEvent) {
			ret &= moveEvent->fireAddRemItem(item, tileItem, tile->getPosition());
		}
	}
	return ret;
}

MoveEvent::MoveEvent(LuaScriptInterface* interface) : Event(interface) {}

MoveEvent::MoveEvent(const MoveEvent* copy) :
	Event(copy),
	eventType(copy->eventType),
	stepFunction(copy->stepFunction),
	moveFunction(copy->moveFunction),
	equipFunction(copy->equipFunction),
	slot(copy->slot),
	reqLevel(copy->reqLevel),
	reqMagLevel(copy->reqMagLevel),
	premium(copy->premium),
	vocationString(copy->vocationString),
	wieldInfo(copy->wieldInfo),
	vocEquipMap(copy->vocEquipMap) {}

std::string MoveEvent::getScriptEventName() const
{
	switch (eventType) {
		case MOVE_EVENT_STEP_IN: return "onStepIn";
		case MOVE_EVENT_STEP_OUT: return "onStepOut";
		case MOVE_EVENT_EQUIP: return "onEquip";
		case MOVE_EVENT_DEEQUIP: return "onDeEquip";
		case MOVE_EVENT_ADD_ITEM: return "onAddItem";
		case MOVE_EVENT_REMOVE_ITEM: return "onRemoveItem";
		default:
			std::cout << "[Error - MoveEvent::getScriptEventName] Invalid event type" << std::endl;
			return std::string();
	}
}

bool MoveEvent::configureEvent(const pugi::xml_node& node)
{
	pugi::xml_attribute eventAttr = node.attribute("event");
	if (!eventAttr) {
		std::cout << "[Error - MoveEvent::configureMoveEvent] Missing event" << std::endl;
		return false;
	}

	std::string tmpStr = asLowerCaseString(eventAttr.as_string());
	if (tmpStr == "stepin") {
		eventType = MOVE_EVENT_STEP_IN;
	} else if (tmpStr == "stepout") {
		eventType = MOVE_EVENT_STEP_OUT;
	} else if (tmpStr == "equip") {
		eventType = MOVE_EVENT_EQUIP;
	} else if (tmpStr == "deequip") {
		eventType = MOVE_EVENT_DEEQUIP;
	} else if (tmpStr == "additem") {
		eventType = MOVE_EVENT_ADD_ITEM;
	} else if (tmpStr == "removeitem") {
		eventType = MOVE_EVENT_REMOVE_ITEM;
	} else {
		std::cout << "Error: [MoveEvent::configureMoveEvent] No valid event name " << eventAttr.as_string() << std::endl;
		return false;
	}

	if (eventType == MOVE_EVENT_EQUIP || eventType == MOVE_EVENT_DEEQUIP) {
		pugi::xml_attribute slotAttribute = node.attribute("slot");
		if (slotAttribute) {
			tmpStr = asLowerCaseString(slotAttribute.as_string());
			if (tmpStr == "head") {
				slot = SLOTP_HEAD;
			} else if (tmpStr == "necklace") {
				slot = SLOTP_NECKLACE;
			} else if (tmpStr == "backpack") {
				slot = SLOTP_BACKPACK;
			} else if (tmpStr == "armor") {
				slot = SLOTP_ARMOR;
			} else if (tmpStr == "right-hand") {
				slot = SLOTP_RIGHT;
			} else if (tmpStr == "left-hand") {
				slot = SLOTP_LEFT;
			} else if (tmpStr == "hand" || tmpStr == "shield") {
				slot = SLOTP_RIGHT | SLOTP_LEFT;
			} else if (tmpStr == "legs") {
				slot = SLOTP_LEGS;
			} else if (tmpStr == "feet") {
				slot = SLOTP_FEET;
			} else if (tmpStr == "ring") {
				slot = SLOTP_RING;
			} else if (tmpStr == "ammo") {
				slot = SLOTP_AMMO;
			} else {
				std::cout << "[Warning - MoveEvent::configureMoveEvent] Unknown slot type: " << slotAttribute.as_string() << std::endl;
			}
		}

		wieldInfo = 0;

		pugi::xml_attribute levelAttribute = node.attribute("level");
		if (levelAttribute) {
			reqLevel = pugi::cast<uint32_t>(levelAttribute.value());
			if (reqLevel > 0) {
				wieldInfo |= WIELDINFO_LEVEL;
			}
		}

		pugi::xml_attribute magLevelAttribute = node.attribute("maglevel");
		if (magLevelAttribute) {
			reqMagLevel = pugi::cast<uint32_t>(magLevelAttribute.value());
			if (reqMagLevel > 0) {
				wieldInfo |= WIELDINFO_MAGLV;
			}
		}

		pugi::xml_attribute premiumAttribute = node.attribute("premium");
		if (premiumAttribute) {
			premium = premiumAttribute.as_bool();
			if (premium) {
				wieldInfo |= WIELDINFO_PREMIUM;
			}
		}

		//Gather vocation information
		std::list<std::string> vocStringList;
		for (auto vocationNode : node.children()) {
			pugi::xml_attribute vocationNameAttribute = vocationNode.attribute("name");
			if (!vocationNameAttribute) {
				continue;
			}

			int32_t vocationId = g_vocations.getVocationId(vocationNameAttribute.as_string());
			if (vocationId != -1) {
				vocEquipMap[vocationId] = true;
				if (vocationNode.attribute("showInDescription").as_bool(true)) {
					vocStringList.push_back(asLowerCaseString(vocationNameAttribute.as_string()));
				}
			}
		}

		if (!vocEquipMap.empty()) {
			wieldInfo |= WIELDINFO_VOCREQ;
		}

		for (const std::string& str : vocStringList) {
			if (!vocationString.empty()) {
				if (str != vocStringList.back()) {
					vocationString.push_back(',');
					vocationString.push_back(' ');
				} else {
					vocationString += " and ";
				}
			}

			vocationString += str;
			vocationString.push_back('s');
		}
	}
	return true;
}

namespace {

<<<<<<< HEAD
uint32_t MoveEvent::StepInField(Creature* creature, Item* item, const Position&)
=======
uint32_t StepInField(Creature* creature, Item* item, const Position&)
>>>>>>> 29752b6a
{
	MagicField* field = item->getMagicField();
	if (field) {
		field->onStepInField(creature);
		return 1;
	}

	return LUA_ERROR_ITEM_NOT_FOUND;
}

<<<<<<< HEAD
uint32_t MoveEvent::StepOutField(Creature*, Item*, const Position&)
=======
uint32_t StepOutField(Creature*, Item*, const Position&)
>>>>>>> 29752b6a
{
	return 1;
}

uint32_t AddItemField(Item* item, Item*, const Position&)
{
	if (MagicField* field = item->getMagicField()) {
		Tile* tile = item->getTile();
		if (CreatureVector* creatures = tile->getCreatures()) {
			for (Creature* creature : *creatures) {
				field->onStepInField(creature);
			}
		}
		return 1;
	}
	return LUA_ERROR_ITEM_NOT_FOUND;
}

uint32_t RemoveItemField(Item*, Item*, const Position&)
{
	return 1;
}

uint32_t EquipItem(MoveEvent* moveEvent, Player* player, Item* item, slots_t slot, bool isCheck)
{
	if (player->isItemAbilityEnabled(slot)) {
		return 1;
	}

	if (!player->hasFlag(PlayerFlag_IgnoreWeaponCheck) && moveEvent->getWieldInfo() != 0) {
		if (player->getLevel() < moveEvent->getReqLevel() || player->getMagicLevel() < moveEvent->getReqMagLv()) {
			return 0;
		}

		if (moveEvent->isPremium() && !player->isPremium()) {
			return 0;
		}

		const VocEquipMap& vocEquipMap = moveEvent->getVocEquipMap();
		if (!vocEquipMap.empty() && vocEquipMap.find(player->getVocationId()) == vocEquipMap.end()) {
			return 0;
		}
	}

	if (isCheck) {
		return 1;
	}

	const ItemType& it = Item::items[item->getID()];
	if (it.transformEquipTo != 0) {
		Item* newItem = g_game.transformItem(item, it.transformEquipTo);
		g_game.startDecay(newItem);
	} else {
		player->setItemAbility(slot, true);
	}

	if (!it.abilities) {
		return 1;
	}

	if (it.abilities->invisible) {
		Condition* condition = Condition::createCondition(static_cast<ConditionId_t>(slot), CONDITION_INVISIBLE, -1, 0);
		player->addCondition(condition);
	}

	if (it.abilities->manaShield) {
		Condition* condition = Condition::createCondition(static_cast<ConditionId_t>(slot), CONDITION_MANASHIELD, -1, 0);
		player->addCondition(condition);
	}

	if (it.abilities->speed != 0) {
		g_game.changeSpeed(player, it.abilities->speed);
	}

	if (it.abilities->conditionSuppressions != 0) {
		player->addConditionSuppressions(it.abilities->conditionSuppressions);
		player->sendIcons();
	}

	if (it.abilities->regeneration) {
		Condition* condition = Condition::createCondition(static_cast<ConditionId_t>(slot), CONDITION_REGENERATION, -1, 0);

		if (it.abilities->healthGain != 0) {
			condition->setParam(CONDITION_PARAM_HEALTHGAIN, it.abilities->healthGain);
		}

		if (it.abilities->healthTicks != 0) {
			condition->setParam(CONDITION_PARAM_HEALTHTICKS, it.abilities->healthTicks);
		}

		if (it.abilities->manaGain != 0) {
			condition->setParam(CONDITION_PARAM_MANAGAIN, it.abilities->manaGain);
		}

		if (it.abilities->manaTicks != 0) {
			condition->setParam(CONDITION_PARAM_MANATICKS, it.abilities->manaTicks);
		}

		player->addCondition(condition);
	}

	//skill modifiers
	bool needUpdateSkills = false;

	for (int32_t i = SKILL_FIRST; i <= SKILL_LAST; ++i) {
		if (it.abilities->skills[i]) {
			needUpdateSkills = true;
			player->setVarSkill(static_cast<skills_t>(i), it.abilities->skills[i]);
		}
	}

	if (needUpdateSkills) {
		player->sendSkills();
	}

	//stat modifiers
	bool needUpdateStats = false;

	for (int32_t s = STAT_FIRST; s <= STAT_LAST; ++s) {
		if (it.abilities->stats[s]) {
			needUpdateStats = true;
			player->setVarStats(static_cast<stats_t>(s), it.abilities->stats[s]);
		}

		if (it.abilities->statsPercent[s]) {
			needUpdateStats = true;
			player->setVarStats(static_cast<stats_t>(s), static_cast<int32_t>(player->getDefaultStats(static_cast<stats_t>(s)) * ((it.abilities->statsPercent[s] - 100) / 100.f)));
		}
	}

	if (needUpdateStats) {
		player->sendStats();
	}

	return 1;
}

uint32_t DeEquipItem(MoveEvent*, Player* player, Item* item, slots_t slot, bool)
{
	if (!player->isItemAbilityEnabled(slot)) {
		return 1;
	}

	player->setItemAbility(slot, false);

	const ItemType& it = Item::items[item->getID()];
	if (it.transformDeEquipTo != 0) {
		g_game.transformItem(item, it.transformDeEquipTo);
		g_game.startDecay(item);
	}

	if (!it.abilities) {
		return 1;
	}

	if (it.abilities->invisible) {
		player->removeCondition(CONDITION_INVISIBLE, static_cast<ConditionId_t>(slot));
	}

	if (it.abilities->manaShield) {
		player->removeCondition(CONDITION_MANASHIELD, static_cast<ConditionId_t>(slot));
	}

	if (it.abilities->speed != 0) {
		g_game.changeSpeed(player, -it.abilities->speed);
	}

	if (it.abilities->conditionSuppressions != 0) {
		player->removeConditionSuppressions(it.abilities->conditionSuppressions);
		player->sendIcons();
	}

	if (it.abilities->regeneration) {
		player->removeCondition(CONDITION_REGENERATION, static_cast<ConditionId_t>(slot));
	}

	//skill modifiers
	bool needUpdateSkills = false;

	for (int32_t i = SKILL_FIRST; i <= SKILL_LAST; ++i) {
		if (it.abilities->skills[i] != 0) {
			needUpdateSkills = true;
			player->setVarSkill(static_cast<skills_t>(i), -it.abilities->skills[i]);
		}
	}

	if (needUpdateSkills) {
		player->sendSkills();
	}

	//stat modifiers
	bool needUpdateStats = false;

	for (int32_t s = STAT_FIRST; s <= STAT_LAST; ++s) {
		if (it.abilities->stats[s]) {
			needUpdateStats = true;
			player->setVarStats(static_cast<stats_t>(s), -it.abilities->stats[s]);
		}

		if (it.abilities->statsPercent[s]) {
			needUpdateStats = true;
			player->setVarStats(static_cast<stats_t>(s), -static_cast<int32_t>(player->getDefaultStats(static_cast<stats_t>(s)) * ((it.abilities->statsPercent[s] - 100) / 100.f)));
		}
	}

	if (needUpdateStats) {
		player->sendStats();
	}

	return 1;
}

<<<<<<< HEAD
=======
}

bool MoveEvent::loadFunction(const pugi::xml_attribute& attr)
{
	const char* functionName = attr.as_string();
	if (strcasecmp(functionName, "onstepinfield") == 0) {
		stepFunction = StepInField;
	} else if (strcasecmp(functionName, "onstepoutfield") == 0) {
		stepFunction = StepOutField;
	} else if (strcasecmp(functionName, "onaddfield") == 0) {
		moveFunction = AddItemField;
	} else if (strcasecmp(functionName, "onremovefield") == 0) {
		moveFunction = RemoveItemField;
	} else if (strcasecmp(functionName, "onequipitem") == 0) {
		equipFunction = EquipItem;
	} else if (strcasecmp(functionName, "ondeequipitem") == 0) {
		equipFunction = DeEquipItem;
	} else {
		std::cout << "[Warning - MoveEvent::loadFunction] Function \"" << functionName << "\" does not exist." << std::endl;
		return false;
	}

	scripted = false;
	return true;
}

MoveEvent_t MoveEvent::getEventType() const
{
	return eventType;
}

void MoveEvent::setEventType(MoveEvent_t type)
{
	eventType = type;
}

>>>>>>> 29752b6a
uint32_t MoveEvent::fireStepEvent(Creature* creature, Item* item, const Position& pos)
{
	if (scripted) {
		return executeStep(creature, item, pos);
	} else {
		return stepFunction(creature, item, pos);
	}
}

bool MoveEvent::executeStep(Creature* creature, Item* item, const Position& pos)
{
	//onStepIn(creature, item, pos, fromPosition)
	//onStepOut(creature, item, pos, fromPosition)
	if (!scriptInterface->reserveScriptEnv()) {
		std::cout << "[Error - MoveEvent::executeStep] Call stack overflow" << std::endl;
		return false;
	}

	ScriptEnvironment* env = scriptInterface->getScriptEnv();
	env->setScriptId(scriptId, scriptInterface);

	lua_State* L = scriptInterface->getLuaState();

	scriptInterface->pushFunction(scriptId);
	LuaScriptInterface::pushUserdata<Creature>(L, creature);
	LuaScriptInterface::setCreatureMetatable(L, -1, creature);
	LuaScriptInterface::pushThing(L, item);
	LuaScriptInterface::pushPosition(L, pos);
	LuaScriptInterface::pushPosition(L, creature->getLastPosition());

	return scriptInterface->callFunction(4);
}

uint32_t MoveEvent::fireEquip(Player* player, Item* item, slots_t slot, bool boolean)
{
	if (scripted) {
		return executeEquip(player, item, slot);
	} else {
		return equipFunction(this, player, item, slot, boolean);
	}
}

bool MoveEvent::executeEquip(Player* player, Item* item, slots_t slot)
{
	//onEquip(player, item, slot)
	//onDeEquip(player, item, slot)
	if (!scriptInterface->reserveScriptEnv()) {
		std::cout << "[Error - MoveEvent::executeEquip] Call stack overflow" << std::endl;
		return false;
	}

	ScriptEnvironment* env = scriptInterface->getScriptEnv();
	env->setScriptId(scriptId, scriptInterface);

	lua_State* L = scriptInterface->getLuaState();

	scriptInterface->pushFunction(scriptId);
	LuaScriptInterface::pushUserdata<Player>(L, player);
	LuaScriptInterface::setMetatable(L, -1, "Player");
	LuaScriptInterface::pushThing(L, item);
	lua_pushnumber(L, slot);

	return scriptInterface->callFunction(3);
}

uint32_t MoveEvent::fireAddRemItem(Item* item, Item* tileItem, const Position& pos)
{
	if (scripted) {
		return executeAddRemItem(item, tileItem, pos);
	} else {
		return moveFunction(item, tileItem, pos);
	}
}

bool MoveEvent::executeAddRemItem(Item* item, Item* tileItem, const Position& pos)
{
	//onaddItem(moveitem, tileitem, pos)
	//onRemoveItem(moveitem, tileitem, pos)
	if (!scriptInterface->reserveScriptEnv()) {
		std::cout << "[Error - MoveEvent::executeAddRemItem] Call stack overflow" << std::endl;
		return false;
	}

	ScriptEnvironment* env = scriptInterface->getScriptEnv();
	env->setScriptId(scriptId, scriptInterface);

	lua_State* L = scriptInterface->getLuaState();

	scriptInterface->pushFunction(scriptId);
	LuaScriptInterface::pushThing(L, item);
	LuaScriptInterface::pushThing(L, tileItem);
	LuaScriptInterface::pushPosition(L, pos);

	return scriptInterface->callFunction(3);
}<|MERGE_RESOLUTION|>--- conflicted
+++ resolved
@@ -538,11 +538,7 @@
 
 namespace {
 
-<<<<<<< HEAD
-uint32_t MoveEvent::StepInField(Creature* creature, Item* item, const Position&)
-=======
 uint32_t StepInField(Creature* creature, Item* item, const Position&)
->>>>>>> 29752b6a
 {
 	MagicField* field = item->getMagicField();
 	if (field) {
@@ -553,11 +549,7 @@
 	return LUA_ERROR_ITEM_NOT_FOUND;
 }
 
-<<<<<<< HEAD
-uint32_t MoveEvent::StepOutField(Creature*, Item*, const Position&)
-=======
 uint32_t StepOutField(Creature*, Item*, const Position&)
->>>>>>> 29752b6a
 {
 	return 1;
 }
@@ -770,8 +762,6 @@
 	return 1;
 }
 
-<<<<<<< HEAD
-=======
 }
 
 bool MoveEvent::loadFunction(const pugi::xml_attribute& attr)
@@ -808,7 +798,6 @@
 	eventType = type;
 }
 
->>>>>>> 29752b6a
 uint32_t MoveEvent::fireStepEvent(Creature* creature, Item* item, const Position& pos)
 {
 	if (scripted) {
