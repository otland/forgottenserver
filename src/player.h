// Copyright 2023 The Forgotten Server Authors. All rights reserved.
// Use of this source code is governed by the GPL-2.0 License that can be found in the LICENSE file.

#ifndef FS_PLAYER_H
#define FS_PLAYER_H

#include "creature.h"
#include "cylinder.h"
#include "depotlocker.h"
#include "enums.h"
#include "groups.h"
#include "guild.h"
#include "protocolgame.h"
#include "town.h"
#include "vocation.h"

class DepotChest;
class House;
struct Mount;
class NetworkMessage;
class Npc;
class Party;
class SchedulerTask;

enum skillsid_t
{
	SKILLVALUE_LEVEL = 0,
	SKILLVALUE_TRIES = 1,
	SKILLVALUE_PERCENT = 2,
};

enum fightMode_t : uint8_t
{
	FIGHTMODE_ATTACK = 1,
	FIGHTMODE_BALANCED = 2,
	FIGHTMODE_DEFENSE = 3,
};

enum pvpMode_t : uint8_t
{
	PVP_MODE_DOVE = 0,
	PVP_MODE_WHITE_HAND = 1,
	PVP_MODE_YELLOW_HAND = 2,
	PVP_MODE_RED_FIST = 3,
};

enum tradestate_t : uint8_t
{
	TRADE_NONE,
	TRADE_INITIATED,
	TRADE_ACCEPT,
	TRADE_ACKNOWLEDGE,
	TRADE_TRANSFER,
};

struct VIPEntry
{
	VIPEntry(uint32_t id, uint32_t playerId, std::string_view name, std::string_view description, uint32_t icon,
	         bool notify) :
	    id{id}, playerId{playerId}, name{name}, description{description}, icon{icon}, notify{notify}
	{}

	uint32_t id;
	uint32_t playerId;
	std::string name;
	std::string description;
	uint32_t icon;
	bool notify;
	std::vector<uint16_t> groupIds;
};

struct VIPGroup
{
	VIPGroup(uint16_t id, std::string_view name, bool isEditable) : id{id}, name{name}, isEditable{isEditable} {}

	uint16_t id;
	std::string name;
	bool isEditable = true;
};

struct OpenContainer
{
	Container* container;
	uint16_t index;
};

static constexpr int16_t MINIMUM_SKILL_LEVEL = 10;

struct Skill
{
	uint64_t tries = 0;
	uint16_t level = MINIMUM_SKILL_LEVEL;
	uint16_t percent = 0;
};

using MuteCountMap = std::map<uint32_t, uint32_t>;

static constexpr int32_t PLAYER_MAX_SPEED = 1500;
static constexpr int32_t PLAYER_MIN_SPEED = 10;

static constexpr int32_t NOTIFY_DEPOT_BOX_RANGE = 1;

class Player final : public Creature, public Cylinder
{
public:
	explicit Player(ProtocolGame_ptr p);
	~Player();

	using Creature::onWalk;

	// non-copyable
	Player(const Player&) = delete;
	Player& operator=(const Player&) = delete;

	Player* getPlayer() override { return this; }
	const Player* getPlayer() const override { return this; }

	void setID() final;

	static MuteCountMap muteCountMap;

	const std::string& getName() const override { return name; }
	void setName(std::string_view name) { this->name = name; }
	const std::string& getNameDescription() const override { return name; }
	std::string getDescription(int32_t lookDistance) const override;

	CreatureType_t getType() const override { return CREATURETYPE_PLAYER; }

	uint16_t getRandomMount() const;
	uint16_t getCurrentMount() const;
	void setCurrentMount(uint16_t mountId);
	bool isMounted() const { return defaultOutfit.lookMount != 0; }
	bool toggleMount(bool mount);
	bool tameMount(uint16_t mountId);
	bool untameMount(uint16_t mountId);
	bool hasMount(const Mount* mount) const;
	bool hasMounts() const;
	void dismount();

	void sendFYIBox(const std::string& message)
	{
		if (client) {
			client->sendFYIBox(message);
		}
	}

	void setGUID(uint32_t guid) { this->guid = guid; }
	uint32_t getGUID() const { return guid; }
	bool canSeeInvisibility() const override { return hasFlag(PlayerFlag_CanSenseInvisibility) || group->access; }

	void removeList() override;
	void addList() override;
	void kickPlayer(bool displayEffect);

	static uint64_t getExpForLevel(const uint64_t lv)
	{
		return (((lv - 6ULL) * lv + 17ULL) * lv - 12ULL) / 6ULL * 100ULL;
	}

	uint16_t getStaminaMinutes() const { return staminaMinutes; }

	bool addOfflineTrainingTries(skills_t skill, uint64_t tries);

	void addOfflineTrainingTime(int32_t addTime)
	{
		offlineTrainingTime = std::min<int32_t>(12 * 3600 * 1000, offlineTrainingTime + addTime);
	}
	void removeOfflineTrainingTime(int32_t removeTime)
	{
		offlineTrainingTime = std::max<int32_t>(0, offlineTrainingTime - removeTime);
	}
	int32_t getOfflineTrainingTime() const { return offlineTrainingTime; }

	int32_t getOfflineTrainingSkill() const { return offlineTrainingSkill; }
	void setOfflineTrainingSkill(int32_t skill) { offlineTrainingSkill = skill; }

	uint64_t getBankBalance() const { return bankBalance; }
	void setBankBalance(uint64_t balance) { bankBalance = balance; }

	Guild_ptr getGuild() const { return guild; }
	void setGuild(Guild_ptr guild);

	GuildRank_ptr getGuildRank() const { return guildRank; }
	void setGuildRank(GuildRank_ptr newGuildRank) { guildRank = newGuildRank; }

	bool isGuildMate(const Player* player) const;

	const std::string& getGuildNick() const { return guildNick; }
	void setGuildNick(std::string nick) { guildNick = nick; }

	bool isInWar(const Player* player) const;
	bool isInWarList(uint32_t guildId) const;

	void setLastWalkthroughAttempt(int64_t walkthroughAttempt) { lastWalkthroughAttempt = walkthroughAttempt; }
	void setLastWalkthroughPosition(Position walkthroughPosition) { lastWalkthroughPosition = walkthroughPosition; }

	Inbox* getInbox() const { return inbox; }

	StoreInbox* getStoreInbox() const { return storeInbox; }

	uint32_t getClientIcons() const;

	const GuildWarVector& getGuildWarVector() const { return guildWarVector; }

	Vocation* getVocation() const { return vocation; }

	OperatingSystem_t getOperatingSystem() const { return operatingSystem; }
	void setOperatingSystem(OperatingSystem_t clientos) { operatingSystem = clientos; }

	uint16_t getProtocolVersion() const
	{
		if (!client) {
			return 0;
		}

		return client->getVersion();
	}

	bool hasSecureMode() const { return secureMode; }

	void setParty(Party* party) { this->party = party; }
	Party* getParty() const { return party; }
	PartyShields_t getPartyShield(const Player* player) const;
	bool isInviting(const Player* player) const;
	bool isPartner(const Player* player) const;
	void sendPlayerPartyIcons(Player* player);
	bool addPartyInvitation(Party* party);
	void removePartyInvitation(Party* party);
	void clearPartyInvitations();

	GuildEmblems_t getGuildEmblem(const Player* player) const;

	uint64_t getSpentMana() const { return manaSpent; }

	bool hasFlag(PlayerFlags value) const { return (group->flags & value) != 0; }

	BedItem* getBedItem() { return bedItem; }
	void setBedItem(BedItem* b) { bedItem = b; }

	void addBlessing(uint8_t blessing) { blessings.set(blessing); }
	void removeBlessing(uint8_t blessing) { blessings.reset(blessing); }
	bool hasBlessing(uint8_t blessing) const { return blessings.test(blessing); }

	bool isOffline() const { return (getID() == 0); }
	void disconnect()
	{
		if (client) {
			client->disconnect();
		}
	}
	Connection::Address getIP() const;

	void addContainer(uint8_t cid, Container* container);
	void closeContainer(uint8_t cid);
	void setContainerIndex(uint8_t cid, uint16_t index);

	Container* getContainerByID(uint8_t cid);
	int8_t getContainerID(const Container* container) const;
	uint16_t getContainerIndex(uint8_t cid) const;

	bool canOpenCorpse(uint32_t ownerId) const;

	void setStorageValue(uint32_t key, std::optional<int32_t> value, bool isSpawn = false) override;

	void setGroup(Group* newGroup) { group = newGroup; }
	Group* getGroup() const { return group; }

	void setInMarket(bool value) { inMarket = value; }
	bool isInMarket() const { return inMarket; }

	int32_t getIdleTime() const { return idleTime; }

	void resetIdleTime() { idleTime = 0; }

	bool isInGhostMode() const override { return ghostMode; }
	bool canSeeGhostMode(const Creature* creature) const override;
	void switchGhostMode() { ghostMode = !ghostMode; }

	uint32_t getAccount() const { return accountNumber; }
	AccountType_t getAccountType() const { return accountType; }
	uint32_t getLevel() const { return level; }
	uint8_t getLevelPercent() const { return levelPercent; }
	uint32_t getMagicLevel() const { return std::max<int32_t>(0, magLevel + varStats[STAT_MAGICPOINTS]); }
	uint32_t getSpecialMagicLevel(CombatType_t type) const
	{
		return std::max<int32_t>(0, specialMagicLevelSkill[combatTypeToIndex(type)]);
	}
	uint32_t getBaseMagicLevel() const { return magLevel; }
	uint16_t getMagicLevelPercent() const { return magLevelPercent; }
	uint8_t getSoul() const { return soul; }
	bool isAccessPlayer() const { return group->access; }
	bool isPremium() const;
	void setPremiumTime(time_t premiumEndsAt);

	bool setVocation(uint16_t vocId);
	uint16_t getVocationId() const { return vocation->getId(); }

	PlayerSex_t getSex() const { return sex; }
	void setSex(PlayerSex_t);
	uint64_t getExperience() const { return experience; }

	time_t getLastLoginSaved() const { return lastLoginSaved; }

	time_t getLastLogout() const { return lastLogout; }

	const Position& getLoginPosition() const { return loginPosition; }
	const Position& getTemplePosition() const { return town->getTemplePosition(); }
	Town* getTown() const { return town; }
	void setTown(Town* town) { this->town = town; }

	void clearModalWindows();
	bool hasModalWindowOpen(uint32_t modalWindowId) const;
	void onModalWindowHandled(uint32_t modalWindowId);

	bool isPushable() const override;
	uint32_t isMuted() const;
	void addMessageBuffer();
	void removeMessageBuffer();

	bool removeItemOfType(uint16_t itemId, uint32_t amount, int32_t subType, bool ignoreEquipped = false) const;

	uint32_t getCapacity() const
	{
		if (hasFlag(PlayerFlag_CannotPickupItem)) {
			return 0;
		} else if (hasFlag(PlayerFlag_HasInfiniteCapacity)) {
			return std::numeric_limits<uint32_t>::max();
		}
		return capacity;
	}

	uint32_t getFreeCapacity() const
	{
		if (hasFlag(PlayerFlag_CannotPickupItem)) {
			return 0;
		} else if (hasFlag(PlayerFlag_HasInfiniteCapacity)) {
			return std::numeric_limits<uint32_t>::max();
		}
		return std::max<int32_t>(0, capacity - inventoryWeight);
	}

	int32_t getMaxHealth() const override { return std::max<int32_t>(1, healthMax + varStats[STAT_MAXHITPOINTS]); }
	uint32_t getMana() const { return mana; }
	uint32_t getMaxMana() const { return std::max<int32_t>(0, manaMax + varStats[STAT_MAXMANAPOINTS]); }
	uint16_t getManaShieldBar() const { return manaShieldBar; }
	void setManaShieldBar(uint16_t value) { manaShieldBar = value; }
	uint16_t getMaxManaShieldBar() const { return maxManaShieldBar; }
	void setMaxManaShieldBar(uint16_t value) { maxManaShieldBar = value; }

	Item* getInventoryItem(slots_t slot) const;

	bool isItemAbilityEnabled(slots_t slot) const { return inventoryAbilities[slot]; }
	void setItemAbility(slots_t slot, bool enabled) { inventoryAbilities[slot] = enabled; }

	void setVarSkill(skills_t skill, int32_t modifier) { varSkills[skill] += modifier; }

	void setVarSpecialSkill(SpecialSkills_t skill, int32_t modifier) { varSpecialSkills[skill] += modifier; }

	void setSpecialMagicLevelSkill(CombatType_t type, int16_t modifier)
	{
		specialMagicLevelSkill[combatTypeToIndex(type)] += modifier;
	}

	void setVarStats(stats_t stat, int32_t modifier);

	int32_t getDefaultStats(stats_t stat) const;

	void addConditionSuppressions(uint32_t conditions);
	void removeConditionSuppressions(uint32_t conditions);

	DepotChest* getDepotChest(uint32_t depotId, bool autoCreate);
	DepotLocker& getDepotLocker();
	void onReceiveMail() const;
	bool isNearDepotBox() const;

	bool canSee(const Position& pos) const override;
	bool canSeeCreature(const Creature* creature) const override;

	bool canWalkthrough(const Creature* creature) const;
	bool canWalkthroughEx(const Creature* creature) const;

	RaceType_t getRace() const override { return RACE_BLOOD; }

	uint64_t getMoney() const;

	// safe-trade functions
	void setTradeState(tradestate_t state) { tradeState = state; }
	tradestate_t getTradeState() const { return tradeState; }
	Item* getTradeItem() { return tradeItem; }

	// shop functions
	void setShopOwner(Npc* owner, int32_t onBuy, int32_t onSell)
	{
		shopOwner = owner;
		purchaseCallback = onBuy;
		saleCallback = onSell;
	}

	Npc* getShopOwner(int32_t& onBuy, int32_t& onSell)
	{
		onBuy = purchaseCallback;
		onSell = saleCallback;
		return shopOwner;
	}

	const Npc* getShopOwner(int32_t& onBuy, int32_t& onSell) const
	{
		onBuy = purchaseCallback;
		onSell = saleCallback;
		return shopOwner;
	}

	// V.I.P. functions
	void notifyStatusChange(Player* loginPlayer, VipStatus_t status);
	bool removeVIP(uint32_t vipGuid);
	bool addVIP(uint32_t vipGuid, const std::string& vipName, VipStatus_t status);
	bool addVIPInternal(uint32_t vipGuid);
	bool editVIP(uint32_t vipGuid, const std::string& description, uint32_t icon, bool notify,
	             const std::vector<uint16_t>& groupIds);
	bool addVIPGroup(const std::string& name);
	bool addVIPGroupInternal(uint32_t vipGroupId);
	bool editVIPGroup(uint16_t vipGroupId, const std::string& name);
	bool removeVIPGroup(uint16_t vipGroupId);

	// follow functions
	bool setFollowCreature(Creature* creature) override;
	void goToFollowCreature() override;

	// follow events
	void onFollowCreature(const Creature* creature) override;

	// walk events
	void onWalk(Direction& dir) override;
	void onWalkAborted() override;
	void onWalkComplete() override;

	void stopWalk();
	void openShopWindow(Npc* npc, const std::list<ShopInfo>& shop);
	bool closeShopWindow(bool sendCloseShopWindow = true);
	bool updateSaleShopList(const Item* item);
	bool hasShopItemForSale(uint32_t itemId, uint8_t subType) const;

	void setChaseMode(bool mode);
	void setFightMode(fightMode_t mode) { fightMode = mode; }
	void setSecureMode(bool mode) { secureMode = mode; }

	// combat functions
	bool setAttackedCreature(Creature* creature) override;
	bool isImmune(CombatType_t type) const override;
	bool isImmune(ConditionType_t type) const override;
	bool hasShield() const;
	bool isAttackable() const override;
	static bool lastHitIsPlayer(Creature* lastHitCreature);

	void changeHealth(int32_t healthChange, bool sendHealthChange = true) override;
	void changeMana(int32_t manaChange);
	void changeSoul(int32_t soulChange);

	bool isPzLocked() const { return pzLocked; }
	BlockType_t blockHit(Creature* attacker, CombatType_t combatType, int32_t& damage, bool checkDefense = false,
	                     bool checkArmor = false, bool field = false, bool ignoreResistances = false) override;
	void doAttacking(uint32_t interval) override;
	bool hasExtraSwing() override { return lastAttack > 0 && ((OTSYS_TIME() - lastAttack) >= getAttackSpeed()); }

	uint16_t getSpecialSkill(uint8_t skill) const { return std::max<uint16_t>(0, varSpecialSkills[skill]); }
	uint16_t getSkillLevel(uint8_t skill) const
	{
		return std::max<uint16_t>(0, skills[skill].level + varSkills[skill]);
	}
	uint16_t getSpecialMagicLevelSkill(CombatType_t type) const
	{
		return std::max<int32_t>(0, specialMagicLevelSkill[combatTypeToIndex(type)]);
	}
	uint16_t getBaseSkill(uint8_t skill) const { return skills[skill].level; }
	uint16_t getSkillPercent(uint8_t skill) const { return skills[skill].percent; }

	bool getAddAttackSkill() const { return addAttackSkillPoint; }
	BlockType_t getLastAttackBlockType() const { return lastAttackBlockType; }

	Item* getWeapon(slots_t slot, bool ignoreAmmo) const;
	Item* getWeapon(bool ignoreAmmo = false) const;
	WeaponType_t getWeaponType() const;
	int32_t getWeaponSkill(const Item* item) const;
	void getShieldAndWeapon(const Item*& shield, const Item*& weapon) const;

	void drainHealth(Creature* attacker, int32_t damage) override;
	void drainMana(Creature* attacker, int32_t manaLoss);
	void addManaSpent(uint64_t amount);
	void removeManaSpent(uint64_t amount, bool notify = false);
	void addSkillAdvance(skills_t skill, uint64_t count);
	void removeSkillTries(skills_t skill, uint64_t count, bool notify = false);

	int32_t getArmor() const override;
	int32_t getDefense() const override;
	float getAttackFactor() const override;
	float getDefenseFactor() const override;

	void addInFightTicks(bool pzlock = false);

	uint64_t getGainedExperience(Creature* attacker) const override;

	// combat event functions
	void onAddCondition(ConditionType_t type) override;
	void onAddCombatCondition(ConditionType_t type) override;
	void onEndCondition(ConditionType_t type) override;
	void onCombatRemoveCondition(Condition* condition) override;
	void onAttackedCreature(Creature* target, bool addFightTicks = true) override;
	void onAttacked() override;
	void onAttackedCreatureDrainHealth(Creature* target, int32_t points) override;
	void onTargetCreatureGainHealth(Creature* target, int32_t points) override;
	bool onKilledCreature(Creature* target, bool lastHit = true) override;
	void onGainExperience(uint64_t gainExp, Creature* target) override;
	void onGainSharedExperience(uint64_t gainExp, Creature* source);
	void onAttackedCreatureBlockHit(BlockType_t blockType) override;
	void onBlockHit() override;
	void onChangeZone(ZoneType_t zone) override;
	void onAttackedCreatureChangeZone(ZoneType_t zone) override;
	void onIdleStatus() override;
	void onPlacedCreature() override;

	LightInfo getCreatureLight() const override;

	Skulls_t getSkull() const override;
	Skulls_t getSkullClient(const Creature* creature) const override;
	int64_t getSkullTicks() const { return skullTicks; }
	void setSkullTicks(int64_t ticks) { skullTicks = ticks; }

	bool hasAttacked(const Player* attacked) const;
	void addAttacked(const Player* attacked);
	void removeAttacked(const Player* attacked);
	void clearAttacked();
	void addUnjustifiedDead(const Player* attacked);
	void sendCreatureSkull(const Creature* creature) const
	{
		if (client) {
			client->sendCreatureSkull(creature);
		}
	}
	void checkSkullTicks(int64_t ticks);

	bool canWear(uint32_t lookType, uint8_t addons) const;
	bool hasOutfit(uint32_t lookType, uint8_t addons);
	void addOutfit(uint16_t lookType, uint8_t addons);
	bool removeOutfit(uint16_t lookType);
	bool removeOutfitAddon(uint16_t lookType, uint8_t addons);
	bool getOutfitAddons(const Outfit& outfit, uint8_t& addons) const;

	size_t getMaxVIPEntries() const;
	size_t getMaxVIPGroups() const;
	size_t getMaxDepotItems() const;

	// tile
	// send methods
	void sendAddTileItem(const Tile* tile, const Position& pos, const Item* item)
	{
		if (client) {
			int32_t stackpos = tile->getStackposOfItem(this, item);
			if (stackpos != -1) {
				client->sendAddTileItem(pos, stackpos, item);
			}
		}
	}
	void sendUpdateTileItem(const Tile* tile, const Position& pos, const Item* item)
	{
		if (client) {
			int32_t stackpos = tile->getStackposOfItem(this, item);
			if (stackpos != -1) {
				client->sendUpdateTileItem(pos, stackpos, item);
			}
		}
	}
	void sendRemoveTileThing(const Position& pos, int32_t stackpos)
	{
		if (stackpos != -1 && client) {
			client->sendRemoveTileThing(pos, stackpos);
		}
	}
	void sendUpdateTileCreature(const Creature* creature)
	{
		if (client) {
			client->sendUpdateTileCreature(creature->getPosition(),
			                               creature->getTile()->getClientIndexOfCreature(this, creature), creature);
		}
	}
	void sendRemoveTileCreature(const Creature* creature, const Position& pos, int32_t stackpos)
	{
		if (client) {
			client->sendRemoveTileCreature(creature, pos, stackpos);
		}
	}
	void sendUpdateTile(const Tile* tile, const Position& pos)
	{
		if (client) {
			client->sendUpdateTile(tile, pos);
		}
	}
	void sendUpdateCreatureIcons(const Creature* creature)
	{
		if (client) {
			client->sendUpdateCreatureIcons(creature);
		}
	}

	void sendChannelMessage(const std::string& author, const std::string& text, SpeakClasses type, uint16_t channel)
	{
		if (client) {
			client->sendChannelMessage(author, text, type, channel);
		}
	}
	void sendChannelEvent(uint16_t channelId, const std::string& playerName, ChannelEvent_t channelEvent)
	{
		if (client) {
			client->sendChannelEvent(channelId, playerName, channelEvent);
		}
	}
	void sendCreatureAppear(const Creature* creature, const Position& pos,
	                        MagicEffectClasses magicEffect = CONST_ME_NONE)
	{
		if (client) {
			client->sendAddCreature(creature, pos, creature->getTile()->getClientIndexOfCreature(this, creature),
			                        magicEffect);
		}
	}
	void sendCreatureMove(const Creature* creature, const Position& newPos, int32_t newStackPos, const Position& oldPos,
	                      int32_t oldStackPos, bool teleport)
	{
		if (client) {
			client->sendMoveCreature(creature, newPos, newStackPos, oldPos, oldStackPos, teleport);
		}
	}
	void sendCreatureTurn(const Creature* creature)
	{
		if (client && canSeeCreature(creature)) {
			int32_t stackpos = creature->getTile()->getClientIndexOfCreature(this, creature);
			if (stackpos != -1) {
				client->sendCreatureTurn(creature, stackpos);
			}
		}
	}
	void sendCreatureSay(const Creature* creature, SpeakClasses type, const std::string& text,
	                     const Position* pos = nullptr)
	{
		if (client) {
			client->sendCreatureSay(creature, type, text, pos);
		}
	}
	void sendPrivateMessage(const Player* speaker, SpeakClasses type, const std::string& text)
	{
		if (client) {
			client->sendPrivateMessage(speaker, type, text);
		}
	}
	void sendCreatureSquare(const Creature* creature, SquareColor_t color)
	{
		if (client) {
			client->sendCreatureSquare(creature, color);
		}
	}
	void sendCreatureChangeOutfit(const Creature* creature, const Outfit_t& outfit)
	{
		if (client) {
			client->sendCreatureOutfit(creature, outfit);
		}
	}
	void sendCreatureChangeVisible(const Creature* creature, bool visible)
	{
		if (!client) {
			return;
		}

		if (creature->getPlayer()) {
			if (visible) {
				client->sendCreatureOutfit(creature, creature->getCurrentOutfit());
			} else {
				static Outfit_t outfit;
				client->sendCreatureOutfit(creature, outfit);
			}
		} else if (canSeeInvisibility()) {
			client->sendCreatureOutfit(creature, creature->getCurrentOutfit());
		} else {
			int32_t stackpos = creature->getTile()->getClientIndexOfCreature(this, creature);
			if (stackpos == -1) {
				return;
			}

			if (visible) {
				client->sendAddCreature(creature, creature->getPosition(), stackpos);
			} else {
				client->sendRemoveTileCreature(creature, creature->getPosition(), stackpos);
			}
		}
	}
	void sendCreatureLight(const Creature* creature)
	{
		if (client) {
			client->sendCreatureLight(creature);
		}
	}
	void sendCreatureWalkthrough(const Creature* creature, bool walkthrough)
	{
		if (client) {
			client->sendCreatureWalkthrough(creature, walkthrough);
		}
	}
	void sendCreatureShield(const Creature* creature)
	{
		if (client) {
			client->sendCreatureShield(creature);
		}
	}
	void sendSpellCooldown(uint8_t spellId, uint32_t time)
	{
		if (client) {
			client->sendSpellCooldown(spellId, time);
		}
	}
	void sendSpellGroupCooldown(SpellGroup_t groupId, uint32_t time)
	{
		if (client) {
			client->sendSpellGroupCooldown(groupId, time);
		}
	}
	void sendUseItemCooldown(uint32_t time)
	{
		if (client) {
			client->sendUseItemCooldown(time);
		}
	}
	void sendSupplyUsed(const uint16_t clientId) const
	{
		if (client) {
			client->sendSupplyUsed(clientId);
		}
	}
	void sendModalWindow(const ModalWindow& modalWindow);

	// container
	void sendAddContainerItem(const Container* container, const Item* item);
	void sendUpdateContainerItem(const Container* container, uint16_t slot, const Item* newItem);
	void sendRemoveContainerItem(const Container* container, uint16_t slot);
	void sendContainer(uint8_t cid, const Container* container, bool hasParent, uint16_t firstIndex)
	{
		if (client) {
			client->sendContainer(cid, container, hasParent, firstIndex);
		}
	}

	// inventory
	void sendInventoryItem(slots_t slot, const Item* item)
	{
		if (client) {
			client->sendInventoryItem(slot, item);
		}
	}
	void sendItems()
	{
		if (client) {
			client->sendItems();
		}
	}
	void openSavedContainers();
	void sendQuiverUpdate(bool sendAll = false)
	{
		if (!sendAll) {
			// update one slot
			Thing* slotThing = getThing(CONST_SLOT_RIGHT);
			if (slotThing) {
				Item* slotItem = slotThing->getItem();
				if (slotItem && slotItem->getWeaponType() == WEAPON_QUIVER) {
					sendInventoryItem(CONST_SLOT_RIGHT, slotItem);
				}
			}
		} else {
			// update all slots
			std::vector<slots_t> slots = {CONST_SLOT_RIGHT, CONST_SLOT_LEFT, CONST_SLOT_AMMO};
			for (auto const& slot : slots) {
				Thing* slotThing = getThing(slot);
				if (slotThing) {
					Item* slotItem = slotThing->getItem();
					if (slotItem && slotItem->getWeaponType() == WEAPON_QUIVER) {
						sendInventoryItem(slot, slotItem);
					}
				}
			}
		}
	}

	// event methods
	void onUpdateTileItem(const Tile* tile, const Position& pos, const Item* oldItem, const ItemType& oldType,
	                      const Item* newItem, const ItemType& newType) override;
	void onRemoveTileItem(const Tile* tile, const Position& pos, const ItemType& iType, const Item* item) override;

	void onCreatureAppear(Creature* creature, bool isLogin) override;
	void onRemoveCreature(Creature* creature, bool isLogout) override;
	void onCreatureMove(Creature* creature, const Tile* newTile, const Position& newPos, const Tile* oldTile,
	                    const Position& oldPos, bool teleport) override;

	void onEquipInventory();
	void onDeEquipInventory();

	void onAttackedCreatureDisappear(bool isLogout) override;
	void onFollowCreatureDisappear(bool isLogout) override;

	// container
	void onAddContainerItem(const Item* item);
	void onUpdateContainerItem(const Container* container, const Item* oldItem, const Item* newItem);
	void onRemoveContainerItem(const Container* container, const Item* item);

	void onCloseContainer(const Container* container);
	void onSendContainer(const Container* container);
	void autoCloseContainers(const Container* container);

	// inventory
	void onUpdateInventoryItem(Item* oldItem, Item* newItem);
	void onRemoveInventoryItem(Item* item);

	void sendCancelMessage(const std::string& msg) const
	{
		if (client) {
			client->sendTextMessage(TextMessage(MESSAGE_STATUS_SMALL, msg));
		}
	}
	void sendCancelMessage(ReturnValue message) const;
	void sendCancelTarget() const
	{
		if (client) {
			client->sendCancelTarget();
		}
	}
	void sendCancelWalk() const
	{
		if (client) {
			client->sendCancelWalk();
		}
	}
	void sendChangeSpeed(const Creature* creature, uint32_t newSpeed) const
	{
		if (client) {
			client->sendChangeSpeed(creature, newSpeed);
		}
	}
	void sendCreatureHealth(const Creature* creature) const
	{
		if (client) {
			client->sendCreatureHealth(creature);
		}
	}
	void sendDistanceShoot(const Position& from, const Position& to, unsigned char type) const
	{
		if (client) {
			client->sendDistanceShoot(from, to, type);
		}
	}
	void sendHouseWindow(House* house, uint32_t listId) const;
	void sendCreatePrivateChannel(uint16_t channelId, const std::string& channelName)
	{
		if (client) {
			client->sendCreatePrivateChannel(channelId, channelName);
		}
	}
	void sendClosePrivate(uint16_t channelId);
	void sendIcons() const
	{
		if (client) {
			client->sendIcons(getClientIcons());
		}
	}
	void sendMagicEffect(const Position& pos, uint8_t type) const
	{
		if (client) {
			client->sendMagicEffect(pos, type);
		}
	}
	void sendPing();
	void sendPingBack() const
	{
		if (client) {
			client->sendPingBack();
		}
	}
	void sendStats();

	void sendExperienceTracker(int64_t rawExp, int64_t finalExp) const
	{
		if (client) {
			client->sendExperienceTracker(rawExp, finalExp);
		}
	}

	void sendBasicData() const
	{
		if (client) {
			client->sendBasicData();
		}
	}
	void sendSkills() const
	{
		if (client) {
			client->sendSkills();
		}
	}
	void sendTextMessage(MessageClasses mclass, const std::string& message) const
	{
		if (client) {
			client->sendTextMessage(TextMessage(mclass, message));
		}
	}
	void sendTextMessage(const TextMessage& message) const
	{
		if (client) {
			client->sendTextMessage(message);
		}
	}
	void sendReLoginWindow(uint8_t unfairFightReduction) const
	{
		if (client) {
			client->sendReLoginWindow(unfairFightReduction);
		}
	}
	void sendTextWindow(Item* item, uint16_t maxlen, bool canWrite) const
	{
		if (client) {
			client->sendTextWindow(windowTextId, item, maxlen, canWrite);
		}
	}
	void sendTextWindow(uint32_t itemId, const std::string& text) const
	{
		if (client) {
			client->sendTextWindow(windowTextId, itemId, text);
		}
	}
	void sendToChannel(const Creature* creature, SpeakClasses type, const std::string& text, uint16_t channelId) const
	{
		if (client) {
			client->sendToChannel(creature, type, text, channelId);
		}
	}
	void sendShop(Npc* npc) const
	{
		if (client) {
			client->sendShop(npc, shopItemList);
		}
	}
	void sendSaleItemList() const
	{
		if (client) {
			client->sendSaleItemList(shopItemList);
		}
	}
	void sendCloseShop() const
	{
		if (client) {
			client->sendCloseShop();
		}
	}
	void sendMarketEnter() const
	{
		if (client) {
			client->sendMarketEnter();
		}
	}
	void sendMarketLeave()
	{
		inMarket = false;
		if (client) {
			client->sendMarketLeave();
		}
	}
	void sendMarketBrowseItem(uint16_t itemId, const MarketOfferList& buyOffers,
	                          const MarketOfferList& sellOffers) const
	{
		if (client) {
			client->sendMarketBrowseItem(itemId, buyOffers, sellOffers);
		}
	}
	void sendMarketBrowseOwnOffers(const MarketOfferList& buyOffers, const MarketOfferList& sellOffers) const
	{
		if (client) {
			client->sendMarketBrowseOwnOffers(buyOffers, sellOffers);
		}
	}
	void sendMarketBrowseOwnHistory(const HistoryMarketOfferList& buyOffers,
	                                const HistoryMarketOfferList& sellOffers) const
	{
		if (client) {
			client->sendMarketBrowseOwnHistory(buyOffers, sellOffers);
		}
	}
	void sendMarketAcceptOffer(const MarketOfferEx& offer) const
	{
		if (client) {
			client->sendMarketAcceptOffer(offer);
		}
	}
	void sendMarketCancelOffer(const MarketOfferEx& offer) const
	{
		if (client) {
			client->sendMarketCancelOffer(offer);
		}
	}
	void sendTradeItemRequest(const std::string& traderName, const Item* item, bool ack) const
	{
		if (client) {
			client->sendTradeItemRequest(traderName, item, ack);
		}
	}
	void sendTradeClose() const
	{
		if (client) {
			client->sendCloseTrade();
		}
	}
	void sendChannelsDialog()
	{
		if (client) {
			client->sendChannelsDialog();
		}
	}
	void sendOpenPrivateChannel(const std::string& receiver)
	{
		if (client) {
			client->sendOpenPrivateChannel(receiver);
		}
	}
	void sendOutfitWindow()
	{
		if (client) {
			client->sendOutfitWindow();
		}
	}
	void sendPodiumWindow(const Item* item)
	{
		if (client) {
			client->sendPodiumWindow(item);
		}
	}
	void sendCloseContainer(uint8_t cid)
	{
		if (client) {
			client->sendCloseContainer(cid);
		}
	}

	void sendChannel(uint16_t channelId, const std::string& channelName, const UsersMap* channelUsers,
	                 const InvitedMap* invitedUsers)
	{
		if (client) {
			client->sendChannel(channelId, channelName, channelUsers, invitedUsers);
		}
	}
	void sendTutorial(uint8_t tutorialId)
	{
		if (client) {
			client->sendTutorial(tutorialId);
		}
	}
	void sendAddMarker(const Position& pos, uint8_t markType, const std::string& desc)
	{
		if (client) {
			client->sendAddMarker(pos, markType, desc);
		}
	}
	void sendEnterWorld()
	{
		if (client) {
			client->sendEnterWorld();
		}
	}
	void sendFightModes()
	{
		if (client) {
			client->sendFightModes();
		}
	}
	void sendNetworkMessage(const NetworkMessage& message)
	{
		if (client) {
			client->writeToOutputBuffer(message);
		}
	}
	void sendCombatAnalyzer(CombatType_t type, int32_t amount, DamageAnalyzerImpactType impactType,
	                        const std::string& target)
	{
		if (client) {
			client->sendCombatAnalyzer(type, amount, impactType, target);
		}
	}
<<<<<<< HEAD
	void sendVIPEntries()
	{
		if (client) {
			client->sendVIPEntries();
		}
	}
	void sendVIPGroups()
	{
		if (client) {
			client->sendVIPGroups();
=======
	void sendResourceBalance(const ResourceTypes_t resourceType, uint64_t amount)
	{
		if (client) {
			client->sendResourceBalance(resourceType, amount);
>>>>>>> 4f90414c
		}
	}

	void receivePing() { lastPong = OTSYS_TIME(); }

	void onThink(uint32_t interval) override;

	void postAddNotification(Thing* thing, const Cylinder* oldParent, int32_t index,
	                         cylinderlink_t link = LINK_OWNER) override;
	void postRemoveNotification(Thing* thing, const Cylinder* newParent, int32_t index,
	                            cylinderlink_t link = LINK_OWNER) override;

	void setNextAction(int64_t time)
	{
		if (time > nextAction) {
			nextAction = time;
		}
	}
	bool canDoAction() const { return nextAction <= OTSYS_TIME(); }
	uint32_t getNextActionTime() const;

	Item* getWriteItem(uint32_t& windowTextId, uint16_t& maxWriteLen);
	void setWriteItem(Item* item, uint16_t maxWriteLen = 0);

	House* getEditHouse(uint32_t& windowTextId, uint32_t& listId);
	void setEditHouse(House* house, uint32_t listId = 0);

	void learnInstantSpell(const std::string& spellName);
	void forgetInstantSpell(const std::string& spellName);
	bool hasLearnedInstantSpell(const std::string& spellName) const;

	void updateRegeneration();

	const std::map<uint8_t, OpenContainer>& getOpenContainers() const { return openContainers; }

	uint16_t getClientExpDisplay() const { return clientExpDisplay; }
	void setClientExpDisplay(uint16_t value) { clientExpDisplay = value; }

	uint16_t getClientStaminaBonusDisplay() const { return clientStaminaBonusDisplay; }
	void setClientStaminaBonusDisplay(uint16_t value) { clientStaminaBonusDisplay = value; }

	uint16_t getClientLowLevelBonusDisplay() const { return clientLowLevelBonusDisplay; }
	void setClientLowLevelBonusDisplay(uint16_t value) { clientLowLevelBonusDisplay = value; }

private:
	std::forward_list<Condition*> getMuteConditions() const;

	void checkTradeState(const Item* item);
	bool hasCapacity(const Item* item, uint32_t count) const;

	void gainExperience(uint64_t gainExp, Creature* source);
	void addExperience(Creature* source, uint64_t exp, bool sendText = false);
	void removeExperience(uint64_t exp, bool sendText = false);

	void updateInventoryWeight();

	void setNextWalkActionTask(SchedulerTask* task);
	void setNextActionTask(SchedulerTask* task, bool resetIdleTime = true);

	void death(Creature* lastHitCreature) override;
	bool dropCorpse(Creature* lastHitCreature, Creature* mostDamageCreature, bool lastHitUnjustified,
	                bool mostDamageUnjustified) override;
	Item* getCorpse(Creature* lastHitCreature, Creature* mostDamageCreature) override;

	// cylinder implementations
	ReturnValue queryAdd(int32_t index, const Thing& thing, uint32_t count, uint32_t flags,
	                     Creature* actor = nullptr) const override;
	ReturnValue queryMaxCount(int32_t index, const Thing& thing, uint32_t count, uint32_t& maxQueryCount,
	                          uint32_t flags) const override;
	ReturnValue queryRemove(const Thing& thing, uint32_t count, uint32_t flags,
	                        Creature* actor = nullptr) const override;
	Cylinder* queryDestination(int32_t& index, const Thing& thing, Item** destItem, uint32_t& flags) override;

	void addThing(Thing*) override {}
	void addThing(int32_t index, Thing* thing) override;

	void updateThing(Thing* thing, uint16_t itemId, uint32_t count) override;
	void replaceThing(uint32_t index, Thing* thing) override;

	void removeThing(Thing* thing, uint32_t count) override;

	int32_t getThingIndex(const Thing* thing) const override;
	size_t getFirstIndex() const override;
	size_t getLastIndex() const override;
	uint32_t getItemTypeCount(uint16_t itemId, int32_t subType = -1) const override;
	std::map<uint32_t, uint32_t>& getAllItemTypeCount(std::map<uint32_t, uint32_t>& countMap) const override;
	Thing* getThing(size_t index) const override;

	void internalAddThing(Thing* thing) override;
	void internalAddThing(uint32_t index, Thing* thing) override;

	std::unordered_set<uint32_t> attackedSet;
	std::unordered_set<uint32_t> VIPList;
	std::unordered_set<uint32_t> VIPGroups;

	std::map<uint8_t, OpenContainer> openContainers;
	std::map<uint32_t, DepotChest*> depotChests;

	std::map<uint16_t, uint8_t> outfits;
	std::unordered_set<uint16_t> mounts;
	GuildWarVector guildWarVector;

	std::list<ShopInfo> shopItemList;

	std::forward_list<Party*> invitePartyList;
	std::forward_list<uint32_t> modalWindows;
	std::forward_list<std::string> learnedInstantSpellList;
	std::forward_list<Condition*>
	    storedConditionList; // TODO: This variable is only temporarily used when logging in, get rid of it somehow

	std::string name;
	std::string guildNick;

	Skill skills[SKILL_LAST + 1];
	LightInfo itemsLight;
	Position loginPosition;
	Position lastWalkthroughPosition;

	time_t lastLoginSaved = 0;
	time_t lastLogout = 0;
	time_t premiumEndsAt = 0;

	uint64_t experience = 0;
	uint64_t manaSpent = 0;
	uint64_t lastAttack = 0;
	uint64_t bankBalance = 0;
	int64_t lastFailedFollow = 0;
	int64_t skullTicks = 0;
	int64_t lastWalkthroughAttempt = 0;
	int64_t lastToggleMount = 0;
	int64_t lastPing;
	int64_t lastPong;
	int64_t nextAction = 0;

	ProtocolGame_ptr client;
	Connection::Address lastIP = {};
	BedItem* bedItem = nullptr;
	Guild_ptr guild = nullptr;
	GuildRank_ptr guildRank = nullptr;
	Group* group = nullptr;
	Inbox* inbox;
	Item* tradeItem = nullptr;
	Item* inventory[CONST_SLOT_LAST + 1] = {};
	Item* writeItem = nullptr;
	House* editHouse = nullptr;
	Npc* shopOwner = nullptr;
	Party* party = nullptr;
	Player* tradePartner = nullptr;
	SchedulerTask* walkTask = nullptr;
	Town* town = nullptr;
	Vocation* vocation = nullptr;
	StoreInbox* storeInbox = nullptr;
	DepotLocker_ptr depotLocker = nullptr;

	uint32_t inventoryWeight = 0;
	uint32_t capacity = 40000;
	uint32_t damageImmunities = 0;
	uint32_t conditionImmunities = 0;
	uint32_t conditionSuppressions = 0;
	uint32_t level = 1;
	uint32_t magLevel = 0;
	uint32_t actionTaskEvent = 0;
	uint32_t walkTaskEvent = 0;
	uint32_t classicAttackEvent = 0;
	uint32_t MessageBufferTicks = 0;
	uint32_t accountNumber = 0;
	uint32_t guid = 0;
	uint32_t windowTextId = 0;
	uint32_t editListId = 0;
	uint32_t mana = 0;
	uint32_t manaMax = 0;
	uint16_t manaShieldBar = 0;
	uint16_t maxManaShieldBar = 0;
	int32_t varSkills[SKILL_LAST + 1] = {};
	int32_t varSpecialSkills[SPECIALSKILL_LAST + 1] = {};
	int32_t varStats[STAT_LAST + 1] = {};
	std::array<int16_t, COMBAT_COUNT> specialMagicLevelSkill = {0};
	int32_t purchaseCallback = -1;
	int32_t saleCallback = -1;
	int32_t MessageBufferCount = 0;
	int32_t bloodHitCount = 0;
	int32_t shieldBlockCount = 0;
	int32_t offlineTrainingSkill = -1;
	int32_t offlineTrainingTime = 0;
	int32_t idleTime = 0;

	uint16_t lastStatsTrainingTime = 0;
	uint16_t staminaMinutes = 2520;
	uint16_t maxWriteLen = 0;
	uint16_t clientExpDisplay = 100;
	uint16_t clientStaminaBonusDisplay = 100;
	uint16_t clientLowLevelBonusDisplay = 0;

	uint8_t soul = 0;
	std::bitset<6> blessings;
	uint8_t levelPercent = 0;
	uint16_t magLevelPercent = 0;

	PlayerSex_t sex = PLAYERSEX_FEMALE;
	OperatingSystem_t operatingSystem = CLIENTOS_NONE;
	BlockType_t lastAttackBlockType = BLOCK_NONE;
	tradestate_t tradeState = TRADE_NONE;
	fightMode_t fightMode = FIGHTMODE_ATTACK;
	AccountType_t accountType = ACCOUNT_TYPE_NORMAL;

	bool chaseMode = false;
	bool secureMode = false;
	bool inMarket = false;
	bool wasMounted = false;
	bool ghostMode = false;
	bool pzLocked = false;
	bool isConnecting = false;
	bool addAttackSkillPoint = false;
	bool inventoryAbilities[CONST_SLOT_LAST + 1] = {};
	bool randomizeMount = false;

	static uint32_t playerAutoID;
	static uint32_t playerIDLimit;

	void updateItemsLight(bool internal = false);
	int32_t getStepSpeed() const override
	{
		return std::max<int32_t>(PLAYER_MIN_SPEED, std::min<int32_t>(PLAYER_MAX_SPEED, getSpeed()));
	}
	void updateBaseSpeed()
	{
		if (!hasFlag(PlayerFlag_SetMaxSpeed)) {
			baseSpeed = vocation->getBaseSpeed() + (2 * (level - 1));
		} else {
			baseSpeed = PLAYER_MAX_SPEED;
		}
	}

	bool isPromoted() const;

	uint32_t getAttackSpeed() const;

	static uint16_t getBasisPointLevel(uint64_t count, uint64_t nextLevelCount);
	double getLostPercent() const;
	uint64_t getLostExperience() const override
	{
		return skillLoss ? static_cast<uint64_t>(experience * getLostPercent()) : 0;
	}
	uint32_t getDamageImmunities() const override { return damageImmunities; }
	uint32_t getConditionImmunities() const override { return conditionImmunities; }
	uint32_t getConditionSuppressions() const override { return conditionSuppressions; }
	uint16_t getLookCorpse() const override;
	void getPathSearchParams(const Creature* creature, FindPathParams& fpp) const override;

	friend class Game;
	friend class Npc;
	friend class LuaScriptInterface;
	friend class Map;
	friend class Actions;
	friend class IOLoginData;
	friend class ProtocolGame;
};

#endif // FS_PLAYER_H<|MERGE_RESOLUTION|>--- conflicted
+++ resolved
@@ -1085,7 +1085,6 @@
 			client->sendCombatAnalyzer(type, amount, impactType, target);
 		}
 	}
-<<<<<<< HEAD
 	void sendVIPEntries()
 	{
 		if (client) {
@@ -1096,12 +1095,12 @@
 	{
 		if (client) {
 			client->sendVIPGroups();
-=======
+		}
+	}
 	void sendResourceBalance(const ResourceTypes_t resourceType, uint64_t amount)
 	{
 		if (client) {
 			client->sendResourceBalance(resourceType, amount);
->>>>>>> 4f90414c
 		}
 	}
 
