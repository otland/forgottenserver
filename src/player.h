--- conflicted
+++ resolved
@@ -1094,6 +1094,12 @@
 			client->writeToOutputBuffer(message);
 		}
 	}
+	void sendCombatAnalyzer(CombatType_t type, int32_t amount, DamageAnalyzerImpactType impactType, const std::string &target)
+	{
+		if (client) {
+			client->sendCombatAnalyzer(type, amount, impactType, target);
+		}
+	}
 
 	void receivePing() { lastPong = OTSYS_TIME(); }
 
@@ -1130,63 +1136,6 @@
 private:
 	std::forward_list<Condition*> getMuteConditions() const;
 
-<<<<<<< HEAD
-		void sendChannel(uint16_t channelId, const std::string& channelName, const UsersMap* channelUsers, const InvitedMap* invitedUsers) {
-			if (client) {
-				client->sendChannel(channelId, channelName, channelUsers, invitedUsers);
-			}
-		}
-		void sendTutorial(uint8_t tutorialId) {
-			if (client) {
-				client->sendTutorial(tutorialId);
-			}
-		}
-		void sendAddMarker(const Position& pos, uint8_t markType, const std::string& desc) {
-			if (client) {
-				client->sendAddMarker(pos, markType, desc);
-			}
-		}
-		void sendQuestLog() {
-			if (client) {
-				client->sendQuestLog();
-			}
-		}
-		void sendQuestLine(const Quest* quest) {
-			if (client) {
-				client->sendQuestLine(quest);
-			}
-		}
-		void sendQuestTracker() {
-			if (client) {
-				client->sendQuestTracker();
-			}
-		}
-		void sendUpdateQuestTracker(const TrackedQuest& trackedQuest) {
-			if (client) {
-				client->sendUpdateQuestTracker(trackedQuest);
-			}
-		}
-		void sendEnterWorld() {
-			if (client) {
-				client->sendEnterWorld();
-			}
-		}
-		void sendFightModes() {
-			if (client) {
-				client->sendFightModes();
-			}
-		}
-		void sendCombatAnalyzer(CombatType_t type, int32_t amount, DamageAnalyzerImpactType impactType, const std::string &target) {
-			if (client) {
-				client->sendCombatAnalyzer(type, amount, impactType, target);
-			}
-		}
-		void sendNetworkMessage(const NetworkMessage& message) {
-			if (client) {
-				client->writeToOutputBuffer(message);
-			}
-		}
-=======
 	void checkTradeState(const Item* item);
 	bool hasCapacity(const Item* item, uint32_t count) const;
 
@@ -1195,7 +1144,6 @@
 	void removeExperience(uint64_t exp, bool sendText = false);
 
 	void updateInventoryWeight();
->>>>>>> 88d5db31
 
 	void setNextWalkActionTask(SchedulerTask* task);
 	void setNextWalkTask(SchedulerTask* task);
