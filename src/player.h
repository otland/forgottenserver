// Copyright 2022 The Forgotten Server Authors. All rights reserved.
// Use of this source code is governed by the GPL-2.0 License that can be found in the LICENSE file.

#ifndef FS_PLAYER_H
#define FS_PLAYER_H

#include "creature.h"
#include "container.h"
#include "cylinder.h"
#include "outfit.h"
#include "enums.h"
#include "vocation.h"
#include "protocolgame.h"
#include "party.h"
#include "inbox.h"
#include "depotchest.h"
#include "depotlocker.h"
#include "guild.h"
#include "groups.h"
#include "town.h"
#include "mounts.h"
#include "storeinbox.h"

#include <bitset>

class House;
class NetworkMessage;
class Weapon;
class ProtocolGame;
class Npc;
class Party;
class SchedulerTask;
class Bed;
class Guild;

enum skillsid_t {
	SKILLVALUE_LEVEL = 0,
	SKILLVALUE_TRIES = 1,
	SKILLVALUE_PERCENT = 2,
};

enum fightMode_t : uint8_t {
	FIGHTMODE_ATTACK = 1,
	FIGHTMODE_BALANCED = 2,
	FIGHTMODE_DEFENSE = 3,
};

enum pvpMode_t : uint8_t {
	PVP_MODE_DOVE = 0,
	PVP_MODE_WHITE_HAND = 1,
	PVP_MODE_YELLOW_HAND = 2,
	PVP_MODE_RED_FIST = 3,
};

enum tradestate_t : uint8_t {
	TRADE_NONE,
	TRADE_INITIATED,
	TRADE_ACCEPT,
	TRADE_ACKNOWLEDGE,
	TRADE_TRANSFER,
};

struct VIPEntry {
	VIPEntry(uint32_t guid, std::string name, std::string description, uint32_t icon, bool notify) :
		guid(guid), name(std::move(name)), description(std::move(description)), icon(icon), notify(notify) {}

	uint32_t guid;
	std::string name;
	std::string description;
	uint32_t icon;
	bool notify;
};

struct OpenContainer {
	Container* container;
	uint16_t index;
};

struct OutfitEntry {
	constexpr OutfitEntry(uint16_t lookType, uint8_t addons) : lookType(lookType), addons(addons) {}

	uint16_t lookType;
	uint8_t addons;
};

static constexpr int16_t MINIMUM_SKILL_LEVEL = 10;

struct Skill {
	uint64_t tries = 0;
	uint16_t level = MINIMUM_SKILL_LEVEL;
	uint8_t percent = 0;
};

using MuteCountMap = std::map<uint32_t, uint32_t>;

static constexpr int32_t PLAYER_MAX_SPEED = 1500;
static constexpr int32_t PLAYER_MIN_SPEED = 10;

static constexpr int32_t NOTIFY_DEPOT_BOX_RANGE = 1;

class Player final : public Creature, public Cylinder
{
	public:
		explicit Player(ProtocolGame_ptr p);
		~Player();

		// non-copyable
		Player(const Player&) = delete;
		Player& operator=(const Player&) = delete;

		Player* getPlayer() override {
			return this;
		}
		const Player* getPlayer() const override {
			return this;
		}

		void setID() final;

		static MuteCountMap muteCountMap;

		const std::string& getName() const override {
			return name;
		}
		void setName(const std::string& name) {
			this->name = name;
		}
		const std::string& getNameDescription() const override {
			return name;
		}
		std::string getDescription(int32_t lookDistance) const override;

		CreatureType_t getType() const override {
			return CREATURETYPE_PLAYER;
		}

		uint8_t getCurrentMount() const;
		void setCurrentMount(uint8_t mountId);
		bool isMounted() const {
			return defaultOutfit.lookMount != 0;
		}
		bool toggleMount(bool mount);
		bool tameMount(uint8_t mountId);
		bool untameMount(uint8_t mountId);
		bool hasMount(const Mount* mount) const;
		void dismount();

		void sendFYIBox(const std::string& message) {
			if (client) {
				client->sendFYIBox(message);
			}
		}

		void setGUID(uint32_t guid) {
			this->guid = guid;
		}
		uint32_t getGUID() const {
			return guid;
		}
		bool canSeeInvisibility() const override {
			return hasFlag(PlayerFlag_CanSenseInvisibility) || group->access;
		}

		void removeList() override;
		void addList() override;
		void kickPlayer(bool displayEffect);

		static uint64_t getExpForLevel(const uint64_t lv) {
			return (((lv - 6ULL) * lv + 17ULL) * lv - 12ULL) / 6ULL * 100ULL;
		}

		uint16_t getStaminaMinutes() const {
			return staminaMinutes;
		}

		bool addOfflineTrainingTries(skills_t skill, uint64_t tries);

		void addOfflineTrainingTime(int32_t addTime) {
			offlineTrainingTime = std::min<int32_t>(12 * 3600 * 1000, offlineTrainingTime + addTime);
		}
		void removeOfflineTrainingTime(int32_t removeTime) {
			offlineTrainingTime = std::max<int32_t>(0, offlineTrainingTime - removeTime);
		}
		int32_t getOfflineTrainingTime() const {
			return offlineTrainingTime;
		}

		int32_t getOfflineTrainingSkill() const {
			return offlineTrainingSkill;
		}
		void setOfflineTrainingSkill(int32_t skill) {
			offlineTrainingSkill = skill;
		}

		uint64_t getBankBalance() const {
			return bankBalance;
		}
		void setBankBalance(uint64_t balance) {
			bankBalance = balance;
		}

		Guild* getGuild() const {
			return guild;
		}
		void setGuild(Guild* guild);

		GuildRank_ptr getGuildRank() const {
			return guildRank;
		}
		void setGuildRank(GuildRank_ptr newGuildRank) {
			guildRank = newGuildRank;
		}

		bool isGuildMate(const Player* player) const;

		const std::string& getGuildNick() const {
			return guildNick;
		}
		void setGuildNick(std::string nick) {
			guildNick = nick;
		}

		bool isInWar(const Player* player) const;
		bool isInWarList(uint32_t guildId) const;

		void setLastWalkthroughAttempt(int64_t walkthroughAttempt) {
			lastWalkthroughAttempt = walkthroughAttempt;
		}
		void setLastWalkthroughPosition(Position walkthroughPosition) {
			lastWalkthroughPosition = walkthroughPosition;
		}

		Inbox* getInbox() const {
			return inbox;
		}

		StoreInbox* getStoreInbox() const {
			return storeInbox;
		}

		uint32_t getClientIcons() const;

		const GuildWarVector& getGuildWarVector() const {
			return guildWarVector;
		}

		Vocation* getVocation() const {
			return vocation;
		}

		OperatingSystem_t getOperatingSystem() const {
			return operatingSystem;
		}
		void setOperatingSystem(OperatingSystem_t clientos) {
			operatingSystem = clientos;
		}

		uint16_t getProtocolVersion() const {
			if (!client) {
				return 0;
			}

			return client->getVersion();
		}

		bool hasSecureMode() const {
			return secureMode;
		}

		void setParty(Party* party) {
			this->party = party;
		}
		Party* getParty() const {
			return party;
		}
		PartyShields_t getPartyShield(const Player* player) const;
		bool isInviting(const Player* player) const;
		bool isPartner(const Player* player) const;
		void sendPlayerPartyIcons(Player* player);
		bool addPartyInvitation(Party* party);
		void removePartyInvitation(Party* party);
		void clearPartyInvitations();

		GuildEmblems_t getGuildEmblem(const Player* player) const;

		uint64_t getSpentMana() const {
			return manaSpent;
		}

		bool hasFlag(PlayerFlags value) const {
			return (group->flags & value) != 0;
		}

		BedItem* getBedItem() {
			return bedItem;
		}
		void setBedItem(BedItem* b) {
			bedItem = b;
		}

		void addBlessing(uint8_t blessing) {
			blessings.set(blessing);
		}
		void removeBlessing(uint8_t blessing) {
			blessings.reset(blessing);
		}
		bool hasBlessing(uint8_t blessing) const {
			return blessings.test(blessing);
		}

		bool isOffline() const {
			return (getID() == 0);
		}
		void disconnect() {
			if (client) {
				client->disconnect();
			}
		}
		uint32_t getIP() const;

		void addContainer(uint8_t cid, Container* container);
		void closeContainer(uint8_t cid);
		void setContainerIndex(uint8_t cid, uint16_t index);

		Container* getContainerByID(uint8_t cid);
		int8_t getContainerID(const Container* container) const;
		uint16_t getContainerIndex(uint8_t cid) const;

		bool canOpenCorpse(uint32_t ownerId) const;

		void addStorageValue(const uint32_t key, const int32_t value, const bool isLogin = false);
		bool getStorageValue(const uint32_t key, int32_t& value) const;
		void genReservedStorageRange();

		void setGroup(Group* newGroup) {
			group = newGroup;
		}
		Group* getGroup() const {
			return group;
		}

		void setInMarket(bool value) {
			inMarket = value;
		}
		bool isInMarket() const {
			return inMarket;
		}

<<<<<<< HEAD
=======
		void setLastDepotId(int16_t newId) {
			lastDepotId = newId;
		}
		int16_t getLastDepotId() const {
			return lastDepotId;
		}

		int32_t getIdleTime() const {
			return idleTime;
		}
>>>>>>> a5b46534
		void resetIdleTime() {
			idleTime = 0;
		}

		bool isInGhostMode() const override {
			return ghostMode;
		}
		bool canSeeGhostMode(const Creature* creature) const override;
		void switchGhostMode() {
			ghostMode = !ghostMode;
		}

		uint32_t getAccount() const {
			return accountNumber;
		}
		AccountType_t getAccountType() const {
			return accountType;
		}
		uint32_t getLevel() const {
			return level;
		}
		uint8_t getLevelPercent() const {
			return levelPercent;
		}
		uint32_t getMagicLevel() const {
			return std::max<int32_t>(0, magLevel + varStats[STAT_MAGICPOINTS]);
		}
		uint32_t getSpecialMagicLevel(CombatType_t type) const {
			return std::max<int32_t>(0, specialMagicLevelSkill[combatTypeToIndex(type)]);
		}
		uint32_t getBaseMagicLevel() const {
			return magLevel;
		}
		uint8_t getMagicLevelPercent() const {
			return magLevelPercent;
		}
		uint8_t getSoul() const {
			return soul;
		}
		bool isAccessPlayer() const {
			return group->access;
		}
		bool isPremium() const;
		void setPremiumTime(time_t premiumEndsAt);

		uint16_t getHelpers() const;

		bool setVocation(uint16_t vocId);
		uint16_t getVocationId() const {
			return vocation->getId();
		}

		PlayerSex_t getSex() const {
			return sex;
		}
		void setSex(PlayerSex_t);
		uint64_t getExperience() const {
			return experience;
		}

		time_t getLastLoginSaved() const {
			return lastLoginSaved;
		}

		time_t getLastLogout() const {
			return lastLogout;
		}

		const Position& getLoginPosition() const {
			return loginPosition;
		}
		const Position& getTemplePosition() const {
			return town->getTemplePosition();
		}
		Town* getTown() const {
			return town;
		}
		void setTown(Town* town) {
			this->town = town;
		}

		void clearModalWindows();
		bool hasModalWindowOpen(uint32_t modalWindowId) const;
		void onModalWindowHandled(uint32_t modalWindowId);

		bool isPushable() const override;
		uint32_t isMuted() const;
		void addMessageBuffer();
		void removeMessageBuffer();

		bool removeItemOfType(uint16_t itemId, uint32_t amount, int32_t subType, bool ignoreEquipped = false) const;

		uint32_t getCapacity() const {
			if (hasFlag(PlayerFlag_CannotPickupItem)) {
				return 0;
			} else if (hasFlag(PlayerFlag_HasInfiniteCapacity)) {
				return std::numeric_limits<uint32_t>::max();
			}
			return capacity;
		}

		uint32_t getFreeCapacity() const {
			if (hasFlag(PlayerFlag_CannotPickupItem)) {
				return 0;
			} else if (hasFlag(PlayerFlag_HasInfiniteCapacity)) {
				return std::numeric_limits<uint32_t>::max();
			}
			return std::max<int32_t>(0, capacity - inventoryWeight);
		}

		int32_t getMaxHealth() const override {
			return std::max<int32_t>(1, healthMax + varStats[STAT_MAXHITPOINTS]);
		}
		uint32_t getMana() const {
			return mana;
		}
		uint32_t getMaxMana() const {
			return std::max<int32_t>(0, manaMax + varStats[STAT_MAXMANAPOINTS]);
		}

		Item* getInventoryItem(slots_t slot) const;

		bool isItemAbilityEnabled(slots_t slot) const {
			return inventoryAbilities[slot];
		}
		void setItemAbility(slots_t slot, bool enabled) {
			inventoryAbilities[slot] = enabled;
		}

		void setVarSkill(skills_t skill, int32_t modifier) {
			varSkills[skill] += modifier;
		}

		void setVarSpecialSkill(SpecialSkills_t skill, int32_t modifier) {
			varSpecialSkills[skill] += modifier;
		}

		void setSpecialMagicLevelSkill(CombatType_t type, int32_t modifier) {
			specialMagicLevelSkill[combatTypeToIndex(type)] += modifier;
		}

		void setVarStats(stats_t stat, int32_t modifier);

		int32_t getDefaultStats(stats_t stat) const;

		void addConditionSuppressions(uint32_t conditions);
		void removeConditionSuppressions(uint32_t conditions);

		DepotChest* getDepotChest(uint32_t depotId, bool autoCreate);
		DepotLocker* getDepotLocker();
		void onReceiveMail() const;
		bool isNearDepotBox() const;

		bool canSee(const Position& pos) const override;
		bool canSeeCreature(const Creature* creature) const override;

		bool canWalkthrough(const Creature* creature) const;
		bool canWalkthroughEx(const Creature* creature) const;

		RaceType_t getRace() const override {
			return RACE_BLOOD;
		}

		uint64_t getMoney() const;

		//safe-trade functions
		void setTradeState(tradestate_t state) {
			tradeState = state;
		}
		tradestate_t getTradeState() const {
			return tradeState;
		}
		Item* getTradeItem() {
			return tradeItem;
		}

		//shop functions
		void setShopOwner(Npc* owner, int32_t onBuy, int32_t onSell) {
			shopOwner = owner;
			purchaseCallback = onBuy;
			saleCallback = onSell;
		}

		Npc* getShopOwner(int32_t& onBuy, int32_t& onSell) {
			onBuy = purchaseCallback;
			onSell = saleCallback;
			return shopOwner;
		}

		const Npc* getShopOwner(int32_t& onBuy, int32_t& onSell) const {
			onBuy = purchaseCallback;
			onSell = saleCallback;
			return shopOwner;
		}

		//V.I.P. functions
		void notifyStatusChange(Player* loginPlayer, VipStatus_t status);
		bool removeVIP(uint32_t vipGuid);
		bool addVIP(uint32_t vipGuid, const std::string& vipName, VipStatus_t status);
		bool addVIPInternal(uint32_t vipGuid);
		bool editVIP(uint32_t vipGuid, const std::string& description, uint32_t icon, bool notify);

		//follow functions
		bool setFollowCreature(Creature* creature) override;
		void goToFollowCreature() override;

		//follow events
		void onFollowCreature(const Creature* creature) override;

		//walk events
		void onWalk(Direction& dir) override;
		void onWalkAborted() override;
		void onWalkComplete() override;

		void stopWalk();
		void openShopWindow(Npc* npc, const std::list<ShopInfo>& shop);
		bool closeShopWindow(bool sendCloseShopWindow = true);
		bool updateSaleShopList(const Item* item);
		bool hasShopItemForSale(uint32_t itemId, uint8_t subType) const;

		void setChaseMode(bool mode);
		void setFightMode(fightMode_t mode) {
			fightMode = mode;
		}
		void setSecureMode(bool mode) {
			secureMode = mode;
		}

		//combat functions
		bool setAttackedCreature(Creature* creature) override;
		bool isImmune(CombatType_t type) const override;
		bool isImmune(ConditionType_t type) const override;
		bool hasShield() const;
		bool isAttackable() const override;
		static bool lastHitIsPlayer(Creature* lastHitCreature);

		void changeHealth(int32_t healthChange, bool sendHealthChange = true) override;
		void changeMana(int32_t manaChange);
		void changeSoul(int32_t soulChange);

		bool isPzLocked() const {
			return pzLocked;
		}
		BlockType_t blockHit(Creature* attacker, CombatType_t combatType, int32_t& damage,
		                             bool checkDefense = false, bool checkArmor = false, bool field = false, bool ignoreResistances = false) override;
		void doAttacking(uint32_t interval) override;
		bool hasExtraSwing() override {
			return lastAttack > 0 && ((OTSYS_TIME() - lastAttack) >= getAttackSpeed());
		}

		uint16_t getSpecialSkill(uint8_t skill) const {
			return std::max<int32_t>(0, varSpecialSkills[skill]);
		}
		uint16_t getSkillLevel(uint8_t skill) const {
			return std::max<int32_t>(0, skills[skill].level + varSkills[skill]);
		}
		uint16_t getSpecialMagicLevelSkill(CombatType_t type) const {
			return std::max<int32_t>(0, specialMagicLevelSkill[combatTypeToIndex(type)]);
		}
		uint16_t getBaseSkill(uint8_t skill) const {
			return skills[skill].level;
		}
		uint8_t getSkillPercent(uint8_t skill) const {
			return skills[skill].percent;
		}

		bool getAddAttackSkill() const {
			return addAttackSkillPoint;
		}
		BlockType_t getLastAttackBlockType() const {
			return lastAttackBlockType;
		}

		Item* getWeapon(slots_t slot, bool ignoreAmmo) const;
		Item* getWeapon(bool ignoreAmmo = false) const;
		WeaponType_t getWeaponType() const;
		int32_t getWeaponSkill(const Item* item) const;
		void getShieldAndWeapon(const Item*& shield, const Item*& weapon) const;

		void drainHealth(Creature* attacker, int32_t damage) override;
		void drainMana(Creature* attacker, int32_t manaLoss);
		void addManaSpent(uint64_t amount);
		void removeManaSpent(uint64_t amount, bool notify = false);
		void addSkillAdvance(skills_t skill, uint64_t count);
		void removeSkillTries(skills_t skill, uint64_t count, bool notify = false);

		int32_t getArmor() const override;
		int32_t getDefense() const override;
		float getAttackFactor() const override;
		float getDefenseFactor() const override;

		void addInFightTicks(bool pzlock = false);

		uint64_t getGainedExperience(Creature* attacker) const override;

		//combat event functions
		void onAddCondition(ConditionType_t type) override;
		void onAddCombatCondition(ConditionType_t type) override;
		void onEndCondition(ConditionType_t type) override;
		void onCombatRemoveCondition(Condition* condition) override;
		void onAttackedCreature(Creature* target, bool addFightTicks = true) override;
		void onAttacked() override;
		void onAttackedCreatureDrainHealth(Creature* target, int32_t points) override;
		void onTargetCreatureGainHealth(Creature* target, int32_t points) override;
		bool onKilledCreature(Creature* target, bool lastHit = true) override;
		void onGainExperience(uint64_t gainExp, Creature* target) override;
		void onGainSharedExperience(uint64_t gainExp, Creature* source);
		void onAttackedCreatureBlockHit(BlockType_t blockType) override;
		void onBlockHit() override;
		void onChangeZone(ZoneType_t zone) override;
		void onAttackedCreatureChangeZone(ZoneType_t zone) override;
		void onIdleStatus() override;
		void onPlacedCreature() override;

		LightInfo getCreatureLight() const override;

		Skulls_t getSkull() const override;
		Skulls_t getSkullClient(const Creature* creature) const override;
		int64_t getSkullTicks() const { return skullTicks; }
		void setSkullTicks(int64_t ticks) { skullTicks = ticks; }

		bool hasAttacked(const Player* attacked) const;
		void addAttacked(const Player* attacked);
		void removeAttacked(const Player* attacked);
		void clearAttacked();
		void addUnjustifiedDead(const Player* attacked);
		void sendCreatureSkull(const Creature* creature) const {
			if (client) {
				client->sendCreatureSkull(creature);
			}
		}
		void checkSkullTicks(int64_t ticks);

		bool canWear(uint32_t lookType, uint8_t addons) const;
		bool hasOutfit(uint32_t lookType, uint8_t addons);
		void addOutfit(uint16_t lookType, uint8_t addons);
		bool removeOutfit(uint16_t lookType);
		bool removeOutfitAddon(uint16_t lookType, uint8_t addons);
		bool getOutfitAddons(const Outfit& outfit, uint8_t& addons) const;

		size_t getMaxVIPEntries() const;
		size_t getMaxDepotItems() const;

		//quest tracker
		size_t getMaxTrackedQuests() const;
		void resetQuestTracker(const std::vector<uint16_t>& missionIds);

		//tile
		//send methods
		void sendAddTileItem(const Tile* tile, const Position& pos, const Item* item) {
			if (client) {
				int32_t stackpos = tile->getStackposOfItem(this, item);
				if (stackpos != -1) {
					client->sendAddTileItem(pos, stackpos, item);
				}
			}
		}
		void sendUpdateTileItem(const Tile* tile, const Position& pos, const Item* item) {
			if (client) {
				int32_t stackpos = tile->getStackposOfItem(this, item);
				if (stackpos != -1) {
					client->sendUpdateTileItem(pos, stackpos, item);
				}
			}
		}
		void sendRemoveTileThing(const Position& pos, int32_t stackpos) {
			if (stackpos != -1 && client) {
				client->sendRemoveTileThing(pos, stackpos);
			}
		}
		void sendUpdateTileCreature(const Creature* creature) {
			if (client) {
				client->sendUpdateTileCreature(creature->getPosition(), creature->getTile()->getClientIndexOfCreature(this, creature), creature);
			}
		}
		void sendRemoveTileCreature(const Creature* creature, const Position& pos, int32_t stackpos) {
			if (client) {
				client->sendRemoveTileCreature(creature, pos, stackpos);
			}
		}
		void sendUpdateTile(const Tile* tile, const Position& pos) {
			if (client) {
				client->sendUpdateTile(tile, pos);
			}
		}

		void sendChannelMessage(const std::string& author, const std::string& text, SpeakClasses type, uint16_t channel) {
			if (client) {
				client->sendChannelMessage(author, text, type, channel);
			}
		}
		void sendChannelEvent(uint16_t channelId, const std::string& playerName, ChannelEvent_t channelEvent) {
			if (client) {
				client->sendChannelEvent(channelId, playerName, channelEvent);
			}
		}
		void sendCreatureAppear(const Creature* creature, const Position& pos, MagicEffectClasses magicEffect = CONST_ME_NONE) {
			if (client) {
				client->sendAddCreature(creature, pos, creature->getTile()->getClientIndexOfCreature(this, creature), magicEffect);
			}
		}
		void sendCreatureMove(const Creature* creature, const Position& newPos, int32_t newStackPos, const Position& oldPos, int32_t oldStackPos, bool teleport) {
			if (client) {
				client->sendMoveCreature(creature, newPos, newStackPos, oldPos, oldStackPos, teleport);
			}
		}
		void sendCreatureTurn(const Creature* creature) {
			if (client && canSeeCreature(creature)) {
				int32_t stackpos = creature->getTile()->getClientIndexOfCreature(this, creature);
				if (stackpos != -1) {
					client->sendCreatureTurn(creature, stackpos);
				}
			}
		}
		void sendCreatureSay(const Creature* creature, SpeakClasses type, const std::string& text, const Position* pos = nullptr) {
			if (client) {
				client->sendCreatureSay(creature, type, text, pos);
			}
		}
		void sendPrivateMessage(const Player* speaker, SpeakClasses type, const std::string& text) {
			if (client) {
				client->sendPrivateMessage(speaker, type, text);
			}
		}
		void sendCreatureSquare(const Creature* creature, SquareColor_t color) {
			if (client) {
				client->sendCreatureSquare(creature, color);
			}
		}
		void sendCreatureChangeOutfit(const Creature* creature, const Outfit_t& outfit) {
			if (client) {
				client->sendCreatureOutfit(creature, outfit);
			}
		}
		void sendCreatureChangeVisible(const Creature* creature, bool visible) {
			if (!client) {
				return;
			}

			if (creature->getPlayer()) {
				if (visible) {
					client->sendCreatureOutfit(creature, creature->getCurrentOutfit());
				} else {
					static Outfit_t outfit;
					client->sendCreatureOutfit(creature, outfit);
				}
			} else if (canSeeInvisibility()) {
				client->sendCreatureOutfit(creature, creature->getCurrentOutfit());
			} else {
				int32_t stackpos = creature->getTile()->getClientIndexOfCreature(this, creature);
				if (stackpos == -1) {
					return;
				}

				if (visible) {
					client->sendAddCreature(creature, creature->getPosition(), stackpos);
				} else {
					client->sendRemoveTileCreature(creature, creature->getPosition(), stackpos);
				}
			}
		}
		void sendCreatureLight(const Creature* creature) {
			if (client) {
				client->sendCreatureLight(creature);
			}
		}
		void sendCreatureWalkthrough(const Creature* creature, bool walkthrough) {
			if (client) {
				client->sendCreatureWalkthrough(creature, walkthrough);
			}
		}
		void sendCreatureShield(const Creature* creature) {
			if (client) {
				client->sendCreatureShield(creature);
			}
		}
		void sendSpellCooldown(uint8_t spellId, uint32_t time) {
			if (client) {
				client->sendSpellCooldown(spellId, time);
			}
		}
		void sendSpellGroupCooldown(SpellGroup_t groupId, uint32_t time) {
			if (client) {
				client->sendSpellGroupCooldown(groupId, time);
			}
		}
		void sendUseItemCooldown(uint32_t time) {
			if (client) {
				client->sendUseItemCooldown(time);
			}
		}
		void sendModalWindow(const ModalWindow& modalWindow);

		//container
		void sendAddContainerItem(const Container* container, const Item* item);
		void sendUpdateContainerItem(const Container* container, uint16_t slot, const Item* newItem);
		void sendRemoveContainerItem(const Container* container, uint16_t slot);
		void sendContainer(uint8_t cid, const Container* container, bool hasParent, uint16_t firstIndex) {
			if (client) {
				client->sendContainer(cid, container, hasParent, firstIndex);
			}
		}

		//inventory
		void sendInventoryItem(slots_t slot, const Item* item) {
			if (client) {
				client->sendInventoryItem(slot, item);
			}
		}
		void sendItems() {
			if (client) {
				client->sendItems();
			}
		}
		void openSavedContainers();

		//event methods
		void onUpdateTileItem(const Tile* tile, const Position& pos, const Item* oldItem,
		                              const ItemType& oldType, const Item* newItem, const ItemType& newType) override;
		void onRemoveTileItem(const Tile* tile, const Position& pos, const ItemType& iType,
		                              const Item* item) override;

		void onCreatureAppear(Creature* creature, bool isLogin) override;
		void onRemoveCreature(Creature* creature, bool isLogout) override;
		void onCreatureMove(Creature* creature, const Tile* newTile, const Position& newPos,
		                            const Tile* oldTile, const Position& oldPos, bool teleport) override;

		void onAttackedCreatureDisappear(bool isLogout) override;
		void onFollowCreatureDisappear(bool isLogout) override;

		//container
		void onAddContainerItem(const Item* item);
		void onUpdateContainerItem(const Container* container, const Item* oldItem, const Item* newItem);
		void onRemoveContainerItem(const Container* container, const Item* item);

		void onCloseContainer(const Container* container);
		void onSendContainer(const Container* container);
		void autoCloseContainers(const Container* container);

		//inventory
		void onUpdateInventoryItem(Item* oldItem, Item* newItem);
		void onRemoveInventoryItem(Item* item);

		void sendCancelMessage(const std::string& msg) const {
			if (client) {
				client->sendTextMessage(TextMessage(MESSAGE_STATUS_SMALL, msg));
			}
		}
		void sendCancelMessage(ReturnValue message) const;
		void sendCancelTarget() const {
			if (client) {
				client->sendCancelTarget();
			}
		}
		void sendCancelWalk() const {
			if (client) {
				client->sendCancelWalk();
			}
		}
		void sendChangeSpeed(const Creature* creature, uint32_t newSpeed) const {
			if (client) {
				client->sendChangeSpeed(creature, newSpeed);
			}
		}
		void sendCreatureHealth(const Creature* creature) const {
			if (client) {
				client->sendCreatureHealth(creature);
			}
		}
		void sendDistanceShoot(const Position& from, const Position& to, unsigned char type) const {
			if (client) {
				client->sendDistanceShoot(from, to, type);
			}
		}
		void sendHouseWindow(House* house, uint32_t listId) const;
		void sendCreatePrivateChannel(uint16_t channelId, const std::string& channelName) {
			if (client) {
				client->sendCreatePrivateChannel(channelId, channelName);
			}
		}
		void sendClosePrivate(uint16_t channelId);
		void sendIcons() const {
			if (client) {
				client->sendIcons(getClientIcons());
			}
		}
		void sendMagicEffect(const Position& pos, uint8_t type) const {
			if (client) {
				client->sendMagicEffect(pos, type);
			}
		}
		void sendPing();
		void sendPingBack() const {
			if (client) {
				client->sendPingBack();
			}
		}
		void sendStats();

		void sendExperienceTracker(int64_t rawExp, int64_t finalExp) const {
			if (client) {
				client->sendExperienceTracker(rawExp, finalExp);
			}
		}

		void sendBasicData() const {
			if (client) {
				client->sendBasicData();
			}
		}
		void sendSkills() const {
			if (client) {
				client->sendSkills();
			}
		}
		void sendTextMessage(MessageClasses mclass, const std::string& message) const {
			if (client) {
				client->sendTextMessage(TextMessage(mclass, message));
			}
		}
		void sendTextMessage(const TextMessage& message) const {
			if (client) {
				client->sendTextMessage(message);
			}
		}
		void sendReLoginWindow(uint8_t unfairFightReduction) const {
			if (client) {
				client->sendReLoginWindow(unfairFightReduction);
			}
		}
		void sendTextWindow(Item* item, uint16_t maxlen, bool canWrite) const {
			if (client) {
				client->sendTextWindow(windowTextId, item, maxlen, canWrite);
			}
		}
		void sendTextWindow(uint32_t itemId, const std::string& text) const {
			if (client) {
				client->sendTextWindow(windowTextId, itemId, text);
			}
		}
		void sendToChannel(const Creature* creature, SpeakClasses type, const std::string& text, uint16_t channelId) const {
			if (client) {
				client->sendToChannel(creature, type, text, channelId);
			}
		}
		void sendShop(Npc* npc) const {
			if (client) {
				client->sendShop(npc, shopItemList);
			}
		}
		void sendSaleItemList() const {
			if (client) {
				client->sendSaleItemList(shopItemList);
			}
		}
		void sendCloseShop() const {
			if (client) {
				client->sendCloseShop();
			}
		}
		void sendMarketEnter() const {
			if (client) {
				client->sendMarketEnter();
			}
		}
		void sendMarketLeave() {
			inMarket = false;
			if (client) {
				client->sendMarketLeave();
			}
		}
		void sendMarketBrowseItem(uint16_t itemId, const MarketOfferList& buyOffers, const MarketOfferList& sellOffers) const {
			if (client) {
				client->sendMarketBrowseItem(itemId, buyOffers, sellOffers);
			}
		}
		void sendMarketBrowseOwnOffers(const MarketOfferList& buyOffers, const MarketOfferList& sellOffers) const {
			if (client) {
				client->sendMarketBrowseOwnOffers(buyOffers, sellOffers);
			}
		}
		void sendMarketBrowseOwnHistory(const HistoryMarketOfferList& buyOffers, const HistoryMarketOfferList& sellOffers) const {
			if (client) {
				client->sendMarketBrowseOwnHistory(buyOffers, sellOffers);
			}
		}
		void sendMarketAcceptOffer(const MarketOfferEx& offer) const {
			if (client) {
				client->sendMarketAcceptOffer(offer);
			}
		}
		void sendMarketCancelOffer(const MarketOfferEx& offer) const {
			if (client) {
				client->sendMarketCancelOffer(offer);
			}
		}
		void sendTradeItemRequest(const std::string& traderName, const Item* item, bool ack) const {
			if (client) {
				client->sendTradeItemRequest(traderName, item, ack);
			}
		}
		void sendTradeClose() const {
			if (client) {
				client->sendCloseTrade();
			}
		}
		void sendWorldLight(LightInfo lightInfo) {
			if (client) {
				client->sendWorldLight(lightInfo);
			}
		}
		void sendChannelsDialog() {
			if (client) {
				client->sendChannelsDialog();
			}
		}
		void sendOpenPrivateChannel(const std::string& receiver) {
			if (client) {
				client->sendOpenPrivateChannel(receiver);
			}
		}
		void sendOutfitWindow() {
			if (client) {
				client->sendOutfitWindow();
			}
		}
		void sendPodiumWindow(const Item* item) {
			if (client) {
				client->sendPodiumWindow(item);
			}
		}
		void sendCloseContainer(uint8_t cid) {
			if (client) {
				client->sendCloseContainer(cid);
			}
		}

		void sendChannel(uint16_t channelId, const std::string& channelName, const UsersMap* channelUsers, const InvitedMap* invitedUsers) {
			if (client) {
				client->sendChannel(channelId, channelName, channelUsers, invitedUsers);
			}
		}
		void sendTutorial(uint8_t tutorialId) {
			if (client) {
				client->sendTutorial(tutorialId);
			}
		}
		void sendAddMarker(const Position& pos, uint8_t markType, const std::string& desc) {
			if (client) {
				client->sendAddMarker(pos, markType, desc);
			}
		}
		void sendQuestLog() {
			if (client) {
				client->sendQuestLog();
			}
		}
		void sendQuestLine(const Quest* quest) {
			if (client) {
				client->sendQuestLine(quest);
			}
		}
		void sendQuestTracker() {
			if (client) {
				client->sendQuestTracker();
			}
		}
		void sendUpdateQuestTracker(const TrackedQuest& trackedQuest) {
			if (client) {
				client->sendUpdateQuestTracker(trackedQuest);
			}
		}
		void sendEnterWorld() {
			if (client) {
				client->sendEnterWorld();
			}
		}
		void sendFightModes() {
			if (client) {
				client->sendFightModes();
			}
		}
		void sendNetworkMessage(const NetworkMessage& message) {
			if (client) {
				client->writeToOutputBuffer(message);
			}
		}

		void receivePing() {
			lastPong = OTSYS_TIME();
		}

		void onThink(uint32_t interval) override;

		void postAddNotification(Thing* thing, const Cylinder* oldParent, int32_t index, cylinderlink_t link = LINK_OWNER) override;
		void postRemoveNotification(Thing* thing, const Cylinder* newParent, int32_t index, cylinderlink_t link = LINK_OWNER) override;

		void setNextAction(int64_t time) {
			if (time > nextAction) {
				nextAction = time;
			}
		}
		bool canDoAction() const {
			return nextAction <= OTSYS_TIME();
		}
		uint32_t getNextActionTime() const;

		Item* getWriteItem(uint32_t& windowTextId, uint16_t& maxWriteLen);
		void setWriteItem(Item* item, uint16_t maxWriteLen = 0);

		House* getEditHouse(uint32_t& windowTextId, uint32_t& listId);
		void setEditHouse(House* house, uint32_t listId = 0);

		void learnInstantSpell(const std::string& spellName);
		void forgetInstantSpell(const std::string& spellName);
		bool hasLearnedInstantSpell(const std::string& spellName) const;

		void updateRegeneration();

		const std::map<uint8_t, OpenContainer>& getOpenContainers() const {
			return openContainers;
		}

	private:
		std::forward_list<Condition*> getMuteConditions() const;

		void checkTradeState(const Item* item);
		bool hasCapacity(const Item* item, uint32_t count) const;

		void gainExperience(uint64_t gainExp, Creature* source);
		void addExperience(Creature* source, uint64_t exp, bool sendText = false);
		void removeExperience(uint64_t exp, bool sendText = false);

		void updateInventoryWeight();

		void setNextWalkActionTask(SchedulerTask* task);
		void setNextWalkTask(SchedulerTask* task);
		void setNextActionTask(SchedulerTask* task, bool resetIdleTime = true);

		void death(Creature* lastHitCreature) override;
		bool dropCorpse(Creature* lastHitCreature, Creature* mostDamageCreature, bool lastHitUnjustified, bool mostDamageUnjustified) override;
		Item* getCorpse(Creature* lastHitCreature, Creature* mostDamageCreature) override;

		//cylinder implementations
		ReturnValue queryAdd(int32_t index, const Thing& thing, uint32_t count,
				uint32_t flags, Creature* actor = nullptr) const override;
		ReturnValue queryMaxCount(int32_t index, const Thing& thing, uint32_t count, uint32_t& maxQueryCount,
				uint32_t flags) const override;
		ReturnValue queryRemove(const Thing& thing, uint32_t count, uint32_t flags, Creature* actor = nullptr) const override;
		Cylinder* queryDestination(int32_t& index, const Thing& thing, Item** destItem,
				uint32_t& flags) override;

		void addThing(Thing*) override {}
		void addThing(int32_t index, Thing* thing) override;

		void updateThing(Thing* thing, uint16_t itemId, uint32_t count) override;
		void replaceThing(uint32_t index, Thing* thing) override;

		void removeThing(Thing* thing, uint32_t count) override;

		int32_t getThingIndex(const Thing* thing) const override;
		size_t getFirstIndex() const override;
		size_t getLastIndex() const override;
		uint32_t getItemTypeCount(uint16_t itemId, int32_t subType = -1) const override;
		std::map<uint32_t, uint32_t>& getAllItemTypeCount(std::map<uint32_t, uint32_t>& countMap) const override;
		Thing* getThing(size_t index) const override;

		void internalAddThing(Thing* thing) override;
		void internalAddThing(uint32_t index, Thing* thing) override;

		std::unordered_set<uint32_t> attackedSet;
		std::unordered_set<uint32_t> VIPList;

		std::map<uint8_t, OpenContainer> openContainers;
		std::map<uint32_t, DepotChest*> depotChests;
		std::map<uint32_t, int32_t> storageMap;

		std::vector<OutfitEntry> outfits;
		GuildWarVector guildWarVector;

		std::list<ShopInfo> shopItemList;

		std::forward_list<Party*> invitePartyList;
		std::forward_list<uint32_t> modalWindows;
		std::forward_list<std::string> learnedInstantSpellList;
		std::forward_list<Condition*> storedConditionList; // TODO: This variable is only temporarily used when logging in, get rid of it somehow

		//quest tracker
		std::vector<TrackedQuest> trackedQuests;

		std::string name;
		std::string guildNick;

		Skill skills[SKILL_LAST + 1];
		LightInfo itemsLight;
		Position loginPosition;
		Position lastWalkthroughPosition;

		time_t lastLoginSaved = 0;
		time_t lastLogout = 0;
		time_t premiumEndsAt = 0;

		uint64_t experience = 0;
		uint64_t manaSpent = 0;
		uint64_t lastAttack = 0;
		uint64_t bankBalance = 0;
		uint64_t lastQuestlogUpdate = 0;
		int64_t lastFailedFollow = 0;
		int64_t skullTicks = 0;
		int64_t lastWalkthroughAttempt = 0;
		int64_t lastToggleMount = 0;
		int64_t lastPing;
		int64_t lastPong;
		int64_t nextAction = 0;

		BedItem* bedItem = nullptr;
		Guild* guild = nullptr;
		GuildRank_ptr guildRank = nullptr;
		Group* group = nullptr;
		Inbox* inbox;
		Item* tradeItem = nullptr;
 		Item* inventory[CONST_SLOT_LAST + 1] = {};
		Item* writeItem = nullptr;
		House* editHouse = nullptr;
		Npc* shopOwner = nullptr;
		Party* party = nullptr;
		Player* tradePartner = nullptr;
		ProtocolGame_ptr client;
		SchedulerTask* walkTask = nullptr;
		Town* town = nullptr;
		Vocation* vocation = nullptr;
		StoreInbox* storeInbox = nullptr;
		DepotLocker_ptr depotLocker = nullptr;

		uint32_t inventoryWeight = 0;
		uint32_t capacity = 40000;
		uint32_t damageImmunities = 0;
		uint32_t conditionImmunities = 0;
		uint32_t conditionSuppressions = 0;
		uint32_t level = 1;
		uint32_t magLevel = 0;
		uint32_t actionTaskEvent = 0;
		uint32_t nextStepEvent = 0;
		uint32_t walkTaskEvent = 0;
		uint32_t MessageBufferTicks = 0;
		uint32_t lastIP = 0;
		uint32_t accountNumber = 0;
		uint32_t guid = 0;
		uint32_t windowTextId = 0;
		uint32_t editListId = 0;
		uint32_t mana = 0;
		uint32_t manaMax = 0;
		int32_t varSkills[SKILL_LAST + 1] = {};
		int32_t varSpecialSkills[SPECIALSKILL_LAST + 1] = {};
		int32_t varStats[STAT_LAST + 1] = {};
		std::array<int16_t, COMBAT_COUNT> specialMagicLevelSkill = {0};
		int32_t purchaseCallback = -1;
		int32_t saleCallback = -1;
		int32_t MessageBufferCount = 0;
		int32_t bloodHitCount = 0;
		int32_t shieldBlockCount = 0;
		int32_t offlineTrainingSkill = -1;
		int32_t offlineTrainingTime = 0;
		int32_t idleTime = 0;

		uint16_t lastStatsTrainingTime = 0;
		uint16_t staminaMinutes = 2520;
		uint16_t maxWriteLen = 0;

		uint8_t soul = 0;
		std::bitset<6> blessings;
		uint8_t levelPercent = 0;
		uint8_t magLevelPercent = 0;

		PlayerSex_t sex = PLAYERSEX_FEMALE;
		OperatingSystem_t operatingSystem = CLIENTOS_NONE;
		BlockType_t lastAttackBlockType = BLOCK_NONE;
		tradestate_t tradeState = TRADE_NONE;
		fightMode_t fightMode = FIGHTMODE_ATTACK;
		AccountType_t accountType = ACCOUNT_TYPE_NORMAL;

		bool chaseMode = false;
		bool secureMode = false;
		bool inMarket = false;
		bool wasMounted = false;
		bool ghostMode = false;
		bool pzLocked = false;
		bool isConnecting = false;
		bool addAttackSkillPoint = false;
		bool inventoryAbilities[CONST_SLOT_LAST + 1] = {};

		static uint32_t playerAutoID;
		static uint32_t playerIDLimit;

		void updateItemsLight(bool internal = false);
		int32_t getStepSpeed() const override {
			return std::max<int32_t>(PLAYER_MIN_SPEED, std::min<int32_t>(PLAYER_MAX_SPEED, getSpeed()));
		}
		void updateBaseSpeed() {
			if (!hasFlag(PlayerFlag_SetMaxSpeed)) {
				baseSpeed = vocation->getBaseSpeed() + (2 * (level - 1));
			} else {
				baseSpeed = PLAYER_MAX_SPEED;
			}
		}

		bool isPromoted() const;

		uint32_t getAttackSpeed() const;

		static uint8_t getPercentLevel(uint64_t count, uint64_t nextLevelCount);
		double getLostPercent() const;
		uint64_t getLostExperience() const override {
			return skillLoss ? static_cast<uint64_t>(experience * getLostPercent()) : 0;
		}
		uint32_t getDamageImmunities() const override {
			return damageImmunities;
		}
		uint32_t getConditionImmunities() const override {
			return conditionImmunities;
		}
		uint32_t getConditionSuppressions() const override {
			return conditionSuppressions;
		}
		uint16_t getLookCorpse() const override;
		void getPathSearchParams(const Creature* creature, FindPathParams& fpp) const override;

		friend class Game;
		friend class Npc;
		friend class LuaScriptInterface;
		friend class Map;
		friend class Actions;
		friend class IOLoginData;
		friend class ProtocolGame;
};

#endif // FS_PLAYER_H<|MERGE_RESOLUTION|>--- conflicted
+++ resolved
@@ -346,19 +346,10 @@
 			return inMarket;
 		}
 
-<<<<<<< HEAD
-=======
-		void setLastDepotId(int16_t newId) {
-			lastDepotId = newId;
-		}
-		int16_t getLastDepotId() const {
-			return lastDepotId;
-		}
-
 		int32_t getIdleTime() const {
 			return idleTime;
 		}
->>>>>>> a5b46534
+
 		void resetIdleTime() {
 			idleTime = 0;
 		}
