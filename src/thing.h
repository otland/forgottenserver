--- conflicted
+++ resolved
@@ -21,23 +21,10 @@
 	Thing(const Thing&) = delete;
 	Thing& operator=(const Thing&) = delete;
 
-<<<<<<< HEAD
-	virtual std::string getDescription(int32_t lookDistance) const = 0;
-
 	bool hasParent() const { return getParent(); }
 	virtual Cylinder* getParent() const { return parent; }
 	Cylinder* getRealParent() const { return getParent(); }
 	virtual void setParent(Cylinder* cylinder) { parent = cylinder; }
-=======
-	virtual bool hasParent() const { return false; }
-	virtual Cylinder* getParent() const { return nullptr; }
-	virtual Cylinder* getRealParent() const { return getParent(); }
-
-	virtual void setParent(Cylinder*)
-	{
-		//
-	}
->>>>>>> 66031bc5
 
 	virtual Tile* getTile();
 	virtual const Tile* getTile() const;
