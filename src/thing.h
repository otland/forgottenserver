--- conflicted
+++ resolved
@@ -36,13 +36,8 @@
 	virtual int32_t getThrowRange() const = 0;
 	virtual bool isPushable() const = 0;
 
-<<<<<<< HEAD
 	virtual Tile* getTile() { return nullptr; }
 	virtual const Tile* getTile() const { return nullptr; }
-	virtual Container* getContainer() { return nullptr; }
-	virtual const Container* getContainer() const { return nullptr; }
-=======
->>>>>>> f8aa3048
 	virtual Item* getItem() { return nullptr; }
 	virtual const Item* getItem() const { return nullptr; }
 	virtual Creature* getCreature() { return nullptr; }
