--- conflicted
+++ resolved
@@ -196,13 +196,9 @@
 	virtual bool isFollowingCreature(Creature* creature) { return followCreature == creature; }
 
 	// follow events
-<<<<<<< HEAD
-	virtual void onFollowCreature(const Creature*);
+	virtual void onFollowCreature(const Creature*) {}
 	virtual void onUnfollowCreature();
 	virtual void onFollowCreatureComplete(const Creature*) {}
-=======
-	virtual void onFollowCreature(const Creature*) {}
->>>>>>> 88179e46
 
 	// combat functions
 	Creature* getAttackedCreature() { return attackedCreature; }
