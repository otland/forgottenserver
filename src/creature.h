// Copyright 2023 The Forgotten Server Authors. All rights reserved.
// Use of this source code is governed by the GPL-2.0 License that can be found in the LICENSE file.

#ifndef FS_CREATURE_H
#define FS_CREATURE_H

#include "const.h"
#include "creatureevent.h"
#include "enums.h"
#include "map.h"
#include "position.h"
#include "tile.h"

class Condition;
class Container;
class Item;
class Monster;
class Npc;
class Player;

using ConditionList = std::list<Condition*>;
using CreatureEventList = std::list<CreatureEvent*>;
using CreatureIconHashMap = std::unordered_map<CreatureIcon_t, uint16_t>;

enum slots_t : uint8_t
{
	CONST_SLOT_WHEREEVER = 0,
	CONST_SLOT_HEAD = 1,
	CONST_SLOT_NECKLACE = 2,
	CONST_SLOT_BACKPACK = 3,
	CONST_SLOT_ARMOR = 4,
	CONST_SLOT_RIGHT = 5,
	CONST_SLOT_LEFT = 6,
	CONST_SLOT_LEGS = 7,
	CONST_SLOT_FEET = 8,
	CONST_SLOT_RING = 9,
	CONST_SLOT_AMMO = 10,
	CONST_SLOT_STORE_INBOX = 11,

	CONST_SLOT_FIRST = CONST_SLOT_HEAD,
	CONST_SLOT_LAST = CONST_SLOT_AMMO,
};

struct FindPathParams
{
	bool fullPathSearch = true;
	bool clearSight = true;
	bool allowDiagonal = true;
	bool keepDistance = false;
	bool summonTargetMaster = false;
	int32_t maxSearchDist = 0;
	int32_t minTargetDist = -1;
	int32_t maxTargetDist = -1;
};

static constexpr int32_t EVENT_CREATURECOUNT = 10;
static constexpr int32_t EVENT_CREATURE_THINK_INTERVAL = 1000;
static constexpr int32_t EVENT_CHECK_CREATURE_INTERVAL = (EVENT_CREATURE_THINK_INTERVAL / EVENT_CREATURECOUNT);

static constexpr uint32_t CREATURE_ID_MIN = 0x10000000;
static constexpr uint32_t CREATURE_ID_MAX = std::numeric_limits<uint32_t>::max();

class FrozenPathingConditionCall
{
public:
	explicit FrozenPathingConditionCall(Position targetPos) : targetPos(std::move(targetPos)) {}

	bool operator()(const Position& startPos, const Position& testPos, const FindPathParams& fpp,
	                int32_t& bestMatchDist) const;

	bool isInRange(const Position& startPos, const Position& testPos, const FindPathParams& fpp) const;

private:
	Position targetPos;
};

//////////////////////////////////////////////////////////////////////
// Defines the Base class for all creatures and base functions which
// every creature has

class Creature : virtual public Thing
{
protected:
	Creature();

public:
	static double speedA, speedB, speedC;

	virtual ~Creature();

	// non-copyable
	Creature(const Creature&) = delete;
	Creature& operator=(const Creature&) = delete;

	Creature* getCreature() override final { return this; }
	const Creature* getCreature() const override final { return this; }
	virtual Player* getPlayer() { return nullptr; }
	virtual const Player* getPlayer() const { return nullptr; }
	virtual Npc* getNpc() { return nullptr; }
	virtual const Npc* getNpc() const { return nullptr; }
	virtual Monster* getMonster() { return nullptr; }
	virtual const Monster* getMonster() const { return nullptr; }

	virtual const std::string& getName() const = 0;
	virtual const std::string& getNameDescription() const = 0;
	virtual std::string getDescription(int32_t lookDistance) const = 0;

	virtual CreatureType_t getType() const = 0;

	virtual void setID() = 0;
	void setRemoved() { isInternalRemoved = true; }

	uint32_t getID() const { return id; }
	virtual void removeList() = 0;
	virtual void addList() = 0;

	virtual bool canSee(const Position& pos) const;
	virtual bool canSeeCreature(const Creature* creature) const;

	virtual RaceType_t getRace() const { return RACE_NONE; }
	virtual Skulls_t getSkull() const { return skull; }
	virtual Skulls_t getSkullClient(const Creature* creature) const { return creature->getSkull(); }
	void setSkull(Skulls_t newSkull);
	Direction getDirection() const { return direction; }
	void setDirection(Direction dir) { direction = dir; }

	bool isHealthHidden() const { return hiddenHealth; }
	void setHiddenHealth(bool b) { hiddenHealth = b; }

	int32_t getThrowRange() const override final { return 1; }
	bool isPushable() const override { return getWalkDelay() <= 0; }
	bool isRemoved() const override final { return isInternalRemoved; }
	virtual bool canSeeInvisibility() const { return false; }
	virtual bool isInGhostMode() const { return false; }
	virtual bool canSeeGhostMode(const Creature*) const { return false; }

	int32_t getWalkDelay(Direction dir) const;
	int32_t getWalkDelay() const;
	int64_t getTimeSinceLastMove() const;

	int64_t getEventStepTicks(bool onlyDelay = false) const;
	int64_t getStepDuration(Direction dir) const;
	int64_t getStepDuration() const;
	virtual int32_t getStepSpeed() const { return getSpeed(); }
	int32_t getSpeed() const { return baseSpeed + varSpeed; }
	void setSpeed(int32_t varSpeedDelta)
	{
		int32_t oldSpeed = getSpeed();
		varSpeed = varSpeedDelta;

		if (getSpeed() <= 0) {
			stopEventWalk();
			cancelNextWalk = true;
		} else if (oldSpeed <= 0 && !listWalkDir.empty()) {
			addEventWalk();
		}
	}

	void setBaseSpeed(uint32_t newBaseSpeed) { baseSpeed = newBaseSpeed; }
	uint32_t getBaseSpeed() const { return baseSpeed; }

	int32_t getHealth() const { return health; }
	virtual int32_t getMaxHealth() const { return healthMax; }
	bool isDead() const { return health <= 0; }

	void setDrunkenness(uint8_t newDrunkenness) { drunkenness = newDrunkenness; }
	uint8_t getDrunkenness() const { return drunkenness; }

	const Outfit_t getCurrentOutfit() const { return currentOutfit; }
	void setCurrentOutfit(Outfit_t outfit) { currentOutfit = outfit; }
	const Outfit_t getDefaultOutfit() const { return defaultOutfit; }
	bool isInvisible() const;
	ZoneType_t getZone() const
	{
		const Tile* tile = getTile();
		if (!tile) {
			return ZONE_NORMAL;
		}
		return tile->getZone();
	}

	// creature icons
	CreatureIconHashMap& getIcons() { return creatureIcons; }
	const CreatureIconHashMap& getIcons() const { return creatureIcons; }
	void updateIcons() const;

	// walk functions
	void startAutoWalk();
	void startAutoWalk(Direction direction);
	void startAutoWalk(const std::vector<Direction>& listDir);
	void addEventWalk(bool firstStep = false);
	void stopEventWalk();
	virtual void goToFollowCreature() = 0;
	void updateFollowCreaturePath(FindPathParams& fpp);

	// walk events
	virtual void onWalk(Direction& dir);
	virtual void onWalkAborted() {}
	virtual void onWalkComplete() {}

	// follow functions
	Creature* getFollowCreature() const { return followCreature; }
	virtual void setFollowCreature(Creature* creature);
	virtual void removeFollowCreature();
	virtual bool canFollowCreature(Creature* creature);
	virtual bool isFollowingCreature(Creature* creature) { return followCreature == creature; }

	// follow events
	virtual void onFollowCreature(const Creature*);
	virtual void onUnfollowCreature();

	// Pathfinding functions
	bool isFollower(const Creature* creature);
	void addFollower(Creature* creature);
	void removeFollower(Creature* creature);
	void removeFollowers();
	void releaseFollowers();

	// Pathfinding events
	void updateFollowersPaths();

	// combat functions
	Creature* getAttackedCreature() { return attackedCreature; }
	virtual void setAttackedCreature(Creature* creature);
	virtual void removeAttackedCreature();
	virtual bool canAttackCreature(Creature* creature);
	virtual bool isAttackingCreature(Creature* creature) { return attackedCreature == creature; }

	virtual BlockType_t blockHit(Creature* attacker, CombatType_t combatType, int32_t& damage,
	                             bool checkDefense = false, bool checkArmor = false, bool field = false,
	                             bool ignoreResistances = false);

	bool setMaster(Creature* newMaster);

	void removeMaster()
	{
		if (master) {
			master = nullptr;
			decrementReferenceCounter();
		}
	}

	bool isSummon() const { return master != nullptr; }
	Creature* getMaster() const { return master; }

	const std::list<Creature*>& getSummons() const { return summons; }

	virtual int32_t getArmor() const { return 0; }
	virtual int32_t getDefense() const { return 0; }
	virtual float getAttackFactor() const { return 1.0f; }
	virtual float getDefenseFactor() const { return 1.0f; }

	virtual uint8_t getSpeechBubble() const { return SPEECHBUBBLE_NONE; }

	bool addCondition(Condition* condition, bool force = false);
	bool addCombatCondition(Condition* condition);
	void removeCondition(ConditionType_t type, ConditionId_t conditionId, bool force = false);
	void removeCondition(ConditionType_t type, bool force = false);
	void removeCondition(Condition* condition, bool force = false);
	void removeCombatCondition(ConditionType_t type);
	Condition* getCondition(ConditionType_t type) const;
	Condition* getCondition(ConditionType_t type, ConditionId_t conditionId, uint32_t subId = 0) const;
	void executeConditions(uint32_t interval);
	bool hasCondition(ConditionType_t type, uint32_t subId = 0) const;
	virtual bool isImmune(ConditionType_t type) const;
	virtual bool isImmune(CombatType_t type) const;
	virtual bool isSuppress(ConditionType_t type) const;
	virtual uint32_t getDamageImmunities() const { return 0; }
	virtual uint32_t getConditionImmunities() const { return 0; }
	virtual uint32_t getConditionSuppressions() const { return 0; }
	virtual bool isAttackable() const { return true; }

	virtual void changeHealth(int32_t healthChange, bool sendHealthChange = true);

	void gainHealth(Creature* healer, int32_t healthGain);
	virtual void drainHealth(Creature* attacker, int32_t damage);

	virtual bool challengeCreature(Creature*, bool) { return false; }

	CreatureVector getKillers();
	void onDeath();
	virtual uint64_t getGainedExperience(Creature* attacker) const;
	void addDamagePoints(Creature* attacker, int32_t damagePoints);
	bool hasBeenAttacked(uint32_t attackerId);

	// combat event functions
	virtual void onAddCondition(ConditionType_t type);
	virtual void onAddCombatCondition(ConditionType_t type);
	virtual void onEndCondition(ConditionType_t type);
	void onTickCondition(ConditionType_t type, bool& bRemove);
	virtual void onCombatRemoveCondition(Condition* condition);
	virtual void onAttackedCreature(Creature*, bool = true) {}
	virtual void onAttacked();
	virtual void onAttackedCreatureDrainHealth(Creature* target, int32_t points);
	virtual void onTargetCreatureGainHealth(Creature*, int32_t) {}
	virtual bool onKilledCreature(Creature* target, bool lastHit = true);
	virtual void onGainExperience(uint64_t gainExp, Creature* target);
	virtual void onAttackedCreatureBlockHit(BlockType_t) {}
	virtual void onBlockHit() {}
	virtual void onChangeZone(ZoneType_t zone);
	virtual void onAttackedCreatureChangeZone(ZoneType_t zone);
	virtual void onIdleStatus();

	virtual LightInfo getCreatureLight() const;
	virtual void setNormalCreatureLight();
	void setCreatureLight(LightInfo lightInfo);

	virtual void onThink(uint32_t interval);
	virtual void forceUpdatePath();
	void onAttacking(uint32_t interval);
	virtual void onWalk();
	virtual bool getNextStep(Direction& dir, uint32_t& flags);

	virtual void onUpdateTileItem(const Tile*, const Position&, const Item*, const ItemType&, const Item*,
	                              const ItemType&)
	{}
	virtual void onRemoveTileItem(const Tile*, const Position&, const ItemType&, const Item*) {}

	virtual void onCreatureAppear(Creature* creature, bool isLogin);
	virtual void onRemoveCreature(Creature* creature, bool isLogout);
	virtual void onCreatureMove(Creature* creature, const Tile* newTile, const Position& newPos, const Tile* oldTile,
	                            const Position& oldPos, bool teleport);

	virtual void onAttackedCreatureDisappear(bool) {}
	virtual void onFollowCreatureDisappear(bool) {}

	virtual void onCreatureSay(Creature*, SpeakClasses, const std::string&) {}

	virtual bool getCombatValues(int32_t&, int32_t&) { return false; }

	size_t getSummonCount() const { return summons.size(); }
	void setDropLoot(bool lootDrop) { this->lootDrop = lootDrop; }
	void setSkillLoss(bool skillLoss) { this->skillLoss = skillLoss; }
	void setUseDefense(bool useDefense) { canUseDefense = useDefense; }
	void setMovementBlocked(bool state)
	{
		movementBlocked = state;
		cancelNextWalk = true;
	}
	bool isMovementBlocked() const { return movementBlocked; }

	// creature script events
	bool registerCreatureEvent(const std::string& name);
	bool unregisterCreatureEvent(const std::string& name);

<<<<<<< HEAD
	bool hasParent() const override { return getParent(); }
	Thing* getParent() const override final { return tile; }
	void setParent(Thing* thing) override final
=======
	Cylinder* getParent() const override final { return tile; }
	void setParent(Cylinder* cylinder) override final
>>>>>>> 7c58885e
	{
		tile = thing->getTile();
		position = tile->getPosition();
	}

	const Position& getPosition() const override final { return position; }

	Tile* getTile() override final { return tile; }
	const Tile* getTile() const override final { return tile; }

	const Position& getLastPosition() const { return lastPosition; }
	void setLastPosition(Position newLastPos) { lastPosition = newLastPos; }

	static bool canSee(const Position& myPos, const Position& pos, int32_t viewRangeX, int32_t viewRangeY);

	double getDamageRatio(Creature* attacker) const;

	bool getPathTo(const Position& targetPos, std::vector<Direction>& dirList, const FindPathParams& fpp) const;
	bool getPathTo(const Position& targetPos, std::vector<Direction>& dirList, int32_t minTargetDist,
	               int32_t maxTargetDist, bool fullPathSearch = true, bool clearSight = true,
	               int32_t maxSearchDist = 0) const;

	void incrementReferenceCounter() { ++referenceCounter; }
	void decrementReferenceCounter()
	{
		if (--referenceCounter == 0) {
			delete this;
		}
	}

	virtual void setStorageValue(uint32_t key, std::optional<int32_t> value, bool isSpawn = false);
	virtual std::optional<int32_t> getStorageValue(uint32_t key) const;
	decltype(auto) getStorageMap() const { return storageMap; }

protected:
	struct CountBlock_t
	{
		int32_t total;
		int64_t ticks;
	};

	Position position;

	using CountMap = std::map<uint32_t, CountBlock_t>;
	CountMap damageMap;

	std::list<Creature*> summons;
	CreatureEventList eventsList;
	ConditionList conditions;
	CreatureIconHashMap creatureIcons;

	std::vector<Direction> listWalkDir;

	Tile* tile = nullptr;
	Creature* attackedCreature = nullptr;
	Creature* master = nullptr;
	Creature* followCreature = nullptr;
	std::vector<Creature*> followers;

	uint64_t lastStep = 0;
	int64_t lastPathUpdate = 0;
	uint32_t referenceCounter = 0;
	uint32_t id = 0;
	uint32_t scriptEventsBitField = 0;
	uint32_t eventWalk = 0;
	uint32_t walkUpdateTicks = 0;
	uint32_t lastHitCreatureId = 0;
	uint32_t blockCount = 0;
	uint32_t blockTicks = 0;
	uint32_t lastStepCost = 1;
	uint32_t baseSpeed = 220;
	int32_t varSpeed = 0;
	int32_t health = 1000;
	int32_t healthMax = 1000;
	uint8_t drunkenness = 0;

	Outfit_t currentOutfit;
	Outfit_t defaultOutfit;
	uint16_t currentMount;

	Position lastPosition;
	LightInfo internalLight;

	Direction direction = DIRECTION_SOUTH;
	Skulls_t skull = SKULL_NONE;

	bool isInternalRemoved = false;
	bool creatureCheck = false;
	bool inCheckCreaturesVector = false;
	bool skillLoss = true;
	bool lootDrop = true;
	bool cancelNextWalk = false;
	bool hasFollowPath = false;
	bool hiddenHealth = false;
	bool canUseDefense = true;
	bool movementBlocked = false;

	// creature script events
	bool hasEventRegistered(CreatureEventType_t event) const
	{
		return (0 != (scriptEventsBitField & (static_cast<uint32_t>(1) << event)));
	}
	CreatureEventList getCreatureEvents(CreatureEventType_t type);

	void onCreatureDisappear(const Creature* creature, bool isLogout);
	virtual void doAttacking(uint32_t) {}
	virtual bool hasExtraSwing() { return false; }

	virtual uint64_t getLostExperience() const { return 0; }
	virtual void dropLoot(Container*, Creature*) {}
	virtual uint16_t getLookCorpse() const { return 0; }
	virtual void getPathSearchParams(const Creature* creature, FindPathParams& fpp) const;
	virtual void death(Creature*) {}
	virtual bool dropCorpse(Creature* lastHitCreature, Creature* mostDamageCreature, bool lastHitUnjustified,
	                        bool mostDamageUnjustified);
	virtual Item* getCorpse(Creature* lastHitCreature, Creature* mostDamageCreature);

	friend class Game;
	friend class Map;
	friend class LuaScriptInterface;

private:
	std::map<uint32_t, int32_t> storageMap;
};

#endif // FS_CREATURE_H<|MERGE_RESOLUTION|>--- conflicted
+++ resolved
@@ -343,14 +343,8 @@
 	bool registerCreatureEvent(const std::string& name);
 	bool unregisterCreatureEvent(const std::string& name);
 
-<<<<<<< HEAD
-	bool hasParent() const override { return getParent(); }
 	Thing* getParent() const override final { return tile; }
 	void setParent(Thing* thing) override final
-=======
-	Cylinder* getParent() const override final { return tile; }
-	void setParent(Cylinder* cylinder) override final
->>>>>>> 7c58885e
 	{
 		tile = thing->getTile();
 		position = tile->getPosition();
