// Copyright 2022 The Forgotten Server Authors. All rights reserved.
// Use of this source code is governed by the GPL-2.0 License that can be found in the LICENSE file.

#include "otpch.h"

#include "vocation.h"

#include "player.h"
#include "pugicast.h"
#include "tools.h"

bool Vocations::loadFromXml()
{
	pugi::xml_document doc;
	pugi::xml_parse_result result = doc.load_file("data/XML/vocations.xml");
	if (!result) {
		printXMLError("Error - Vocations::loadFromXml", "data/XML/vocations.xml", result);
		return false;
	}

	for (auto vocationNode : doc.child("vocations").children()) {
		pugi::xml_attribute attr = vocationNode.attribute("id");
		if (!attr) {
			std::cout << "[Warning - Vocations::loadFromXml] Missing vocation id" << std::endl;
			continue;
		}

		uint16_t id = pugi::cast<uint16_t>(attr.value());
		auto res = vocationsMap.emplace(std::piecewise_construct, std::forward_as_tuple(id), std::forward_as_tuple(id));
		Vocation& voc = res.first->second;

		vocationNode.remove_attribute("id");
		for (auto attrNode : vocationNode.attributes()) {
			const char* attrName = attrNode.name();
			if (caseInsensitiveEqual(attrName, "name")) {
				voc.name = attrNode.as_string();
			} else if (caseInsensitiveEqual(attrName, "allowpvp")) {
				voc.allowPvp = attrNode.as_bool();
			} else if (caseInsensitiveEqual(attrName, "clientid")) {
				voc.clientId = pugi::cast<uint16_t>(attrNode.value());
			} else if (caseInsensitiveEqual(attrName, "description")) {
				voc.description = attrNode.as_string();
<<<<<<< HEAD
			} else if (strcasecmp(attrName, "magicshield") == 0) {
				voc.magicShield = attrNode.as_bool();
			} else if (strcasecmp(attrName, "gaincap") == 0) {
=======
			} else if (caseInsensitiveEqual(attrName, "gaincap")) {
>>>>>>> 88d5db31
				voc.gainCap = pugi::cast<uint32_t>(attrNode.value()) * 100;
			} else if (caseInsensitiveEqual(attrName, "gainhp")) {
				voc.gainHP = pugi::cast<uint32_t>(attrNode.value());
			} else if (caseInsensitiveEqual(attrName, "gainmana")) {
				voc.gainMana = pugi::cast<uint32_t>(attrNode.value());
			} else if (caseInsensitiveEqual(attrName, "gainhpticks")) {
				voc.gainHealthTicks = pugi::cast<uint32_t>(attrNode.value());
			} else if (caseInsensitiveEqual(attrName, "gainhpamount")) {
				voc.gainHealthAmount = pugi::cast<uint32_t>(attrNode.value());
			} else if (caseInsensitiveEqual(attrName, "gainmanaticks")) {
				voc.gainManaTicks = pugi::cast<uint32_t>(attrNode.value());
			} else if (caseInsensitiveEqual(attrName, "gainmanaamount")) {
				voc.gainManaAmount = pugi::cast<uint32_t>(attrNode.value());
			} else if (caseInsensitiveEqual(attrName, "manamultiplier")) {
				voc.manaMultiplier = pugi::cast<float>(attrNode.value());
			} else if (caseInsensitiveEqual(attrName, "attackspeed")) {
				voc.attackSpeed = pugi::cast<uint32_t>(attrNode.value());
			} else if (caseInsensitiveEqual(attrName, "basespeed")) {
				voc.baseSpeed = pugi::cast<uint32_t>(attrNode.value());
			} else if (caseInsensitiveEqual(attrName, "soulmax")) {
				voc.soulMax = pugi::cast<uint16_t>(attrNode.value());
			} else if (caseInsensitiveEqual(attrName, "gainsoulticks")) {
				voc.gainSoulTicks = pugi::cast<uint16_t>(attrNode.value());
			} else if (caseInsensitiveEqual(attrName, "fromvoc")) {
				voc.fromVocation = pugi::cast<uint32_t>(attrNode.value());
			} else if (caseInsensitiveEqual(attrName, "nopongkicktime")) {
				voc.noPongKickTime = pugi::cast<uint32_t>(attrNode.value()) * 1000;
			} else {
				std::cout << "[Notice - Vocations::loadFromXml] Unknown attribute: \"" << attrName
				          << "\" for vocation: " << voc.id << std::endl;
			}
		}

		for (auto childNode : vocationNode.children()) {
			if (caseInsensitiveEqual(childNode.name(), "skill")) {
				if ((attr = childNode.attribute("id"))) {
					uint16_t skillId = pugi::cast<uint16_t>(attr.value());
					if (skillId <= SKILL_LAST) {
						voc.skillMultipliers[skillId] = pugi::cast<double>(childNode.attribute("multiplier").value());
					} else {
						std::cout << "[Notice - Vocations::loadFromXml] No valid skill id: " << skillId
						          << " for vocation: " << voc.id << std::endl;
					}
				} else {
					std::cout << "[Notice - Vocations::loadFromXml] Missing skill id for vocation: " << voc.id
					          << std::endl;
				}
			} else if (caseInsensitiveEqual(childNode.name(), "formula")) {
				if ((attr = childNode.attribute("meleeDamage"))) {
					voc.meleeDamageMultiplier = pugi::cast<float>(attr.value());
				}

				if ((attr = childNode.attribute("distDamage"))) {
					voc.distDamageMultiplier = pugi::cast<float>(attr.value());
				}

				if ((attr = childNode.attribute("defense"))) {
					voc.defenseMultiplier = pugi::cast<float>(attr.value());
				}

				if ((attr = childNode.attribute("armor"))) {
					voc.armorMultiplier = pugi::cast<float>(attr.value());
				}
			}
		}
	}
	return true;
}

Vocation* Vocations::getVocation(uint16_t id)
{
	auto it = vocationsMap.find(id);
	if (it == vocationsMap.end()) {
		std::cout << "[Warning - Vocations::getVocation] Vocation " << id << " not found." << std::endl;
		return nullptr;
	}
	return &it->second;
}

int32_t Vocations::getVocationId(const std::string& name) const
{
	auto it = std::find_if(vocationsMap.begin(), vocationsMap.end(), [&name](auto it) {
		return name.size() == it.second.name.size() &&
		       std::equal(name.begin(), name.end(), it.second.name.begin(),
		                  [](char a, char b) { return std::tolower(a) == std::tolower(b); });
	});
	return it != vocationsMap.end() ? it->first : -1;
}

uint16_t Vocations::getPromotedVocation(uint16_t id) const
{
	auto it = std::find_if(vocationsMap.begin(), vocationsMap.end(),
	                       [id](auto it) { return it.second.fromVocation == id && it.first != id; });
	return it != vocationsMap.end() ? it->first : VOCATION_NONE;
}

static const uint32_t skillBase[SKILL_LAST + 1] = {50, 50, 50, 50, 30, 100, 20};

uint64_t Vocation::getReqSkillTries(uint8_t skill, uint16_t level)
{
	if (skill > SKILL_LAST) {
		return 0;
	}
	return skillBase[skill] *
	       std::pow(skillMultipliers[skill], static_cast<int32_t>(level - (MINIMUM_SKILL_LEVEL + 1)));
}

uint64_t Vocation::getReqMana(uint32_t magLevel)
{
	if (magLevel == 0) {
		return 0;
	}
	return 1600 * std::pow(manaMultiplier, static_cast<int32_t>(magLevel - 1));
}<|MERGE_RESOLUTION|>--- conflicted
+++ resolved
@@ -40,13 +40,9 @@
 				voc.clientId = pugi::cast<uint16_t>(attrNode.value());
 			} else if (caseInsensitiveEqual(attrName, "description")) {
 				voc.description = attrNode.as_string();
-<<<<<<< HEAD
-			} else if (strcasecmp(attrName, "magicshield") == 0) {
+			} else if (caseInsensitiveEqual(attrName, "magicshield") == 0) {
 				voc.magicShield = attrNode.as_bool();
-			} else if (strcasecmp(attrName, "gaincap") == 0) {
-=======
 			} else if (caseInsensitiveEqual(attrName, "gaincap")) {
->>>>>>> 88d5db31
 				voc.gainCap = pugi::cast<uint32_t>(attrNode.value()) * 100;
 			} else if (caseInsensitiveEqual(attrName, "gainhp")) {
 				voc.gainHP = pugi::cast<uint32_t>(attrNode.value());
