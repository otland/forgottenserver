--- conflicted
+++ resolved
@@ -69,19 +69,11 @@
 		void clearMap(MoveListMap& map);
 
 		using MovePosListMap = std::map<Position, MoveEventList>;
-<<<<<<< HEAD
-		void clear() final;
-		LuaScriptInterface& getScriptInterface() final;
-		std::string getScriptBaseName() const final;
-		Event_ptr getEvent(const std::string& nodeName) final;
-		bool registerEvent(Event_ptr event, const pugi::xml_node& node) final;
-=======
 		void clear() override;
 		LuaScriptInterface& getScriptInterface() override;
 		std::string getScriptBaseName() const override;
-		Event* getEvent(const std::string& nodeName) override;
-		bool registerEvent(Event* event, const pugi::xml_node& node) override;
->>>>>>> 06bf9c9e
+		Event_ptr getEvent(const std::string& nodeName) override;
+		bool registerEvent(Event_ptr event, const pugi::xml_node& node) override;
 
 		void addEvent(MoveEvent moveEvent, int32_t id, MoveListMap& map);
 
