/**
 * The Forgotten Server - a free and open-source MMORPG server emulator
 * Copyright (C) 2017  Mark Samman <mark.samman@gmail.com>
 *
 * This program is free software; you can redistribute it and/or modify
 * it under the terms of the GNU General Public License as published by
 * the Free Software Foundation; either version 2 of the License, or
 * (at your option) any later version.
 *
 * This program is distributed in the hope that it will be useful,
 * but WITHOUT ANY WARRANTY; without even the implied warranty of
 * MERCHANTABILITY or FITNESS FOR A PARTICULAR PURPOSE.  See the
 * GNU General Public License for more details.
 *
 * You should have received a copy of the GNU General Public License along
 * with this program; if not, write to the Free Software Foundation, Inc.,
 * 51 Franklin Street, Fifth Floor, Boston, MA 02110-1301 USA.
 */

#ifndef FS_MOVEMENT_H_5E0D2626D4634ACA83AC6509518E5F49
#define FS_MOVEMENT_H_5E0D2626D4634ACA83AC6509518E5F49

#include "baseevents.h"
#include "item.h"
#include "luascript.h"

enum MoveEvent_t {
	MOVE_EVENT_STEP_IN,
	MOVE_EVENT_STEP_OUT,
	MOVE_EVENT_EQUIP,
	MOVE_EVENT_DEEQUIP,
	MOVE_EVENT_ADD_ITEM,
	MOVE_EVENT_REMOVE_ITEM,
	MOVE_EVENT_ADD_ITEM_ITEMTILE,
	MOVE_EVENT_REMOVE_ITEM_ITEMTILE,

	MOVE_EVENT_LAST,
	MOVE_EVENT_NONE
};

class MoveEvent;

struct MoveEventList {
	std::list<MoveEvent*> moveEvent[MOVE_EVENT_LAST];
};

using VocEquipMap = std::map<uint16_t, bool>;

class MoveEvents final : public BaseEvents
{
	public:
		MoveEvents();
		~MoveEvents();

		// non-copyable
		MoveEvents(const MoveEvents&) = delete;
		MoveEvents& operator=(const MoveEvents&) = delete;

		uint32_t onCreatureMove(Creature* creature, const Tile* tile, MoveEvent_t eventType);
		uint32_t onPlayerEquip(Player* player, Item* item, slots_t slot, bool isCheck);
		uint32_t onPlayerDeEquip(Player* player, Item* item, slots_t slot);
		uint32_t onItemMove(Item* item, Tile* tile, bool isAdd);

		MoveEvent* getEvent(Item* item, MoveEvent_t eventType);

	protected:
		using MoveListMap = std::map<int32_t, MoveEventList>;
		void clearMap(MoveListMap& map);

		using MovePosListMap = std::map<Position, MoveEventList>;
		void clear() final;
		LuaScriptInterface& getScriptInterface() final;
		std::string getScriptBaseName() const final;
		Event* getEvent(const std::string& nodeName) final;
		bool registerEvent(Event* event, const pugi::xml_node& node) final;

		void addEvent(MoveEvent* moveEvent, int32_t id, MoveListMap& map);

		void addEvent(MoveEvent* moveEvent, const Position& pos, MovePosListMap& map);
		MoveEvent* getEvent(const Tile* tile, MoveEvent_t eventType);

		MoveEvent* getEvent(Item* item, MoveEvent_t eventType, slots_t slot);

		MoveListMap uniqueIdMap;
		MoveListMap actionIdMap;
		MoveListMap itemIdMap;
		MovePosListMap positionMap;

		LuaScriptInterface scriptInterface;
};

using StepFunction = std::function<uint32_t(Creature* creature, Item* item, const Position& pos)>;
using MoveFunction = std::function<uint32_t(Item* item, Item* tileItem, const Position& pos)>;
using EquipFunction = std::function<uint32_t(MoveEvent* moveEvent, Player* player, Item* item, slots_t slot, bool boolean)>;

class MoveEvent final : public Event
{
	public:
		explicit MoveEvent(LuaScriptInterface* interface);

		MoveEvent_t getEventType() const;
		void setEventType(MoveEvent_t type);

		bool configureEvent(const pugi::xml_node& node) final;
		bool loadFunction(const pugi::xml_attribute& attr) final;

		uint32_t fireStepEvent(Creature* creature, Item* item, const Position& pos);
		uint32_t fireAddRemItem(Item* item, Item* tileItem, const Position& pos);
		uint32_t fireEquip(Player* player, Item* item, slots_t slot, bool isCheck);

		uint32_t getSlot() const {
			return slot;
		}

		//scripting
<<<<<<< HEAD
		bool executeStep(Creature* creature, Item* item, const Position& pos, const Position& fromPos);
		bool executeEquip(Player* player, Item* item, slots_t slot, bool isCheck);
=======
		bool executeStep(Creature* creature, Item* item, const Position& pos);
		bool executeEquip(Player* player, Item* item, slots_t slot);
>>>>>>> 6c6c25c0
		bool executeAddRemItem(Item* item, Item* tileItem, const Position& pos);
		//

		//onEquip information
		uint32_t getReqLevel() const {
			return reqLevel;
		}
		uint32_t getReqMagLv() const {
			return reqMagLevel;
		}
		bool isPremium() const {
			return premium;
		}
		const std::string& getVocationString() const {
			return vocationString;
		}
		uint32_t getWieldInfo() const {
			return wieldInfo;
		}
		const VocEquipMap& getVocEquipMap() const {
			return vocEquipMap;
		}

	protected:
		std::string getScriptEventName() const final;

		MoveEvent_t eventType = MOVE_EVENT_NONE;
		StepFunction stepFunction;
		MoveFunction moveFunction;
		EquipFunction equipFunction;
		uint32_t slot = SLOTP_WHEREEVER;

		//onEquip information
		uint32_t reqLevel = 0;
		uint32_t reqMagLevel = 0;
		bool premium = false;
		std::string vocationString;
		uint32_t wieldInfo = 0;
		VocEquipMap vocEquipMap;
};

#endif<|MERGE_RESOLUTION|>--- conflicted
+++ resolved
@@ -113,13 +113,8 @@
 		}
 
 		//scripting
-<<<<<<< HEAD
-		bool executeStep(Creature* creature, Item* item, const Position& pos, const Position& fromPos);
+		bool executeStep(Creature* creature, Item* item, const Position& pos);
 		bool executeEquip(Player* player, Item* item, slots_t slot, bool isCheck);
-=======
-		bool executeStep(Creature* creature, Item* item, const Position& pos);
-		bool executeEquip(Player* player, Item* item, slots_t slot);
->>>>>>> 6c6c25c0
 		bool executeAddRemItem(Item* item, Item* tileItem, const Position& pos);
 		//
 
