/**
 * The Forgotten Server - a free and open-source MMORPG server emulator
 * Copyright (C) 2019  Mark Samman <mark.samman@gmail.com>
 *
 * This program is free software; you can redistribute it and/or modify
 * it under the terms of the GNU General Public License as published by
 * the Free Software Foundation; either version 2 of the License, or
 * (at your option) any later version.
 *
 * This program is distributed in the hope that it will be useful,
 * but WITHOUT ANY WARRANTY; without even the implied warranty of
 * MERCHANTABILITY or FITNESS FOR A PARTICULAR PURPOSE.  See the
 * GNU General Public License for more details.
 *
 * You should have received a copy of the GNU General Public License along
 * with this program; if not, write to the Free Software Foundation, Inc.,
 * 51 Franklin Street, Fifth Floor, Boston, MA 02110-1301 USA.
 */

#include "otpch.h"

#include "scheduler.h"
#include <boost/asio/post.hpp>
#include <memory>

uint32_t Scheduler::addEvent(SchedulerTask* task)
{
	// check if the event has a valid id
	if (task->getEventId() == 0) {
		task->setEventId(++lastEventId);
	}

	boost::asio::post(io_context, [this, task]() {
		// insert the event id in the list of active events
		auto it = eventIdTimerMap.emplace(task->getEventId(), boost::asio::steady_timer{io_context});
		auto& timer = it.first->second;

		timer.expires_from_now(std::chrono::milliseconds(task->getDelay()));
		timer.async_wait([this, task](const boost::system::error_code& error) {
			eventIdTimerMap.erase(task->getEventId());

			if (error == boost::asio::error::operation_aborted || getState() == THREAD_STATE_TERMINATED) {
				// the timer has been manually cancelled(timer->cancel()) or Scheduler::shutdown has been called
				delete task;
				return;
			}

<<<<<<< HEAD
		g_dispatcher.addTask(task);
=======
			g_dispatcher.addTask(task, true);
		});
>>>>>>> 54399b0f
	});

	return task->getEventId();
}

void Scheduler::stopEvent(uint32_t eventId)
{
	if (eventId == 0) {
		return;
	}

	boost::asio::post(io_context, [this, eventId]() {
		// search the event id..
		auto it = eventIdTimerMap.find(eventId);
		if (it != eventIdTimerMap.end()) {
			it->second.cancel();
		}
	});
}

void Scheduler::shutdown()
{
	setState(THREAD_STATE_TERMINATED);
	boost::asio::post(io_context, [this]() {
		// cancel all active timers
		for (auto& it : eventIdTimerMap) {
			it.second.cancel();
		}

		io_context.stop();
	});
}

SchedulerTask* createSchedulerTask(uint32_t delay, TaskFunc&& f)
{
	return new SchedulerTask(delay, std::forward<TaskFunc>(f));
}<|MERGE_RESOLUTION|>--- conflicted
+++ resolved
@@ -45,12 +45,8 @@
 				return;
 			}
 
-<<<<<<< HEAD
-		g_dispatcher.addTask(task);
-=======
 			g_dispatcher.addTask(task, true);
 		});
->>>>>>> 54399b0f
 	});
 
 	return task->getEventId();
