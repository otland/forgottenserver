--- conflicted
+++ resolved
@@ -139,21 +139,13 @@
 		return false;
 	}
 
-<<<<<<< HEAD
 	const auto& tile = target->getTile();
-=======
-	const auto tile = target->getTile();
->>>>>>> 7c58885e
 	if (!tile) {
 		return false;
 	}
 
-<<<<<<< HEAD
-	if (const auto& houseTile = tile->getHouseTile(); !houseTile || houseTile->getHouse() != this) {
-=======
-	const auto houseTile = tile->getHouseTile();
+	const auto& houseTile = tile->getHouseTile();
 	if (!houseTile || houseTile->getHouse() != this) {
->>>>>>> 7c58885e
 		return false;
 	}
 
