--- conflicted
+++ resolved
@@ -183,13 +183,8 @@
 		ConditionRegeneration(ConditionId_t id, ConditionType_t type, int32_t ticks, bool buff = false, uint32_t subId = 0):
 			ConditionGeneric(id, type, ticks, buff, subId) {}
 
-<<<<<<< HEAD
-		void addCondition(Creature* creature, const Condition* condition) final;
-		bool executeCondition(Creature* creature, int32_t interval) final;
-=======
-		void addCondition(Creature* creature, const Condition* addCondition) override;
-		bool executeCondition(Creature* creature, int32_t interval) override;
->>>>>>> 6d48a7e3
+		void addCondition(Creature* creature, const Condition* condition) override;
+		bool executeCondition(Creature* creature, int32_t interval) override;
 
 		bool setParam(ConditionParam_t param, int32_t value) override;
 
@@ -217,13 +212,8 @@
 		ConditionSoul(ConditionId_t id, ConditionType_t type, int32_t ticks, bool buff = false, uint32_t subId = 0) :
 			ConditionGeneric(id, type, ticks, buff, subId) {}
 
-<<<<<<< HEAD
-		void addCondition(Creature* creature, const Condition* condition) final;
-		bool executeCondition(Creature* creature, int32_t interval) final;
-=======
-		void addCondition(Creature* creature, const Condition* addCondition) override;
-		bool executeCondition(Creature* creature, int32_t interval) override;
->>>>>>> 6d48a7e3
+		void addCondition(Creature* creature, const Condition* condition) override;
+		bool executeCondition(Creature* creature, int32_t interval) override;
 
 		bool setParam(ConditionParam_t param, int32_t value) override;
 
@@ -376,17 +366,10 @@
 		ConditionLight(ConditionId_t id, ConditionType_t type, int32_t ticks, bool buff, uint32_t subId, uint8_t lightlevel, uint8_t lightcolor) :
 			Condition(id, type, ticks, buff, subId), lightInfo(lightlevel, lightcolor) {}
 
-<<<<<<< HEAD
-		bool startCondition(Creature* creature) final;
-		bool executeCondition(Creature* creature, int32_t interval) final;
-		void endCondition(Creature* creature) final;
-		void addCondition(Creature* creature, const Condition* condition) final;
-=======
-		bool startCondition(Creature* creature) override;
-		bool executeCondition(Creature* creature, int32_t interval) override;
-		void endCondition(Creature* creature) override;
-		void addCondition(Creature* creature, const Condition* addCondition) override;
->>>>>>> 6d48a7e3
+		bool startCondition(Creature* creature) override;
+		bool executeCondition(Creature* creature, int32_t interval) override;
+		void endCondition(Creature* creature) override;
+		void addCondition(Creature* creature, const Condition* condition) override;
 
 		ConditionLight* clone() const override {
 			return new ConditionLight(*this);
