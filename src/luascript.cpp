/**
 * The Forgotten Server - a free and open-source MMORPG server emulator
 * Copyright (C) 2019  Mark Samman <mark.samman@gmail.com>
 *
 * This program is free software; you can redistribute it and/or modify
 * it under the terms of the GNU General Public License as published by
 * the Free Software Foundation; either version 2 of the License, or
 * (at your option) any later version.
 *
 * This program is distributed in the hope that it will be useful,
 * but WITHOUT ANY WARRANTY; without even the implied warranty of
 * MERCHANTABILITY or FITNESS FOR A PARTICULAR PURPOSE.  See the
 * GNU General Public License for more details.
 *
 * You should have received a copy of the GNU General Public License along
 * with this program; if not, write to the Free Software Foundation, Inc.,
 * 51 Franklin Street, Fifth Floor, Boston, MA 02110-1301 USA.
 */

#include "otpch.h"

#include <boost/range/adaptor/reversed.hpp>

#include "luascript.h"
#include "chat.h"
#include "player.h"
#include "game.h"
#include "protocolstatus.h"
#include "spells.h"
#include "iologindata.h"
#include "configmanager.h"
#include "teleport.h"
#include "databasemanager.h"
#include "bed.h"
#include "monster.h"
#include "scheduler.h"
#include "databasetasks.h"
#include "events.h"
#include "movement.h"
#include "globalevent.h"
#include "script.h"
#include "weapons.h"

extern Chat* g_chat;
extern Game g_game;
extern Monsters g_monsters;
extern ConfigManager g_config;
extern Vocations g_vocations;
extern Spells* g_spells;
extern Events* g_events;
extern Actions* g_actions;
extern TalkActions* g_talkActions;
extern CreatureEvents* g_creatureEvents;
extern MoveEvents* g_moveEvents;
extern GlobalEvents* g_globalEvents;
extern Scripts* g_scripts;
extern Weapons* g_weapons;

ScriptEnvironment::DBResultMap ScriptEnvironment::tempResults;
uint32_t ScriptEnvironment::lastResultId = 0;

std::multimap<ScriptEnvironment*, Item*> ScriptEnvironment::tempItems;

LuaEnvironment g_luaEnvironment;

ScriptEnvironment::ScriptEnvironment()
{
	resetEnv();
}

ScriptEnvironment::~ScriptEnvironment()
{
	resetEnv();
}

void ScriptEnvironment::resetEnv()
{
	scriptId = 0;
	callbackId = 0;
	timerEvent = false;
	interface = nullptr;
	localMap.clear();
	tempResults.clear();

	auto pair = tempItems.equal_range(this);
	auto it = pair.first;
	while (it != pair.second) {
		Item* item = it->second;
		if (item->getParent() == VirtualCylinder::virtualCylinder) {
			g_game.ReleaseItem(item);
		}
		it = tempItems.erase(it);
	}
}

bool ScriptEnvironment::setCallbackId(int32_t callbackId, LuaScriptInterface* scriptInterface)
{
	if (this->callbackId != 0) {
		//nested callbacks are not allowed
		if (interface) {
			interface->reportErrorFunc("Nested callbacks!");
		}
		return false;
	}

	this->callbackId = callbackId;
	interface = scriptInterface;
	return true;
}

void ScriptEnvironment::getEventInfo(int32_t& scriptId, LuaScriptInterface*& scriptInterface, int32_t& callbackId, bool& timerEvent) const
{
	scriptId = this->scriptId;
	scriptInterface = interface;
	callbackId = this->callbackId;
	timerEvent = this->timerEvent;
}

uint32_t ScriptEnvironment::addThing(Thing* thing)
{
	if (!thing || thing->isRemoved()) {
		return 0;
	}

	Creature* creature = thing->getCreature();
	if (creature) {
		return creature->getID();
	}

	Item* item = thing->getItem();
	if (item && item->hasAttribute(ITEM_ATTRIBUTE_UNIQUEID)) {
		return item->getUniqueId();
	}

	for (const auto& it : localMap) {
		if (it.second == item) {
			return it.first;
		}
	}

	localMap[++lastUID] = item;
	return lastUID;
}

void ScriptEnvironment::insertItem(uint32_t uid, Item* item)
{
	auto result = localMap.emplace(uid, item);
	if (!result.second) {
		std::cout << std::endl << "Lua Script Error: Thing uid already taken.";
	}
}

Thing* ScriptEnvironment::getThingByUID(uint32_t uid)
{
	if (uid >= 0x10000000) {
		return g_game.getCreatureByID(uid);
	}

	if (uid <= std::numeric_limits<uint16_t>::max()) {
		Item* item = g_game.getUniqueItem(uid);
		if (item && !item->isRemoved()) {
			return item;
		}
		return nullptr;
	}

	auto it = localMap.find(uid);
	if (it != localMap.end()) {
		Item* item = it->second;
		if (!item->isRemoved()) {
			return item;
		}
	}
	return nullptr;
}

Item* ScriptEnvironment::getItemByUID(uint32_t uid)
{
	Thing* thing = getThingByUID(uid);
	if (!thing) {
		return nullptr;
	}
	return thing->getItem();
}

Container* ScriptEnvironment::getContainerByUID(uint32_t uid)
{
	Item* item = getItemByUID(uid);
	if (!item) {
		return nullptr;
	}
	return item->getContainer();
}

void ScriptEnvironment::removeItemByUID(uint32_t uid)
{
	if (uid <= std::numeric_limits<uint16_t>::max()) {
		g_game.removeUniqueItem(uid);
		return;
	}

	auto it = localMap.find(uid);
	if (it != localMap.end()) {
		localMap.erase(it);
	}
}

void ScriptEnvironment::addTempItem(Item* item)
{
	tempItems.emplace(this, item);
}

void ScriptEnvironment::removeTempItem(Item* item)
{
	for (auto it = tempItems.begin(), end = tempItems.end(); it != end; ++it) {
		if (it->second == item) {
			tempItems.erase(it);
			break;
		}
	}
}

uint32_t ScriptEnvironment::addResult(DBResult_ptr res)
{
	tempResults[++lastResultId] = res;
	return lastResultId;
}

bool ScriptEnvironment::removeResult(uint32_t id)
{
	auto it = tempResults.find(id);
	if (it == tempResults.end()) {
		return false;
	}

	tempResults.erase(it);
	return true;
}

DBResult_ptr ScriptEnvironment::getResultByID(uint32_t id)
{
	auto it = tempResults.find(id);
	if (it == tempResults.end()) {
		return nullptr;
	}
	return it->second;
}

std::string LuaScriptInterface::getErrorDesc(ErrorCode_t code)
{
	switch (code) {
		case LUA_ERROR_PLAYER_NOT_FOUND: return "Player not found";
		case LUA_ERROR_CREATURE_NOT_FOUND: return "Creature not found";
		case LUA_ERROR_ITEM_NOT_FOUND: return "Item not found";
		case LUA_ERROR_THING_NOT_FOUND: return "Thing not found";
		case LUA_ERROR_TILE_NOT_FOUND: return "Tile not found";
		case LUA_ERROR_HOUSE_NOT_FOUND: return "House not found";
		case LUA_ERROR_COMBAT_NOT_FOUND: return "Combat not found";
		case LUA_ERROR_CONDITION_NOT_FOUND: return "Condition not found";
		case LUA_ERROR_AREA_NOT_FOUND: return "Area not found";
		case LUA_ERROR_CONTAINER_NOT_FOUND: return "Container not found";
		case LUA_ERROR_VARIANT_NOT_FOUND: return "Variant not found";
		case LUA_ERROR_VARIANT_UNKNOWN: return "Unknown variant type";
		case LUA_ERROR_SPELL_NOT_FOUND: return "Spell not found";
		default: return "Bad error code";
	}
}

ScriptEnvironment LuaScriptInterface::scriptEnv[16];
int32_t LuaScriptInterface::scriptEnvIndex = -1;

LuaScriptInterface::LuaScriptInterface(std::string interfaceName) : interfaceName(std::move(interfaceName))
{
	if (!g_luaEnvironment.getLuaState()) {
		g_luaEnvironment.initState();
	}
}

LuaScriptInterface::~LuaScriptInterface()
{
	closeState();
}

bool LuaScriptInterface::reInitState()
{
	g_luaEnvironment.clearCombatObjects(this);
	g_luaEnvironment.clearAreaObjects(this);

	closeState();
	return initState();
}

/// Same as lua_pcall, but adds stack trace to error strings in called function.
int LuaScriptInterface::protectedCall(lua_State* L, int nargs, int nresults)
{
	int error_index = lua_gettop(L) - nargs;
	lua_pushcfunction(L, luaErrorHandler);
	lua_insert(L, error_index);

	int ret = lua_pcall(L, nargs, nresults, error_index);
	lua_remove(L, error_index);
	return ret;
}

int32_t LuaScriptInterface::loadFile(const std::string& file, Npc* npc /* = nullptr*/)
{
	//loads file as a chunk at stack top
	int ret = luaL_loadfile(luaState, file.c_str());
	if (ret != 0) {
		lastLuaError = popString(luaState);
		return -1;
	}

	//check that it is loaded as a function
	if (!isFunction(luaState, -1)) {
		return -1;
	}

	loadingFile = file;

	if (!reserveScriptEnv()) {
		return -1;
	}

	ScriptEnvironment* env = getScriptEnv();
	env->setScriptId(EVENT_ID_LOADING, this);
	env->setNpc(npc);

	//execute it
	ret = protectedCall(luaState, 0, 0);
	if (ret != 0) {
		reportError(nullptr, popString(luaState));
		resetScriptEnv();
		return -1;
	}

	resetScriptEnv();
	return 0;
}

int32_t LuaScriptInterface::getEvent(const std::string& eventName)
{
	//get our events table
	lua_rawgeti(luaState, LUA_REGISTRYINDEX, eventTableRef);
	if (!isTable(luaState, -1)) {
		lua_pop(luaState, 1);
		return -1;
	}

	//get current event function pointer
	lua_getglobal(luaState, eventName.c_str());
	if (!isFunction(luaState, -1)) {
		lua_pop(luaState, 2);
		return -1;
	}

	//save in our events table
	lua_pushvalue(luaState, -1);
	lua_rawseti(luaState, -3, runningEventId);
	lua_pop(luaState, 2);

	//reset global value of this event
	lua_pushnil(luaState);
	lua_setglobal(luaState, eventName.c_str());

	cacheFiles[runningEventId] = loadingFile + ":" + eventName;
	return runningEventId++;
}

int32_t LuaScriptInterface::getEvent()
{
	//check if function is on the stack
	if (!isFunction(luaState, -1)) {
		return -1;
	}

	//get our events table
	lua_rawgeti(luaState, LUA_REGISTRYINDEX, eventTableRef);
	if (!isTable(luaState, -1)) {
		lua_pop(luaState, 1);
		return -1;
	}

	//save in our events table
	lua_pushvalue(luaState, -2);
	lua_rawseti(luaState, -2, runningEventId);
	lua_pop(luaState, 2);

	cacheFiles[runningEventId] = loadingFile + ":callback";
	return runningEventId++;
}

int32_t LuaScriptInterface::getMetaEvent(const std::string& globalName, const std::string& eventName)
{
	//get our events table
	lua_rawgeti(luaState, LUA_REGISTRYINDEX, eventTableRef);
	if (!isTable(luaState, -1)) {
		lua_pop(luaState, 1);
		return -1;
	}

	//get current event function pointer
	lua_getglobal(luaState, globalName.c_str());
	lua_getfield(luaState, -1, eventName.c_str());
	if (!isFunction(luaState, -1)) {
		lua_pop(luaState, 3);
		return -1;
	}

	//save in our events table
	lua_pushvalue(luaState, -1);
	lua_rawseti(luaState, -4, runningEventId);
	lua_pop(luaState, 1);

	//reset global value of this event
	lua_pushnil(luaState);
	lua_setfield(luaState, -2, eventName.c_str());
	lua_pop(luaState, 2);

	cacheFiles[runningEventId] = loadingFile + ":" + globalName + "@" + eventName;
	return runningEventId++;
}

const std::string& LuaScriptInterface::getFileById(int32_t scriptId)
{
	if (scriptId == EVENT_ID_LOADING) {
		return loadingFile;
	}

	auto it = cacheFiles.find(scriptId);
	if (it == cacheFiles.end()) {
		static const std::string& unk = "(Unknown scriptfile)";
		return unk;
	}
	return it->second;
}

std::string LuaScriptInterface::getStackTrace(const std::string& error_desc)
{
	lua_getglobal(luaState, "debug");
	if (!isTable(luaState, -1)) {
		lua_pop(luaState, 1);
		return error_desc;
	}

	lua_getfield(luaState, -1, "traceback");
	if (!isFunction(luaState, -1)) {
		lua_pop(luaState, 2);
		return error_desc;
	}

	lua_replace(luaState, -2);
	pushString(luaState, error_desc);
	lua_call(luaState, 1, 1);
	return popString(luaState);
}

void LuaScriptInterface::reportError(const char* function, const std::string& error_desc, bool stack_trace/* = false*/)
{
	int32_t scriptId;
	int32_t callbackId;
	bool timerEvent;
	LuaScriptInterface* scriptInterface;
	getScriptEnv()->getEventInfo(scriptId, scriptInterface, callbackId, timerEvent);

	std::cout << std::endl << "Lua Script Error: ";

	if (scriptInterface) {
		std::cout << '[' << scriptInterface->getInterfaceName() << "] " << std::endl;

		if (timerEvent) {
			std::cout << "in a timer event called from: " << std::endl;
		}

		if (callbackId) {
			std::cout << "in callback: " << scriptInterface->getFileById(callbackId) << std::endl;
		}

		std::cout << scriptInterface->getFileById(scriptId) << std::endl;
	}

	if (function) {
		std::cout << function << "(). ";
	}

	if (stack_trace && scriptInterface) {
		std::cout << scriptInterface->getStackTrace(error_desc) << std::endl;
	} else {
		std::cout << error_desc << std::endl;
	}
}

bool LuaScriptInterface::pushFunction(int32_t functionId)
{
	lua_rawgeti(luaState, LUA_REGISTRYINDEX, eventTableRef);
	if (!isTable(luaState, -1)) {
		return false;
	}

	lua_rawgeti(luaState, -1, functionId);
	lua_replace(luaState, -2);
	return isFunction(luaState, -1);
}

bool LuaScriptInterface::initState()
{
	luaState = g_luaEnvironment.getLuaState();
	if (!luaState) {
		return false;
	}

	lua_newtable(luaState);
	eventTableRef = luaL_ref(luaState, LUA_REGISTRYINDEX);
	runningEventId = EVENT_ID_USER;
	return true;
}

bool LuaScriptInterface::closeState()
{
	if (!g_luaEnvironment.getLuaState() || !luaState) {
		return false;
	}

	cacheFiles.clear();
	if (eventTableRef != -1) {
		luaL_unref(luaState, LUA_REGISTRYINDEX, eventTableRef);
		eventTableRef = -1;
	}

	luaState = nullptr;
	return true;
}

int LuaScriptInterface::luaErrorHandler(lua_State* L)
{
	const std::string& errorMessage = popString(L);
	auto interface = getScriptEnv()->getScriptInterface();
	assert(interface); //This fires if the ScriptEnvironment hasn't been setup
	pushString(L, interface->getStackTrace(errorMessage));
	return 1;
}

bool LuaScriptInterface::callFunction(int params)
{
	bool result = false;
	int size = lua_gettop(luaState);
	if (protectedCall(luaState, params, 1) != 0) {
		LuaScriptInterface::reportError(nullptr, LuaScriptInterface::getString(luaState, -1));
	} else {
		result = LuaScriptInterface::getBoolean(luaState, -1);
	}

	lua_pop(luaState, 1);
	if ((lua_gettop(luaState) + params + 1) != size) {
		LuaScriptInterface::reportError(nullptr, "Stack size changed!");
	}

	resetScriptEnv();
	return result;
}

void LuaScriptInterface::callVoidFunction(int params)
{
	int size = lua_gettop(luaState);
	if (protectedCall(luaState, params, 0) != 0) {
		LuaScriptInterface::reportError(nullptr, LuaScriptInterface::popString(luaState));
	}

	if ((lua_gettop(luaState) + params + 1) != size) {
		LuaScriptInterface::reportError(nullptr, "Stack size changed!");
	}

	resetScriptEnv();
}

void LuaScriptInterface::pushVariant(lua_State* L, const LuaVariant& var)
{
	lua_createtable(L, 0, 2);
	setField(L, "type", var.type);
	switch (var.type) {
		case VARIANT_NUMBER:
			setField(L, "number", var.number);
			break;
		case VARIANT_STRING:
			setField(L, "string", var.text);
			break;
		case VARIANT_TARGETPOSITION:
		case VARIANT_POSITION: {
			pushPosition(L, var.pos);
			lua_setfield(L, -2, "pos");
			break;
		}
		default:
			break;
	}
	setMetatable(L, -1, "Variant");
}

void LuaScriptInterface::pushThing(lua_State* L, Thing* thing)
{
	if (!thing) {
		lua_createtable(L, 0, 4);
		setField(L, "uid", 0);
		setField(L, "itemid", 0);
		setField(L, "actionid", 0);
		setField(L, "type", 0);
		return;
	}

	if (Item* item = thing->getItem()) {
		pushUserdata<Item>(L, item);
		setItemMetatable(L, -1, item);
	} else if (Creature* creature = thing->getCreature()) {
		pushUserdata<Creature>(L, creature);
		setCreatureMetatable(L, -1, creature);
	} else {
		lua_pushnil(L);
	}
}

void LuaScriptInterface::pushCylinder(lua_State* L, Cylinder* cylinder)
{
	if (Creature* creature = cylinder->getCreature()) {
		pushUserdata<Creature>(L, creature);
		setCreatureMetatable(L, -1, creature);
	} else if (Item* parentItem = cylinder->getItem()) {
		pushUserdata<Item>(L, parentItem);
		setItemMetatable(L, -1, parentItem);
	} else if (Tile* tile = cylinder->getTile()) {
		pushUserdata<Tile>(L, tile);
		setMetatable(L, -1, "Tile");
	} else if (cylinder == VirtualCylinder::virtualCylinder) {
		pushBoolean(L, true);
	} else {
		lua_pushnil(L);
	}
}

void LuaScriptInterface::pushString(lua_State* L, const std::string& value)
{
	lua_pushlstring(L, value.c_str(), value.length());
}

void LuaScriptInterface::pushCallback(lua_State* L, int32_t callback)
{
	lua_rawgeti(L, LUA_REGISTRYINDEX, callback);
}

std::string LuaScriptInterface::popString(lua_State* L)
{
	if (lua_gettop(L) == 0) {
		return std::string();
	}

	std::string str(getString(L, -1));
	lua_pop(L, 1);
	return str;
}

int32_t LuaScriptInterface::popCallback(lua_State* L)
{
	return luaL_ref(L, LUA_REGISTRYINDEX);
}

// Metatables
void LuaScriptInterface::setMetatable(lua_State* L, int32_t index, const std::string& name)
{
	luaL_getmetatable(L, name.c_str());
	lua_setmetatable(L, index - 1);
}

void LuaScriptInterface::setWeakMetatable(lua_State* L, int32_t index, const std::string& name)
{
	static std::set<std::string> weakObjectTypes;
	const std::string& weakName = name + "_weak";

	auto result = weakObjectTypes.emplace(name);
	if (result.second) {
		luaL_getmetatable(L, name.c_str());
		int childMetatable = lua_gettop(L);

		luaL_newmetatable(L, weakName.c_str());
		int metatable = lua_gettop(L);

		static const std::vector<std::string> methodKeys = {"__index", "__metatable", "__eq"};
		for (const std::string& metaKey : methodKeys) {
			lua_getfield(L, childMetatable, metaKey.c_str());
			lua_setfield(L, metatable, metaKey.c_str());
		}

		static const std::vector<int> methodIndexes = {'h', 'p', 't'};
		for (int metaIndex : methodIndexes) {
			lua_rawgeti(L, childMetatable, metaIndex);
			lua_rawseti(L, metatable, metaIndex);
		}

		lua_pushnil(L);
		lua_setfield(L, metatable, "__gc");

		lua_remove(L, childMetatable);
	} else {
		luaL_getmetatable(L, weakName.c_str());
	}
	lua_setmetatable(L, index - 1);
}

void LuaScriptInterface::setItemMetatable(lua_State* L, int32_t index, const Item* item)
{
	if (item->getContainer()) {
		luaL_getmetatable(L, "Container");
	} else if (item->getTeleport()) {
		luaL_getmetatable(L, "Teleport");
	} else {
		luaL_getmetatable(L, "Item");
	}
	lua_setmetatable(L, index - 1);
}

void LuaScriptInterface::setCreatureMetatable(lua_State* L, int32_t index, const Creature* creature)
{
	if (creature->getPlayer()) {
		luaL_getmetatable(L, "Player");
	} else if (creature->getMonster()) {
		luaL_getmetatable(L, "Monster");
	} else {
		luaL_getmetatable(L, "Npc");
	}
	lua_setmetatable(L, index - 1);
}

// Get
std::string LuaScriptInterface::getString(lua_State* L, int32_t arg)
{
	size_t len;
	const char* c_str = lua_tolstring(L, arg, &len);
	if (!c_str || len == 0) {
		return std::string();
	}
	return std::string(c_str, len);
}

Position LuaScriptInterface::getPosition(lua_State* L, int32_t arg, int32_t& stackpos)
{
	Position position;
	position.x = getField<uint16_t>(L, arg, "x");
	position.y = getField<uint16_t>(L, arg, "y");
	position.z = getField<uint8_t>(L, arg, "z");

	lua_getfield(L, arg, "stackpos");
	if (lua_isnil(L, -1) == 1) {
		stackpos = 0;
	} else {
		stackpos = getNumber<int32_t>(L, -1);
	}

	lua_pop(L, 4);
	return position;
}

Position LuaScriptInterface::getPosition(lua_State* L, int32_t arg)
{
	Position position;
	position.x = getField<uint16_t>(L, arg, "x");
	position.y = getField<uint16_t>(L, arg, "y");
	position.z = getField<uint8_t>(L, arg, "z");

	lua_pop(L, 3);
	return position;
}

Outfit_t LuaScriptInterface::getOutfit(lua_State* L, int32_t arg)
{
	Outfit_t outfit;
	outfit.lookMount = getField<uint16_t>(L, arg, "lookMount");
	outfit.lookAddons = getField<uint8_t>(L, arg, "lookAddons");

	outfit.lookFeet = getField<uint8_t>(L, arg, "lookFeet");
	outfit.lookLegs = getField<uint8_t>(L, arg, "lookLegs");
	outfit.lookBody = getField<uint8_t>(L, arg, "lookBody");
	outfit.lookHead = getField<uint8_t>(L, arg, "lookHead");

	outfit.lookTypeEx = getField<uint16_t>(L, arg, "lookTypeEx");
	outfit.lookType = getField<uint16_t>(L, arg, "lookType");

	lua_pop(L, 8);
	return outfit;
}

Outfit LuaScriptInterface::getOutfitClass(lua_State* L, int32_t arg)
{
	uint16_t lookType = getField<uint16_t>(L, arg, "lookType");
	const std::string& name = getFieldString(L, arg, "name");
	bool premium = getField<uint8_t>(L, arg, "premium") == 1;
	bool unlocked = getField<uint8_t>(L, arg, "unlocked") == 1;
	lua_pop(L, 4);
	return Outfit(name, lookType, premium, unlocked);
}

LuaVariant LuaScriptInterface::getVariant(lua_State* L, int32_t arg)
{
	LuaVariant var;
	switch (var.type = getField<LuaVariantType_t>(L, arg, "type")) {
		case VARIANT_NUMBER: {
			var.number = getField<uint32_t>(L, arg, "number");
			lua_pop(L, 2);
			break;
		}

		case VARIANT_STRING: {
			var.text = getFieldString(L, arg, "string");
			lua_pop(L, 2);
			break;
		}

		case VARIANT_POSITION:
		case VARIANT_TARGETPOSITION: {
			lua_getfield(L, arg, "pos");
			var.pos = getPosition(L, lua_gettop(L));
			lua_pop(L, 2);
			break;
		}

		default: {
			var.type = VARIANT_NONE;
			lua_pop(L, 1);
			break;
		}
	}
	return var;
}

InstantSpell* LuaScriptInterface::getInstantSpell(lua_State* L, int32_t arg)
{
	InstantSpell* spell = g_spells->getInstantSpellByName(getFieldString(L, arg, "name"));
	lua_pop(L, 1);
	return spell;
}

Thing* LuaScriptInterface::getThing(lua_State* L, int32_t arg)
{
	Thing* thing;
	if (lua_getmetatable(L, arg) != 0) {
		lua_rawgeti(L, -1, 't');
		switch(getNumber<uint32_t>(L, -1)) {
			case LuaData_Item:
				thing = getUserdata<Item>(L, arg);
				break;
			case LuaData_Container:
				thing = getUserdata<Container>(L, arg);
				break;
			case LuaData_Teleport:
				thing = getUserdata<Teleport>(L, arg);
				break;
			case LuaData_Player:
				thing = getUserdata<Player>(L, arg);
				break;
			case LuaData_Monster:
				thing = getUserdata<Monster>(L, arg);
				break;
			case LuaData_Npc:
				thing = getUserdata<Npc>(L, arg);
				break;
			default:
				thing = nullptr;
				break;
		}
		lua_pop(L, 2);
	} else {
		thing = getScriptEnv()->getThingByUID(getNumber<uint32_t>(L, arg));
	}
	return thing;
}

Creature* LuaScriptInterface::getCreature(lua_State* L, int32_t arg)
{
	if (isUserdata(L, arg)) {
		return getUserdata<Creature>(L, arg);
	}
	return g_game.getCreatureByID(getNumber<uint32_t>(L, arg));
}

Player* LuaScriptInterface::getPlayer(lua_State* L, int32_t arg)
{
	if (isUserdata(L, arg)) {
		return getUserdata<Player>(L, arg);
	}
	return g_game.getPlayerByID(getNumber<uint32_t>(L, arg));
}

std::string LuaScriptInterface::getFieldString(lua_State* L, int32_t arg, const std::string& key)
{
	lua_getfield(L, arg, key.c_str());
	return getString(L, -1);
}

LuaDataType LuaScriptInterface::getUserdataType(lua_State* L, int32_t arg)
{
	if (lua_getmetatable(L, arg) == 0) {
		return LuaData_Unknown;
	}
	lua_rawgeti(L, -1, 't');

	LuaDataType type = getNumber<LuaDataType>(L, -1);
	lua_pop(L, 2);

	return type;
}

// Push
void LuaScriptInterface::pushBoolean(lua_State* L, bool value)
{
	lua_pushboolean(L, value ? 1 : 0);
}

void LuaScriptInterface::pushCombatDamage(lua_State* L, const CombatDamage& damage)
{
	lua_pushnumber(L, damage.primary.value);
	lua_pushnumber(L, damage.primary.type);
	lua_pushnumber(L, damage.secondary.value);
	lua_pushnumber(L, damage.secondary.type);
	lua_pushnumber(L, damage.origin);
}

void LuaScriptInterface::pushInstantSpell(lua_State* L, const InstantSpell& spell)
{
	lua_createtable(L, 0, 6);

	setField(L, "name", spell.getName());
	setField(L, "words", spell.getWords());
	setField(L, "level", spell.getLevel());
	setField(L, "mlevel", spell.getMagicLevel());
	setField(L, "mana", spell.getMana());
	setField(L, "manapercent", spell.getManaPercent());

	setMetatable(L, -1, "Spell");
}

void LuaScriptInterface::pushPosition(lua_State* L, const Position& position, int32_t stackpos/* = 0*/)
{
	lua_createtable(L, 0, 4);

	setField(L, "x", position.x);
	setField(L, "y", position.y);
	setField(L, "z", position.z);
	setField(L, "stackpos", stackpos);

	setMetatable(L, -1, "Position");
}

void LuaScriptInterface::pushOutfit(lua_State* L, const Outfit_t& outfit)
{
	lua_createtable(L, 0, 8);
	setField(L, "lookType", outfit.lookType);
	setField(L, "lookTypeEx", outfit.lookTypeEx);
	setField(L, "lookHead", outfit.lookHead);
	setField(L, "lookBody", outfit.lookBody);
	setField(L, "lookLegs", outfit.lookLegs);
	setField(L, "lookFeet", outfit.lookFeet);
	setField(L, "lookAddons", outfit.lookAddons);
	setField(L, "lookMount", outfit.lookMount);
}

void LuaScriptInterface::pushOutfit(lua_State* L, const Outfit* outfit)
{
	lua_createtable(L, 0, 4);
	setField(L, "lookType", outfit->lookType);
	setField(L, "name", outfit->name);
	setField(L, "premium", outfit->premium);
	setField(L, "unlocked", outfit->unlocked);
	setMetatable(L, -1, "Outfit");
}

void LuaScriptInterface::pushLoot(lua_State* L, const std::vector<LootBlock>& lootList)
{
	lua_createtable(L, lootList.size(), 0);

	int index = 0;
	for (const auto& lootBlock : lootList) {
		lua_createtable(L, 0, 7);

		setField(L, "itemId", lootBlock.id);
		setField(L, "chance", lootBlock.chance);
		setField(L, "subType", lootBlock.subType);
		setField(L, "maxCount", lootBlock.countmax);
		setField(L, "actionId", lootBlock.actionId);
		setField(L, "text", lootBlock.text);

		pushLoot(L, lootBlock.childLoot);
		lua_setfield(L, -2, "childLoot");

		lua_rawseti(L, -2, ++index);
	}
}

#define registerEnum(value) { std::string enumName = #value; registerGlobalVariable(enumName.substr(enumName.find_last_of(':') + 1), value); }
#define registerEnumIn(tableName, value) { std::string enumName = #value; registerVariable(tableName, enumName.substr(enumName.find_last_of(':') + 1), value); }

void LuaScriptInterface::registerFunctions()
{
	//doPlayerAddItem(uid, itemid, <optional: default: 1> count/subtype)
	//doPlayerAddItem(cid, itemid, <optional: default: 1> count, <optional: default: 1> canDropOnMap, <optional: default: 1>subtype)
	//Returns uid of the created item
	lua_register(luaState, "doPlayerAddItem", LuaScriptInterface::luaDoPlayerAddItem);

	//isValidUID(uid)
	lua_register(luaState, "isValidUID", LuaScriptInterface::luaIsValidUID);

	//isDepot(uid)
	lua_register(luaState, "isDepot", LuaScriptInterface::luaIsDepot);

	//isMovable(uid)
	lua_register(luaState, "isMovable", LuaScriptInterface::luaIsMoveable);

	//doAddContainerItem(uid, itemid, <optional> count/subtype)
	lua_register(luaState, "doAddContainerItem", LuaScriptInterface::luaDoAddContainerItem);

	//getDepotId(uid)
	lua_register(luaState, "getDepotId", LuaScriptInterface::luaGetDepotId);

	//getWorldTime()
	lua_register(luaState, "getWorldTime", LuaScriptInterface::luaGetWorldTime);

	//getWorldLight()
	lua_register(luaState, "getWorldLight", LuaScriptInterface::luaGetWorldLight);

	//setWorldLight(level, color)
	lua_register(luaState, "setWorldLight", LuaScriptInterface::luaSetWorldLight);

	//getWorldUpTime()
	lua_register(luaState, "getWorldUpTime", LuaScriptInterface::luaGetWorldUpTime);

	// getSubTypeName(subType)
	lua_register(luaState, "getSubTypeName", LuaScriptInterface::luaGetSubTypeName);

	//createCombatArea( {area}, <optional> {extArea} )
	lua_register(luaState, "createCombatArea", LuaScriptInterface::luaCreateCombatArea);

	//doAreaCombat(cid, type, pos, area, min, max, effect[, origin = ORIGIN_SPELL[, blockArmor = false[, blockShield = false[, ignoreResistances = false]]]])
	lua_register(luaState, "doAreaCombat", LuaScriptInterface::luaDoAreaCombat);

	//doTargetCombat(cid, target, type, min, max, effect[, origin = ORIGIN_SPELL[, blockArmor = false[, blockShield = false[, ignoreResistances = false]]]])
	lua_register(luaState, "doTargetCombat", LuaScriptInterface::luaDoTargetCombat);

	//doChallengeCreature(cid, target)
	lua_register(luaState, "doChallengeCreature", LuaScriptInterface::luaDoChallengeCreature);

	//addEvent(callback, delay, ...)
	lua_register(luaState, "addEvent", LuaScriptInterface::luaAddEvent);

	//stopEvent(eventid)
	lua_register(luaState, "stopEvent", LuaScriptInterface::luaStopEvent);

	//saveServer()
	lua_register(luaState, "saveServer", LuaScriptInterface::luaSaveServer);

	//cleanMap()
	lua_register(luaState, "cleanMap", LuaScriptInterface::luaCleanMap);

	//debugPrint(text)
	lua_register(luaState, "debugPrint", LuaScriptInterface::luaDebugPrint);

	//isInWar(cid, target)
	lua_register(luaState, "isInWar", LuaScriptInterface::luaIsInWar);

	//getWaypointPosition(name)
	lua_register(luaState, "getWaypointPositionByName", LuaScriptInterface::luaGetWaypointPositionByName);

	//sendChannelMessage(channelId, type, message)
	lua_register(luaState, "sendChannelMessage", LuaScriptInterface::luaSendChannelMessage);

	//sendGuildChannelMessage(guildId, type, message)
	lua_register(luaState, "sendGuildChannelMessage", LuaScriptInterface::luaSendGuildChannelMessage);

	//isScriptsInterface()
	lua_register(luaState, "isScriptsInterface", LuaScriptInterface::luaIsScriptsInterface);

#ifndef LUAJIT_VERSION
	//bit operations for Lua, based on bitlib project release 24
	//bit.bnot, bit.band, bit.bor, bit.bxor, bit.lshift, bit.rshift
	luaL_register(luaState, "bit", LuaScriptInterface::luaBitReg);
#endif

	//configManager table
	luaL_register(luaState, "configManager", LuaScriptInterface::luaConfigManagerTable);

	//db table
	luaL_register(luaState, "db", LuaScriptInterface::luaDatabaseTable);

	//result table
	luaL_register(luaState, "result", LuaScriptInterface::luaResultTable);

	/* New functions */
	//registerClass(className, baseClass, newFunction)
	//registerTable(tableName)
	//registerMethod(className, functionName, function)
	//registerMetaMethod(className, functionName, function)
	//registerGlobalMethod(functionName, function)
	//registerVariable(tableName, name, value)
	//registerGlobalVariable(name, value)
	//registerEnum(value)
	//registerEnumIn(tableName, value)

	// Enums
	registerEnum(ACCOUNT_TYPE_NORMAL)
	registerEnum(ACCOUNT_TYPE_TUTOR)
	registerEnum(ACCOUNT_TYPE_SENIORTUTOR)
	registerEnum(ACCOUNT_TYPE_GAMEMASTER)
	registerEnum(ACCOUNT_TYPE_GOD)

	registerEnum(BUG_CATEGORY_MAP)
	registerEnum(BUG_CATEGORY_TYPO)
	registerEnum(BUG_CATEGORY_TECHNICAL)
	registerEnum(BUG_CATEGORY_OTHER)

	registerEnum(CALLBACK_PARAM_LEVELMAGICVALUE)
	registerEnum(CALLBACK_PARAM_SKILLVALUE)
	registerEnum(CALLBACK_PARAM_TARGETTILE)
	registerEnum(CALLBACK_PARAM_TARGETCREATURE)

	registerEnum(COMBAT_FORMULA_UNDEFINED)
	registerEnum(COMBAT_FORMULA_LEVELMAGIC)
	registerEnum(COMBAT_FORMULA_SKILL)
	registerEnum(COMBAT_FORMULA_DAMAGE)

	registerEnum(DIRECTION_NORTH)
	registerEnum(DIRECTION_EAST)
	registerEnum(DIRECTION_SOUTH)
	registerEnum(DIRECTION_WEST)
	registerEnum(DIRECTION_SOUTHWEST)
	registerEnum(DIRECTION_SOUTHEAST)
	registerEnum(DIRECTION_NORTHWEST)
	registerEnum(DIRECTION_NORTHEAST)

	registerEnum(COMBAT_NONE)
	registerEnum(COMBAT_PHYSICALDAMAGE)
	registerEnum(COMBAT_ENERGYDAMAGE)
	registerEnum(COMBAT_EARTHDAMAGE)
	registerEnum(COMBAT_FIREDAMAGE)
	registerEnum(COMBAT_UNDEFINEDDAMAGE)
	registerEnum(COMBAT_LIFEDRAIN)
	registerEnum(COMBAT_MANADRAIN)
	registerEnum(COMBAT_HEALING)
	registerEnum(COMBAT_DROWNDAMAGE)
	registerEnum(COMBAT_ICEDAMAGE)
	registerEnum(COMBAT_HOLYDAMAGE)
	registerEnum(COMBAT_DEATHDAMAGE)

	registerEnum(COMBAT_PARAM_TYPE)
	registerEnum(COMBAT_PARAM_EFFECT)
	registerEnum(COMBAT_PARAM_DISTANCEEFFECT)
	registerEnum(COMBAT_PARAM_BLOCKSHIELD)
	registerEnum(COMBAT_PARAM_BLOCKARMOR)
	registerEnum(COMBAT_PARAM_TARGETCASTERORTOPMOST)
	registerEnum(COMBAT_PARAM_CREATEITEM)
	registerEnum(COMBAT_PARAM_AGGRESSIVE)
	registerEnum(COMBAT_PARAM_DISPEL)
	registerEnum(COMBAT_PARAM_USECHARGES)

	registerEnum(CONDITION_NONE)
	registerEnum(CONDITION_POISON)
	registerEnum(CONDITION_FIRE)
	registerEnum(CONDITION_ENERGY)
	registerEnum(CONDITION_BLEEDING)
	registerEnum(CONDITION_HASTE)
	registerEnum(CONDITION_PARALYZE)
	registerEnum(CONDITION_OUTFIT)
	registerEnum(CONDITION_INVISIBLE)
	registerEnum(CONDITION_LIGHT)
	registerEnum(CONDITION_MANASHIELD)
	registerEnum(CONDITION_INFIGHT)
	registerEnum(CONDITION_DRUNK)
	registerEnum(CONDITION_EXHAUST_WEAPON)
	registerEnum(CONDITION_REGENERATION)
	registerEnum(CONDITION_SOUL)
	registerEnum(CONDITION_DROWN)
	registerEnum(CONDITION_MUTED)
	registerEnum(CONDITION_CHANNELMUTEDTICKS)
	registerEnum(CONDITION_YELLTICKS)
	registerEnum(CONDITION_ATTRIBUTES)
	registerEnum(CONDITION_FREEZING)
	registerEnum(CONDITION_DAZZLED)
	registerEnum(CONDITION_CURSED)
	registerEnum(CONDITION_EXHAUST_COMBAT)
	registerEnum(CONDITION_EXHAUST_HEAL)
	registerEnum(CONDITION_PACIFIED)
	registerEnum(CONDITION_SPELLCOOLDOWN)
	registerEnum(CONDITION_SPELLGROUPCOOLDOWN)

	registerEnum(CONDITIONID_DEFAULT)
	registerEnum(CONDITIONID_COMBAT)
	registerEnum(CONDITIONID_HEAD)
	registerEnum(CONDITIONID_NECKLACE)
	registerEnum(CONDITIONID_BACKPACK)
	registerEnum(CONDITIONID_ARMOR)
	registerEnum(CONDITIONID_RIGHT)
	registerEnum(CONDITIONID_LEFT)
	registerEnum(CONDITIONID_LEGS)
	registerEnum(CONDITIONID_FEET)
	registerEnum(CONDITIONID_RING)
	registerEnum(CONDITIONID_AMMO)

	registerEnum(CONDITION_PARAM_OWNER)
	registerEnum(CONDITION_PARAM_TICKS)
	registerEnum(CONDITION_PARAM_HEALTHGAIN)
	registerEnum(CONDITION_PARAM_HEALTHTICKS)
	registerEnum(CONDITION_PARAM_MANAGAIN)
	registerEnum(CONDITION_PARAM_MANATICKS)
	registerEnum(CONDITION_PARAM_DELAYED)
	registerEnum(CONDITION_PARAM_SPEED)
	registerEnum(CONDITION_PARAM_LIGHT_LEVEL)
	registerEnum(CONDITION_PARAM_LIGHT_COLOR)
	registerEnum(CONDITION_PARAM_SOULGAIN)
	registerEnum(CONDITION_PARAM_SOULTICKS)
	registerEnum(CONDITION_PARAM_MINVALUE)
	registerEnum(CONDITION_PARAM_MAXVALUE)
	registerEnum(CONDITION_PARAM_STARTVALUE)
	registerEnum(CONDITION_PARAM_TICKINTERVAL)
	registerEnum(CONDITION_PARAM_FORCEUPDATE)
	registerEnum(CONDITION_PARAM_SKILL_MELEE)
	registerEnum(CONDITION_PARAM_SKILL_FIST)
	registerEnum(CONDITION_PARAM_SKILL_CLUB)
	registerEnum(CONDITION_PARAM_SKILL_SWORD)
	registerEnum(CONDITION_PARAM_SKILL_AXE)
	registerEnum(CONDITION_PARAM_SKILL_DISTANCE)
	registerEnum(CONDITION_PARAM_SKILL_SHIELD)
	registerEnum(CONDITION_PARAM_SKILL_FISHING)
	registerEnum(CONDITION_PARAM_STAT_MAXHITPOINTS)
	registerEnum(CONDITION_PARAM_STAT_MAXMANAPOINTS)
	registerEnum(CONDITION_PARAM_STAT_MAGICPOINTS)
	registerEnum(CONDITION_PARAM_STAT_MAXHITPOINTSPERCENT)
	registerEnum(CONDITION_PARAM_STAT_MAXMANAPOINTSPERCENT)
	registerEnum(CONDITION_PARAM_STAT_MAGICPOINTSPERCENT)
	registerEnum(CONDITION_PARAM_PERIODICDAMAGE)
	registerEnum(CONDITION_PARAM_SKILL_MELEEPERCENT)
	registerEnum(CONDITION_PARAM_SKILL_FISTPERCENT)
	registerEnum(CONDITION_PARAM_SKILL_CLUBPERCENT)
	registerEnum(CONDITION_PARAM_SKILL_SWORDPERCENT)
	registerEnum(CONDITION_PARAM_SKILL_AXEPERCENT)
	registerEnum(CONDITION_PARAM_SKILL_DISTANCEPERCENT)
	registerEnum(CONDITION_PARAM_SKILL_SHIELDPERCENT)
	registerEnum(CONDITION_PARAM_SKILL_FISHINGPERCENT)
	registerEnum(CONDITION_PARAM_BUFF_SPELL)
	registerEnum(CONDITION_PARAM_SUBID)
	registerEnum(CONDITION_PARAM_FIELD)
	registerEnum(CONDITION_PARAM_DISABLE_DEFENSE)
	registerEnum(CONDITION_PARAM_SPECIALSKILL_CRITICALHITCHANCE)
	registerEnum(CONDITION_PARAM_SPECIALSKILL_CRITICALHITAMOUNT)
	registerEnum(CONDITION_PARAM_SPECIALSKILL_LIFELEECHCHANCE)
	registerEnum(CONDITION_PARAM_SPECIALSKILL_LIFELEECHAMOUNT)
	registerEnum(CONDITION_PARAM_SPECIALSKILL_MANALEECHCHANCE)
	registerEnum(CONDITION_PARAM_SPECIALSKILL_MANALEECHAMOUNT)
	registerEnum(CONDITION_PARAM_AGGRESSIVE)

	registerEnum(CONST_ME_NONE)
	registerEnum(CONST_ME_DRAWBLOOD)
	registerEnum(CONST_ME_LOSEENERGY)
	registerEnum(CONST_ME_POFF)
	registerEnum(CONST_ME_BLOCKHIT)
	registerEnum(CONST_ME_EXPLOSIONAREA)
	registerEnum(CONST_ME_EXPLOSIONHIT)
	registerEnum(CONST_ME_FIREAREA)
	registerEnum(CONST_ME_YELLOW_RINGS)
	registerEnum(CONST_ME_GREEN_RINGS)
	registerEnum(CONST_ME_HITAREA)
	registerEnum(CONST_ME_TELEPORT)
	registerEnum(CONST_ME_ENERGYHIT)
	registerEnum(CONST_ME_MAGIC_BLUE)
	registerEnum(CONST_ME_MAGIC_RED)
	registerEnum(CONST_ME_MAGIC_GREEN)
	registerEnum(CONST_ME_HITBYFIRE)
	registerEnum(CONST_ME_HITBYPOISON)
	registerEnum(CONST_ME_MORTAREA)
	registerEnum(CONST_ME_SOUND_GREEN)
	registerEnum(CONST_ME_SOUND_RED)
	registerEnum(CONST_ME_POISONAREA)
	registerEnum(CONST_ME_SOUND_YELLOW)
	registerEnum(CONST_ME_SOUND_PURPLE)
	registerEnum(CONST_ME_SOUND_BLUE)
	registerEnum(CONST_ME_SOUND_WHITE)
	registerEnum(CONST_ME_BUBBLES)
	registerEnum(CONST_ME_CRAPS)
	registerEnum(CONST_ME_GIFT_WRAPS)
	registerEnum(CONST_ME_FIREWORK_YELLOW)
	registerEnum(CONST_ME_FIREWORK_RED)
	registerEnum(CONST_ME_FIREWORK_BLUE)
	registerEnum(CONST_ME_STUN)
	registerEnum(CONST_ME_SLEEP)
	registerEnum(CONST_ME_WATERCREATURE)
	registerEnum(CONST_ME_GROUNDSHAKER)
	registerEnum(CONST_ME_HEARTS)
	registerEnum(CONST_ME_FIREATTACK)
	registerEnum(CONST_ME_ENERGYAREA)
	registerEnum(CONST_ME_SMALLCLOUDS)
	registerEnum(CONST_ME_HOLYDAMAGE)
	registerEnum(CONST_ME_BIGCLOUDS)
	registerEnum(CONST_ME_ICEAREA)
	registerEnum(CONST_ME_ICETORNADO)
	registerEnum(CONST_ME_ICEATTACK)
	registerEnum(CONST_ME_STONES)
	registerEnum(CONST_ME_SMALLPLANTS)
	registerEnum(CONST_ME_CARNIPHILA)
	registerEnum(CONST_ME_PURPLEENERGY)
	registerEnum(CONST_ME_YELLOWENERGY)
	registerEnum(CONST_ME_HOLYAREA)
	registerEnum(CONST_ME_BIGPLANTS)
	registerEnum(CONST_ME_CAKE)
	registerEnum(CONST_ME_GIANTICE)
	registerEnum(CONST_ME_WATERSPLASH)
	registerEnum(CONST_ME_PLANTATTACK)
	registerEnum(CONST_ME_TUTORIALARROW)
	registerEnum(CONST_ME_TUTORIALSQUARE)
	registerEnum(CONST_ME_MIRRORHORIZONTAL)
	registerEnum(CONST_ME_MIRRORVERTICAL)
	registerEnum(CONST_ME_SKULLHORIZONTAL)
	registerEnum(CONST_ME_SKULLVERTICAL)
	registerEnum(CONST_ME_ASSASSIN)
	registerEnum(CONST_ME_STEPSHORIZONTAL)
	registerEnum(CONST_ME_BLOODYSTEPS)
	registerEnum(CONST_ME_STEPSVERTICAL)
	registerEnum(CONST_ME_YALAHARIGHOST)
	registerEnum(CONST_ME_BATS)
	registerEnum(CONST_ME_SMOKE)
	registerEnum(CONST_ME_INSECTS)
	registerEnum(CONST_ME_DRAGONHEAD)
	registerEnum(CONST_ME_ORCSHAMAN)
	registerEnum(CONST_ME_ORCSHAMAN_FIRE)
	registerEnum(CONST_ME_THUNDER)
	registerEnum(CONST_ME_FERUMBRAS)
	registerEnum(CONST_ME_CONFETTI_HORIZONTAL)
	registerEnum(CONST_ME_CONFETTI_VERTICAL)
	registerEnum(CONST_ME_BLACKSMOKE)
	registerEnum(CONST_ME_REDSMOKE)
	registerEnum(CONST_ME_YELLOWSMOKE)
	registerEnum(CONST_ME_GREENSMOKE)
	registerEnum(CONST_ME_PURPLESMOKE)
	registerEnum(CONST_ME_EARLY_THUNDER)
	registerEnum(CONST_ME_RAGIAZ_BONECAPSULE)
	registerEnum(CONST_ME_CRITICAL_DAMAGE)
	registerEnum(CONST_ME_PLUNGING_FISH)

	registerEnum(CONST_ANI_NONE)
	registerEnum(CONST_ANI_SPEAR)
	registerEnum(CONST_ANI_BOLT)
	registerEnum(CONST_ANI_ARROW)
	registerEnum(CONST_ANI_FIRE)
	registerEnum(CONST_ANI_ENERGY)
	registerEnum(CONST_ANI_POISONARROW)
	registerEnum(CONST_ANI_BURSTARROW)
	registerEnum(CONST_ANI_THROWINGSTAR)
	registerEnum(CONST_ANI_THROWINGKNIFE)
	registerEnum(CONST_ANI_SMALLSTONE)
	registerEnum(CONST_ANI_DEATH)
	registerEnum(CONST_ANI_LARGEROCK)
	registerEnum(CONST_ANI_SNOWBALL)
	registerEnum(CONST_ANI_POWERBOLT)
	registerEnum(CONST_ANI_POISON)
	registerEnum(CONST_ANI_INFERNALBOLT)
	registerEnum(CONST_ANI_HUNTINGSPEAR)
	registerEnum(CONST_ANI_ENCHANTEDSPEAR)
	registerEnum(CONST_ANI_REDSTAR)
	registerEnum(CONST_ANI_GREENSTAR)
	registerEnum(CONST_ANI_ROYALSPEAR)
	registerEnum(CONST_ANI_SNIPERARROW)
	registerEnum(CONST_ANI_ONYXARROW)
	registerEnum(CONST_ANI_PIERCINGBOLT)
	registerEnum(CONST_ANI_WHIRLWINDSWORD)
	registerEnum(CONST_ANI_WHIRLWINDAXE)
	registerEnum(CONST_ANI_WHIRLWINDCLUB)
	registerEnum(CONST_ANI_ETHEREALSPEAR)
	registerEnum(CONST_ANI_ICE)
	registerEnum(CONST_ANI_EARTH)
	registerEnum(CONST_ANI_HOLY)
	registerEnum(CONST_ANI_SUDDENDEATH)
	registerEnum(CONST_ANI_FLASHARROW)
	registerEnum(CONST_ANI_FLAMMINGARROW)
	registerEnum(CONST_ANI_SHIVERARROW)
	registerEnum(CONST_ANI_ENERGYBALL)
	registerEnum(CONST_ANI_SMALLICE)
	registerEnum(CONST_ANI_SMALLHOLY)
	registerEnum(CONST_ANI_SMALLEARTH)
	registerEnum(CONST_ANI_EARTHARROW)
	registerEnum(CONST_ANI_EXPLOSION)
	registerEnum(CONST_ANI_CAKE)
	registerEnum(CONST_ANI_TARSALARROW)
	registerEnum(CONST_ANI_VORTEXBOLT)
	registerEnum(CONST_ANI_PRISMATICBOLT)
	registerEnum(CONST_ANI_CRYSTALLINEARROW)
	registerEnum(CONST_ANI_DRILLBOLT)
	registerEnum(CONST_ANI_ENVENOMEDARROW)
	registerEnum(CONST_ANI_GLOOTHSPEAR)
	registerEnum(CONST_ANI_SIMPLEARROW)
	registerEnum(CONST_ANI_WEAPONTYPE)

	registerEnum(CONST_PROP_BLOCKSOLID)
	registerEnum(CONST_PROP_HASHEIGHT)
	registerEnum(CONST_PROP_BLOCKPROJECTILE)
	registerEnum(CONST_PROP_BLOCKPATH)
	registerEnum(CONST_PROP_ISVERTICAL)
	registerEnum(CONST_PROP_ISHORIZONTAL)
	registerEnum(CONST_PROP_MOVEABLE)
	registerEnum(CONST_PROP_IMMOVABLEBLOCKSOLID)
	registerEnum(CONST_PROP_IMMOVABLEBLOCKPATH)
	registerEnum(CONST_PROP_IMMOVABLENOFIELDBLOCKPATH)
	registerEnum(CONST_PROP_NOFIELDBLOCKPATH)
	registerEnum(CONST_PROP_SUPPORTHANGABLE)

	registerEnum(CONST_SLOT_HEAD)
	registerEnum(CONST_SLOT_NECKLACE)
	registerEnum(CONST_SLOT_BACKPACK)
	registerEnum(CONST_SLOT_ARMOR)
	registerEnum(CONST_SLOT_RIGHT)
	registerEnum(CONST_SLOT_LEFT)
	registerEnum(CONST_SLOT_LEGS)
	registerEnum(CONST_SLOT_FEET)
	registerEnum(CONST_SLOT_RING)
	registerEnum(CONST_SLOT_AMMO)

	registerEnum(CREATURE_EVENT_NONE)
	registerEnum(CREATURE_EVENT_LOGIN)
	registerEnum(CREATURE_EVENT_LOGOUT)
	registerEnum(CREATURE_EVENT_THINK)
	registerEnum(CREATURE_EVENT_PREPAREDEATH)
	registerEnum(CREATURE_EVENT_DEATH)
	registerEnum(CREATURE_EVENT_KILL)
	registerEnum(CREATURE_EVENT_ADVANCE)
	registerEnum(CREATURE_EVENT_MODALWINDOW)
	registerEnum(CREATURE_EVENT_TEXTEDIT)
	registerEnum(CREATURE_EVENT_HEALTHCHANGE)
	registerEnum(CREATURE_EVENT_MANACHANGE)
	registerEnum(CREATURE_EVENT_EXTENDED_OPCODE)

	registerEnum(GAME_STATE_STARTUP)
	registerEnum(GAME_STATE_INIT)
	registerEnum(GAME_STATE_NORMAL)
	registerEnum(GAME_STATE_CLOSED)
	registerEnum(GAME_STATE_SHUTDOWN)
	registerEnum(GAME_STATE_CLOSING)
	registerEnum(GAME_STATE_MAINTAIN)

	registerEnum(MESSAGE_STATUS_CONSOLE_BLUE)
	registerEnum(MESSAGE_STATUS_CONSOLE_RED)
	registerEnum(MESSAGE_STATUS_DEFAULT)
	registerEnum(MESSAGE_STATUS_WARNING)
	registerEnum(MESSAGE_EVENT_ADVANCE)
	registerEnum(MESSAGE_STATUS_SMALL)
	registerEnum(MESSAGE_INFO_DESCR)
	registerEnum(MESSAGE_DAMAGE_DEALT)
	registerEnum(MESSAGE_DAMAGE_RECEIVED)
	registerEnum(MESSAGE_HEALED)
	registerEnum(MESSAGE_EXPERIENCE)
	registerEnum(MESSAGE_DAMAGE_OTHERS)
	registerEnum(MESSAGE_HEALED_OTHERS)
	registerEnum(MESSAGE_EXPERIENCE_OTHERS)
	registerEnum(MESSAGE_EVENT_DEFAULT)
	registerEnum(MESSAGE_GUILD)
	registerEnum(MESSAGE_PARTY_MANAGEMENT)
	registerEnum(MESSAGE_PARTY)
	registerEnum(MESSAGE_EVENT_ORANGE)
	registerEnum(MESSAGE_STATUS_CONSOLE_ORANGE)
	registerEnum(MESSAGE_LOOT)

	registerEnum(CREATURETYPE_PLAYER)
	registerEnum(CREATURETYPE_MONSTER)
	registerEnum(CREATURETYPE_NPC)
	registerEnum(CREATURETYPE_SUMMON_OWN)
	registerEnum(CREATURETYPE_SUMMON_OTHERS)

	registerEnum(CLIENTOS_LINUX)
	registerEnum(CLIENTOS_WINDOWS)
	registerEnum(CLIENTOS_FLASH)
	registerEnum(CLIENTOS_OTCLIENT_LINUX)
	registerEnum(CLIENTOS_OTCLIENT_WINDOWS)
	registerEnum(CLIENTOS_OTCLIENT_MAC)

	registerEnum(FIGHTMODE_ATTACK)
	registerEnum(FIGHTMODE_BALANCED)
	registerEnum(FIGHTMODE_DEFENSE)

	registerEnum(ITEM_ATTRIBUTE_NONE)
	registerEnum(ITEM_ATTRIBUTE_ACTIONID)
	registerEnum(ITEM_ATTRIBUTE_UNIQUEID)
	registerEnum(ITEM_ATTRIBUTE_DESCRIPTION)
	registerEnum(ITEM_ATTRIBUTE_TEXT)
	registerEnum(ITEM_ATTRIBUTE_DATE)
	registerEnum(ITEM_ATTRIBUTE_WRITER)
	registerEnum(ITEM_ATTRIBUTE_NAME)
	registerEnum(ITEM_ATTRIBUTE_ARTICLE)
	registerEnum(ITEM_ATTRIBUTE_PLURALNAME)
	registerEnum(ITEM_ATTRIBUTE_WEIGHT)
	registerEnum(ITEM_ATTRIBUTE_ATTACK)
	registerEnum(ITEM_ATTRIBUTE_DEFENSE)
	registerEnum(ITEM_ATTRIBUTE_EXTRADEFENSE)
	registerEnum(ITEM_ATTRIBUTE_ARMOR)
	registerEnum(ITEM_ATTRIBUTE_HITCHANCE)
	registerEnum(ITEM_ATTRIBUTE_SHOOTRANGE)
	registerEnum(ITEM_ATTRIBUTE_OWNER)
	registerEnum(ITEM_ATTRIBUTE_DURATION)
	registerEnum(ITEM_ATTRIBUTE_DECAYSTATE)
	registerEnum(ITEM_ATTRIBUTE_CORPSEOWNER)
	registerEnum(ITEM_ATTRIBUTE_CHARGES)
	registerEnum(ITEM_ATTRIBUTE_FLUIDTYPE)
	registerEnum(ITEM_ATTRIBUTE_DOORID)

	registerEnum(ITEM_TYPE_DEPOT)
	registerEnum(ITEM_TYPE_MAILBOX)
	registerEnum(ITEM_TYPE_TRASHHOLDER)
	registerEnum(ITEM_TYPE_CONTAINER)
	registerEnum(ITEM_TYPE_DOOR)
	registerEnum(ITEM_TYPE_MAGICFIELD)
	registerEnum(ITEM_TYPE_TELEPORT)
	registerEnum(ITEM_TYPE_BED)
	registerEnum(ITEM_TYPE_KEY)
	registerEnum(ITEM_TYPE_RUNE)

	registerEnum(ITEM_GROUP_GROUND)
	registerEnum(ITEM_GROUP_CONTAINER)
	registerEnum(ITEM_GROUP_WEAPON)
	registerEnum(ITEM_GROUP_AMMUNITION)
	registerEnum(ITEM_GROUP_ARMOR)
	registerEnum(ITEM_GROUP_CHARGES)
	registerEnum(ITEM_GROUP_TELEPORT)
	registerEnum(ITEM_GROUP_MAGICFIELD)
	registerEnum(ITEM_GROUP_WRITEABLE)
	registerEnum(ITEM_GROUP_KEY)
	registerEnum(ITEM_GROUP_SPLASH)
	registerEnum(ITEM_GROUP_FLUID)
	registerEnum(ITEM_GROUP_DOOR)
	registerEnum(ITEM_GROUP_DEPRECATED)

	registerEnum(ITEM_BAG)
	registerEnum(ITEM_SHOPPING_BAG)
	registerEnum(ITEM_GOLD_COIN)
	registerEnum(ITEM_PLATINUM_COIN)
	registerEnum(ITEM_CRYSTAL_COIN)
	registerEnum(ITEM_AMULETOFLOSS)
	registerEnum(ITEM_PARCEL)
	registerEnum(ITEM_LABEL)
	registerEnum(ITEM_FIREFIELD_PVP_FULL)
	registerEnum(ITEM_FIREFIELD_PVP_MEDIUM)
	registerEnum(ITEM_FIREFIELD_PVP_SMALL)
	registerEnum(ITEM_FIREFIELD_PERSISTENT_FULL)
	registerEnum(ITEM_FIREFIELD_PERSISTENT_MEDIUM)
	registerEnum(ITEM_FIREFIELD_PERSISTENT_SMALL)
	registerEnum(ITEM_FIREFIELD_NOPVP)
	registerEnum(ITEM_POISONFIELD_PVP)
	registerEnum(ITEM_POISONFIELD_PERSISTENT)
	registerEnum(ITEM_POISONFIELD_NOPVP)
	registerEnum(ITEM_ENERGYFIELD_PVP)
	registerEnum(ITEM_ENERGYFIELD_PERSISTENT)
	registerEnum(ITEM_ENERGYFIELD_NOPVP)
	registerEnum(ITEM_MAGICWALL)
	registerEnum(ITEM_MAGICWALL_PERSISTENT)
	registerEnum(ITEM_MAGICWALL_SAFE)
	registerEnum(ITEM_WILDGROWTH)
	registerEnum(ITEM_WILDGROWTH_PERSISTENT)
	registerEnum(ITEM_WILDGROWTH_SAFE)

	registerEnum(WIELDINFO_NONE)
	registerEnum(WIELDINFO_LEVEL)
	registerEnum(WIELDINFO_MAGLV)
	registerEnum(WIELDINFO_VOCREQ)
	registerEnum(WIELDINFO_PREMIUM)

	registerEnum(PlayerFlag_CannotUseCombat)
	registerEnum(PlayerFlag_CannotAttackPlayer)
	registerEnum(PlayerFlag_CannotAttackMonster)
	registerEnum(PlayerFlag_CannotBeAttacked)
	registerEnum(PlayerFlag_CanConvinceAll)
	registerEnum(PlayerFlag_CanSummonAll)
	registerEnum(PlayerFlag_CanIllusionAll)
	registerEnum(PlayerFlag_CanSenseInvisibility)
	registerEnum(PlayerFlag_IgnoredByMonsters)
	registerEnum(PlayerFlag_NotGainInFight)
	registerEnum(PlayerFlag_HasInfiniteMana)
	registerEnum(PlayerFlag_HasInfiniteSoul)
	registerEnum(PlayerFlag_HasNoExhaustion)
	registerEnum(PlayerFlag_CannotUseSpells)
	registerEnum(PlayerFlag_CannotPickupItem)
	registerEnum(PlayerFlag_CanAlwaysLogin)
	registerEnum(PlayerFlag_CanBroadcast)
	registerEnum(PlayerFlag_CanEditHouses)
	registerEnum(PlayerFlag_CannotBeBanned)
	registerEnum(PlayerFlag_CannotBePushed)
	registerEnum(PlayerFlag_HasInfiniteCapacity)
	registerEnum(PlayerFlag_CanPushAllCreatures)
	registerEnum(PlayerFlag_CanTalkRedPrivate)
	registerEnum(PlayerFlag_CanTalkRedChannel)
	registerEnum(PlayerFlag_TalkOrangeHelpChannel)
	registerEnum(PlayerFlag_NotGainExperience)
	registerEnum(PlayerFlag_NotGainMana)
	registerEnum(PlayerFlag_NotGainHealth)
	registerEnum(PlayerFlag_NotGainSkill)
	registerEnum(PlayerFlag_SetMaxSpeed)
	registerEnum(PlayerFlag_SpecialVIP)
	registerEnum(PlayerFlag_NotGenerateLoot)
	registerEnum(PlayerFlag_IgnoreProtectionZone)
	registerEnum(PlayerFlag_IgnoreSpellCheck)
	registerEnum(PlayerFlag_IgnoreWeaponCheck)
	registerEnum(PlayerFlag_CannotBeMuted)
	registerEnum(PlayerFlag_IsAlwaysPremium)

	registerEnum(PLAYERSEX_FEMALE)
	registerEnum(PLAYERSEX_MALE)

	registerEnum(REPORT_REASON_NAMEINAPPROPRIATE)
	registerEnum(REPORT_REASON_NAMEPOORFORMATTED)
	registerEnum(REPORT_REASON_NAMEADVERTISING)
	registerEnum(REPORT_REASON_NAMEUNFITTING)
	registerEnum(REPORT_REASON_NAMERULEVIOLATION)
	registerEnum(REPORT_REASON_INSULTINGSTATEMENT)
	registerEnum(REPORT_REASON_SPAMMING)
	registerEnum(REPORT_REASON_ADVERTISINGSTATEMENT)
	registerEnum(REPORT_REASON_UNFITTINGSTATEMENT)
	registerEnum(REPORT_REASON_LANGUAGESTATEMENT)
	registerEnum(REPORT_REASON_DISCLOSURE)
	registerEnum(REPORT_REASON_RULEVIOLATION)
	registerEnum(REPORT_REASON_STATEMENT_BUGABUSE)
	registerEnum(REPORT_REASON_UNOFFICIALSOFTWARE)
	registerEnum(REPORT_REASON_PRETENDING)
	registerEnum(REPORT_REASON_HARASSINGOWNERS)
	registerEnum(REPORT_REASON_FALSEINFO)
	registerEnum(REPORT_REASON_ACCOUNTSHARING)
	registerEnum(REPORT_REASON_STEALINGDATA)
	registerEnum(REPORT_REASON_SERVICEATTACKING)
	registerEnum(REPORT_REASON_SERVICEAGREEMENT)

	registerEnum(REPORT_TYPE_NAME)
	registerEnum(REPORT_TYPE_STATEMENT)
	registerEnum(REPORT_TYPE_BOT)

	registerEnum(VOCATION_NONE)

	registerEnum(SKILL_FIST)
	registerEnum(SKILL_CLUB)
	registerEnum(SKILL_SWORD)
	registerEnum(SKILL_AXE)
	registerEnum(SKILL_DISTANCE)
	registerEnum(SKILL_SHIELD)
	registerEnum(SKILL_FISHING)
	registerEnum(SKILL_MAGLEVEL)
	registerEnum(SKILL_LEVEL)

	registerEnum(SPECIALSKILL_CRITICALHITCHANCE)
	registerEnum(SPECIALSKILL_CRITICALHITAMOUNT)
	registerEnum(SPECIALSKILL_LIFELEECHCHANCE)
	registerEnum(SPECIALSKILL_LIFELEECHAMOUNT)
	registerEnum(SPECIALSKILL_MANALEECHCHANCE)
	registerEnum(SPECIALSKILL_MANALEECHAMOUNT)

	registerEnum(SKULL_NONE)
	registerEnum(SKULL_YELLOW)
	registerEnum(SKULL_GREEN)
	registerEnum(SKULL_WHITE)
	registerEnum(SKULL_RED)
	registerEnum(SKULL_BLACK)
	registerEnum(SKULL_ORANGE)

	registerEnum(TALKTYPE_SAY)
	registerEnum(TALKTYPE_WHISPER)
	registerEnum(TALKTYPE_YELL)
	registerEnum(TALKTYPE_PRIVATE_FROM)
	registerEnum(TALKTYPE_PRIVATE_TO)
	registerEnum(TALKTYPE_CHANNEL_Y)
	registerEnum(TALKTYPE_CHANNEL_O)
	registerEnum(TALKTYPE_PRIVATE_NP)
	registerEnum(TALKTYPE_PRIVATE_PN)
	registerEnum(TALKTYPE_BROADCAST)
	registerEnum(TALKTYPE_CHANNEL_R1)
	registerEnum(TALKTYPE_PRIVATE_RED_FROM)
	registerEnum(TALKTYPE_PRIVATE_RED_TO)
	registerEnum(TALKTYPE_MONSTER_SAY)
	registerEnum(TALKTYPE_MONSTER_YELL)

	registerEnum(TEXTCOLOR_BLUE)
	registerEnum(TEXTCOLOR_LIGHTGREEN)
	registerEnum(TEXTCOLOR_LIGHTBLUE)
	registerEnum(TEXTCOLOR_MAYABLUE)
	registerEnum(TEXTCOLOR_DARKRED)
	registerEnum(TEXTCOLOR_LIGHTGREY)
	registerEnum(TEXTCOLOR_SKYBLUE)
	registerEnum(TEXTCOLOR_PURPLE)
	registerEnum(TEXTCOLOR_ELECTRICPURPLE)
	registerEnum(TEXTCOLOR_RED)
	registerEnum(TEXTCOLOR_PASTELRED)
	registerEnum(TEXTCOLOR_ORANGE)
	registerEnum(TEXTCOLOR_YELLOW)
	registerEnum(TEXTCOLOR_WHITE_EXP)
	registerEnum(TEXTCOLOR_NONE)

	registerEnum(TILESTATE_NONE)
	registerEnum(TILESTATE_PROTECTIONZONE)
	registerEnum(TILESTATE_NOPVPZONE)
	registerEnum(TILESTATE_NOLOGOUT)
	registerEnum(TILESTATE_PVPZONE)
	registerEnum(TILESTATE_FLOORCHANGE)
	registerEnum(TILESTATE_FLOORCHANGE_DOWN)
	registerEnum(TILESTATE_FLOORCHANGE_NORTH)
	registerEnum(TILESTATE_FLOORCHANGE_SOUTH)
	registerEnum(TILESTATE_FLOORCHANGE_EAST)
	registerEnum(TILESTATE_FLOORCHANGE_WEST)
	registerEnum(TILESTATE_TELEPORT)
	registerEnum(TILESTATE_MAGICFIELD)
	registerEnum(TILESTATE_MAILBOX)
	registerEnum(TILESTATE_TRASHHOLDER)
	registerEnum(TILESTATE_BED)
	registerEnum(TILESTATE_DEPOT)
	registerEnum(TILESTATE_BLOCKSOLID)
	registerEnum(TILESTATE_BLOCKPATH)
	registerEnum(TILESTATE_IMMOVABLEBLOCKSOLID)
	registerEnum(TILESTATE_IMMOVABLEBLOCKPATH)
	registerEnum(TILESTATE_IMMOVABLENOFIELDBLOCKPATH)
	registerEnum(TILESTATE_NOFIELDBLOCKPATH)
	registerEnum(TILESTATE_FLOORCHANGE_SOUTH_ALT)
	registerEnum(TILESTATE_FLOORCHANGE_EAST_ALT)
	registerEnum(TILESTATE_SUPPORTS_HANGABLE)

	registerEnum(WEAPON_NONE)
	registerEnum(WEAPON_SWORD)
	registerEnum(WEAPON_CLUB)
	registerEnum(WEAPON_AXE)
	registerEnum(WEAPON_SHIELD)
	registerEnum(WEAPON_DISTANCE)
	registerEnum(WEAPON_WAND)
	registerEnum(WEAPON_AMMO)

	registerEnum(WORLD_TYPE_NO_PVP)
	registerEnum(WORLD_TYPE_PVP)
	registerEnum(WORLD_TYPE_PVP_ENFORCED)

	// Use with container:addItem, container:addItemEx and possibly other functions.
	registerEnum(FLAG_NOLIMIT)
	registerEnum(FLAG_IGNOREBLOCKITEM)
	registerEnum(FLAG_IGNOREBLOCKCREATURE)
	registerEnum(FLAG_CHILDISOWNER)
	registerEnum(FLAG_PATHFINDING)
	registerEnum(FLAG_IGNOREFIELDDAMAGE)
	registerEnum(FLAG_IGNORENOTMOVEABLE)
	registerEnum(FLAG_IGNOREAUTOSTACK)

	// Use with itemType:getSlotPosition
	registerEnum(SLOTP_WHEREEVER)
	registerEnum(SLOTP_HEAD)
	registerEnum(SLOTP_NECKLACE)
	registerEnum(SLOTP_BACKPACK)
	registerEnum(SLOTP_ARMOR)
	registerEnum(SLOTP_RIGHT)
	registerEnum(SLOTP_LEFT)
	registerEnum(SLOTP_LEGS)
	registerEnum(SLOTP_FEET)
	registerEnum(SLOTP_RING)
	registerEnum(SLOTP_AMMO)
	registerEnum(SLOTP_DEPOT)
	registerEnum(SLOTP_TWO_HAND)

	// Use with combat functions
	registerEnum(ORIGIN_NONE)
	registerEnum(ORIGIN_CONDITION)
	registerEnum(ORIGIN_SPELL)
	registerEnum(ORIGIN_MELEE)
	registerEnum(ORIGIN_RANGED)

	// Use with house:getAccessList, house:setAccessList
	registerEnum(GUEST_LIST)
	registerEnum(SUBOWNER_LIST)

	// Use with npc:setSpeechBubble
	registerEnum(SPEECHBUBBLE_NONE)
	registerEnum(SPEECHBUBBLE_NORMAL)
	registerEnum(SPEECHBUBBLE_TRADE)
	registerEnum(SPEECHBUBBLE_QUEST)
	registerEnum(SPEECHBUBBLE_QUESTTRADER)

	// Use with player:addMapMark
	registerEnum(MAPMARK_TICK)
	registerEnum(MAPMARK_QUESTION)
	registerEnum(MAPMARK_EXCLAMATION)
	registerEnum(MAPMARK_STAR)
	registerEnum(MAPMARK_CROSS)
	registerEnum(MAPMARK_TEMPLE)
	registerEnum(MAPMARK_KISS)
	registerEnum(MAPMARK_SHOVEL)
	registerEnum(MAPMARK_SWORD)
	registerEnum(MAPMARK_FLAG)
	registerEnum(MAPMARK_LOCK)
	registerEnum(MAPMARK_BAG)
	registerEnum(MAPMARK_SKULL)
	registerEnum(MAPMARK_DOLLAR)
	registerEnum(MAPMARK_REDNORTH)
	registerEnum(MAPMARK_REDSOUTH)
	registerEnum(MAPMARK_REDEAST)
	registerEnum(MAPMARK_REDWEST)
	registerEnum(MAPMARK_GREENNORTH)
	registerEnum(MAPMARK_GREENSOUTH)

	// Use with Game.getReturnMessage
	registerEnum(RETURNVALUE_NOERROR)
	registerEnum(RETURNVALUE_NOTPOSSIBLE)
	registerEnum(RETURNVALUE_NOTENOUGHROOM)
	registerEnum(RETURNVALUE_PLAYERISPZLOCKED)
	registerEnum(RETURNVALUE_PLAYERISNOTINVITED)
	registerEnum(RETURNVALUE_CANNOTTHROW)
	registerEnum(RETURNVALUE_THEREISNOWAY)
	registerEnum(RETURNVALUE_DESTINATIONOUTOFREACH)
	registerEnum(RETURNVALUE_CREATUREBLOCK)
	registerEnum(RETURNVALUE_NOTMOVEABLE)
	registerEnum(RETURNVALUE_DROPTWOHANDEDITEM)
	registerEnum(RETURNVALUE_BOTHHANDSNEEDTOBEFREE)
	registerEnum(RETURNVALUE_CANONLYUSEONEWEAPON)
	registerEnum(RETURNVALUE_NEEDEXCHANGE)
	registerEnum(RETURNVALUE_CANNOTBEDRESSED)
	registerEnum(RETURNVALUE_PUTTHISOBJECTINYOURHAND)
	registerEnum(RETURNVALUE_PUTTHISOBJECTINBOTHHANDS)
	registerEnum(RETURNVALUE_TOOFARAWAY)
	registerEnum(RETURNVALUE_FIRSTGODOWNSTAIRS)
	registerEnum(RETURNVALUE_FIRSTGOUPSTAIRS)
	registerEnum(RETURNVALUE_CONTAINERNOTENOUGHROOM)
	registerEnum(RETURNVALUE_NOTENOUGHCAPACITY)
	registerEnum(RETURNVALUE_CANNOTPICKUP)
	registerEnum(RETURNVALUE_THISISIMPOSSIBLE)
	registerEnum(RETURNVALUE_DEPOTISFULL)
	registerEnum(RETURNVALUE_CREATUREDOESNOTEXIST)
	registerEnum(RETURNVALUE_CANNOTUSETHISOBJECT)
	registerEnum(RETURNVALUE_PLAYERWITHTHISNAMEISNOTONLINE)
	registerEnum(RETURNVALUE_NOTREQUIREDLEVELTOUSERUNE)
	registerEnum(RETURNVALUE_YOUAREALREADYTRADING)
	registerEnum(RETURNVALUE_THISPLAYERISALREADYTRADING)
	registerEnum(RETURNVALUE_YOUMAYNOTLOGOUTDURINGAFIGHT)
	registerEnum(RETURNVALUE_DIRECTPLAYERSHOOT)
	registerEnum(RETURNVALUE_NOTENOUGHLEVEL)
	registerEnum(RETURNVALUE_NOTENOUGHMAGICLEVEL)
	registerEnum(RETURNVALUE_NOTENOUGHMANA)
	registerEnum(RETURNVALUE_NOTENOUGHSOUL)
	registerEnum(RETURNVALUE_YOUAREEXHAUSTED)
	registerEnum(RETURNVALUE_YOUCANNOTUSEOBJECTSTHATFAST)
	registerEnum(RETURNVALUE_PLAYERISNOTREACHABLE)
	registerEnum(RETURNVALUE_CANONLYUSETHISRUNEONCREATURES)
	registerEnum(RETURNVALUE_ACTIONNOTPERMITTEDINPROTECTIONZONE)
	registerEnum(RETURNVALUE_YOUMAYNOTATTACKTHISPLAYER)
	registerEnum(RETURNVALUE_YOUMAYNOTATTACKAPERSONINPROTECTIONZONE)
	registerEnum(RETURNVALUE_YOUMAYNOTATTACKAPERSONWHILEINPROTECTIONZONE)
	registerEnum(RETURNVALUE_YOUMAYNOTATTACKTHISCREATURE)
	registerEnum(RETURNVALUE_YOUCANONLYUSEITONCREATURES)
	registerEnum(RETURNVALUE_CREATUREISNOTREACHABLE)
	registerEnum(RETURNVALUE_TURNSECUREMODETOATTACKUNMARKEDPLAYERS)
	registerEnum(RETURNVALUE_YOUNEEDPREMIUMACCOUNT)
	registerEnum(RETURNVALUE_YOUNEEDTOLEARNTHISSPELL)
	registerEnum(RETURNVALUE_YOURVOCATIONCANNOTUSETHISSPELL)
	registerEnum(RETURNVALUE_YOUNEEDAWEAPONTOUSETHISSPELL)
	registerEnum(RETURNVALUE_PLAYERISPZLOCKEDLEAVEPVPZONE)
	registerEnum(RETURNVALUE_PLAYERISPZLOCKEDENTERPVPZONE)
	registerEnum(RETURNVALUE_ACTIONNOTPERMITTEDINANOPVPZONE)
	registerEnum(RETURNVALUE_YOUCANNOTLOGOUTHERE)
	registerEnum(RETURNVALUE_YOUNEEDAMAGICITEMTOCASTSPELL)
	registerEnum(RETURNVALUE_CANNOTCONJUREITEMHERE)
	registerEnum(RETURNVALUE_YOUNEEDTOSPLITYOURSPEARS)
	registerEnum(RETURNVALUE_NAMEISTOOAMBIGUOUS)
	registerEnum(RETURNVALUE_CANONLYUSEONESHIELD)
	registerEnum(RETURNVALUE_NOPARTYMEMBERSINRANGE)
	registerEnum(RETURNVALUE_YOUARENOTTHEOWNER)
	registerEnum(RETURNVALUE_TRADEPLAYERFARAWAY)
	registerEnum(RETURNVALUE_YOUDONTOWNTHISHOUSE)
	registerEnum(RETURNVALUE_TRADEPLAYERALREADYOWNSAHOUSE)
	registerEnum(RETURNVALUE_TRADEPLAYERHIGHESTBIDDER)
	registerEnum(RETURNVALUE_YOUCANNOTTRADETHISHOUSE)
	registerEnum(RETURNVALUE_YOUDONTHAVEREQUIREDPROFESSION)

	registerEnum(RELOAD_TYPE_ALL)
	registerEnum(RELOAD_TYPE_ACTIONS)
	registerEnum(RELOAD_TYPE_CHAT)
	registerEnum(RELOAD_TYPE_CONFIG)
	registerEnum(RELOAD_TYPE_CREATURESCRIPTS)
	registerEnum(RELOAD_TYPE_EVENTS)
	registerEnum(RELOAD_TYPE_GLOBAL)
	registerEnum(RELOAD_TYPE_GLOBALEVENTS)
	registerEnum(RELOAD_TYPE_ITEMS)
	registerEnum(RELOAD_TYPE_MONSTERS)
	registerEnum(RELOAD_TYPE_MOUNTS)
	registerEnum(RELOAD_TYPE_MOVEMENTS)
	registerEnum(RELOAD_TYPE_NPCS)
	registerEnum(RELOAD_TYPE_QUESTS)
	registerEnum(RELOAD_TYPE_RAIDS)
	registerEnum(RELOAD_TYPE_SCRIPTS)
	registerEnum(RELOAD_TYPE_SPELLS)
	registerEnum(RELOAD_TYPE_TALKACTIONS)
	registerEnum(RELOAD_TYPE_WEAPONS)

	registerEnum(ZONE_PROTECTION)
	registerEnum(ZONE_NOPVP)
	registerEnum(ZONE_PVP)
	registerEnum(ZONE_NOLOGOUT)
	registerEnum(ZONE_NORMAL)

	registerEnum(MAX_LOOTCHANCE)

	registerEnum(SPELL_INSTANT)
	registerEnum(SPELL_RUNE)

	registerEnum(MONSTERS_EVENT_THINK)
	registerEnum(MONSTERS_EVENT_APPEAR)
	registerEnum(MONSTERS_EVENT_DISAPPEAR)
	registerEnum(MONSTERS_EVENT_MOVE)
	registerEnum(MONSTERS_EVENT_SAY)

	// _G
	registerGlobalVariable("INDEX_WHEREEVER", INDEX_WHEREEVER);
	registerGlobalBoolean("VIRTUAL_PARENT", true);

	registerGlobalMethod("isType", LuaScriptInterface::luaIsType);
	registerGlobalMethod("rawgetmetatable", LuaScriptInterface::luaRawGetMetatable);

	// configKeys
	registerTable("configKeys");

	registerEnumIn("configKeys", ConfigManager::ALLOW_CHANGEOUTFIT)
	registerEnumIn("configKeys", ConfigManager::ONE_PLAYER_ON_ACCOUNT)
	registerEnumIn("configKeys", ConfigManager::AIMBOT_HOTKEY_ENABLED)
	registerEnumIn("configKeys", ConfigManager::REMOVE_RUNE_CHARGES)
	registerEnumIn("configKeys", ConfigManager::REMOVE_WEAPON_AMMO)
	registerEnumIn("configKeys", ConfigManager::REMOVE_WEAPON_CHARGES)
	registerEnumIn("configKeys", ConfigManager::REMOVE_POTION_CHARGES)
	registerEnumIn("configKeys", ConfigManager::EXPERIENCE_FROM_PLAYERS)
	registerEnumIn("configKeys", ConfigManager::FREE_PREMIUM)
	registerEnumIn("configKeys", ConfigManager::REPLACE_KICK_ON_LOGIN)
	registerEnumIn("configKeys", ConfigManager::ALLOW_CLONES)
	registerEnumIn("configKeys", ConfigManager::BIND_ONLY_GLOBAL_ADDRESS)
	registerEnumIn("configKeys", ConfigManager::OPTIMIZE_DATABASE)
	registerEnumIn("configKeys", ConfigManager::MARKET_PREMIUM)
	registerEnumIn("configKeys", ConfigManager::EMOTE_SPELLS)
	registerEnumIn("configKeys", ConfigManager::STAMINA_SYSTEM)
	registerEnumIn("configKeys", ConfigManager::WARN_UNSAFE_SCRIPTS)
	registerEnumIn("configKeys", ConfigManager::CONVERT_UNSAFE_SCRIPTS)
	registerEnumIn("configKeys", ConfigManager::CLASSIC_EQUIPMENT_SLOTS)
	registerEnumIn("configKeys", ConfigManager::CLASSIC_ATTACK_SPEED)
	registerEnumIn("configKeys", ConfigManager::SERVER_SAVE_NOTIFY_MESSAGE)
	registerEnumIn("configKeys", ConfigManager::SERVER_SAVE_NOTIFY_DURATION)
	registerEnumIn("configKeys", ConfigManager::SERVER_SAVE_CLEAN_MAP)
	registerEnumIn("configKeys", ConfigManager::SERVER_SAVE_CLOSE)
	registerEnumIn("configKeys", ConfigManager::SERVER_SAVE_SHUTDOWN)
	registerEnumIn("configKeys", ConfigManager::ONLINE_OFFLINE_CHARLIST)
	registerEnumIn("configKeys", ConfigManager::LUA_ITEM_DESC)

	registerEnumIn("configKeys", ConfigManager::MAP_NAME)
	registerEnumIn("configKeys", ConfigManager::HOUSE_RENT_PERIOD)
	registerEnumIn("configKeys", ConfigManager::SERVER_NAME)
	registerEnumIn("configKeys", ConfigManager::OWNER_NAME)
	registerEnumIn("configKeys", ConfigManager::OWNER_EMAIL)
	registerEnumIn("configKeys", ConfigManager::URL)
	registerEnumIn("configKeys", ConfigManager::LOCATION)
	registerEnumIn("configKeys", ConfigManager::IP)
	registerEnumIn("configKeys", ConfigManager::MOTD)
	registerEnumIn("configKeys", ConfigManager::WORLD_TYPE)
	registerEnumIn("configKeys", ConfigManager::MYSQL_HOST)
	registerEnumIn("configKeys", ConfigManager::MYSQL_USER)
	registerEnumIn("configKeys", ConfigManager::MYSQL_PASS)
	registerEnumIn("configKeys", ConfigManager::MYSQL_DB)
	registerEnumIn("configKeys", ConfigManager::MYSQL_SOCK)
	registerEnumIn("configKeys", ConfigManager::DEFAULT_PRIORITY)
	registerEnumIn("configKeys", ConfigManager::MAP_AUTHOR)

	registerEnumIn("configKeys", ConfigManager::SQL_PORT)
	registerEnumIn("configKeys", ConfigManager::MAX_PLAYERS)
	registerEnumIn("configKeys", ConfigManager::PZ_LOCKED)
	registerEnumIn("configKeys", ConfigManager::DEFAULT_DESPAWNRANGE)
	registerEnumIn("configKeys", ConfigManager::DEFAULT_DESPAWNRADIUS)
	registerEnumIn("configKeys", ConfigManager::REMOVE_ON_DESPAWN)
	registerEnumIn("configKeys", ConfigManager::RATE_EXPERIENCE)
	registerEnumIn("configKeys", ConfigManager::RATE_SKILL)
	registerEnumIn("configKeys", ConfigManager::RATE_LOOT)
	registerEnumIn("configKeys", ConfigManager::RATE_MAGIC)
	registerEnumIn("configKeys", ConfigManager::RATE_SPAWN)
	registerEnumIn("configKeys", ConfigManager::HOUSE_PRICE)
	registerEnumIn("configKeys", ConfigManager::KILLS_TO_RED)
	registerEnumIn("configKeys", ConfigManager::KILLS_TO_BLACK)
	registerEnumIn("configKeys", ConfigManager::MAX_MESSAGEBUFFER)
	registerEnumIn("configKeys", ConfigManager::ACTIONS_DELAY_INTERVAL)
	registerEnumIn("configKeys", ConfigManager::EX_ACTIONS_DELAY_INTERVAL)
	registerEnumIn("configKeys", ConfigManager::KICK_AFTER_MINUTES)
	registerEnumIn("configKeys", ConfigManager::PROTECTION_LEVEL)
	registerEnumIn("configKeys", ConfigManager::DEATH_LOSE_PERCENT)
	registerEnumIn("configKeys", ConfigManager::STATUSQUERY_TIMEOUT)
	registerEnumIn("configKeys", ConfigManager::FRAG_TIME)
	registerEnumIn("configKeys", ConfigManager::WHITE_SKULL_TIME)
	registerEnumIn("configKeys", ConfigManager::GAME_PORT)
	registerEnumIn("configKeys", ConfigManager::LOGIN_PORT)
	registerEnumIn("configKeys", ConfigManager::STATUS_PORT)
	registerEnumIn("configKeys", ConfigManager::STAIRHOP_DELAY)
	registerEnumIn("configKeys", ConfigManager::MARKET_OFFER_DURATION)
	registerEnumIn("configKeys", ConfigManager::CHECK_EXPIRED_MARKET_OFFERS_EACH_MINUTES)
	registerEnumIn("configKeys", ConfigManager::MAX_MARKET_OFFERS_AT_A_TIME_PER_PLAYER)
	registerEnumIn("configKeys", ConfigManager::EXP_FROM_PLAYERS_LEVEL_RANGE)
	registerEnumIn("configKeys", ConfigManager::MAX_PACKETS_PER_SECOND)

	// os
	registerMethod("os", "mtime", LuaScriptInterface::luaSystemTime);

	// table
	registerMethod("table", "create", LuaScriptInterface::luaTableCreate);

	// Game
	registerTable("Game");

	registerMethod("Game", "getSpectators", LuaScriptInterface::luaGameGetSpectators);
	registerMethod("Game", "getPlayers", LuaScriptInterface::luaGameGetPlayers);
	registerMethod("Game", "loadMap", LuaScriptInterface::luaGameLoadMap);

	registerMethod("Game", "getExperienceStage", LuaScriptInterface::luaGameGetExperienceStage);
	registerMethod("Game", "getMonsterCount", LuaScriptInterface::luaGameGetMonsterCount);
	registerMethod("Game", "getPlayerCount", LuaScriptInterface::luaGameGetPlayerCount);
	registerMethod("Game", "getNpcCount", LuaScriptInterface::luaGameGetNpcCount);
	registerMethod("Game", "getMonsterTypes", LuaScriptInterface::luaGameGetMonsterTypes);

	registerMethod("Game", "getTowns", LuaScriptInterface::luaGameGetTowns);
	registerMethod("Game", "getHouses", LuaScriptInterface::luaGameGetHouses);

	registerMethod("Game", "getGameState", LuaScriptInterface::luaGameGetGameState);
	registerMethod("Game", "setGameState", LuaScriptInterface::luaGameSetGameState);

	registerMethod("Game", "getWorldType", LuaScriptInterface::luaGameGetWorldType);
	registerMethod("Game", "setWorldType", LuaScriptInterface::luaGameSetWorldType);

	registerMethod("Game", "getReturnMessage", LuaScriptInterface::luaGameGetReturnMessage);

	registerMethod("Game", "createItem", LuaScriptInterface::luaGameCreateItem);
	registerMethod("Game", "createContainer", LuaScriptInterface::luaGameCreateContainer);
	registerMethod("Game", "createMonster", LuaScriptInterface::luaGameCreateMonster);
	registerMethod("Game", "createNpc", LuaScriptInterface::luaGameCreateNpc);
	registerMethod("Game", "createTile", LuaScriptInterface::luaGameCreateTile);
	registerMethod("Game", "createMonsterType", LuaScriptInterface::luaGameCreateMonsterType);

	registerMethod("Game", "startRaid", LuaScriptInterface::luaGameStartRaid);

	registerMethod("Game", "getClientVersion", LuaScriptInterface::luaGameGetClientVersion);

	registerMethod("Game", "reload", LuaScriptInterface::luaGameReload);
	registerMethod("Game", "getTalkactions", LuaScriptInterface::luaGameGetTalkactions);

	// Variant
	registerClass("Variant", "", LuaScriptInterface::luaVariantCreate);

	registerMethod("Variant", "getNumber", LuaScriptInterface::luaVariantGetNumber);
	registerMethod("Variant", "getString", LuaScriptInterface::luaVariantGetString);
	registerMethod("Variant", "getPosition", LuaScriptInterface::luaVariantGetPosition);

	// Position
	registerClass("Position", "", LuaScriptInterface::luaPositionCreate);
	registerMetaMethod("Position", "__add", LuaScriptInterface::luaPositionAdd);
	registerMetaMethod("Position", "__sub", LuaScriptInterface::luaPositionSub);
	registerMetaMethod("Position", "__eq", LuaScriptInterface::luaPositionCompare);

	registerMethod("Position", "getDistance", LuaScriptInterface::luaPositionGetDistance);
	registerMethod("Position", "isSightClear", LuaScriptInterface::luaPositionIsSightClear);

	registerMethod("Position", "sendMagicEffect", LuaScriptInterface::luaPositionSendMagicEffect);
	registerMethod("Position", "sendDistanceEffect", LuaScriptInterface::luaPositionSendDistanceEffect);

	// Tile
	registerClass("Tile", "", LuaScriptInterface::luaTileCreate);
	registerMetaMethod("Tile", "__eq", LuaScriptInterface::luaUserdataCompare);

	registerMethod("Tile", "remove", LuaScriptInterface::luaTileRemove);

	registerMethod("Tile", "getPosition", LuaScriptInterface::luaTileGetPosition);
	registerMethod("Tile", "getGround", LuaScriptInterface::luaTileGetGround);
	registerMethod("Tile", "getThing", LuaScriptInterface::luaTileGetThing);
	registerMethod("Tile", "getThingCount", LuaScriptInterface::luaTileGetThingCount);
	registerMethod("Tile", "getTopVisibleThing", LuaScriptInterface::luaTileGetTopVisibleThing);

	registerMethod("Tile", "getTopTopItem", LuaScriptInterface::luaTileGetTopTopItem);
	registerMethod("Tile", "getTopDownItem", LuaScriptInterface::luaTileGetTopDownItem);
	registerMethod("Tile", "getFieldItem", LuaScriptInterface::luaTileGetFieldItem);

	registerMethod("Tile", "getItemById", LuaScriptInterface::luaTileGetItemById);
	registerMethod("Tile", "getItemByType", LuaScriptInterface::luaTileGetItemByType);
	registerMethod("Tile", "getItemByTopOrder", LuaScriptInterface::luaTileGetItemByTopOrder);
	registerMethod("Tile", "getItemCountById", LuaScriptInterface::luaTileGetItemCountById);

	registerMethod("Tile", "getBottomCreature", LuaScriptInterface::luaTileGetBottomCreature);
	registerMethod("Tile", "getTopCreature", LuaScriptInterface::luaTileGetTopCreature);
	registerMethod("Tile", "getBottomVisibleCreature", LuaScriptInterface::luaTileGetBottomVisibleCreature);
	registerMethod("Tile", "getTopVisibleCreature", LuaScriptInterface::luaTileGetTopVisibleCreature);

	registerMethod("Tile", "getItems", LuaScriptInterface::luaTileGetItems);
	registerMethod("Tile", "getItemCount", LuaScriptInterface::luaTileGetItemCount);
	registerMethod("Tile", "getDownItemCount", LuaScriptInterface::luaTileGetDownItemCount);
	registerMethod("Tile", "getTopItemCount", LuaScriptInterface::luaTileGetTopItemCount);

	registerMethod("Tile", "getCreatures", LuaScriptInterface::luaTileGetCreatures);
	registerMethod("Tile", "getCreatureCount", LuaScriptInterface::luaTileGetCreatureCount);

	registerMethod("Tile", "getThingIndex", LuaScriptInterface::luaTileGetThingIndex);

	registerMethod("Tile", "hasProperty", LuaScriptInterface::luaTileHasProperty);
	registerMethod("Tile", "hasFlag", LuaScriptInterface::luaTileHasFlag);

	registerMethod("Tile", "queryAdd", LuaScriptInterface::luaTileQueryAdd);
	registerMethod("Tile", "addItem", LuaScriptInterface::luaTileAddItem);
	registerMethod("Tile", "addItemEx", LuaScriptInterface::luaTileAddItemEx);

	registerMethod("Tile", "getHouse", LuaScriptInterface::luaTileGetHouse);

	// NetworkMessage
	registerClass("NetworkMessage", "", LuaScriptInterface::luaNetworkMessageCreate);
	registerMetaMethod("NetworkMessage", "__eq", LuaScriptInterface::luaUserdataCompare);
	registerMetaMethod("NetworkMessage", "__gc", LuaScriptInterface::luaNetworkMessageDelete);
	registerMethod("NetworkMessage", "delete", LuaScriptInterface::luaNetworkMessageDelete);

	registerMethod("NetworkMessage", "getByte", LuaScriptInterface::luaNetworkMessageGetByte);
	registerMethod("NetworkMessage", "getU16", LuaScriptInterface::luaNetworkMessageGetU16);
	registerMethod("NetworkMessage", "getU32", LuaScriptInterface::luaNetworkMessageGetU32);
	registerMethod("NetworkMessage", "getU64", LuaScriptInterface::luaNetworkMessageGetU64);
	registerMethod("NetworkMessage", "getString", LuaScriptInterface::luaNetworkMessageGetString);
	registerMethod("NetworkMessage", "getPosition", LuaScriptInterface::luaNetworkMessageGetPosition);

	registerMethod("NetworkMessage", "addByte", LuaScriptInterface::luaNetworkMessageAddByte);
	registerMethod("NetworkMessage", "addU16", LuaScriptInterface::luaNetworkMessageAddU16);
	registerMethod("NetworkMessage", "addU32", LuaScriptInterface::luaNetworkMessageAddU32);
	registerMethod("NetworkMessage", "addU64", LuaScriptInterface::luaNetworkMessageAddU64);
	registerMethod("NetworkMessage", "addString", LuaScriptInterface::luaNetworkMessageAddString);
	registerMethod("NetworkMessage", "addPosition", LuaScriptInterface::luaNetworkMessageAddPosition);
	registerMethod("NetworkMessage", "addDouble", LuaScriptInterface::luaNetworkMessageAddDouble);
	registerMethod("NetworkMessage", "addItem", LuaScriptInterface::luaNetworkMessageAddItem);
	registerMethod("NetworkMessage", "addItemId", LuaScriptInterface::luaNetworkMessageAddItemId);

	registerMethod("NetworkMessage", "reset", LuaScriptInterface::luaNetworkMessageReset);
	registerMethod("NetworkMessage", "seek", LuaScriptInterface::luaNetworkMessageSeek);
	registerMethod("NetworkMessage", "tell", LuaScriptInterface::luaNetworkMessageTell);
	registerMethod("NetworkMessage", "len", LuaScriptInterface::luaNetworkMessageLength);
	registerMethod("NetworkMessage", "skipBytes", LuaScriptInterface::luaNetworkMessageSkipBytes);
	registerMethod("NetworkMessage", "sendToPlayer", LuaScriptInterface::luaNetworkMessageSendToPlayer);

	// ModalWindow
	registerClass("ModalWindow", "", LuaScriptInterface::luaModalWindowCreate);
	registerMetaMethod("ModalWindow", "__eq", LuaScriptInterface::luaUserdataCompare);
	registerMetaMethod("ModalWindow", "__gc", LuaScriptInterface::luaModalWindowDelete);
	registerMethod("ModalWindow", "delete", LuaScriptInterface::luaModalWindowDelete);

	registerMethod("ModalWindow", "getId", LuaScriptInterface::luaModalWindowGetId);
	registerMethod("ModalWindow", "getTitle", LuaScriptInterface::luaModalWindowGetTitle);
	registerMethod("ModalWindow", "getMessage", LuaScriptInterface::luaModalWindowGetMessage);

	registerMethod("ModalWindow", "setTitle", LuaScriptInterface::luaModalWindowSetTitle);
	registerMethod("ModalWindow", "setMessage", LuaScriptInterface::luaModalWindowSetMessage);

	registerMethod("ModalWindow", "getButtonCount", LuaScriptInterface::luaModalWindowGetButtonCount);
	registerMethod("ModalWindow", "getChoiceCount", LuaScriptInterface::luaModalWindowGetChoiceCount);

	registerMethod("ModalWindow", "addButton", LuaScriptInterface::luaModalWindowAddButton);
	registerMethod("ModalWindow", "addChoice", LuaScriptInterface::luaModalWindowAddChoice);

	registerMethod("ModalWindow", "getDefaultEnterButton", LuaScriptInterface::luaModalWindowGetDefaultEnterButton);
	registerMethod("ModalWindow", "setDefaultEnterButton", LuaScriptInterface::luaModalWindowSetDefaultEnterButton);

	registerMethod("ModalWindow", "getDefaultEscapeButton", LuaScriptInterface::luaModalWindowGetDefaultEscapeButton);
	registerMethod("ModalWindow", "setDefaultEscapeButton", LuaScriptInterface::luaModalWindowSetDefaultEscapeButton);

	registerMethod("ModalWindow", "hasPriority", LuaScriptInterface::luaModalWindowHasPriority);
	registerMethod("ModalWindow", "setPriority", LuaScriptInterface::luaModalWindowSetPriority);

	registerMethod("ModalWindow", "sendToPlayer", LuaScriptInterface::luaModalWindowSendToPlayer);

	// Item
	registerClass("Item", "", LuaScriptInterface::luaItemCreate);
	registerMetaMethod("Item", "__eq", LuaScriptInterface::luaUserdataCompare);

	registerMethod("Item", "isItem", LuaScriptInterface::luaItemIsItem);

	registerMethod("Item", "getParent", LuaScriptInterface::luaItemGetParent);
	registerMethod("Item", "getTopParent", LuaScriptInterface::luaItemGetTopParent);

	registerMethod("Item", "getId", LuaScriptInterface::luaItemGetId);

	registerMethod("Item", "clone", LuaScriptInterface::luaItemClone);
	registerMethod("Item", "split", LuaScriptInterface::luaItemSplit);
	registerMethod("Item", "remove", LuaScriptInterface::luaItemRemove);

	registerMethod("Item", "getUniqueId", LuaScriptInterface::luaItemGetUniqueId);
	registerMethod("Item", "getActionId", LuaScriptInterface::luaItemGetActionId);
	registerMethod("Item", "setActionId", LuaScriptInterface::luaItemSetActionId);

	registerMethod("Item", "getCount", LuaScriptInterface::luaItemGetCount);
	registerMethod("Item", "getCharges", LuaScriptInterface::luaItemGetCharges);
	registerMethod("Item", "getFluidType", LuaScriptInterface::luaItemGetFluidType);
	registerMethod("Item", "getWeight", LuaScriptInterface::luaItemGetWeight);

	registerMethod("Item", "getSubType", LuaScriptInterface::luaItemGetSubType);

	registerMethod("Item", "getName", LuaScriptInterface::luaItemGetName);
	registerMethod("Item", "getPluralName", LuaScriptInterface::luaItemGetPluralName);
	registerMethod("Item", "getArticle", LuaScriptInterface::luaItemGetArticle);

	registerMethod("Item", "getPosition", LuaScriptInterface::luaItemGetPosition);
	registerMethod("Item", "getTile", LuaScriptInterface::luaItemGetTile);

	registerMethod("Item", "hasAttribute", LuaScriptInterface::luaItemHasAttribute);
	registerMethod("Item", "getAttribute", LuaScriptInterface::luaItemGetAttribute);
	registerMethod("Item", "setAttribute", LuaScriptInterface::luaItemSetAttribute);
	registerMethod("Item", "removeAttribute", LuaScriptInterface::luaItemRemoveAttribute);
	registerMethod("Item", "getCustomAttribute", LuaScriptInterface::luaItemGetCustomAttribute);
	registerMethod("Item", "setCustomAttribute", LuaScriptInterface::luaItemSetCustomAttribute);
	registerMethod("Item", "removeCustomAttribute", LuaScriptInterface::luaItemRemoveCustomAttribute);

	registerMethod("Item", "moveTo", LuaScriptInterface::luaItemMoveTo);
	registerMethod("Item", "transform", LuaScriptInterface::luaItemTransform);
	registerMethod("Item", "decay", LuaScriptInterface::luaItemDecay);

	registerMethod("Item", "getDescription", LuaScriptInterface::luaItemGetDescription);
	registerMethod("Item", "getSpecialDescription", LuaScriptInterface::luaItemGetSpecialDescription);

	registerMethod("Item", "hasProperty", LuaScriptInterface::luaItemHasProperty);
	registerMethod("Item", "isLoadedFromMap", LuaScriptInterface::luaItemIsLoadedFromMap);

	registerMethod("Item", "setStoreItem", LuaScriptInterface::luaItemSetStoreItem);
	registerMethod("Item", "isStoreItem", LuaScriptInterface::luaItemIsStoreItem);

	// Container
	registerClass("Container", "Item", LuaScriptInterface::luaContainerCreate);
	registerMetaMethod("Container", "__eq", LuaScriptInterface::luaUserdataCompare);

	registerMethod("Container", "getSize", LuaScriptInterface::luaContainerGetSize);
	registerMethod("Container", "getCapacity", LuaScriptInterface::luaContainerGetCapacity);
	registerMethod("Container", "getEmptySlots", LuaScriptInterface::luaContainerGetEmptySlots);
	registerMethod("Container", "getContentDescription", LuaScriptInterface::luaContainerGetContentDescription);
	registerMethod("Container", "getItems", LuaScriptInterface::luaContainerGetItems);
	registerMethod("Container", "getItemHoldingCount", LuaScriptInterface::luaContainerGetItemHoldingCount);
	registerMethod("Container", "getItemCountById", LuaScriptInterface::luaContainerGetItemCountById);

	registerMethod("Container", "getItem", LuaScriptInterface::luaContainerGetItem);
	registerMethod("Container", "hasItem", LuaScriptInterface::luaContainerHasItem);
	registerMethod("Container", "addItem", LuaScriptInterface::luaContainerAddItem);
	registerMethod("Container", "addItemEx", LuaScriptInterface::luaContainerAddItemEx);
	registerMethod("Container", "getCorpseOwner", LuaScriptInterface::luaContainerGetCorpseOwner);

	// Teleport
	registerClass("Teleport", "Item", LuaScriptInterface::luaTeleportCreate);
	registerMetaMethod("Teleport", "__eq", LuaScriptInterface::luaUserdataCompare);

	registerMethod("Teleport", "getDestination", LuaScriptInterface::luaTeleportGetDestination);
	registerMethod("Teleport", "setDestination", LuaScriptInterface::luaTeleportSetDestination);

	// Creature
	registerClass("Creature", "", LuaScriptInterface::luaCreatureCreate);
	registerMetaMethod("Creature", "__eq", LuaScriptInterface::luaUserdataCompare);

	registerMethod("Creature", "getEvents", LuaScriptInterface::luaCreatureGetEvents);
	registerMethod("Creature", "registerEvent", LuaScriptInterface::luaCreatureRegisterEvent);
	registerMethod("Creature", "unregisterEvent", LuaScriptInterface::luaCreatureUnregisterEvent);

	registerMethod("Creature", "isRemoved", LuaScriptInterface::luaCreatureIsRemoved);
	registerMethod("Creature", "isCreature", LuaScriptInterface::luaCreatureIsCreature);
	registerMethod("Creature", "isInGhostMode", LuaScriptInterface::luaCreatureIsInGhostMode);
	registerMethod("Creature", "isHealthHidden", LuaScriptInterface::luaCreatureIsHealthHidden);
	registerMethod("Creature", "isMovementBlocked", LuaScriptInterface::luaCreatureIsMovementBlocked);
	registerMethod("Creature", "isImmune", LuaScriptInterface::luaCreatureIsImmune);

	registerMethod("Creature", "canSee", LuaScriptInterface::luaCreatureCanSee);
	registerMethod("Creature", "canSeeCreature", LuaScriptInterface::luaCreatureCanSeeCreature);

	registerMethod("Creature", "getParent", LuaScriptInterface::luaCreatureGetParent);

	registerMethod("Creature", "getId", LuaScriptInterface::luaCreatureGetId);
	registerMethod("Creature", "getName", LuaScriptInterface::luaCreatureGetName);

	registerMethod("Creature", "getTarget", LuaScriptInterface::luaCreatureGetTarget);
	registerMethod("Creature", "setTarget", LuaScriptInterface::luaCreatureSetTarget);

	registerMethod("Creature", "getFollowCreature", LuaScriptInterface::luaCreatureGetFollowCreature);
	registerMethod("Creature", "setFollowCreature", LuaScriptInterface::luaCreatureSetFollowCreature);

	registerMethod("Creature", "getMaster", LuaScriptInterface::luaCreatureGetMaster);
	registerMethod("Creature", "setMaster", LuaScriptInterface::luaCreatureSetMaster);

	registerMethod("Creature", "getLight", LuaScriptInterface::luaCreatureGetLight);
	registerMethod("Creature", "setLight", LuaScriptInterface::luaCreatureSetLight);

	registerMethod("Creature", "getSpeed", LuaScriptInterface::luaCreatureGetSpeed);
	registerMethod("Creature", "getBaseSpeed", LuaScriptInterface::luaCreatureGetBaseSpeed);
	registerMethod("Creature", "changeSpeed", LuaScriptInterface::luaCreatureChangeSpeed);

	registerMethod("Creature", "setDropLoot", LuaScriptInterface::luaCreatureSetDropLoot);
	registerMethod("Creature", "setSkillLoss", LuaScriptInterface::luaCreatureSetSkillLoss);

	registerMethod("Creature", "getPosition", LuaScriptInterface::luaCreatureGetPosition);
	registerMethod("Creature", "getTile", LuaScriptInterface::luaCreatureGetTile);
	registerMethod("Creature", "getDirection", LuaScriptInterface::luaCreatureGetDirection);
	registerMethod("Creature", "setDirection", LuaScriptInterface::luaCreatureSetDirection);

	registerMethod("Creature", "getHealth", LuaScriptInterface::luaCreatureGetHealth);
	registerMethod("Creature", "setHealth", LuaScriptInterface::luaCreatureSetHealth);
	registerMethod("Creature", "addHealth", LuaScriptInterface::luaCreatureAddHealth);
	registerMethod("Creature", "getMaxHealth", LuaScriptInterface::luaCreatureGetMaxHealth);
	registerMethod("Creature", "setMaxHealth", LuaScriptInterface::luaCreatureSetMaxHealth);
	registerMethod("Creature", "setHiddenHealth", LuaScriptInterface::luaCreatureSetHiddenHealth);
	registerMethod("Creature", "setMovementBlocked", LuaScriptInterface::luaCreatureSetMovementBlocked);

	registerMethod("Creature", "getSkull", LuaScriptInterface::luaCreatureGetSkull);
	registerMethod("Creature", "setSkull", LuaScriptInterface::luaCreatureSetSkull);

	registerMethod("Creature", "getOutfit", LuaScriptInterface::luaCreatureGetOutfit);
	registerMethod("Creature", "setOutfit", LuaScriptInterface::luaCreatureSetOutfit);

	registerMethod("Creature", "getCondition", LuaScriptInterface::luaCreatureGetCondition);
	registerMethod("Creature", "addCondition", LuaScriptInterface::luaCreatureAddCondition);
	registerMethod("Creature", "removeCondition", LuaScriptInterface::luaCreatureRemoveCondition);
	registerMethod("Creature", "hasCondition", LuaScriptInterface::luaCreatureHasCondition);

	registerMethod("Creature", "remove", LuaScriptInterface::luaCreatureRemove);
	registerMethod("Creature", "teleportTo", LuaScriptInterface::luaCreatureTeleportTo);
	registerMethod("Creature", "say", LuaScriptInterface::luaCreatureSay);

	registerMethod("Creature", "getDamageMap", LuaScriptInterface::luaCreatureGetDamageMap);

	registerMethod("Creature", "getSummons", LuaScriptInterface::luaCreatureGetSummons);

	registerMethod("Creature", "getDescription", LuaScriptInterface::luaCreatureGetDescription);

	registerMethod("Creature", "getPathTo", LuaScriptInterface::luaCreatureGetPathTo);
	registerMethod("Creature", "move", LuaScriptInterface::luaCreatureMove);

	registerMethod("Creature", "getZone", LuaScriptInterface::luaCreatureGetZone);

	// Player
	registerClass("Player", "Creature", LuaScriptInterface::luaPlayerCreate);
	registerMetaMethod("Player", "__eq", LuaScriptInterface::luaUserdataCompare);

	registerMethod("Player", "isPlayer", LuaScriptInterface::luaPlayerIsPlayer);

	registerMethod("Player", "getGuid", LuaScriptInterface::luaPlayerGetGuid);
	registerMethod("Player", "getIp", LuaScriptInterface::luaPlayerGetIp);
	registerMethod("Player", "getAccountId", LuaScriptInterface::luaPlayerGetAccountId);
	registerMethod("Player", "getLastLoginSaved", LuaScriptInterface::luaPlayerGetLastLoginSaved);
	registerMethod("Player", "getLastLogout", LuaScriptInterface::luaPlayerGetLastLogout);

	registerMethod("Player", "getAccountType", LuaScriptInterface::luaPlayerGetAccountType);
	registerMethod("Player", "setAccountType", LuaScriptInterface::luaPlayerSetAccountType);

	registerMethod("Player", "getCapacity", LuaScriptInterface::luaPlayerGetCapacity);
	registerMethod("Player", "setCapacity", LuaScriptInterface::luaPlayerSetCapacity);

	registerMethod("Player", "getFreeCapacity", LuaScriptInterface::luaPlayerGetFreeCapacity);

	registerMethod("Player", "getDepotChest", LuaScriptInterface::luaPlayerGetDepotChest);
	registerMethod("Player", "getInbox", LuaScriptInterface::luaPlayerGetInbox);

	registerMethod("Player", "getSkullTime", LuaScriptInterface::luaPlayerGetSkullTime);
	registerMethod("Player", "setSkullTime", LuaScriptInterface::luaPlayerSetSkullTime);
	registerMethod("Player", "getDeathPenalty", LuaScriptInterface::luaPlayerGetDeathPenalty);

	registerMethod("Player", "getExperience", LuaScriptInterface::luaPlayerGetExperience);
	registerMethod("Player", "addExperience", LuaScriptInterface::luaPlayerAddExperience);
	registerMethod("Player", "removeExperience", LuaScriptInterface::luaPlayerRemoveExperience);
	registerMethod("Player", "getLevel", LuaScriptInterface::luaPlayerGetLevel);

	registerMethod("Player", "getMagicLevel", LuaScriptInterface::luaPlayerGetMagicLevel);
	registerMethod("Player", "getBaseMagicLevel", LuaScriptInterface::luaPlayerGetBaseMagicLevel);
	registerMethod("Player", "getMana", LuaScriptInterface::luaPlayerGetMana);
	registerMethod("Player", "addMana", LuaScriptInterface::luaPlayerAddMana);
	registerMethod("Player", "getMaxMana", LuaScriptInterface::luaPlayerGetMaxMana);
	registerMethod("Player", "setMaxMana", LuaScriptInterface::luaPlayerSetMaxMana);
	registerMethod("Player", "getManaSpent", LuaScriptInterface::luaPlayerGetManaSpent);
	registerMethod("Player", "addManaSpent", LuaScriptInterface::luaPlayerAddManaSpent);

	registerMethod("Player", "getBaseMaxHealth", LuaScriptInterface::luaPlayerGetBaseMaxHealth);
	registerMethod("Player", "getBaseMaxMana", LuaScriptInterface::luaPlayerGetBaseMaxMana);

	registerMethod("Player", "getSkillLevel", LuaScriptInterface::luaPlayerGetSkillLevel);
	registerMethod("Player", "getEffectiveSkillLevel", LuaScriptInterface::luaPlayerGetEffectiveSkillLevel);
	registerMethod("Player", "getSkillPercent", LuaScriptInterface::luaPlayerGetSkillPercent);
	registerMethod("Player", "getSkillTries", LuaScriptInterface::luaPlayerGetSkillTries);
	registerMethod("Player", "addSkillTries", LuaScriptInterface::luaPlayerAddSkillTries);
	registerMethod("Player", "getSpecialSkill", LuaScriptInterface::luaPlayerGetSpecialSkill);
	registerMethod("Player", "addSpecialSkill", LuaScriptInterface::luaPlayerAddSpecialSkill);

	registerMethod("Player", "addOfflineTrainingTime", LuaScriptInterface::luaPlayerAddOfflineTrainingTime);
	registerMethod("Player", "getOfflineTrainingTime", LuaScriptInterface::luaPlayerGetOfflineTrainingTime);
	registerMethod("Player", "removeOfflineTrainingTime", LuaScriptInterface::luaPlayerRemoveOfflineTrainingTime);

	registerMethod("Player", "addOfflineTrainingTries", LuaScriptInterface::luaPlayerAddOfflineTrainingTries);

	registerMethod("Player", "getOfflineTrainingSkill", LuaScriptInterface::luaPlayerGetOfflineTrainingSkill);
	registerMethod("Player", "setOfflineTrainingSkill", LuaScriptInterface::luaPlayerSetOfflineTrainingSkill);

	registerMethod("Player", "getItemCount", LuaScriptInterface::luaPlayerGetItemCount);
	registerMethod("Player", "getItemById", LuaScriptInterface::luaPlayerGetItemById);

	registerMethod("Player", "getVocation", LuaScriptInterface::luaPlayerGetVocation);
	registerMethod("Player", "setVocation", LuaScriptInterface::luaPlayerSetVocation);

	registerMethod("Player", "getSex", LuaScriptInterface::luaPlayerGetSex);
	registerMethod("Player", "setSex", LuaScriptInterface::luaPlayerSetSex);

	registerMethod("Player", "getTown", LuaScriptInterface::luaPlayerGetTown);
	registerMethod("Player", "setTown", LuaScriptInterface::luaPlayerSetTown);

	registerMethod("Player", "getGuild", LuaScriptInterface::luaPlayerGetGuild);
	registerMethod("Player", "setGuild", LuaScriptInterface::luaPlayerSetGuild);

	registerMethod("Player", "getGuildLevel", LuaScriptInterface::luaPlayerGetGuildLevel);
	registerMethod("Player", "setGuildLevel", LuaScriptInterface::luaPlayerSetGuildLevel);

	registerMethod("Player", "getGuildNick", LuaScriptInterface::luaPlayerGetGuildNick);
	registerMethod("Player", "setGuildNick", LuaScriptInterface::luaPlayerSetGuildNick);

	registerMethod("Player", "getGroup", LuaScriptInterface::luaPlayerGetGroup);
	registerMethod("Player", "setGroup", LuaScriptInterface::luaPlayerSetGroup);

	registerMethod("Player", "getStamina", LuaScriptInterface::luaPlayerGetStamina);
	registerMethod("Player", "setStamina", LuaScriptInterface::luaPlayerSetStamina);

	registerMethod("Player", "getSoul", LuaScriptInterface::luaPlayerGetSoul);
	registerMethod("Player", "addSoul", LuaScriptInterface::luaPlayerAddSoul);
	registerMethod("Player", "getMaxSoul", LuaScriptInterface::luaPlayerGetMaxSoul);

	registerMethod("Player", "getBankBalance", LuaScriptInterface::luaPlayerGetBankBalance);
	registerMethod("Player", "setBankBalance", LuaScriptInterface::luaPlayerSetBankBalance);

	registerMethod("Player", "getStorageValue", LuaScriptInterface::luaPlayerGetStorageValue);
	registerMethod("Player", "setStorageValue", LuaScriptInterface::luaPlayerSetStorageValue);

	registerMethod("Player", "addItem", LuaScriptInterface::luaPlayerAddItem);
	registerMethod("Player", "addItemEx", LuaScriptInterface::luaPlayerAddItemEx);
	registerMethod("Player", "removeItem", LuaScriptInterface::luaPlayerRemoveItem);

	registerMethod("Player", "getMoney", LuaScriptInterface::luaPlayerGetMoney);
	registerMethod("Player", "addMoney", LuaScriptInterface::luaPlayerAddMoney);
	registerMethod("Player", "removeMoney", LuaScriptInterface::luaPlayerRemoveMoney);

	registerMethod("Player", "showTextDialog", LuaScriptInterface::luaPlayerShowTextDialog);

	registerMethod("Player", "sendTextMessage", LuaScriptInterface::luaPlayerSendTextMessage);
	registerMethod("Player", "sendChannelMessage", LuaScriptInterface::luaPlayerSendChannelMessage);
	registerMethod("Player", "sendPrivateMessage", LuaScriptInterface::luaPlayerSendPrivateMessage);
	registerMethod("Player", "channelSay", LuaScriptInterface::luaPlayerChannelSay);
	registerMethod("Player", "openChannel", LuaScriptInterface::luaPlayerOpenChannel);

	registerMethod("Player", "getSlotItem", LuaScriptInterface::luaPlayerGetSlotItem);

	registerMethod("Player", "getParty", LuaScriptInterface::luaPlayerGetParty);

	registerMethod("Player", "addOutfit", LuaScriptInterface::luaPlayerAddOutfit);
	registerMethod("Player", "addOutfitAddon", LuaScriptInterface::luaPlayerAddOutfitAddon);
	registerMethod("Player", "removeOutfit", LuaScriptInterface::luaPlayerRemoveOutfit);
	registerMethod("Player", "removeOutfitAddon", LuaScriptInterface::luaPlayerRemoveOutfitAddon);
	registerMethod("Player", "hasOutfit", LuaScriptInterface::luaPlayerHasOutfit);
	registerMethod("Player", "canWearOutfit", LuaScriptInterface::luaPlayerCanWearOutfit);
	registerMethod("Player", "sendOutfitWindow", LuaScriptInterface::luaPlayerSendOutfitWindow);

	registerMethod("Player", "addMount", LuaScriptInterface::luaPlayerAddMount);
	registerMethod("Player", "removeMount", LuaScriptInterface::luaPlayerRemoveMount);
	registerMethod("Player", "hasMount", LuaScriptInterface::luaPlayerHasMount);

	registerMethod("Player", "getPremiumEndsAt", LuaScriptInterface::luaPlayerGetPremiumEndsAt);
	registerMethod("Player", "setPremiumEndsAt", LuaScriptInterface::luaPlayerSetPremiumEndsAt);

	registerMethod("Player", "hasBlessing", LuaScriptInterface::luaPlayerHasBlessing);
	registerMethod("Player", "addBlessing", LuaScriptInterface::luaPlayerAddBlessing);
	registerMethod("Player", "removeBlessing", LuaScriptInterface::luaPlayerRemoveBlessing);

	registerMethod("Player", "canLearnSpell", LuaScriptInterface::luaPlayerCanLearnSpell);
	registerMethod("Player", "learnSpell", LuaScriptInterface::luaPlayerLearnSpell);
	registerMethod("Player", "forgetSpell", LuaScriptInterface::luaPlayerForgetSpell);
	registerMethod("Player", "hasLearnedSpell", LuaScriptInterface::luaPlayerHasLearnedSpell);

	registerMethod("Player", "sendTutorial", LuaScriptInterface::luaPlayerSendTutorial);
	registerMethod("Player", "addMapMark", LuaScriptInterface::luaPlayerAddMapMark);

	registerMethod("Player", "save", LuaScriptInterface::luaPlayerSave);
	registerMethod("Player", "popupFYI", LuaScriptInterface::luaPlayerPopupFYI);

	registerMethod("Player", "isPzLocked", LuaScriptInterface::luaPlayerIsPzLocked);

	registerMethod("Player", "getClient", LuaScriptInterface::luaPlayerGetClient);

	registerMethod("Player", "getHouse", LuaScriptInterface::luaPlayerGetHouse);
	registerMethod("Player", "sendHouseWindow", LuaScriptInterface::luaPlayerSendHouseWindow);
	registerMethod("Player", "setEditHouse", LuaScriptInterface::luaPlayerSetEditHouse);

	registerMethod("Player", "setGhostMode", LuaScriptInterface::luaPlayerSetGhostMode);

	registerMethod("Player", "getContainerId", LuaScriptInterface::luaPlayerGetContainerId);
	registerMethod("Player", "getContainerById", LuaScriptInterface::luaPlayerGetContainerById);
	registerMethod("Player", "getContainerIndex", LuaScriptInterface::luaPlayerGetContainerIndex);

	registerMethod("Player", "getInstantSpells", LuaScriptInterface::luaPlayerGetInstantSpells);
	registerMethod("Player", "canCast", LuaScriptInterface::luaPlayerCanCast);

	registerMethod("Player", "hasChaseMode", LuaScriptInterface::luaPlayerHasChaseMode);
	registerMethod("Player", "hasSecureMode", LuaScriptInterface::luaPlayerHasSecureMode);
	registerMethod("Player", "getFightMode", LuaScriptInterface::luaPlayerGetFightMode);

	registerMethod("Player", "getStoreInbox", LuaScriptInterface::luaPlayerGetStoreInbox);

	// Monster
	registerClass("Monster", "Creature", LuaScriptInterface::luaMonsterCreate);
	registerMetaMethod("Monster", "__eq", LuaScriptInterface::luaUserdataCompare);

	registerMethod("Monster", "isMonster", LuaScriptInterface::luaMonsterIsMonster);

	registerMethod("Monster", "getType", LuaScriptInterface::luaMonsterGetType);

	registerMethod("Monster", "getSpawnPosition", LuaScriptInterface::luaMonsterGetSpawnPosition);
	registerMethod("Monster", "isInSpawnRange", LuaScriptInterface::luaMonsterIsInSpawnRange);

	registerMethod("Monster", "isIdle", LuaScriptInterface::luaMonsterIsIdle);
	registerMethod("Monster", "setIdle", LuaScriptInterface::luaMonsterSetIdle);

	registerMethod("Monster", "isTarget", LuaScriptInterface::luaMonsterIsTarget);
	registerMethod("Monster", "isOpponent", LuaScriptInterface::luaMonsterIsOpponent);
	registerMethod("Monster", "isFriend", LuaScriptInterface::luaMonsterIsFriend);

	registerMethod("Monster", "addFriend", LuaScriptInterface::luaMonsterAddFriend);
	registerMethod("Monster", "removeFriend", LuaScriptInterface::luaMonsterRemoveFriend);
	registerMethod("Monster", "getFriendList", LuaScriptInterface::luaMonsterGetFriendList);
	registerMethod("Monster", "getFriendCount", LuaScriptInterface::luaMonsterGetFriendCount);

	registerMethod("Monster", "addTarget", LuaScriptInterface::luaMonsterAddTarget);
	registerMethod("Monster", "removeTarget", LuaScriptInterface::luaMonsterRemoveTarget);
	registerMethod("Monster", "getTargetList", LuaScriptInterface::luaMonsterGetTargetList);
	registerMethod("Monster", "getTargetCount", LuaScriptInterface::luaMonsterGetTargetCount);

	registerMethod("Monster", "selectTarget", LuaScriptInterface::luaMonsterSelectTarget);
	registerMethod("Monster", "searchTarget", LuaScriptInterface::luaMonsterSearchTarget);

	// Npc
	registerClass("Npc", "Creature", LuaScriptInterface::luaNpcCreate);
	registerMetaMethod("Npc", "__eq", LuaScriptInterface::luaUserdataCompare);

	registerMethod("Npc", "isNpc", LuaScriptInterface::luaNpcIsNpc);

	registerMethod("Npc", "setMasterPos", LuaScriptInterface::luaNpcSetMasterPos);

	registerMethod("Npc", "getSpeechBubble", LuaScriptInterface::luaNpcGetSpeechBubble);
	registerMethod("Npc", "setSpeechBubble", LuaScriptInterface::luaNpcSetSpeechBubble);

	// Guild
	registerClass("Guild", "", LuaScriptInterface::luaGuildCreate);
	registerMetaMethod("Guild", "__eq", LuaScriptInterface::luaUserdataCompare);

	registerMethod("Guild", "getId", LuaScriptInterface::luaGuildGetId);
	registerMethod("Guild", "getName", LuaScriptInterface::luaGuildGetName);
	registerMethod("Guild", "getMembersOnline", LuaScriptInterface::luaGuildGetMembersOnline);

	registerMethod("Guild", "addRank", LuaScriptInterface::luaGuildAddRank);
	registerMethod("Guild", "getRankById", LuaScriptInterface::luaGuildGetRankById);
	registerMethod("Guild", "getRankByLevel", LuaScriptInterface::luaGuildGetRankByLevel);

	registerMethod("Guild", "getMotd", LuaScriptInterface::luaGuildGetMotd);
	registerMethod("Guild", "setMotd", LuaScriptInterface::luaGuildSetMotd);

	// Group
	registerClass("Group", "", LuaScriptInterface::luaGroupCreate);
	registerMetaMethod("Group", "__eq", LuaScriptInterface::luaUserdataCompare);

	registerMethod("Group", "getId", LuaScriptInterface::luaGroupGetId);
	registerMethod("Group", "getName", LuaScriptInterface::luaGroupGetName);
	registerMethod("Group", "getFlags", LuaScriptInterface::luaGroupGetFlags);
	registerMethod("Group", "getAccess", LuaScriptInterface::luaGroupGetAccess);
	registerMethod("Group", "getMaxDepotItems", LuaScriptInterface::luaGroupGetMaxDepotItems);
	registerMethod("Group", "getMaxVipEntries", LuaScriptInterface::luaGroupGetMaxVipEntries);
	registerMethod("Group", "hasFlag", LuaScriptInterface::luaGroupHasFlag);

	// Vocation
	registerClass("Vocation", "", LuaScriptInterface::luaVocationCreate);
	registerMetaMethod("Vocation", "__eq", LuaScriptInterface::luaUserdataCompare);

	registerMethod("Vocation", "getId", LuaScriptInterface::luaVocationGetId);
	registerMethod("Vocation", "getClientId", LuaScriptInterface::luaVocationGetClientId);
	registerMethod("Vocation", "getName", LuaScriptInterface::luaVocationGetName);
	registerMethod("Vocation", "getDescription", LuaScriptInterface::luaVocationGetDescription);

	registerMethod("Vocation", "getRequiredSkillTries", LuaScriptInterface::luaVocationGetRequiredSkillTries);
	registerMethod("Vocation", "getRequiredManaSpent", LuaScriptInterface::luaVocationGetRequiredManaSpent);

	registerMethod("Vocation", "getCapacityGain", LuaScriptInterface::luaVocationGetCapacityGain);

	registerMethod("Vocation", "getHealthGain", LuaScriptInterface::luaVocationGetHealthGain);
	registerMethod("Vocation", "getHealthGainTicks", LuaScriptInterface::luaVocationGetHealthGainTicks);
	registerMethod("Vocation", "getHealthGainAmount", LuaScriptInterface::luaVocationGetHealthGainAmount);

	registerMethod("Vocation", "getManaGain", LuaScriptInterface::luaVocationGetManaGain);
	registerMethod("Vocation", "getManaGainTicks", LuaScriptInterface::luaVocationGetManaGainTicks);
	registerMethod("Vocation", "getManaGainAmount", LuaScriptInterface::luaVocationGetManaGainAmount);

	registerMethod("Vocation", "getMaxSoul", LuaScriptInterface::luaVocationGetMaxSoul);
	registerMethod("Vocation", "getSoulGainTicks", LuaScriptInterface::luaVocationGetSoulGainTicks);

	registerMethod("Vocation", "getAttackSpeed", LuaScriptInterface::luaVocationGetAttackSpeed);
	registerMethod("Vocation", "getBaseSpeed", LuaScriptInterface::luaVocationGetBaseSpeed);

	registerMethod("Vocation", "getDemotion", LuaScriptInterface::luaVocationGetDemotion);
	registerMethod("Vocation", "getPromotion", LuaScriptInterface::luaVocationGetPromotion);

	// Town
	registerClass("Town", "", LuaScriptInterface::luaTownCreate);
	registerMetaMethod("Town", "__eq", LuaScriptInterface::luaUserdataCompare);

	registerMethod("Town", "getId", LuaScriptInterface::luaTownGetId);
	registerMethod("Town", "getName", LuaScriptInterface::luaTownGetName);
	registerMethod("Town", "getTemplePosition", LuaScriptInterface::luaTownGetTemplePosition);

	// House
	registerClass("House", "", LuaScriptInterface::luaHouseCreate);
	registerMetaMethod("House", "__eq", LuaScriptInterface::luaUserdataCompare);

	registerMethod("House", "getId", LuaScriptInterface::luaHouseGetId);
	registerMethod("House", "getName", LuaScriptInterface::luaHouseGetName);
	registerMethod("House", "getTown", LuaScriptInterface::luaHouseGetTown);
	registerMethod("House", "getExitPosition", LuaScriptInterface::luaHouseGetExitPosition);
	registerMethod("House", "getRent", LuaScriptInterface::luaHouseGetRent);

	registerMethod("House", "getOwnerGuid", LuaScriptInterface::luaHouseGetOwnerGuid);
	registerMethod("House", "setOwnerGuid", LuaScriptInterface::luaHouseSetOwnerGuid);
	registerMethod("House", "startTrade", LuaScriptInterface::luaHouseStartTrade);

	registerMethod("House", "getBeds", LuaScriptInterface::luaHouseGetBeds);
	registerMethod("House", "getBedCount", LuaScriptInterface::luaHouseGetBedCount);

	registerMethod("House", "getDoors", LuaScriptInterface::luaHouseGetDoors);
	registerMethod("House", "getDoorCount", LuaScriptInterface::luaHouseGetDoorCount);
	registerMethod("House", "getDoorIdByPosition", LuaScriptInterface::luaHouseGetDoorIdByPosition);

	registerMethod("House", "getTiles", LuaScriptInterface::luaHouseGetTiles);
	registerMethod("House", "getItems", LuaScriptInterface::luaHouseGetItems);
	registerMethod("House", "getTileCount", LuaScriptInterface::luaHouseGetTileCount);

	registerMethod("House", "canEditAccessList", LuaScriptInterface::luaHouseCanEditAccessList);
	registerMethod("House", "getAccessList", LuaScriptInterface::luaHouseGetAccessList);
	registerMethod("House", "setAccessList", LuaScriptInterface::luaHouseSetAccessList);

	registerMethod("House", "kickPlayer", LuaScriptInterface::luaHouseKickPlayer);

	// ItemType
	registerClass("ItemType", "", LuaScriptInterface::luaItemTypeCreate);
	registerMetaMethod("ItemType", "__eq", LuaScriptInterface::luaUserdataCompare);

	registerMethod("ItemType", "isCorpse", LuaScriptInterface::luaItemTypeIsCorpse);
	registerMethod("ItemType", "isDoor", LuaScriptInterface::luaItemTypeIsDoor);
	registerMethod("ItemType", "isContainer", LuaScriptInterface::luaItemTypeIsContainer);
	registerMethod("ItemType", "isFluidContainer", LuaScriptInterface::luaItemTypeIsFluidContainer);
	registerMethod("ItemType", "isMovable", LuaScriptInterface::luaItemTypeIsMovable);
	registerMethod("ItemType", "isRune", LuaScriptInterface::luaItemTypeIsRune);
	registerMethod("ItemType", "isStackable", LuaScriptInterface::luaItemTypeIsStackable);
	registerMethod("ItemType", "isReadable", LuaScriptInterface::luaItemTypeIsReadable);
	registerMethod("ItemType", "isWritable", LuaScriptInterface::luaItemTypeIsWritable);
	registerMethod("ItemType", "isBlocking", LuaScriptInterface::luaItemTypeIsBlocking);
	registerMethod("ItemType", "isGroundTile", LuaScriptInterface::luaItemTypeIsGroundTile);
	registerMethod("ItemType", "isMagicField", LuaScriptInterface::luaItemTypeIsMagicField);
	registerMethod("ItemType", "isUseable", LuaScriptInterface::luaItemTypeIsUseable);
	registerMethod("ItemType", "isPickupable", LuaScriptInterface::luaItemTypeIsPickupable);

	registerMethod("ItemType", "getType", LuaScriptInterface::luaItemTypeGetType);
	registerMethod("ItemType", "getGroup", LuaScriptInterface::luaItemTypeGetGroup);
	registerMethod("ItemType", "getId", LuaScriptInterface::luaItemTypeGetId);
	registerMethod("ItemType", "getClientId", LuaScriptInterface::luaItemTypeGetClientId);
	registerMethod("ItemType", "getName", LuaScriptInterface::luaItemTypeGetName);
	registerMethod("ItemType", "getPluralName", LuaScriptInterface::luaItemTypeGetPluralName);
	registerMethod("ItemType", "getArticle", LuaScriptInterface::luaItemTypeGetArticle);
	registerMethod("ItemType", "getDescription", LuaScriptInterface::luaItemTypeGetDescription);
	registerMethod("ItemType", "getSlotPosition", LuaScriptInterface::luaItemTypeGetSlotPosition);

	registerMethod("ItemType", "getCharges", LuaScriptInterface::luaItemTypeGetCharges);
	registerMethod("ItemType", "getFluidSource", LuaScriptInterface::luaItemTypeGetFluidSource);
	registerMethod("ItemType", "getCapacity", LuaScriptInterface::luaItemTypeGetCapacity);
	registerMethod("ItemType", "getWeight", LuaScriptInterface::luaItemTypeGetWeight);

	registerMethod("ItemType", "getHitChance", LuaScriptInterface::luaItemTypeGetHitChance);
	registerMethod("ItemType", "getShootRange", LuaScriptInterface::luaItemTypeGetShootRange);

	registerMethod("ItemType", "getAttack", LuaScriptInterface::luaItemTypeGetAttack);
	registerMethod("ItemType", "getDefense", LuaScriptInterface::luaItemTypeGetDefense);
	registerMethod("ItemType", "getExtraDefense", LuaScriptInterface::luaItemTypeGetExtraDefense);
	registerMethod("ItemType", "getArmor", LuaScriptInterface::luaItemTypeGetArmor);
	registerMethod("ItemType", "getWeaponType", LuaScriptInterface::luaItemTypeGetWeaponType);

	registerMethod("ItemType", "getElementType", LuaScriptInterface::luaItemTypeGetElementType);
	registerMethod("ItemType", "getElementDamage", LuaScriptInterface::luaItemTypeGetElementDamage);

	registerMethod("ItemType", "getTransformEquipId", LuaScriptInterface::luaItemTypeGetTransformEquipId);
	registerMethod("ItemType", "getTransformDeEquipId", LuaScriptInterface::luaItemTypeGetTransformDeEquipId);
	registerMethod("ItemType", "getDestroyId", LuaScriptInterface::luaItemTypeGetDestroyId);
	registerMethod("ItemType", "getDecayId", LuaScriptInterface::luaItemTypeGetDecayId);
	registerMethod("ItemType", "getRequiredLevel", LuaScriptInterface::luaItemTypeGetRequiredLevel);
	registerMethod("ItemType", "getAmmoType", LuaScriptInterface::luaItemTypeGetAmmoType);
	registerMethod("ItemType", "getCorpseType", LuaScriptInterface::luaItemTypeGetCorpseType);

	registerMethod("ItemType", "getAbilities", LuaScriptInterface::luaItemTypeGetAbilities);

	registerMethod("ItemType", "hasShowAttributes", LuaScriptInterface::luaItemTypeHasShowAttributes);
	registerMethod("ItemType", "hasShowCount", LuaScriptInterface::luaItemTypeHasShowCount);
	registerMethod("ItemType", "hasShowCharges", LuaScriptInterface::luaItemTypeHasShowCharges);
	registerMethod("ItemType", "hasShowDuration", LuaScriptInterface::luaItemTypeHasShowDuration);
	registerMethod("ItemType", "hasAllowDistRead", LuaScriptInterface::luaItemTypeHasAllowDistRead);
	registerMethod("ItemType", "getWieldInfo", LuaScriptInterface::luaItemTypeGetWieldInfo);
	registerMethod("ItemType", "getDuration", LuaScriptInterface::luaItemTypeGetDuration);
	registerMethod("ItemType", "getLevelDoor", LuaScriptInterface::luaItemTypeGetLevelDoor);
	registerMethod("ItemType", "getVocationString", LuaScriptInterface::luaItemTypeGetVocationString);
	registerMethod("ItemType", "getMinReqLevel", LuaScriptInterface::luaItemTypeGetMinReqLevel);
	registerMethod("ItemType", "getMinReqMagicLevel", LuaScriptInterface::luaItemTypeGetMinReqMagicLevel);


	registerMethod("ItemType", "hasSubType", LuaScriptInterface::luaItemTypeHasSubType);

	registerMethod("ItemType", "isStoreItem", LuaScriptInterface::luaItemTypeIsStoreItem);

	// Combat
	registerClass("Combat", "", LuaScriptInterface::luaCombatCreate);
	registerMetaMethod("Combat", "__eq", LuaScriptInterface::luaUserdataCompare);

	registerMethod("Combat", "setParameter", LuaScriptInterface::luaCombatSetParameter);
	registerMethod("Combat", "setFormula", LuaScriptInterface::luaCombatSetFormula);

	registerMethod("Combat", "setArea", LuaScriptInterface::luaCombatSetArea);
	registerMethod("Combat", "addCondition", LuaScriptInterface::luaCombatAddCondition);
	registerMethod("Combat", "clearConditions", LuaScriptInterface::luaCombatClearConditions);
	registerMethod("Combat", "setCallback", LuaScriptInterface::luaCombatSetCallback);
	registerMethod("Combat", "setOrigin", LuaScriptInterface::luaCombatSetOrigin);

	registerMethod("Combat", "execute", LuaScriptInterface::luaCombatExecute);

	// Condition
	registerClass("Condition", "", LuaScriptInterface::luaConditionCreate);
	registerMetaMethod("Condition", "__eq", LuaScriptInterface::luaUserdataCompare);
	registerMetaMethod("Condition", "__gc", LuaScriptInterface::luaConditionDelete);
	registerMethod("Condition", "delete", LuaScriptInterface::luaConditionDelete);

	registerMethod("Condition", "getId", LuaScriptInterface::luaConditionGetId);
	registerMethod("Condition", "getSubId", LuaScriptInterface::luaConditionGetSubId);
	registerMethod("Condition", "getType", LuaScriptInterface::luaConditionGetType);
	registerMethod("Condition", "getIcons", LuaScriptInterface::luaConditionGetIcons);
	registerMethod("Condition", "getEndTime", LuaScriptInterface::luaConditionGetEndTime);

	registerMethod("Condition", "clone", LuaScriptInterface::luaConditionClone);

	registerMethod("Condition", "getTicks", LuaScriptInterface::luaConditionGetTicks);
	registerMethod("Condition", "setTicks", LuaScriptInterface::luaConditionSetTicks);

	registerMethod("Condition", "setParameter", LuaScriptInterface::luaConditionSetParameter);
	registerMethod("Condition", "setFormula", LuaScriptInterface::luaConditionSetFormula);
	registerMethod("Condition", "setOutfit", LuaScriptInterface::luaConditionSetOutfit);

	registerMethod("Condition", "addDamage", LuaScriptInterface::luaConditionAddDamage);

	// Outfit
	registerClass("Outfit", "", LuaScriptInterface::luaOutfitCreate);
	registerMetaMethod("Outfit", "__eq", LuaScriptInterface::luaOutfitCompare);

	// MonsterType
	registerClass("MonsterType", "", LuaScriptInterface::luaMonsterTypeCreate);
	registerMetaMethod("MonsterType", "__eq", LuaScriptInterface::luaUserdataCompare);

	registerMethod("MonsterType", "isAttackable", LuaScriptInterface::luaMonsterTypeIsAttackable);
	registerMethod("MonsterType", "isConvinceable", LuaScriptInterface::luaMonsterTypeIsConvinceable);
	registerMethod("MonsterType", "isSummonable", LuaScriptInterface::luaMonsterTypeIsSummonable);
	registerMethod("MonsterType", "isIllusionable", LuaScriptInterface::luaMonsterTypeIsIllusionable);
	registerMethod("MonsterType", "isHostile", LuaScriptInterface::luaMonsterTypeIsHostile);
	registerMethod("MonsterType", "isPushable", LuaScriptInterface::luaMonsterTypeIsPushable);
	registerMethod("MonsterType", "isHealthHidden", LuaScriptInterface::luaMonsterTypeIsHealthHidden);
	registerMethod("MonsterType", "isBoss", LuaScriptInterface::luaMonsterTypeIsBoss);

	registerMethod("MonsterType", "canPushItems", LuaScriptInterface::luaMonsterTypeCanPushItems);
	registerMethod("MonsterType", "canPushCreatures", LuaScriptInterface::luaMonsterTypeCanPushCreatures);

	registerMethod("MonsterType", "name", LuaScriptInterface::luaMonsterTypeName);

	registerMethod("MonsterType", "nameDescription", LuaScriptInterface::luaMonsterTypeNameDescription);

	registerMethod("MonsterType", "health", LuaScriptInterface::luaMonsterTypeHealth);
	registerMethod("MonsterType", "maxHealth", LuaScriptInterface::luaMonsterTypeMaxHealth);
	registerMethod("MonsterType", "runHealth", LuaScriptInterface::luaMonsterTypeRunHealth);
	registerMethod("MonsterType", "experience", LuaScriptInterface::luaMonsterTypeExperience);
	registerMethod("MonsterType", "skull", LuaScriptInterface::luaMonsterTypeSkull);

	registerMethod("MonsterType", "combatImmunities", LuaScriptInterface::luaMonsterTypeCombatImmunities);
	registerMethod("MonsterType", "conditionImmunities", LuaScriptInterface::luaMonsterTypeConditionImmunities);

	registerMethod("MonsterType", "getAttackList", LuaScriptInterface::luaMonsterTypeGetAttackList);
	registerMethod("MonsterType", "addAttack", LuaScriptInterface::luaMonsterTypeAddAttack);

	registerMethod("MonsterType", "getDefenseList", LuaScriptInterface::luaMonsterTypeGetDefenseList);
	registerMethod("MonsterType", "addDefense", LuaScriptInterface::luaMonsterTypeAddDefense);

	registerMethod("MonsterType", "getElementList", LuaScriptInterface::luaMonsterTypeGetElementList);
	registerMethod("MonsterType", "addElement", LuaScriptInterface::luaMonsterTypeAddElement);

	registerMethod("MonsterType", "getVoices", LuaScriptInterface::luaMonsterTypeGetVoices);
	registerMethod("MonsterType", "addVoice", LuaScriptInterface::luaMonsterTypeAddVoice);

	registerMethod("MonsterType", "getLoot", LuaScriptInterface::luaMonsterTypeGetLoot);
	registerMethod("MonsterType", "addLoot", LuaScriptInterface::luaMonsterTypeAddLoot);

	registerMethod("MonsterType", "getCreatureEvents", LuaScriptInterface::luaMonsterTypeGetCreatureEvents);
	registerMethod("MonsterType", "registerEvent", LuaScriptInterface::luaMonsterTypeRegisterEvent);

	registerMethod("MonsterType", "eventType", LuaScriptInterface::luaMonsterTypeEventType);
	registerMethod("MonsterType", "onThink", LuaScriptInterface::luaMonsterTypeEventOnCallback);
	registerMethod("MonsterType", "onAppear", LuaScriptInterface::luaMonsterTypeEventOnCallback);
	registerMethod("MonsterType", "onDisappear", LuaScriptInterface::luaMonsterTypeEventOnCallback);
	registerMethod("MonsterType", "onMove", LuaScriptInterface::luaMonsterTypeEventOnCallback);
	registerMethod("MonsterType", "onSay", LuaScriptInterface::luaMonsterTypeEventOnCallback);

	registerMethod("MonsterType", "getSummonList", LuaScriptInterface::luaMonsterTypeGetSummonList);
	registerMethod("MonsterType", "addSummon", LuaScriptInterface::luaMonsterTypeAddSummon);

	registerMethod("MonsterType", "maxSummons", LuaScriptInterface::luaMonsterTypeMaxSummons);

	registerMethod("MonsterType", "armor", LuaScriptInterface::luaMonsterTypeArmor);
	registerMethod("MonsterType", "defense", LuaScriptInterface::luaMonsterTypeDefense);
	registerMethod("MonsterType", "outfit", LuaScriptInterface::luaMonsterTypeOutfit);
	registerMethod("MonsterType", "race", LuaScriptInterface::luaMonsterTypeRace);
	registerMethod("MonsterType", "corpseId", LuaScriptInterface::luaMonsterTypeCorpseId);
	registerMethod("MonsterType", "manaCost", LuaScriptInterface::luaMonsterTypeManaCost);
	registerMethod("MonsterType", "baseSpeed", LuaScriptInterface::luaMonsterTypeBaseSpeed);
	registerMethod("MonsterType", "light", LuaScriptInterface::luaMonsterTypeLight);

	registerMethod("MonsterType", "staticAttackChance", LuaScriptInterface::luaMonsterTypeStaticAttackChance);
	registerMethod("MonsterType", "targetDistance", LuaScriptInterface::luaMonsterTypeTargetDistance);
	registerMethod("MonsterType", "yellChance", LuaScriptInterface::luaMonsterTypeYellChance);
	registerMethod("MonsterType", "yellSpeedTicks", LuaScriptInterface::luaMonsterTypeYellSpeedTicks);
	registerMethod("MonsterType", "changeTargetChance", LuaScriptInterface::luaMonsterTypeChangeTargetChance);
	registerMethod("MonsterType", "changeTargetSpeed", LuaScriptInterface::luaMonsterTypeChangeTargetSpeed);

	// Loot
	registerClass("Loot", "", LuaScriptInterface::luaCreateLoot);
	registerMetaMethod("Loot", "__gc", LuaScriptInterface::luaDeleteLoot);
	registerMethod("Loot", "delete", LuaScriptInterface::luaDeleteLoot);

	registerMethod("Loot", "setId", LuaScriptInterface::luaLootSetId);
	registerMethod("Loot", "setMaxCount", LuaScriptInterface::luaLootSetMaxCount);
	registerMethod("Loot", "setSubType", LuaScriptInterface::luaLootSetSubType);
	registerMethod("Loot", "setChance", LuaScriptInterface::luaLootSetChance);
	registerMethod("Loot", "setActionId", LuaScriptInterface::luaLootSetActionId);
	registerMethod("Loot", "setDescription", LuaScriptInterface::luaLootSetDescription);
	registerMethod("Loot", "addChildLoot", LuaScriptInterface::luaLootAddChildLoot);

	// MonsterSpell
	registerClass("MonsterSpell", "", LuaScriptInterface::luaCreateMonsterSpell);
	registerMetaMethod("MonsterSpell", "__gc", LuaScriptInterface::luaDeleteMonsterSpell);
	registerMethod("MonsterSpell", "delete", LuaScriptInterface::luaDeleteMonsterSpell);

	registerMethod("MonsterSpell", "setType", LuaScriptInterface::luaMonsterSpellSetType);
	registerMethod("MonsterSpell", "setScriptName", LuaScriptInterface::luaMonsterSpellSetScriptName);
	registerMethod("MonsterSpell", "setChance", LuaScriptInterface::luaMonsterSpellSetChance);
	registerMethod("MonsterSpell", "setInterval", LuaScriptInterface::luaMonsterSpellSetInterval);
	registerMethod("MonsterSpell", "setRange", LuaScriptInterface::luaMonsterSpellSetRange);
	registerMethod("MonsterSpell", "setCombatValue", LuaScriptInterface::luaMonsterSpellSetCombatValue);
	registerMethod("MonsterSpell", "setCombatType", LuaScriptInterface::luaMonsterSpellSetCombatType);
	registerMethod("MonsterSpell", "setAttackValue", LuaScriptInterface::luaMonsterSpellSetAttackValue);
	registerMethod("MonsterSpell", "setNeedTarget", LuaScriptInterface::luaMonsterSpellSetNeedTarget);
	registerMethod("MonsterSpell", "setCombatLength", LuaScriptInterface::luaMonsterSpellSetCombatLength);
	registerMethod("MonsterSpell", "setCombatSpread", LuaScriptInterface::luaMonsterSpellSetCombatSpread);
	registerMethod("MonsterSpell", "setCombatRadius", LuaScriptInterface::luaMonsterSpellSetCombatRadius);
	registerMethod("MonsterSpell", "setConditionType", LuaScriptInterface::luaMonsterSpellSetConditionType);
	registerMethod("MonsterSpell", "setConditionDamage", LuaScriptInterface::luaMonsterSpellSetConditionDamage);
	registerMethod("MonsterSpell", "setConditionSpeedChange", LuaScriptInterface::luaMonsterSpellSetConditionSpeedChange);
	registerMethod("MonsterSpell", "setConditionDuration", LuaScriptInterface::luaMonsterSpellSetConditionDuration);
	registerMethod("MonsterSpell", "setConditionTickInterval", LuaScriptInterface::luaMonsterSpellSetConditionTickInterval);
	registerMethod("MonsterSpell", "setCombatShootEffect", LuaScriptInterface::luaMonsterSpellSetCombatShootEffect);
	registerMethod("MonsterSpell", "setCombatEffect", LuaScriptInterface::luaMonsterSpellSetCombatEffect);

	// Party
	registerClass("Party", "", LuaScriptInterface::luaPartyCreate);
	registerMetaMethod("Party", "__eq", LuaScriptInterface::luaUserdataCompare);

	registerMethod("Party", "disband", LuaScriptInterface::luaPartyDisband);

	registerMethod("Party", "getLeader", LuaScriptInterface::luaPartyGetLeader);
	registerMethod("Party", "setLeader", LuaScriptInterface::luaPartySetLeader);

	registerMethod("Party", "getMembers", LuaScriptInterface::luaPartyGetMembers);
	registerMethod("Party", "getMemberCount", LuaScriptInterface::luaPartyGetMemberCount);

	registerMethod("Party", "getInvitees", LuaScriptInterface::luaPartyGetInvitees);
	registerMethod("Party", "getInviteeCount", LuaScriptInterface::luaPartyGetInviteeCount);

	registerMethod("Party", "addInvite", LuaScriptInterface::luaPartyAddInvite);
	registerMethod("Party", "removeInvite", LuaScriptInterface::luaPartyRemoveInvite);

	registerMethod("Party", "addMember", LuaScriptInterface::luaPartyAddMember);
	registerMethod("Party", "removeMember", LuaScriptInterface::luaPartyRemoveMember);

	registerMethod("Party", "isSharedExperienceActive", LuaScriptInterface::luaPartyIsSharedExperienceActive);
	registerMethod("Party", "isSharedExperienceEnabled", LuaScriptInterface::luaPartyIsSharedExperienceEnabled);
	registerMethod("Party", "shareExperience", LuaScriptInterface::luaPartyShareExperience);
	registerMethod("Party", "setSharedExperience", LuaScriptInterface::luaPartySetSharedExperience);

	// Spells
	registerClass("Spell", "", LuaScriptInterface::luaSpellCreate);
	registerMetaMethod("Spell", "__eq", LuaScriptInterface::luaUserdataCompare);

	registerMethod("Spell", "onCastSpell", LuaScriptInterface::luaSpellOnCastSpell);
	registerMethod("Spell", "register", LuaScriptInterface::luaSpellRegister);
	registerMethod("Spell", "name", LuaScriptInterface::luaSpellName);
	registerMethod("Spell", "id", LuaScriptInterface::luaSpellId);
	registerMethod("Spell", "group", LuaScriptInterface::luaSpellGroup);
	registerMethod("Spell", "cooldown", LuaScriptInterface::luaSpellCooldown);
	registerMethod("Spell", "groupCooldown", LuaScriptInterface::luaSpellGroupCooldown);
	registerMethod("Spell", "level", LuaScriptInterface::luaSpellLevel);
	registerMethod("Spell", "magicLevel", LuaScriptInterface::luaSpellMagicLevel);
	registerMethod("Spell", "mana", LuaScriptInterface::luaSpellMana);
	registerMethod("Spell", "manaPercent", LuaScriptInterface::luaSpellManaPercent);
	registerMethod("Spell", "soul", LuaScriptInterface::luaSpellSoul);
	registerMethod("Spell", "range", LuaScriptInterface::luaSpellRange);
	registerMethod("Spell", "isPremium", LuaScriptInterface::luaSpellPremium);
	registerMethod("Spell", "isEnabled", LuaScriptInterface::luaSpellEnabled);
	registerMethod("Spell", "needTarget", LuaScriptInterface::luaSpellNeedTarget);
	registerMethod("Spell", "needWeapon", LuaScriptInterface::luaSpellNeedWeapon);
	registerMethod("Spell", "needLearn", LuaScriptInterface::luaSpellNeedLearn);
	registerMethod("Spell", "isSelfTarget", LuaScriptInterface::luaSpellSelfTarget);
	registerMethod("Spell", "isBlocking", LuaScriptInterface::luaSpellBlocking);
	registerMethod("Spell", "isAggressive", LuaScriptInterface::luaSpellAggressive);
	registerMethod("Spell", "vocation", LuaScriptInterface::luaSpellVocation);

	// only for InstantSpell
	registerMethod("Spell", "words", LuaScriptInterface::luaSpellWords);
	registerMethod("Spell", "needDirection", LuaScriptInterface::luaSpellNeedDirection);
	registerMethod("Spell", "hasParams", LuaScriptInterface::luaSpellHasParams);
	registerMethod("Spell", "hasPlayerNameParam", LuaScriptInterface::luaSpellHasPlayerNameParam);
	registerMethod("Spell", "needCasterTargetOrDirection", LuaScriptInterface::luaSpellNeedCasterTargetOrDirection);
	registerMethod("Spell", "isBlockingWalls", LuaScriptInterface::luaSpellIsBlockingWalls);

	// only for RuneSpells
	registerMethod("Spell", "runeLevel", LuaScriptInterface::luaSpellRuneLevel);
	registerMethod("Spell", "runeMagicLevel", LuaScriptInterface::luaSpellRuneMagicLevel);
	registerMethod("Spell", "runeId", LuaScriptInterface::luaSpellRuneId);
	registerMethod("Spell", "charges", LuaScriptInterface::luaSpellCharges);
	registerMethod("Spell", "allowFarUse", LuaScriptInterface::luaSpellAllowFarUse);
	registerMethod("Spell", "blockWalls", LuaScriptInterface::luaSpellBlockWalls);
	registerMethod("Spell", "checkFloor", LuaScriptInterface::luaSpellCheckFloor);

	// Action
	registerClass("Action", "", LuaScriptInterface::luaCreateAction);
	registerMethod("Action", "onUse", LuaScriptInterface::luaActionOnUse);
	registerMethod("Action", "register", LuaScriptInterface::luaActionRegister);
	registerMethod("Action", "id", LuaScriptInterface::luaActionItemId);
	registerMethod("Action", "aid", LuaScriptInterface::luaActionActionId);
	registerMethod("Action", "uid", LuaScriptInterface::luaActionUniqueId);
	registerMethod("Action", "allowFarUse", LuaScriptInterface::luaActionAllowFarUse);
	registerMethod("Action", "blockWalls", LuaScriptInterface::luaActionBlockWalls);
	registerMethod("Action", "checkFloor", LuaScriptInterface::luaActionCheckFloor);

	// TalkAction
	registerClass("TalkAction", "", LuaScriptInterface::luaCreateTalkaction);
	registerMethod("TalkAction", "onSay", LuaScriptInterface::luaTalkactionOnSay);
	registerMethod("TalkAction", "register", LuaScriptInterface::luaTalkactionRegister);
	registerMethod("TalkAction", "separator", LuaScriptInterface::luaTalkactionSeparator);
<<<<<<< HEAD
	registerMethod("TalkAction", "getWords", LuaScriptInterface::luaTalkactionGetWords);
=======
	registerMethod("TalkAction", "access", LuaScriptInterface::luaTalkactionAccess);
	registerMethod("TalkAction", "accountType", LuaScriptInterface::luaTalkactionAccountType);
>>>>>>> 47699444

	// CreatureEvent
	registerClass("CreatureEvent", "", LuaScriptInterface::luaCreateCreatureEvent);
	registerMethod("CreatureEvent", "type", LuaScriptInterface::luaCreatureEventType);
	registerMethod("CreatureEvent", "register", LuaScriptInterface::luaCreatureEventRegister);
	registerMethod("CreatureEvent", "onLogin", LuaScriptInterface::luaCreatureEventOnCallback);
	registerMethod("CreatureEvent", "onLogout", LuaScriptInterface::luaCreatureEventOnCallback);
	registerMethod("CreatureEvent", "onThink", LuaScriptInterface::luaCreatureEventOnCallback);
	registerMethod("CreatureEvent", "onPrepareDeath", LuaScriptInterface::luaCreatureEventOnCallback);
	registerMethod("CreatureEvent", "onDeath", LuaScriptInterface::luaCreatureEventOnCallback);
	registerMethod("CreatureEvent", "onKill", LuaScriptInterface::luaCreatureEventOnCallback);
	registerMethod("CreatureEvent", "onAdvance", LuaScriptInterface::luaCreatureEventOnCallback);
	registerMethod("CreatureEvent", "onModalWindow", LuaScriptInterface::luaCreatureEventOnCallback);
	registerMethod("CreatureEvent", "onTextEdit", LuaScriptInterface::luaCreatureEventOnCallback);
	registerMethod("CreatureEvent", "onHealthChange", LuaScriptInterface::luaCreatureEventOnCallback);
	registerMethod("CreatureEvent", "onManaChange", LuaScriptInterface::luaCreatureEventOnCallback);
	registerMethod("CreatureEvent", "onExtendedOpcode", LuaScriptInterface::luaCreatureEventOnCallback);

	// MoveEvent
	registerClass("MoveEvent", "", LuaScriptInterface::luaCreateMoveEvent);
	registerMethod("MoveEvent", "type", LuaScriptInterface::luaMoveEventType);
	registerMethod("MoveEvent", "register", LuaScriptInterface::luaMoveEventRegister);
	registerMethod("MoveEvent", "level", LuaScriptInterface::luaMoveEventLevel);
	registerMethod("MoveEvent", "magicLevel", LuaScriptInterface::luaMoveEventMagLevel);
	registerMethod("MoveEvent", "slot", LuaScriptInterface::luaMoveEventSlot);
	registerMethod("MoveEvent", "id", LuaScriptInterface::luaMoveEventItemId);
	registerMethod("MoveEvent", "aid", LuaScriptInterface::luaMoveEventActionId);
	registerMethod("MoveEvent", "uid", LuaScriptInterface::luaMoveEventUniqueId);
	registerMethod("MoveEvent", "position", LuaScriptInterface::luaMoveEventPosition);
	registerMethod("MoveEvent", "premium", LuaScriptInterface::luaMoveEventPremium);
	registerMethod("MoveEvent", "vocation", LuaScriptInterface::luaMoveEventVocation);
	registerMethod("MoveEvent", "onEquip", LuaScriptInterface::luaMoveEventOnCallback);
	registerMethod("MoveEvent", "onDeEquip", LuaScriptInterface::luaMoveEventOnCallback);
	registerMethod("MoveEvent", "onStepIn", LuaScriptInterface::luaMoveEventOnCallback);
	registerMethod("MoveEvent", "onStepOut", LuaScriptInterface::luaMoveEventOnCallback);
	registerMethod("MoveEvent", "onAddItem", LuaScriptInterface::luaMoveEventOnCallback);
	registerMethod("MoveEvent", "onRemoveItem", LuaScriptInterface::luaMoveEventOnCallback);

	// GlobalEvent
	registerClass("GlobalEvent", "", LuaScriptInterface::luaCreateGlobalEvent);
	registerMethod("GlobalEvent", "type", LuaScriptInterface::luaGlobalEventType);
	registerMethod("GlobalEvent", "register", LuaScriptInterface::luaGlobalEventRegister);
	registerMethod("GlobalEvent", "time", LuaScriptInterface::luaGlobalEventTime);
	registerMethod("GlobalEvent", "interval", LuaScriptInterface::luaGlobalEventInterval);
	registerMethod("GlobalEvent", "onThink", LuaScriptInterface::luaGlobalEventOnCallback);
	registerMethod("GlobalEvent", "onTime", LuaScriptInterface::luaGlobalEventOnCallback);
	registerMethod("GlobalEvent", "onStartup", LuaScriptInterface::luaGlobalEventOnCallback);
	registerMethod("GlobalEvent", "onShutdown", LuaScriptInterface::luaGlobalEventOnCallback);
	registerMethod("GlobalEvent", "onRecord", LuaScriptInterface::luaGlobalEventOnCallback);

	// Weapon
	registerClass("Weapon", "", LuaScriptInterface::luaCreateWeapon);
	registerMethod("Weapon", "action", LuaScriptInterface::luaWeaponAction);
	registerMethod("Weapon", "register", LuaScriptInterface::luaWeaponRegister);
	registerMethod("Weapon", "id", LuaScriptInterface::luaWeaponId);
	registerMethod("Weapon", "level", LuaScriptInterface::luaWeaponLevel);
	registerMethod("Weapon", "magicLevel", LuaScriptInterface::luaWeaponMagicLevel);
	registerMethod("Weapon", "mana", LuaScriptInterface::luaWeaponMana);
	registerMethod("Weapon", "manaPercent", LuaScriptInterface::luaWeaponManaPercent);
	registerMethod("Weapon", "health", LuaScriptInterface::luaWeaponHealth);
	registerMethod("Weapon", "healthPercent", LuaScriptInterface::luaWeaponHealthPercent);
	registerMethod("Weapon", "soul", LuaScriptInterface::luaWeaponSoul);
	registerMethod("Weapon", "breakChance", LuaScriptInterface::luaWeaponBreakChance);
	registerMethod("Weapon", "premium", LuaScriptInterface::luaWeaponPremium);
	registerMethod("Weapon", "wieldUnproperly", LuaScriptInterface::luaWeaponUnproperly);
	registerMethod("Weapon", "vocation", LuaScriptInterface::luaWeaponVocation);
	registerMethod("Weapon", "onUseWeapon", LuaScriptInterface::luaWeaponOnUseWeapon);
	registerMethod("Weapon", "element", LuaScriptInterface::luaWeaponElement);
	registerMethod("Weapon", "attack", LuaScriptInterface::luaWeaponAttack);
	registerMethod("Weapon", "defense", LuaScriptInterface::luaWeaponDefense);
	registerMethod("Weapon", "range", LuaScriptInterface::luaWeaponRange);
	registerMethod("Weapon", "charges", LuaScriptInterface::luaWeaponCharges);
	registerMethod("Weapon", "duration", LuaScriptInterface::luaWeaponDuration);
	registerMethod("Weapon", "decayTo", LuaScriptInterface::luaWeaponDecayTo);
	registerMethod("Weapon", "transformEquipTo", LuaScriptInterface::luaWeaponTransformEquipTo);
	registerMethod("Weapon", "transformDeEquipTo", LuaScriptInterface::luaWeaponTransformDeEquipTo);
	registerMethod("Weapon", "slotType", LuaScriptInterface::luaWeaponSlotType);
	registerMethod("Weapon", "hitChance", LuaScriptInterface::luaWeaponHitChance);
	registerMethod("Weapon", "extraElement", LuaScriptInterface::luaWeaponExtraElement);

	// exclusively for distance weapons
	registerMethod("Weapon", "ammoType", LuaScriptInterface::luaWeaponAmmoType);
	registerMethod("Weapon", "maxHitChance", LuaScriptInterface::luaWeaponMaxHitChance);

	// exclusively for wands
	registerMethod("Weapon", "damage", LuaScriptInterface::luaWeaponWandDamage);

	// exclusively for wands & distance weapons
	registerMethod("Weapon", "shootType", LuaScriptInterface::luaWeaponShootType);
}

#undef registerEnum
#undef registerEnumIn

void LuaScriptInterface::registerClass(const std::string& className, const std::string& baseClass, lua_CFunction newFunction/* = nullptr*/)
{
	// className = {}
	lua_newtable(luaState);
	lua_pushvalue(luaState, -1);
	lua_setglobal(luaState, className.c_str());
	int methods = lua_gettop(luaState);

	// methodsTable = {}
	lua_newtable(luaState);
	int methodsTable = lua_gettop(luaState);

	if (newFunction) {
		// className.__call = newFunction
		lua_pushcfunction(luaState, newFunction);
		lua_setfield(luaState, methodsTable, "__call");
	}

	uint32_t parents = 0;
	if (!baseClass.empty()) {
		lua_getglobal(luaState, baseClass.c_str());
		lua_rawgeti(luaState, -1, 'p');
		parents = getNumber<uint32_t>(luaState, -1) + 1;
		lua_pop(luaState, 1);
		lua_setfield(luaState, methodsTable, "__index");
	}

	// setmetatable(className, methodsTable)
	lua_setmetatable(luaState, methods);

	// className.metatable = {}
	luaL_newmetatable(luaState, className.c_str());
	int metatable = lua_gettop(luaState);

	// className.metatable.__metatable = className
	lua_pushvalue(luaState, methods);
	lua_setfield(luaState, metatable, "__metatable");

	// className.metatable.__index = className
	lua_pushvalue(luaState, methods);
	lua_setfield(luaState, metatable, "__index");

	// className.metatable['h'] = hash
	lua_pushnumber(luaState, std::hash<std::string>()(className));
	lua_rawseti(luaState, metatable, 'h');

	// className.metatable['p'] = parents
	lua_pushnumber(luaState, parents);
	lua_rawseti(luaState, metatable, 'p');

	// className.metatable['t'] = type
	if (className == "Item") {
		lua_pushnumber(luaState, LuaData_Item);
	} else if (className == "Container") {
		lua_pushnumber(luaState, LuaData_Container);
	} else if (className == "Teleport") {
		lua_pushnumber(luaState, LuaData_Teleport);
	} else if (className == "Player") {
		lua_pushnumber(luaState, LuaData_Player);
	} else if (className == "Monster") {
		lua_pushnumber(luaState, LuaData_Monster);
	} else if (className == "Npc") {
		lua_pushnumber(luaState, LuaData_Npc);
	} else if (className == "Tile") {
		lua_pushnumber(luaState, LuaData_Tile);
	} else {
		lua_pushnumber(luaState, LuaData_Unknown);
	}
	lua_rawseti(luaState, metatable, 't');

	// pop className, className.metatable
	lua_pop(luaState, 2);
}

void LuaScriptInterface::registerTable(const std::string& tableName)
{
	// _G[tableName] = {}
	lua_newtable(luaState);
	lua_setglobal(luaState, tableName.c_str());
}

void LuaScriptInterface::registerMethod(const std::string& globalName, const std::string& methodName, lua_CFunction func)
{
	// globalName.methodName = func
	lua_getglobal(luaState, globalName.c_str());
	lua_pushcfunction(luaState, func);
	lua_setfield(luaState, -2, methodName.c_str());

	// pop globalName
	lua_pop(luaState, 1);
}

void LuaScriptInterface::registerMetaMethod(const std::string& className, const std::string& methodName, lua_CFunction func)
{
	// className.metatable.methodName = func
	luaL_getmetatable(luaState, className.c_str());
	lua_pushcfunction(luaState, func);
	lua_setfield(luaState, -2, methodName.c_str());

	// pop className.metatable
	lua_pop(luaState, 1);
}

void LuaScriptInterface::registerGlobalMethod(const std::string& functionName, lua_CFunction func)
{
	// _G[functionName] = func
	lua_pushcfunction(luaState, func);
	lua_setglobal(luaState, functionName.c_str());
}

void LuaScriptInterface::registerVariable(const std::string& tableName, const std::string& name, lua_Number value)
{
	// tableName.name = value
	lua_getglobal(luaState, tableName.c_str());
	setField(luaState, name.c_str(), value);

	// pop tableName
	lua_pop(luaState, 1);
}

void LuaScriptInterface::registerGlobalVariable(const std::string& name, lua_Number value)
{
	// _G[name] = value
	lua_pushnumber(luaState, value);
	lua_setglobal(luaState, name.c_str());
}

void LuaScriptInterface::registerGlobalBoolean(const std::string& name, bool value)
{
	// _G[name] = value
	pushBoolean(luaState, value);
	lua_setglobal(luaState, name.c_str());
}

int LuaScriptInterface::luaDoPlayerAddItem(lua_State* L)
{
	//doPlayerAddItem(cid, itemid, <optional: default: 1> count/subtype, <optional: default: 1> canDropOnMap)
	//doPlayerAddItem(cid, itemid, <optional: default: 1> count, <optional: default: 1> canDropOnMap, <optional: default: 1>subtype)
	Player* player = getPlayer(L, 1);
	if (!player) {
		reportErrorFunc(getErrorDesc(LUA_ERROR_PLAYER_NOT_FOUND));
		pushBoolean(L, false);
		return 1;
	}

	uint16_t itemId = getNumber<uint16_t>(L, 2);
	int32_t count = getNumber<int32_t>(L, 3, 1);
	bool canDropOnMap = getBoolean(L, 4, true);
	uint16_t subType = getNumber<uint16_t>(L, 5, 1);

	const ItemType& it = Item::items[itemId];
	int32_t itemCount;

	auto parameters = lua_gettop(L);
	if (parameters > 4) {
		//subtype already supplied, count then is the amount
		itemCount = std::max<int32_t>(1, count);
	} else if (it.hasSubType()) {
		if (it.stackable) {
			itemCount = static_cast<int32_t>(std::ceil(static_cast<float>(count) / 100));
		} else {
			itemCount = 1;
		}
		subType = count;
	} else {
		itemCount = std::max<int32_t>(1, count);
	}

	while (itemCount > 0) {
		uint16_t stackCount = subType;
		if (it.stackable && stackCount > 100) {
			stackCount = 100;
		}

		Item* newItem = Item::CreateItem(itemId, stackCount);
		if (!newItem) {
			reportErrorFunc(getErrorDesc(LUA_ERROR_ITEM_NOT_FOUND));
			pushBoolean(L, false);
			return 1;
		}

		if (it.stackable) {
			subType -= stackCount;
		}

		ReturnValue ret = g_game.internalPlayerAddItem(player, newItem, canDropOnMap);
		if (ret != RETURNVALUE_NOERROR) {
			delete newItem;
			pushBoolean(L, false);
			return 1;
		}

		if (--itemCount == 0) {
			if (newItem->getParent()) {
				uint32_t uid = getScriptEnv()->addThing(newItem);
				lua_pushnumber(L, uid);
				return 1;
			} else {
				//stackable item stacked with existing object, newItem will be released
				pushBoolean(L, false);
				return 1;
			}
		}
	}

	pushBoolean(L, false);
	return 1;
}

int LuaScriptInterface::luaDebugPrint(lua_State* L)
{
	//debugPrint(text)
	reportErrorFunc(getString(L, -1));
	return 0;
}

int LuaScriptInterface::luaGetWorldTime(lua_State* L)
{
	//getWorldTime()
	int16_t time = g_game.getWorldTime();
	lua_pushnumber(L, time);
	return 1;
}

int LuaScriptInterface::luaGetWorldLight(lua_State* L)
{
	//getWorldLight()
	LightInfo lightInfo = g_game.getWorldLightInfo();
	lua_pushnumber(L, lightInfo.level);
	lua_pushnumber(L, lightInfo.color);
	return 2;
}

int LuaScriptInterface::luaSetWorldLight(lua_State* L)
{
	//setWorldLight(level, color)
	if (g_config.getBoolean(ConfigManager::DEFAULT_WORLD_LIGHT)) {
		pushBoolean(L, false);
		return 1;
	}

	LightInfo lightInfo;
	lightInfo.level = getNumber<uint8_t>(L, 1);
	lightInfo.color = getNumber<uint8_t>(L, 2);
	g_game.setWorldLightInfo(lightInfo);
	pushBoolean(L, true);
	return 1;
}

int LuaScriptInterface::luaGetWorldUpTime(lua_State* L)
{
	//getWorldUpTime()
	uint64_t uptime = (OTSYS_TIME() - ProtocolStatus::start) / 1000;
	lua_pushnumber(L, uptime);
	return 1;
}

int LuaScriptInterface::luaGetSubTypeName(lua_State* L)
{
	// getSubTypeName(subType)
	int32_t subType = getNumber<int32_t>(L, 1);
	if (subType > 0) {
		pushString(L, Item::items[subType].name);
	} else {
		lua_pushnil(L);
	}
	return 1;
}

bool LuaScriptInterface::getArea(lua_State* L, std::list<uint32_t>& list, uint32_t& rows)
{
	lua_pushnil(L);
	for (rows = 0; lua_next(L, -2) != 0; ++rows) {
		if (!isTable(L, -1)) {
			return false;
		}

		lua_pushnil(L);
		while (lua_next(L, -2) != 0) {
			if (!isNumber(L, -1)) {
				return false;
			}
			list.push_back(getNumber<uint32_t>(L, -1));
			lua_pop(L, 1);
		}

		lua_pop(L, 1);
	}

	lua_pop(L, 1);
	return (rows != 0);
}

int LuaScriptInterface::luaCreateCombatArea(lua_State* L)
{
	//createCombatArea( {area}, <optional> {extArea} )
	ScriptEnvironment* env = getScriptEnv();
	if (env->getScriptId() != EVENT_ID_LOADING) {
		reportErrorFunc("This function can only be used while loading the script.");
		pushBoolean(L, false);
		return 1;
	}

	uint32_t areaId = g_luaEnvironment.createAreaObject(env->getScriptInterface());
	AreaCombat* area = g_luaEnvironment.getAreaObject(areaId);

	int parameters = lua_gettop(L);
	if (parameters >= 2) {
		uint32_t rowsExtArea;
		std::list<uint32_t> listExtArea;
		if (!isTable(L, 2) || !getArea(L, listExtArea, rowsExtArea)) {
			reportErrorFunc("Invalid extended area table.");
			pushBoolean(L, false);
			return 1;
		}
		area->setupExtArea(listExtArea, rowsExtArea);
	}

	uint32_t rowsArea = 0;
	std::list<uint32_t> listArea;
	if (!isTable(L, 1) || !getArea(L, listArea, rowsArea)) {
		reportErrorFunc("Invalid area table.");
		pushBoolean(L, false);
		return 1;
	}

	area->setupArea(listArea, rowsArea);
	lua_pushnumber(L, areaId);
	return 1;
}

int LuaScriptInterface::luaDoAreaCombat(lua_State* L)
{
	//doAreaCombat(cid, type, pos, area, min, max, effect[, origin = ORIGIN_SPELL[, blockArmor = false[, blockShield = false[, ignoreResistances = false]]]])
	Creature* creature = getCreature(L, 1);
	if (!creature && (!isNumber(L, 1) || getNumber<uint32_t>(L, 1) != 0)) {
		reportErrorFunc(getErrorDesc(LUA_ERROR_CREATURE_NOT_FOUND));
		pushBoolean(L, false);
		return 1;
	}

	uint32_t areaId = getNumber<uint32_t>(L, 4);
	const AreaCombat* area = g_luaEnvironment.getAreaObject(areaId);
	if (area || areaId == 0) {
		CombatType_t combatType = getNumber<CombatType_t>(L, 2);

		CombatParams params;
		params.combatType = combatType;
		params.impactEffect = getNumber<uint8_t>(L, 7);
		params.blockedByArmor = getBoolean(L, 8, false);
		params.blockedByShield = getBoolean(L, 9, false);
		params.ignoreResistances = getBoolean(L, 10, false);

		CombatDamage damage;
		damage.origin = getNumber<CombatOrigin>(L, 8, ORIGIN_SPELL);
		damage.primary.type = combatType;
		damage.primary.value = normal_random(getNumber<int32_t>(L, 6), getNumber<int32_t>(L, 5));

		Combat::doAreaCombat(creature, getPosition(L, 3), area, damage, params);
		pushBoolean(L, true);
	} else {
		reportErrorFunc(getErrorDesc(LUA_ERROR_AREA_NOT_FOUND));
		pushBoolean(L, false);
	}
	return 1;
}

int LuaScriptInterface::luaDoTargetCombat(lua_State* L)
{
	//doTargetCombat(cid, target, type, min, max, effect[, origin = ORIGIN_SPELL[, blockArmor = false[, blockShield = false[, ignoreResistances = false]]]])
	Creature* creature = getCreature(L, 1);
	if (!creature && (!isNumber(L, 1) || getNumber<uint32_t>(L, 1) != 0)) {
		reportErrorFunc(getErrorDesc(LUA_ERROR_CREATURE_NOT_FOUND));
		pushBoolean(L, false);
		return 1;
	}

	Creature* target = getCreature(L, 2);
	if (!target) {
		reportErrorFunc(getErrorDesc(LUA_ERROR_CREATURE_NOT_FOUND));
		pushBoolean(L, false);
		return 1;
	}

	CombatType_t combatType = getNumber<CombatType_t>(L, 3);

	CombatParams params;
	params.combatType = combatType;
	params.impactEffect = getNumber<uint8_t>(L, 6);
	params.blockedByArmor = getBoolean(L, 8, false);
	params.blockedByShield = getBoolean(L, 9, false);
	params.ignoreResistances = getBoolean(L, 10, false);

	CombatDamage damage;
	damage.origin = getNumber<CombatOrigin>(L, 7, ORIGIN_SPELL);
	damage.primary.type = combatType;
	damage.primary.value = normal_random(getNumber<int32_t>(L, 4), getNumber<int32_t>(L, 5));

	Combat::doTargetCombat(creature, target, damage, params);
	pushBoolean(L, true);
	return 1;
}

int LuaScriptInterface::luaDoChallengeCreature(lua_State* L)
{
	//doChallengeCreature(cid, target)
	Creature* creature = getCreature(L, 1);
	if (!creature) {
		reportErrorFunc(getErrorDesc(LUA_ERROR_CREATURE_NOT_FOUND));
		pushBoolean(L, false);
		return 1;
	}

	Creature* target = getCreature(L, 2);
	if (!target) {
		reportErrorFunc(getErrorDesc(LUA_ERROR_CREATURE_NOT_FOUND));
		pushBoolean(L, false);
		return 1;
	}

	target->challengeCreature(creature);
	pushBoolean(L, true);
	return 1;
}

int LuaScriptInterface::luaIsValidUID(lua_State* L)
{
	//isValidUID(uid)
	pushBoolean(L, getScriptEnv()->getThingByUID(getNumber<uint32_t>(L, -1)) != nullptr);
	return 1;
}

int LuaScriptInterface::luaIsDepot(lua_State* L)
{
	//isDepot(uid)
	Container* container = getScriptEnv()->getContainerByUID(getNumber<uint32_t>(L, -1));
	pushBoolean(L, container && container->getDepotLocker());
	return 1;
}

int LuaScriptInterface::luaIsMoveable(lua_State* L)
{
	//isMoveable(uid)
	//isMovable(uid)
	Thing* thing = getScriptEnv()->getThingByUID(getNumber<uint32_t>(L, -1));
	pushBoolean(L, thing && thing->isPushable());
	return 1;
}

int LuaScriptInterface::luaDoAddContainerItem(lua_State* L)
{
	//doAddContainerItem(uid, itemid, <optional> count/subtype)
	uint32_t uid = getNumber<uint32_t>(L, 1);

	ScriptEnvironment* env = getScriptEnv();
	Container* container = env->getContainerByUID(uid);
	if (!container) {
		reportErrorFunc(getErrorDesc(LUA_ERROR_CONTAINER_NOT_FOUND));
		pushBoolean(L, false);
		return 1;
	}

	uint16_t itemId = getNumber<uint16_t>(L, 2);
	const ItemType& it = Item::items[itemId];

	int32_t itemCount = 1;
	int32_t subType = 1;
	uint32_t count = getNumber<uint32_t>(L, 3, 1);

	if (it.hasSubType()) {
		if (it.stackable) {
			itemCount = static_cast<int32_t>(std::ceil(static_cast<float>(count) / 100));
		}

		subType = count;
	} else {
		itemCount = std::max<int32_t>(1, count);
	}

	while (itemCount > 0) {
		int32_t stackCount = std::min<int32_t>(100, subType);
		Item* newItem = Item::CreateItem(itemId, stackCount);
		if (!newItem) {
			reportErrorFunc(getErrorDesc(LUA_ERROR_ITEM_NOT_FOUND));
			pushBoolean(L, false);
			return 1;
		}

		if (it.stackable) {
			subType -= stackCount;
		}

		ReturnValue ret = g_game.internalAddItem(container, newItem);
		if (ret != RETURNVALUE_NOERROR) {
			delete newItem;
			pushBoolean(L, false);
			return 1;
		}

		if (--itemCount == 0) {
			if (newItem->getParent()) {
				lua_pushnumber(L, env->addThing(newItem));
			} else {
				//stackable item stacked with existing object, newItem will be released
				pushBoolean(L, false);
			}
			return 1;
		}
	}

	pushBoolean(L, false);
	return 1;
}

int LuaScriptInterface::luaGetDepotId(lua_State* L)
{
	//getDepotId(uid)
	uint32_t uid = getNumber<uint32_t>(L, -1);

	Container* container = getScriptEnv()->getContainerByUID(uid);
	if (!container) {
		reportErrorFunc(getErrorDesc(LUA_ERROR_CONTAINER_NOT_FOUND));
		pushBoolean(L, false);
		return 1;
	}

	DepotLocker* depotLocker = container->getDepotLocker();
	if (!depotLocker) {
		reportErrorFunc("Depot not found");
		pushBoolean(L, false);
		return 1;
	}

	lua_pushnumber(L, depotLocker->getDepotId());
	return 1;
}

int LuaScriptInterface::luaAddEvent(lua_State* L)
{
	//addEvent(callback, delay, ...)
	lua_State* globalState = g_luaEnvironment.getLuaState();
	if (!globalState) {
		reportErrorFunc("No valid script interface!");
		pushBoolean(L, false);
		return 1;
	} else if (globalState != L) {
		lua_xmove(L, globalState, lua_gettop(L));
	}

	int parameters = lua_gettop(globalState);
	if (!isFunction(globalState, -parameters)) { //-parameters means the first parameter from left to right
		reportErrorFunc("callback parameter should be a function.");
		pushBoolean(L, false);
		return 1;
	}

	if (g_config.getBoolean(ConfigManager::WARN_UNSAFE_SCRIPTS) || g_config.getBoolean(ConfigManager::CONVERT_UNSAFE_SCRIPTS)) {
		std::vector<std::pair<int32_t, LuaDataType>> indexes;
		for (int i = 3; i <= parameters; ++i) {
			if (lua_getmetatable(globalState, i) == 0) {
				continue;
			}
			lua_rawgeti(L, -1, 't');

			LuaDataType type = getNumber<LuaDataType>(L, -1);
			if (type != LuaData_Unknown && type != LuaData_Tile) {
				indexes.push_back({i, type});
			}
			lua_pop(globalState, 2);
		}

		if (!indexes.empty()) {
			if (g_config.getBoolean(ConfigManager::WARN_UNSAFE_SCRIPTS)) {
				bool plural = indexes.size() > 1;

				std::string warningString = "Argument";
				if (plural) {
					warningString += 's';
				}

				for (const auto& entry : indexes) {
					if (entry == indexes.front()) {
						warningString += ' ';
					} else if (entry == indexes.back()) {
						warningString += " and ";
					} else {
						warningString += ", ";
					}
					warningString += '#';
					warningString += std::to_string(entry.first);
				}

				if (plural) {
					warningString += " are unsafe";
				} else {
					warningString += " is unsafe";
				}

				reportErrorFunc(warningString);
			}

			if (g_config.getBoolean(ConfigManager::CONVERT_UNSAFE_SCRIPTS)) {
				for (const auto& entry : indexes) {
					switch (entry.second) {
						case LuaData_Item:
						case LuaData_Container:
						case LuaData_Teleport: {
							lua_getglobal(globalState, "Item");
							lua_getfield(globalState, -1, "getUniqueId");
							break;
						}
						case LuaData_Player:
						case LuaData_Monster:
						case LuaData_Npc: {
							lua_getglobal(globalState, "Creature");
							lua_getfield(globalState, -1, "getId");
							break;
						}
						default:
							break;
					}
					lua_replace(globalState, -2);
					lua_pushvalue(globalState, entry.first);
					lua_call(globalState, 1, 1);
					lua_replace(globalState, entry.first);
				}
			}
		}
	}

	LuaTimerEventDesc eventDesc;
	for (int i = 0; i < parameters - 2; ++i) { //-2 because addEvent needs at least two parameters
		eventDesc.parameters.push_back(luaL_ref(globalState, LUA_REGISTRYINDEX));
	}

	uint32_t delay = std::max<uint32_t>(100, getNumber<uint32_t>(globalState, 2));
	lua_pop(globalState, 1);

	eventDesc.function = luaL_ref(globalState, LUA_REGISTRYINDEX);
	eventDesc.scriptId = getScriptEnv()->getScriptId();

	auto& lastTimerEventId = g_luaEnvironment.lastEventTimerId;
	eventDesc.eventId = g_scheduler.addEvent(createSchedulerTask(
		delay, std::bind(&LuaEnvironment::executeTimerEvent, &g_luaEnvironment, lastTimerEventId)
	));

	g_luaEnvironment.timerEvents.emplace(lastTimerEventId, std::move(eventDesc));
	lua_pushnumber(L, lastTimerEventId++);
	return 1;
}

int LuaScriptInterface::luaStopEvent(lua_State* L)
{
	//stopEvent(eventid)
	lua_State* globalState = g_luaEnvironment.getLuaState();
	if (!globalState) {
		reportErrorFunc("No valid script interface!");
		pushBoolean(L, false);
		return 1;
	}

	uint32_t eventId = getNumber<uint32_t>(L, 1);

	auto& timerEvents = g_luaEnvironment.timerEvents;
	auto it = timerEvents.find(eventId);
	if (it == timerEvents.end()) {
		pushBoolean(L, false);
		return 1;
	}

	LuaTimerEventDesc timerEventDesc = std::move(it->second);
	timerEvents.erase(it);

	g_scheduler.stopEvent(timerEventDesc.eventId);
	luaL_unref(globalState, LUA_REGISTRYINDEX, timerEventDesc.function);

	for (auto parameter : timerEventDesc.parameters) {
		luaL_unref(globalState, LUA_REGISTRYINDEX, parameter);
	}

	pushBoolean(L, true);
	return 1;
}

int LuaScriptInterface::luaSaveServer(lua_State* L)
{
	g_game.saveGameState();
	pushBoolean(L, true);
	return 1;
}

int LuaScriptInterface::luaCleanMap(lua_State* L)
{
	lua_pushnumber(L, g_game.map.clean());
	return 1;
}

int LuaScriptInterface::luaIsInWar(lua_State* L)
{
	//isInWar(cid, target)
	Player* player = getPlayer(L, 1);
	if (!player) {
		reportErrorFunc(getErrorDesc(LUA_ERROR_PLAYER_NOT_FOUND));
		pushBoolean(L, false);
		return 1;
	}

	Player* targetPlayer = getPlayer(L, 2);
	if (!targetPlayer) {
		reportErrorFunc(getErrorDesc(LUA_ERROR_PLAYER_NOT_FOUND));
		pushBoolean(L, false);
		return 1;
	}

	pushBoolean(L, player->isInWar(targetPlayer));
	return 1;
}

int LuaScriptInterface::luaGetWaypointPositionByName(lua_State* L)
{
	//getWaypointPositionByName(name)
	auto& waypoints = g_game.map.waypoints;

	auto it = waypoints.find(getString(L, -1));
	if (it != waypoints.end()) {
		pushPosition(L, it->second);
	} else {
		pushBoolean(L, false);
	}
	return 1;
}

int LuaScriptInterface::luaSendChannelMessage(lua_State* L)
{
	//sendChannelMessage(channelId, type, message)
	uint32_t channelId = getNumber<uint32_t>(L, 1);
	ChatChannel* channel = g_chat->getChannelById(channelId);
	if (!channel) {
		pushBoolean(L, false);
		return 1;
	}

	SpeakClasses type = getNumber<SpeakClasses>(L, 2);
	std::string message = getString(L, 3);
	channel->sendToAll(message, type);
	pushBoolean(L, true);
	return 1;
}

int LuaScriptInterface::luaSendGuildChannelMessage(lua_State* L)
{
	//sendGuildChannelMessage(guildId, type, message)
	uint32_t guildId = getNumber<uint32_t>(L, 1);
	ChatChannel* channel = g_chat->getGuildChannelById(guildId);
	if (!channel) {
		pushBoolean(L, false);
		return 1;
	}

	SpeakClasses type = getNumber<SpeakClasses>(L, 2);
	std::string message = getString(L, 3);
	channel->sendToAll(message, type);
	pushBoolean(L, true);
	return 1;
}

int LuaScriptInterface::luaIsScriptsInterface(lua_State* L)
{
	//isScriptsInterface()
	if (getScriptEnv()->getScriptInterface() == &g_scripts->getScriptInterface()) {
		pushBoolean(L, true);
	} else {
		reportErrorFunc("EventCallback: can only be called inside (data/scripts/)");
		pushBoolean(L, false);
	}
	return 1;
}

std::string LuaScriptInterface::escapeString(const std::string& string)
{
	std::string s = string;
	replaceString(s, "\\", "\\\\");
	replaceString(s, "\"", "\\\"");
	replaceString(s, "'", "\\'");
	replaceString(s, "[[", "\\[[");
	return s;
}

#ifndef LUAJIT_VERSION
const luaL_Reg LuaScriptInterface::luaBitReg[] = {
	//{"tobit", LuaScriptInterface::luaBitToBit},
	{"bnot", LuaScriptInterface::luaBitNot},
	{"band", LuaScriptInterface::luaBitAnd},
	{"bor", LuaScriptInterface::luaBitOr},
	{"bxor", LuaScriptInterface::luaBitXor},
	{"lshift", LuaScriptInterface::luaBitLeftShift},
	{"rshift", LuaScriptInterface::luaBitRightShift},
	//{"arshift", LuaScriptInterface::luaBitArithmeticalRightShift},
	//{"rol", LuaScriptInterface::luaBitRotateLeft},
	//{"ror", LuaScriptInterface::luaBitRotateRight},
	//{"bswap", LuaScriptInterface::luaBitSwapEndian},
	//{"tohex", LuaScriptInterface::luaBitToHex},
	{nullptr, nullptr}
};

int LuaScriptInterface::luaBitNot(lua_State* L)
{
	lua_pushnumber(L, ~getNumber<uint32_t>(L, -1));
	return 1;
}

#define MULTIOP(name, op) \
int LuaScriptInterface::luaBit##name(lua_State* L) \
{ \
	int n = lua_gettop(L); \
	uint32_t w = getNumber<uint32_t>(L, -1); \
	for (int i = 1; i < n; ++i) \
		w op getNumber<uint32_t>(L, i); \
	lua_pushnumber(L, w); \
	return 1; \
}

MULTIOP(And, &= )
MULTIOP(Or, |= )
MULTIOP(Xor, ^= )

#define SHIFTOP(name, op) \
int LuaScriptInterface::luaBit##name(lua_State* L) \
{ \
	uint32_t n1 = getNumber<uint32_t>(L, 1), n2 = getNumber<uint32_t>(L, 2); \
	lua_pushnumber(L, (n1 op n2)); \
	return 1; \
}

SHIFTOP(LeftShift, << )
SHIFTOP(RightShift, >> )
#endif

const luaL_Reg LuaScriptInterface::luaConfigManagerTable[] = {
	{"getString", LuaScriptInterface::luaConfigManagerGetString},
	{"getNumber", LuaScriptInterface::luaConfigManagerGetNumber},
	{"getBoolean", LuaScriptInterface::luaConfigManagerGetBoolean},
	{nullptr, nullptr}
};

int LuaScriptInterface::luaConfigManagerGetString(lua_State* L)
{
	pushString(L, g_config.getString(getNumber<ConfigManager::string_config_t>(L, -1)));
	return 1;
}

int LuaScriptInterface::luaConfigManagerGetNumber(lua_State* L)
{
	lua_pushnumber(L, g_config.getNumber(getNumber<ConfigManager::integer_config_t>(L, -1)));
	return 1;
}

int LuaScriptInterface::luaConfigManagerGetBoolean(lua_State* L)
{
	pushBoolean(L, g_config.getBoolean(getNumber<ConfigManager::boolean_config_t>(L, -1)));
	return 1;
}

const luaL_Reg LuaScriptInterface::luaDatabaseTable[] = {
	{"query", LuaScriptInterface::luaDatabaseExecute},
	{"asyncQuery", LuaScriptInterface::luaDatabaseAsyncExecute},
	{"storeQuery", LuaScriptInterface::luaDatabaseStoreQuery},
	{"asyncStoreQuery", LuaScriptInterface::luaDatabaseAsyncStoreQuery},
	{"escapeString", LuaScriptInterface::luaDatabaseEscapeString},
	{"escapeBlob", LuaScriptInterface::luaDatabaseEscapeBlob},
	{"lastInsertId", LuaScriptInterface::luaDatabaseLastInsertId},
	{"tableExists", LuaScriptInterface::luaDatabaseTableExists},
	{nullptr, nullptr}
};

int LuaScriptInterface::luaDatabaseExecute(lua_State* L)
{
	pushBoolean(L, Database::getInstance().executeQuery(getString(L, -1)));
	return 1;
}

int LuaScriptInterface::luaDatabaseAsyncExecute(lua_State* L)
{
	std::function<void(DBResult_ptr, bool)> callback;
	if (lua_gettop(L) > 1) {
		int32_t ref = luaL_ref(L, LUA_REGISTRYINDEX);
		auto scriptId = getScriptEnv()->getScriptId();
		callback = [ref, scriptId](DBResult_ptr, bool success) {
			lua_State* luaState = g_luaEnvironment.getLuaState();
			if (!luaState) {
				return;
			}

			if (!LuaScriptInterface::reserveScriptEnv()) {
				luaL_unref(luaState, LUA_REGISTRYINDEX, ref);
				return;
			}

			lua_rawgeti(luaState, LUA_REGISTRYINDEX, ref);
			pushBoolean(luaState, success);
			auto env = getScriptEnv();
			env->setScriptId(scriptId, &g_luaEnvironment);
			g_luaEnvironment.callFunction(1);

			luaL_unref(luaState, LUA_REGISTRYINDEX, ref);
		};
	}
	g_databaseTasks.addTask(getString(L, -1), callback);
	return 0;
}

int LuaScriptInterface::luaDatabaseStoreQuery(lua_State* L)
{
	if (DBResult_ptr res = Database::getInstance().storeQuery(getString(L, -1))) {
		lua_pushnumber(L, ScriptEnvironment::addResult(res));
	} else {
		pushBoolean(L, false);
	}
	return 1;
}

int LuaScriptInterface::luaDatabaseAsyncStoreQuery(lua_State* L)
{
	std::function<void(DBResult_ptr, bool)> callback;
	if (lua_gettop(L) > 1) {
		int32_t ref = luaL_ref(L, LUA_REGISTRYINDEX);
		auto scriptId = getScriptEnv()->getScriptId();
		callback = [ref, scriptId](DBResult_ptr result, bool) {
			lua_State* luaState = g_luaEnvironment.getLuaState();
			if (!luaState) {
				return;
			}

			if (!LuaScriptInterface::reserveScriptEnv()) {
				luaL_unref(luaState, LUA_REGISTRYINDEX, ref);
				return;
			}

			lua_rawgeti(luaState, LUA_REGISTRYINDEX, ref);
			if (result) {
				lua_pushnumber(luaState, ScriptEnvironment::addResult(result));
			} else {
				pushBoolean(luaState, false);
			}
			auto env = getScriptEnv();
			env->setScriptId(scriptId, &g_luaEnvironment);
			g_luaEnvironment.callFunction(1);

			luaL_unref(luaState, LUA_REGISTRYINDEX, ref);
		};
	}
	g_databaseTasks.addTask(getString(L, -1), callback, true);
	return 0;
}

int LuaScriptInterface::luaDatabaseEscapeString(lua_State* L)
{
	pushString(L, Database::getInstance().escapeString(getString(L, -1)));
	return 1;
}

int LuaScriptInterface::luaDatabaseEscapeBlob(lua_State* L)
{
	uint32_t length = getNumber<uint32_t>(L, 2);
	pushString(L, Database::getInstance().escapeBlob(getString(L, 1).c_str(), length));
	return 1;
}

int LuaScriptInterface::luaDatabaseLastInsertId(lua_State* L)
{
	lua_pushnumber(L, Database::getInstance().getLastInsertId());
	return 1;
}

int LuaScriptInterface::luaDatabaseTableExists(lua_State* L)
{
	pushBoolean(L, DatabaseManager::tableExists(getString(L, -1)));
	return 1;
}

const luaL_Reg LuaScriptInterface::luaResultTable[] = {
	{"getNumber", LuaScriptInterface::luaResultGetNumber},
	{"getString", LuaScriptInterface::luaResultGetString},
	{"getStream", LuaScriptInterface::luaResultGetStream},
	{"next", LuaScriptInterface::luaResultNext},
	{"free", LuaScriptInterface::luaResultFree},
	{nullptr, nullptr}
};

int LuaScriptInterface::luaResultGetNumber(lua_State* L)
{
	DBResult_ptr res = ScriptEnvironment::getResultByID(getNumber<uint32_t>(L, 1));
	if (!res) {
		pushBoolean(L, false);
		return 1;
	}

	const std::string& s = getString(L, 2);
	lua_pushnumber(L, res->getNumber<int64_t>(s));
	return 1;
}

int LuaScriptInterface::luaResultGetString(lua_State* L)
{
	DBResult_ptr res = ScriptEnvironment::getResultByID(getNumber<uint32_t>(L, 1));
	if (!res) {
		pushBoolean(L, false);
		return 1;
	}

	const std::string& s = getString(L, 2);
	pushString(L, res->getString(s));
	return 1;
}

int LuaScriptInterface::luaResultGetStream(lua_State* L)
{
	DBResult_ptr res = ScriptEnvironment::getResultByID(getNumber<uint32_t>(L, 1));
	if (!res) {
		pushBoolean(L, false);
		return 1;
	}

	unsigned long length;
	const char* stream = res->getStream(getString(L, 2), length);
	lua_pushlstring(L, stream, length);
	lua_pushnumber(L, length);
	return 2;
}

int LuaScriptInterface::luaResultNext(lua_State* L)
{
	DBResult_ptr res = ScriptEnvironment::getResultByID(getNumber<uint32_t>(L, -1));
	if (!res) {
		pushBoolean(L, false);
		return 1;
	}

	pushBoolean(L, res->next());
	return 1;
}

int LuaScriptInterface::luaResultFree(lua_State* L)
{
	pushBoolean(L, ScriptEnvironment::removeResult(getNumber<uint32_t>(L, -1)));
	return 1;
}

// Userdata
int LuaScriptInterface::luaUserdataCompare(lua_State* L)
{
	// userdataA == userdataB
	pushBoolean(L, getUserdata<void>(L, 1) == getUserdata<void>(L, 2));
	return 1;
}

// _G
int LuaScriptInterface::luaIsType(lua_State* L)
{
	// isType(derived, base)
	lua_getmetatable(L, -2);
	lua_getmetatable(L, -2);

	lua_rawgeti(L, -2, 'p');
	uint_fast8_t parentsB = getNumber<uint_fast8_t>(L, 1);

	lua_rawgeti(L, -3, 'h');
	size_t hashB = getNumber<size_t>(L, 1);

	lua_rawgeti(L, -3, 'p');
	uint_fast8_t parentsA = getNumber<uint_fast8_t>(L, 1);
	for (uint_fast8_t i = parentsA; i < parentsB; ++i) {
		lua_getfield(L, -3, "__index");
		lua_replace(L, -4);
	}

	lua_rawgeti(L, -4, 'h');
	size_t hashA = getNumber<size_t>(L, 1);

	pushBoolean(L, hashA == hashB);
	return 1;
}

int LuaScriptInterface::luaRawGetMetatable(lua_State* L)
{
	// rawgetmetatable(metatableName)
	luaL_getmetatable(L, getString(L, 1).c_str());
	return 1;
}

// os
int LuaScriptInterface::luaSystemTime(lua_State* L)
{
	// os.mtime()
	lua_pushnumber(L, OTSYS_TIME());
	return 1;
}

// table
int LuaScriptInterface::luaTableCreate(lua_State* L)
{
	// table.create(arrayLength, keyLength)
	lua_createtable(L, getNumber<int32_t>(L, 1), getNumber<int32_t>(L, 2));
	return 1;
}

// Game
int LuaScriptInterface::luaGameGetSpectators(lua_State* L)
{
	// Game.getSpectators(position[, multifloor = false[, onlyPlayer = false[, minRangeX = 0[, maxRangeX = 0[, minRangeY = 0[, maxRangeY = 0]]]]]])
	const Position& position = getPosition(L, 1);
	bool multifloor = getBoolean(L, 2, false);
	bool onlyPlayers = getBoolean(L, 3, false);
	int32_t minRangeX = getNumber<int32_t>(L, 4, 0);
	int32_t maxRangeX = getNumber<int32_t>(L, 5, 0);
	int32_t minRangeY = getNumber<int32_t>(L, 6, 0);
	int32_t maxRangeY = getNumber<int32_t>(L, 7, 0);

	SpectatorVec spectators;
	g_game.map.getSpectators(spectators, position, multifloor, onlyPlayers, minRangeX, maxRangeX, minRangeY, maxRangeY);

	lua_createtable(L, spectators.size(), 0);

	int index = 0;
	for (Creature* creature : spectators) {
		pushUserdata<Creature>(L, creature);
		setCreatureMetatable(L, -1, creature);
		lua_rawseti(L, -2, ++index);
	}
	return 1;
}

int LuaScriptInterface::luaGameGetPlayers(lua_State* L)
{
	// Game.getPlayers()
	lua_createtable(L, g_game.getPlayersOnline(), 0);

	int index = 0;
	for (const auto& playerEntry : g_game.getPlayers()) {
		pushUserdata<Player>(L, playerEntry.second);
		setMetatable(L, -1, "Player");
		lua_rawseti(L, -2, ++index);
	}
	return 1;
}

int LuaScriptInterface::luaGameLoadMap(lua_State* L)
{
	// Game.loadMap(path)
	const std::string& path = getString(L, 1);
	g_dispatcher.addTask(createTask([path]() {
		try {
			g_game.loadMap(path);
		} catch (const std::exception& e) {
			// FIXME: Should only catch some exceptions
			std::cout << "[Error - LuaScriptInterface::luaGameLoadMap] Failed to load map: "
				<< e.what() << std::endl;
		}
	}));
	return 0;
}

int LuaScriptInterface::luaGameGetExperienceStage(lua_State* L)
{
	// Game.getExperienceStage(level)
	uint32_t level = getNumber<uint32_t>(L, 1);
	lua_pushnumber(L, g_config.getExperienceStage(level));
	return 1;
}

int LuaScriptInterface::luaGameGetMonsterCount(lua_State* L)
{
	// Game.getMonsterCount()
	lua_pushnumber(L, g_game.getMonstersOnline());
	return 1;
}

int LuaScriptInterface::luaGameGetPlayerCount(lua_State* L)
{
	// Game.getPlayerCount()
	lua_pushnumber(L, g_game.getPlayersOnline());
	return 1;
}

int LuaScriptInterface::luaGameGetNpcCount(lua_State* L)
{
	// Game.getNpcCount()
	lua_pushnumber(L, g_game.getNpcsOnline());
	return 1;
}

int LuaScriptInterface::luaGameGetMonsterTypes(lua_State* L)
{
	// Game.getMonsterTypes()
	auto& type = g_monsters.monsters;
	lua_createtable(L, type.size(), 0);

	for (auto& mType : type) {
		pushUserdata<MonsterType>(L, &mType.second);
		setMetatable(L, -1, "MonsterType");
		lua_setfield(L, -2, mType.first.c_str());
	}
	return 1;
}

int LuaScriptInterface::luaGameGetTowns(lua_State* L)
{
	// Game.getTowns()
	const auto& towns = g_game.map.towns.getTowns();
	lua_createtable(L, towns.size(), 0);

	int index = 0;
	for (auto townEntry : towns) {
		pushUserdata<Town>(L, townEntry.second);
		setMetatable(L, -1, "Town");
		lua_rawseti(L, -2, ++index);
	}
	return 1;
}

int LuaScriptInterface::luaGameGetHouses(lua_State* L)
{
	// Game.getHouses()
	const auto& houses = g_game.map.houses.getHouses();
	lua_createtable(L, houses.size(), 0);

	int index = 0;
	for (auto houseEntry : houses) {
		pushUserdata<House>(L, houseEntry.second);
		setMetatable(L, -1, "House");
		lua_rawseti(L, -2, ++index);
	}
	return 1;
}

int LuaScriptInterface::luaGameGetGameState(lua_State* L)
{
	// Game.getGameState()
	lua_pushnumber(L, g_game.getGameState());
	return 1;
}

int LuaScriptInterface::luaGameSetGameState(lua_State* L)
{
	// Game.setGameState(state)
	GameState_t state = getNumber<GameState_t>(L, 1);
	g_game.setGameState(state);
	pushBoolean(L, true);
	return 1;
}

int LuaScriptInterface::luaGameGetWorldType(lua_State* L)
{
	// Game.getWorldType()
	lua_pushnumber(L, g_game.getWorldType());
	return 1;
}

int LuaScriptInterface::luaGameSetWorldType(lua_State* L)
{
	// Game.setWorldType(type)
	WorldType_t type = getNumber<WorldType_t>(L, 1);
	g_game.setWorldType(type);
	pushBoolean(L, true);
	return 1;
}

int LuaScriptInterface::luaGameGetReturnMessage(lua_State* L)
{
	// Game.getReturnMessage(value)
	ReturnValue value = getNumber<ReturnValue>(L, 1);
	pushString(L, getReturnMessage(value));
	return 1;
}

int LuaScriptInterface::luaGameCreateItem(lua_State* L)
{
	// Game.createItem(itemId[, count[, position]])
	uint16_t count = getNumber<uint16_t>(L, 2, 1);
	uint16_t id;
	if (isNumber(L, 1)) {
		id = getNumber<uint16_t>(L, 1);
	} else {
		id = Item::items.getItemIdByName(getString(L, 1));
		if (id == 0) {
			lua_pushnil(L);
			return 1;
		}
	}

	const ItemType& it = Item::items[id];
	if (it.stackable) {
		count = std::min<uint16_t>(count, 100);
	}

	Item* item = Item::CreateItem(id, count);
	if (!item) {
		lua_pushnil(L);
		return 1;
	}

	if (lua_gettop(L) >= 3) {
		const Position& position = getPosition(L, 3);
		Tile* tile = g_game.map.getTile(position);
		if (!tile) {
			delete item;
			lua_pushnil(L);
			return 1;
		}

		g_game.internalAddItem(tile, item, INDEX_WHEREEVER, FLAG_NOLIMIT);
	} else {
		getScriptEnv()->addTempItem(item);
		item->setParent(VirtualCylinder::virtualCylinder);
	}

	pushUserdata<Item>(L, item);
	setItemMetatable(L, -1, item);
	return 1;
}

int LuaScriptInterface::luaGameCreateContainer(lua_State* L)
{
	// Game.createContainer(itemId, size[, position])
	uint16_t size = getNumber<uint16_t>(L, 2);
	uint16_t id;
	if (isNumber(L, 1)) {
		id = getNumber<uint16_t>(L, 1);
	} else {
		id = Item::items.getItemIdByName(getString(L, 1));
		if (id == 0) {
			lua_pushnil(L);
			return 1;
		}
	}

	Container* container = Item::CreateItemAsContainer(id, size);
	if (!container) {
		lua_pushnil(L);
		return 1;
	}

	if (lua_gettop(L) >= 3) {
		const Position& position = getPosition(L, 3);
		Tile* tile = g_game.map.getTile(position);
		if (!tile) {
			delete container;
			lua_pushnil(L);
			return 1;
		}

		g_game.internalAddItem(tile, container, INDEX_WHEREEVER, FLAG_NOLIMIT);
	} else {
		getScriptEnv()->addTempItem(container);
		container->setParent(VirtualCylinder::virtualCylinder);
	}

	pushUserdata<Container>(L, container);
	setMetatable(L, -1, "Container");
	return 1;
}

int LuaScriptInterface::luaGameCreateMonster(lua_State* L)
{
	// Game.createMonster(monsterName, position[, extended = false[, force = false]])
	Monster* monster = Monster::createMonster(getString(L, 1));
	if (!monster) {
		lua_pushnil(L);
		return 1;
	}

	const Position& position = getPosition(L, 2);
	bool extended = getBoolean(L, 3, false);
	bool force = getBoolean(L, 4, false);
	if (g_events->eventMonsterOnSpawn(monster, position, false, true) || force) {
		if (g_game.placeCreature(monster, position, extended, force)) {
			pushUserdata<Monster>(L, monster);
			setMetatable(L, -1, "Monster");
		} else {
			delete monster;
			lua_pushnil(L);
		}
	} else {
		delete monster;
		lua_pushnil(L);
	}
	return 1;
}

int LuaScriptInterface::luaGameCreateNpc(lua_State* L)
{
	// Game.createNpc(npcName, position[, extended = false[, force = false]])
	Npc* npc = Npc::createNpc(getString(L, 1));
	if (!npc) {
		lua_pushnil(L);
		return 1;
	}

	const Position& position = getPosition(L, 2);
	bool extended = getBoolean(L, 3, false);
	bool force = getBoolean(L, 4, false);
	if (g_game.placeCreature(npc, position, extended, force)) {
		pushUserdata<Npc>(L, npc);
		setMetatable(L, -1, "Npc");
	} else {
		delete npc;
		lua_pushnil(L);
	}
	return 1;
}

int LuaScriptInterface::luaGameCreateTile(lua_State* L)
{
	// Game.createTile(x, y, z[, isDynamic = false])
	// Game.createTile(position[, isDynamic = false])
	Position position;
	bool isDynamic;
	if (isTable(L, 1)) {
		position = getPosition(L, 1);
		isDynamic = getBoolean(L, 2, false);
	} else {
		position.x = getNumber<uint16_t>(L, 1);
		position.y = getNumber<uint16_t>(L, 2);
		position.z = getNumber<uint16_t>(L, 3);
		isDynamic = getBoolean(L, 4, false);
	}

	Tile* tile = g_game.map.getTile(position);
	if (!tile) {
		if (isDynamic) {
			tile = new DynamicTile(position.x, position.y, position.z);
		} else {
			tile = new StaticTile(position.x, position.y, position.z);
		}

		g_game.map.setTile(position, tile);
	}

	pushUserdata(L, tile);
	setMetatable(L, -1, "Tile");
	return 1;
}

int LuaScriptInterface::luaGameCreateMonsterType(lua_State* L)
{
	// Game.createMonsterType(name)
	if (getScriptEnv()->getScriptInterface() != &g_scripts->getScriptInterface()) {
		reportErrorFunc("MonsterTypes can only be registered in the Scripts interface.");
		lua_pushnil(L);
		return 1;
	}

	const std::string& name = getString(L, 1);
	if (name.length() == 0) {
		lua_pushnil(L);
		return 1;
	}

	MonsterType* monsterType = g_monsters.getMonsterType(name, false);
	if (!monsterType) {
		monsterType = &g_monsters.monsters[asLowerCaseString(name)];
		monsterType->name = name;
		monsterType->nameDescription = "a " + name;
	} else {
		monsterType->info.lootItems.clear();
		monsterType->info.attackSpells.clear();
		monsterType->info.defenseSpells.clear();
	}

	pushUserdata<MonsterType>(L, monsterType);
	setMetatable(L, -1, "MonsterType");
	return 1;
}

int LuaScriptInterface::luaGameStartRaid(lua_State* L)
{
	// Game.startRaid(raidName)
	const std::string& raidName = getString(L, 1);

	Raid* raid = g_game.raids.getRaidByName(raidName);
	if (!raid || !raid->isLoaded()) {
		lua_pushnumber(L, RETURNVALUE_NOSUCHRAIDEXISTS);
		return 1;
	}

	if (g_game.raids.getRunning()) {
		lua_pushnumber(L, RETURNVALUE_ANOTHERRAIDISALREADYEXECUTING);
		return 1;
	}

	g_game.raids.setRunning(raid);
	raid->startRaid();
	lua_pushnumber(L, RETURNVALUE_NOERROR);
	return 1;
}

int LuaScriptInterface::luaGameGetClientVersion(lua_State* L)
{
	// Game.getClientVersion()
	lua_createtable(L, 0, 3);
	setField(L, "min", CLIENT_VERSION_MIN);
	setField(L, "max", CLIENT_VERSION_MAX);
	setField(L, "string", CLIENT_VERSION_STR);
	return 1;
}

int LuaScriptInterface::luaGameReload(lua_State* L)
{
	// Game.reload(reloadType)
	ReloadTypes_t reloadType = getNumber<ReloadTypes_t>(L, 1);
	if (reloadType == RELOAD_TYPE_GLOBAL) {
		pushBoolean(L, g_luaEnvironment.loadFile("data/global.lua") == 0);
		pushBoolean(L, g_scripts->loadScripts("scripts/lib", true, true));
	} else {
		pushBoolean(L, g_game.reload(reloadType));
	}
	lua_gc(g_luaEnvironment.getLuaState(), LUA_GCCOLLECT, 0);
	return 1;
}

int LuaScriptInterface::luaGameGetTalkactions(lua_State* L)
{
	// Game.getTalkactions()
	std::map<std::string, TalkAction> talkMap = g_talkActions->getTalkactions();
	lua_createtable(L, talkMap.size(), 0);

	int index = 0;
	for (auto& ta: talkMap) {
		pushUserdata<TalkAction>(L, &(ta.second));
		setMetatable(L, -1, "TalkAction");
		lua_rawseti(L, -2, ++index);
	}
	return 1;
}

// Variant
int LuaScriptInterface::luaVariantCreate(lua_State* L)
{
	// Variant(number or string or position or thing)
	LuaVariant variant;
	if (isUserdata(L, 2)) {
		if (Thing* thing = getThing(L, 2)) {
			variant.type = VARIANT_TARGETPOSITION;
			variant.pos = thing->getPosition();
		}
	} else if (isTable(L, 2)) {
		variant.type = VARIANT_POSITION;
		variant.pos = getPosition(L, 2);
	} else if (isNumber(L, 2)) {
		variant.type = VARIANT_NUMBER;
		variant.number = getNumber<uint32_t>(L, 2);
	} else if (isString(L, 2)) {
		variant.type = VARIANT_STRING;
		variant.text = getString(L, 2);
	}
	pushVariant(L, variant);
	return 1;
}

int LuaScriptInterface::luaVariantGetNumber(lua_State* L)
{
	// Variant:getNumber()
	const LuaVariant& variant = getVariant(L, 1);
	if (variant.type == VARIANT_NUMBER) {
		lua_pushnumber(L, variant.number);
	} else {
		lua_pushnumber(L, 0);
	}
	return 1;
}

int LuaScriptInterface::luaVariantGetString(lua_State* L)
{
	// Variant:getString()
	const LuaVariant& variant = getVariant(L, 1);
	if (variant.type == VARIANT_STRING) {
		pushString(L, variant.text);
	} else {
		pushString(L, std::string());
	}
	return 1;
}

int LuaScriptInterface::luaVariantGetPosition(lua_State* L)
{
	// Variant:getPosition()
	const LuaVariant& variant = getVariant(L, 1);
	if (variant.type == VARIANT_POSITION || variant.type == VARIANT_TARGETPOSITION) {
		pushPosition(L, variant.pos);
	} else {
		pushPosition(L, Position());
	}
	return 1;
}

// Position
int LuaScriptInterface::luaPositionCreate(lua_State* L)
{
	// Position([x = 0[, y = 0[, z = 0[, stackpos = 0]]]])
	// Position([position])
	if (lua_gettop(L) <= 1) {
		pushPosition(L, Position());
		return 1;
	}

	int32_t stackpos;
	if (isTable(L, 2)) {
		const Position& position = getPosition(L, 2, stackpos);
		pushPosition(L, position, stackpos);
	} else {
		uint16_t x = getNumber<uint16_t>(L, 2, 0);
		uint16_t y = getNumber<uint16_t>(L, 3, 0);
		uint8_t z = getNumber<uint8_t>(L, 4, 0);
		stackpos = getNumber<int32_t>(L, 5, 0);

		pushPosition(L, Position(x, y, z), stackpos);
	}
	return 1;
}

int LuaScriptInterface::luaPositionAdd(lua_State* L)
{
	// positionValue = position + positionEx
	int32_t stackpos;
	const Position& position = getPosition(L, 1, stackpos);

	Position positionEx;
	if (stackpos == 0) {
		positionEx = getPosition(L, 2, stackpos);
	} else {
		positionEx = getPosition(L, 2);
	}

	pushPosition(L, position + positionEx, stackpos);
	return 1;
}

int LuaScriptInterface::luaPositionSub(lua_State* L)
{
	// positionValue = position - positionEx
	int32_t stackpos;
	const Position& position = getPosition(L, 1, stackpos);

	Position positionEx;
	if (stackpos == 0) {
		positionEx = getPosition(L, 2, stackpos);
	} else {
		positionEx = getPosition(L, 2);
	}

	pushPosition(L, position - positionEx, stackpos);
	return 1;
}

int LuaScriptInterface::luaPositionCompare(lua_State* L)
{
	// position == positionEx
	const Position& positionEx = getPosition(L, 2);
	const Position& position = getPosition(L, 1);
	pushBoolean(L, position == positionEx);
	return 1;
}

int LuaScriptInterface::luaPositionGetDistance(lua_State* L)
{
	// position:getDistance(positionEx)
	const Position& positionEx = getPosition(L, 2);
	const Position& position = getPosition(L, 1);
	lua_pushnumber(L, std::max<int32_t>(
		std::max<int32_t>(
			std::abs(Position::getDistanceX(position, positionEx)),
			std::abs(Position::getDistanceY(position, positionEx))
		),
		std::abs(Position::getDistanceZ(position, positionEx))
	));
	return 1;
}

int LuaScriptInterface::luaPositionIsSightClear(lua_State* L)
{
	// position:isSightClear(positionEx[, sameFloor = true])
	bool sameFloor = getBoolean(L, 3, true);
	const Position& positionEx = getPosition(L, 2);
	const Position& position = getPosition(L, 1);
	pushBoolean(L, g_game.isSightClear(position, positionEx, sameFloor));
	return 1;
}

int LuaScriptInterface::luaPositionSendMagicEffect(lua_State* L)
{
	// position:sendMagicEffect(magicEffect[, player = nullptr])
	SpectatorVec spectators;
	if (lua_gettop(L) >= 3) {
		Player* player = getPlayer(L, 3);
		if (player) {
			spectators.emplace_back(player);
		}
	}

	MagicEffectClasses magicEffect = getNumber<MagicEffectClasses>(L, 2);
	const Position& position = getPosition(L, 1);
	if (!spectators.empty()) {
		Game::addMagicEffect(spectators, position, magicEffect);
	} else {
		g_game.addMagicEffect(position, magicEffect);
	}

	pushBoolean(L, true);
	return 1;
}

int LuaScriptInterface::luaPositionSendDistanceEffect(lua_State* L)
{
	// position:sendDistanceEffect(positionEx, distanceEffect[, player = nullptr])
	SpectatorVec spectators;
	if (lua_gettop(L) >= 4) {
		Player* player = getPlayer(L, 4);
		if (player) {
			spectators.emplace_back(player);
		}
	}

	ShootType_t distanceEffect = getNumber<ShootType_t>(L, 3);
	const Position& positionEx = getPosition(L, 2);
	const Position& position = getPosition(L, 1);
	if (!spectators.empty()) {
		Game::addDistanceEffect(spectators, position, positionEx, distanceEffect);
	} else {
		g_game.addDistanceEffect(position, positionEx, distanceEffect);
	}

	pushBoolean(L, true);
	return 1;
}

// Tile
int LuaScriptInterface::luaTileCreate(lua_State* L)
{
	// Tile(x, y, z)
	// Tile(position)
	Tile* tile;
	if (isTable(L, 2)) {
		tile = g_game.map.getTile(getPosition(L, 2));
	} else {
		uint8_t z = getNumber<uint8_t>(L, 4);
		uint16_t y = getNumber<uint16_t>(L, 3);
		uint16_t x = getNumber<uint16_t>(L, 2);
		tile = g_game.map.getTile(x, y, z);
	}

	if (tile) {
		pushUserdata<Tile>(L, tile);
		setMetatable(L, -1, "Tile");
	} else {
		lua_pushnil(L);
	}
	return 1;
}

int LuaScriptInterface::luaTileRemove(lua_State* L)
{
	// tile:remove()
	Tile* tile = getUserdata<Tile>(L, 1);
	if (!tile) {
		lua_pushnil(L);
		return 1;
	}

	g_game.map.removeTile(tile->getPosition());
	pushBoolean(L, true);
	return 1;
}

int LuaScriptInterface::luaTileGetPosition(lua_State* L)
{
	// tile:getPosition()
	Tile* tile = getUserdata<Tile>(L, 1);
	if (tile) {
		pushPosition(L, tile->getPosition());
	} else {
		lua_pushnil(L);
	}
	return 1;
}

int LuaScriptInterface::luaTileGetGround(lua_State* L)
{
	// tile:getGround()
	Tile* tile = getUserdata<Tile>(L, 1);
	if (tile && tile->getGround()) {
		pushUserdata<Item>(L, tile->getGround());
		setItemMetatable(L, -1, tile->getGround());
	} else {
		lua_pushnil(L);
	}
	return 1;
}

int LuaScriptInterface::luaTileGetThing(lua_State* L)
{
	// tile:getThing(index)
	int32_t index = getNumber<int32_t>(L, 2);
	Tile* tile = getUserdata<Tile>(L, 1);
	if (!tile) {
		lua_pushnil(L);
		return 1;
	}

	Thing* thing = tile->getThing(index);
	if (!thing) {
		lua_pushnil(L);
		return 1;
	}

	if (Creature* creature = thing->getCreature()) {
		pushUserdata<Creature>(L, creature);
		setCreatureMetatable(L, -1, creature);
	} else if (Item* item = thing->getItem()) {
		pushUserdata<Item>(L, item);
		setItemMetatable(L, -1, item);
	} else {
		lua_pushnil(L);
	}
	return 1;
}

int LuaScriptInterface::luaTileGetThingCount(lua_State* L)
{
	// tile:getThingCount()
	Tile* tile = getUserdata<Tile>(L, 1);
	if (tile) {
		lua_pushnumber(L, tile->getThingCount());
	} else {
		lua_pushnil(L);
	}
	return 1;
}

int LuaScriptInterface::luaTileGetTopVisibleThing(lua_State* L)
{
	// tile:getTopVisibleThing(creature)
	Creature* creature = getCreature(L, 2);
	Tile* tile = getUserdata<Tile>(L, 1);
	if (!tile) {
		lua_pushnil(L);
		return 1;
	}

	Thing* thing = tile->getTopVisibleThing(creature);
	if (!thing) {
		lua_pushnil(L);
		return 1;
	}

	if (Creature* visibleCreature = thing->getCreature()) {
		pushUserdata<Creature>(L, visibleCreature);
		setCreatureMetatable(L, -1, visibleCreature);
	} else if (Item* visibleItem = thing->getItem()) {
		pushUserdata<Item>(L, visibleItem);
		setItemMetatable(L, -1, visibleItem);
	} else {
		lua_pushnil(L);
	}
	return 1;
}

int LuaScriptInterface::luaTileGetTopTopItem(lua_State* L)
{
	// tile:getTopTopItem()
	Tile* tile = getUserdata<Tile>(L, 1);
	if (!tile) {
		lua_pushnil(L);
		return 1;
	}

	Item* item = tile->getTopTopItem();
	if (item) {
		pushUserdata<Item>(L, item);
		setItemMetatable(L, -1, item);
	} else {
		lua_pushnil(L);
	}
	return 1;
}

int LuaScriptInterface::luaTileGetTopDownItem(lua_State* L)
{
	// tile:getTopDownItem()
	Tile* tile = getUserdata<Tile>(L, 1);
	if (!tile) {
		lua_pushnil(L);
		return 1;
	}

	Item* item = tile->getTopDownItem();
	if (item) {
		pushUserdata<Item>(L, item);
		setItemMetatable(L, -1, item);
	} else {
		lua_pushnil(L);
	}
	return 1;
}

int LuaScriptInterface::luaTileGetFieldItem(lua_State* L)
{
	// tile:getFieldItem()
	Tile* tile = getUserdata<Tile>(L, 1);
	if (!tile) {
		lua_pushnil(L);
		return 1;
	}

	Item* item = tile->getFieldItem();
	if (item) {
		pushUserdata<Item>(L, item);
		setItemMetatable(L, -1, item);
	} else {
		lua_pushnil(L);
	}
	return 1;
}

int LuaScriptInterface::luaTileGetItemById(lua_State* L)
{
	// tile:getItemById(itemId[, subType = -1])
	Tile* tile = getUserdata<Tile>(L, 1);
	if (!tile) {
		lua_pushnil(L);
		return 1;
	}

	uint16_t itemId;
	if (isNumber(L, 2)) {
		itemId = getNumber<uint16_t>(L, 2);
	} else {
		itemId = Item::items.getItemIdByName(getString(L, 2));
		if (itemId == 0) {
			lua_pushnil(L);
			return 1;
		}
	}
	int32_t subType = getNumber<int32_t>(L, 3, -1);

	Item* item = g_game.findItemOfType(tile, itemId, false, subType);
	if (item) {
		pushUserdata<Item>(L, item);
		setItemMetatable(L, -1, item);
	} else {
		lua_pushnil(L);
	}
	return 1;
}

int LuaScriptInterface::luaTileGetItemByType(lua_State* L)
{
	// tile:getItemByType(itemType)
	Tile* tile = getUserdata<Tile>(L, 1);
	if (!tile) {
		lua_pushnil(L);
		return 1;
	}

	bool found;

	ItemTypes_t itemType = getNumber<ItemTypes_t>(L, 2);
	switch (itemType) {
		case ITEM_TYPE_TELEPORT:
			found = tile->hasFlag(TILESTATE_TELEPORT);
			break;
		case ITEM_TYPE_MAGICFIELD:
			found = tile->hasFlag(TILESTATE_MAGICFIELD);
			break;
		case ITEM_TYPE_MAILBOX:
			found = tile->hasFlag(TILESTATE_MAILBOX);
			break;
		case ITEM_TYPE_TRASHHOLDER:
			found = tile->hasFlag(TILESTATE_TRASHHOLDER);
			break;
		case ITEM_TYPE_BED:
			found = tile->hasFlag(TILESTATE_BED);
			break;
		case ITEM_TYPE_DEPOT:
			found = tile->hasFlag(TILESTATE_DEPOT);
			break;
		default:
			found = true;
			break;
	}

	if (!found) {
		lua_pushnil(L);
		return 1;
	}

	if (Item* item = tile->getGround()) {
		const ItemType& it = Item::items[item->getID()];
		if (it.type == itemType) {
			pushUserdata<Item>(L, item);
			setItemMetatable(L, -1, item);
			return 1;
		}
	}

	if (const TileItemVector* items = tile->getItemList()) {
		for (Item* item : *items) {
			const ItemType& it = Item::items[item->getID()];
			if (it.type == itemType) {
				pushUserdata<Item>(L, item);
				setItemMetatable(L, -1, item);
				return 1;
			}
		}
	}

	lua_pushnil(L);
	return 1;
}

int LuaScriptInterface::luaTileGetItemByTopOrder(lua_State* L)
{
	// tile:getItemByTopOrder(topOrder)
	Tile* tile = getUserdata<Tile>(L, 1);
	if (!tile) {
		lua_pushnil(L);
		return 1;
	}

	int32_t topOrder = getNumber<int32_t>(L, 2);

	Item* item = tile->getItemByTopOrder(topOrder);
	if (!item) {
		lua_pushnil(L);
		return 1;
	}

	pushUserdata<Item>(L, item);
	setItemMetatable(L, -1, item);
	return 1;
}

int LuaScriptInterface::luaTileGetItemCountById(lua_State* L)
{
	// tile:getItemCountById(itemId[, subType = -1])
	Tile* tile = getUserdata<Tile>(L, 1);
	if (!tile) {
		lua_pushnil(L);
		return 1;
	}

	int32_t subType = getNumber<int32_t>(L, 3, -1);

	uint16_t itemId;
	if (isNumber(L, 2)) {
		itemId = getNumber<uint16_t>(L, 2);
	} else {
		itemId = Item::items.getItemIdByName(getString(L, 2));
		if (itemId == 0) {
			lua_pushnil(L);
			return 1;
		}
	}

	lua_pushnumber(L, tile->getItemTypeCount(itemId, subType));
	return 1;
}

int LuaScriptInterface::luaTileGetBottomCreature(lua_State* L)
{
	// tile:getBottomCreature()
	Tile* tile = getUserdata<Tile>(L, 1);
	if (!tile) {
		lua_pushnil(L);
		return 1;
	}

	const Creature* creature = tile->getBottomCreature();
	if (!creature) {
		lua_pushnil(L);
		return 1;
	}

	pushUserdata<const Creature>(L, creature);
	setCreatureMetatable(L, -1, creature);
	return 1;
}

int LuaScriptInterface::luaTileGetTopCreature(lua_State* L)
{
	// tile:getTopCreature()
	Tile* tile = getUserdata<Tile>(L, 1);
	if (!tile) {
		lua_pushnil(L);
		return 1;
	}

	Creature* creature = tile->getTopCreature();
	if (!creature) {
		lua_pushnil(L);
		return 1;
	}

	pushUserdata<Creature>(L, creature);
	setCreatureMetatable(L, -1, creature);
	return 1;
}

int LuaScriptInterface::luaTileGetBottomVisibleCreature(lua_State* L)
{
	// tile:getBottomVisibleCreature(creature)
	Tile* tile = getUserdata<Tile>(L, 1);
	if (!tile) {
		lua_pushnil(L);
		return 1;
	}

	Creature* creature = getCreature(L, 2);
	if (!creature) {
		lua_pushnil(L);
		return 1;
	}

	const Creature* visibleCreature = tile->getBottomVisibleCreature(creature);
	if (visibleCreature) {
		pushUserdata<const Creature>(L, visibleCreature);
		setCreatureMetatable(L, -1, visibleCreature);
	} else {
		lua_pushnil(L);
	}
	return 1;
}

int LuaScriptInterface::luaTileGetTopVisibleCreature(lua_State* L)
{
	// tile:getTopVisibleCreature(creature)
	Tile* tile = getUserdata<Tile>(L, 1);
	if (!tile) {
		lua_pushnil(L);
		return 1;
	}

	Creature* creature = getCreature(L, 2);
	if (!creature) {
		lua_pushnil(L);
		return 1;
	}

	Creature* visibleCreature = tile->getTopVisibleCreature(creature);
	if (visibleCreature) {
		pushUserdata<Creature>(L, visibleCreature);
		setCreatureMetatable(L, -1, visibleCreature);
	} else {
		lua_pushnil(L);
	}
	return 1;
}

int LuaScriptInterface::luaTileGetItems(lua_State* L)
{
	// tile:getItems()
	Tile* tile = getUserdata<Tile>(L, 1);
	if (!tile) {
		lua_pushnil(L);
		return 1;
	}

	TileItemVector* itemVector = tile->getItemList();
	if (!itemVector) {
		lua_pushnil(L);
		return 1;
	}

	lua_createtable(L, itemVector->size(), 0);

	int index = 0;
	for (Item* item : *itemVector) {
		pushUserdata<Item>(L, item);
		setItemMetatable(L, -1, item);
		lua_rawseti(L, -2, ++index);
	}
	return 1;
}

int LuaScriptInterface::luaTileGetItemCount(lua_State* L)
{
	// tile:getItemCount()
	Tile* tile = getUserdata<Tile>(L, 1);
	if (!tile) {
		lua_pushnil(L);
		return 1;
	}

	lua_pushnumber(L, tile->getItemCount());
	return 1;
}

int LuaScriptInterface::luaTileGetDownItemCount(lua_State* L)
{
	// tile:getDownItemCount()
	Tile* tile = getUserdata<Tile>(L, 1);
	if (tile) {
		lua_pushnumber(L, tile->getDownItemCount());
	} else {
		lua_pushnil(L);
	}
	return 1;
}

int LuaScriptInterface::luaTileGetTopItemCount(lua_State* L)
{
	// tile:getTopItemCount()
	Tile* tile = getUserdata<Tile>(L, 1);
	if (!tile) {
		lua_pushnil(L);
		return 1;
	}

	lua_pushnumber(L, tile->getTopItemCount());
	return 1;
}

int LuaScriptInterface::luaTileGetCreatures(lua_State* L)
{
	// tile:getCreatures()
	Tile* tile = getUserdata<Tile>(L, 1);
	if (!tile) {
		lua_pushnil(L);
		return 1;
	}

	CreatureVector* creatureVector = tile->getCreatures();
	if (!creatureVector) {
		lua_pushnil(L);
		return 1;
	}

	lua_createtable(L, creatureVector->size(), 0);

	int index = 0;
	for (Creature* creature : *creatureVector) {
		pushUserdata<Creature>(L, creature);
		setCreatureMetatable(L, -1, creature);
		lua_rawseti(L, -2, ++index);
	}
	return 1;
}

int LuaScriptInterface::luaTileGetCreatureCount(lua_State* L)
{
	// tile:getCreatureCount()
	Tile* tile = getUserdata<Tile>(L, 1);
	if (!tile) {
		lua_pushnil(L);
		return 1;
	}

	lua_pushnumber(L, tile->getCreatureCount());
	return 1;
}

int LuaScriptInterface::luaTileHasProperty(lua_State* L)
{
	// tile:hasProperty(property[, item])
	Tile* tile = getUserdata<Tile>(L, 1);
	if (!tile) {
		lua_pushnil(L);
		return 1;
	}

	Item* item;
	if (lua_gettop(L) >= 3) {
		item = getUserdata<Item>(L, 3);
	} else {
		item = nullptr;
	}

	ITEMPROPERTY property = getNumber<ITEMPROPERTY>(L, 2);
	if (item) {
		pushBoolean(L, tile->hasProperty(item, property));
	} else {
		pushBoolean(L, tile->hasProperty(property));
	}
	return 1;
}

int LuaScriptInterface::luaTileGetThingIndex(lua_State* L)
{
	// tile:getThingIndex(thing)
	Tile* tile = getUserdata<Tile>(L, 1);
	if (!tile) {
		lua_pushnil(L);
		return 1;
	}

	Thing* thing = getThing(L, 2);
	if (thing) {
		lua_pushnumber(L, tile->getThingIndex(thing));
	} else {
		lua_pushnil(L);
	}
	return 1;
}

int LuaScriptInterface::luaTileHasFlag(lua_State* L)
{
	// tile:hasFlag(flag)
	Tile* tile = getUserdata<Tile>(L, 1);
	if (tile) {
		tileflags_t flag = getNumber<tileflags_t>(L, 2);
		pushBoolean(L, tile->hasFlag(flag));
	} else {
		lua_pushnil(L);
	}
	return 1;
}

int LuaScriptInterface::luaTileQueryAdd(lua_State* L)
{
	// tile:queryAdd(thing[, flags])
	Tile* tile = getUserdata<Tile>(L, 1);
	if (!tile) {
		lua_pushnil(L);
		return 1;
	}

	Thing* thing = getThing(L, 2);
	if (thing) {
		uint32_t flags = getNumber<uint32_t>(L, 3, 0);
		lua_pushnumber(L, tile->queryAdd(0, *thing, 1, flags));
	} else {
		lua_pushnil(L);
	}
	return 1;
}

int LuaScriptInterface::luaTileAddItem(lua_State* L)
{
	// tile:addItem(itemId[, count/subType = 1[, flags = 0]])
	Tile* tile = getUserdata<Tile>(L, 1);
	if (!tile) {
		lua_pushnil(L);
		return 1;
	}

	uint16_t itemId;
	if (isNumber(L, 2)) {
		itemId = getNumber<uint16_t>(L, 2);
	} else {
		itemId = Item::items.getItemIdByName(getString(L, 2));
		if (itemId == 0) {
			lua_pushnil(L);
			return 1;
		}
	}

	uint32_t subType = getNumber<uint32_t>(L, 3, 1);

	Item* item = Item::CreateItem(itemId, std::min<uint32_t>(subType, 100));
	if (!item) {
		lua_pushnil(L);
		return 1;
	}

	uint32_t flags = getNumber<uint32_t>(L, 4, 0);

	ReturnValue ret = g_game.internalAddItem(tile, item, INDEX_WHEREEVER, flags);
	if (ret == RETURNVALUE_NOERROR) {
		pushUserdata<Item>(L, item);
		setItemMetatable(L, -1, item);
	} else {
		delete item;
		lua_pushnil(L);
	}
	return 1;
}

int LuaScriptInterface::luaTileAddItemEx(lua_State* L)
{
	// tile:addItemEx(item[, flags = 0])
	Item* item = getUserdata<Item>(L, 2);
	if (!item) {
		lua_pushnil(L);
		return 1;
	}

	Tile* tile = getUserdata<Tile>(L, 1);
	if (!tile) {
		lua_pushnil(L);
		return 1;
	}

	if (item->getParent() != VirtualCylinder::virtualCylinder) {
		reportErrorFunc("Item already has a parent");
		lua_pushnil(L);
		return 1;
	}

	uint32_t flags = getNumber<uint32_t>(L, 3, 0);
	ReturnValue ret = g_game.internalAddItem(tile, item, INDEX_WHEREEVER, flags);
	if (ret == RETURNVALUE_NOERROR) {
		ScriptEnvironment::removeTempItem(item);
	}
	lua_pushnumber(L, ret);
	return 1;
}

int LuaScriptInterface::luaTileGetHouse(lua_State* L)
{
	// tile:getHouse()
	Tile* tile = getUserdata<Tile>(L, 1);
	if (!tile) {
		lua_pushnil(L);
		return 1;
	}

	if (HouseTile* houseTile = dynamic_cast<HouseTile*>(tile)) {
		pushUserdata<House>(L, houseTile->getHouse());
		setMetatable(L, -1, "House");
	} else {
		lua_pushnil(L);
	}
	return 1;
}

// NetworkMessage
int LuaScriptInterface::luaNetworkMessageCreate(lua_State* L)
{
	// NetworkMessage()
	pushUserdata<NetworkMessage>(L, new NetworkMessage);
	setMetatable(L, -1, "NetworkMessage");
	return 1;
}

int LuaScriptInterface::luaNetworkMessageDelete(lua_State* L)
{
	NetworkMessage** messagePtr = getRawUserdata<NetworkMessage>(L, 1);
	if (messagePtr && *messagePtr) {
		delete *messagePtr;
		*messagePtr = nullptr;
	}
	return 0;
}

int LuaScriptInterface::luaNetworkMessageGetByte(lua_State* L)
{
	// networkMessage:getByte()
	NetworkMessage* message = getUserdata<NetworkMessage>(L, 1);
	if (message) {
		lua_pushnumber(L, message->getByte());
	} else {
		lua_pushnil(L);
	}
	return 1;
}

int LuaScriptInterface::luaNetworkMessageGetU16(lua_State* L)
{
	// networkMessage:getU16()
	NetworkMessage* message = getUserdata<NetworkMessage>(L, 1);
	if (message) {
		lua_pushnumber(L, message->get<uint16_t>());
	} else {
		lua_pushnil(L);
	}
	return 1;
}

int LuaScriptInterface::luaNetworkMessageGetU32(lua_State* L)
{
	// networkMessage:getU32()
	NetworkMessage* message = getUserdata<NetworkMessage>(L, 1);
	if (message) {
		lua_pushnumber(L, message->get<uint32_t>());
	} else {
		lua_pushnil(L);
	}
	return 1;
}

int LuaScriptInterface::luaNetworkMessageGetU64(lua_State* L)
{
	// networkMessage:getU64()
	NetworkMessage* message = getUserdata<NetworkMessage>(L, 1);
	if (message) {
		lua_pushnumber(L, message->get<uint64_t>());
	} else {
		lua_pushnil(L);
	}
	return 1;
}

int LuaScriptInterface::luaNetworkMessageGetString(lua_State* L)
{
	// networkMessage:getString()
	NetworkMessage* message = getUserdata<NetworkMessage>(L, 1);
	if (message) {
		pushString(L, message->getString());
	} else {
		lua_pushnil(L);
	}
	return 1;
}

int LuaScriptInterface::luaNetworkMessageGetPosition(lua_State* L)
{
	// networkMessage:getPosition()
	NetworkMessage* message = getUserdata<NetworkMessage>(L, 1);
	if (message) {
		pushPosition(L, message->getPosition());
	} else {
		lua_pushnil(L);
	}
	return 1;
}

int LuaScriptInterface::luaNetworkMessageAddByte(lua_State* L)
{
	// networkMessage:addByte(number)
	uint8_t number = getNumber<uint8_t>(L, 2);
	NetworkMessage* message = getUserdata<NetworkMessage>(L, 1);
	if (message) {
		message->addByte(number);
		pushBoolean(L, true);
	} else {
		lua_pushnil(L);
	}
	return 1;
}

int LuaScriptInterface::luaNetworkMessageAddU16(lua_State* L)
{
	// networkMessage:addU16(number)
	uint16_t number = getNumber<uint16_t>(L, 2);
	NetworkMessage* message = getUserdata<NetworkMessage>(L, 1);
	if (message) {
		message->add<uint16_t>(number);
		pushBoolean(L, true);
	} else {
		lua_pushnil(L);
	}
	return 1;
}

int LuaScriptInterface::luaNetworkMessageAddU32(lua_State* L)
{
	// networkMessage:addU32(number)
	uint32_t number = getNumber<uint32_t>(L, 2);
	NetworkMessage* message = getUserdata<NetworkMessage>(L, 1);
	if (message) {
		message->add<uint32_t>(number);
		pushBoolean(L, true);
	} else {
		lua_pushnil(L);
	}
	return 1;
}

int LuaScriptInterface::luaNetworkMessageAddU64(lua_State* L)
{
	// networkMessage:addU64(number)
	uint64_t number = getNumber<uint64_t>(L, 2);
	NetworkMessage* message = getUserdata<NetworkMessage>(L, 1);
	if (message) {
		message->add<uint64_t>(number);
		pushBoolean(L, true);
	} else {
		lua_pushnil(L);
	}
	return 1;
}

int LuaScriptInterface::luaNetworkMessageAddString(lua_State* L)
{
	// networkMessage:addString(string)
	const std::string& string = getString(L, 2);
	NetworkMessage* message = getUserdata<NetworkMessage>(L, 1);
	if (message) {
		message->addString(string);
		pushBoolean(L, true);
	} else {
		lua_pushnil(L);
	}
	return 1;
}

int LuaScriptInterface::luaNetworkMessageAddPosition(lua_State* L)
{
	// networkMessage:addPosition(position)
	const Position& position = getPosition(L, 2);
	NetworkMessage* message = getUserdata<NetworkMessage>(L, 1);
	if (message) {
		message->addPosition(position);
		pushBoolean(L, true);
	} else {
		lua_pushnil(L);
	}
	return 1;
}

int LuaScriptInterface::luaNetworkMessageAddDouble(lua_State* L)
{
	// networkMessage:addDouble(number)
	double number = getNumber<double>(L, 2);
	NetworkMessage* message = getUserdata<NetworkMessage>(L, 1);
	if (message) {
		message->addDouble(number);
		pushBoolean(L, true);
	} else {
		lua_pushnil(L);
	}
	return 1;
}

int LuaScriptInterface::luaNetworkMessageAddItem(lua_State* L)
{
	// networkMessage:addItem(item)
	Item* item = getUserdata<Item>(L, 2);
	if (!item) {
		reportErrorFunc(getErrorDesc(LUA_ERROR_ITEM_NOT_FOUND));
		lua_pushnil(L);
		return 1;
	}

	NetworkMessage* message = getUserdata<NetworkMessage>(L, 1);
	if (message) {
		message->addItem(item);
		pushBoolean(L, true);
	} else {
		lua_pushnil(L);
	}
	return 1;
}

int LuaScriptInterface::luaNetworkMessageAddItemId(lua_State* L)
{
	// networkMessage:addItemId(itemId)
	NetworkMessage* message = getUserdata<NetworkMessage>(L, 1);
	if (!message) {
		lua_pushnil(L);
		return 1;
	}

	uint16_t itemId;
	if (isNumber(L, 2)) {
		itemId = getNumber<uint16_t>(L, 2);
	} else {
		itemId = Item::items.getItemIdByName(getString(L, 2));
		if (itemId == 0) {
			lua_pushnil(L);
			return 1;
		}
	}

	message->addItemId(itemId);
	pushBoolean(L, true);
	return 1;
}

int LuaScriptInterface::luaNetworkMessageReset(lua_State* L)
{
	// networkMessage:reset()
	NetworkMessage* message = getUserdata<NetworkMessage>(L, 1);
	if (message) {
		message->reset();
		pushBoolean(L, true);
	} else {
		lua_pushnil(L);
	}
	return 1;
}

int LuaScriptInterface::luaNetworkMessageSeek(lua_State* L)
{
	// networkMessage:seek(position)
	NetworkMessage* message = getUserdata<NetworkMessage>(L, 1);
	if (message && isNumber(L, 2)) {
		pushBoolean(L, message->setBufferPosition(getNumber<uint16_t>(L, 2)));
	} else {
		lua_pushnil(L);
	}
	return 1;
}

int LuaScriptInterface::luaNetworkMessageTell(lua_State* L)
{
	// networkMessage:tell()
	NetworkMessage* message = getUserdata<NetworkMessage>(L, 1);
	if (message) {
		lua_pushnumber(L, message->getBufferPosition() - message->INITIAL_BUFFER_POSITION);
	} else {
		lua_pushnil(L);
	}
	return 1;
}

int LuaScriptInterface::luaNetworkMessageLength(lua_State* L)
{
	// networkMessage:len()
	NetworkMessage* message = getUserdata<NetworkMessage>(L, 1);
	if (message) {
		lua_pushnumber(L, message->getLength());
	} else {
		lua_pushnil(L);
	}
	return 1;
}

int LuaScriptInterface::luaNetworkMessageSkipBytes(lua_State* L)
{
	// networkMessage:skipBytes(number)
	int16_t number = getNumber<int16_t>(L, 2);
	NetworkMessage* message = getUserdata<NetworkMessage>(L, 1);
	if (message) {
		message->skipBytes(number);
		pushBoolean(L, true);
	} else {
		lua_pushnil(L);
	}
	return 1;
}

int LuaScriptInterface::luaNetworkMessageSendToPlayer(lua_State* L)
{
	// networkMessage:sendToPlayer(player)
	NetworkMessage* message = getUserdata<NetworkMessage>(L, 1);
	if (!message) {
		lua_pushnil(L);
		return 1;
	}

	Player* player = getPlayer(L, 2);
	if (player) {
		player->sendNetworkMessage(*message);
		pushBoolean(L, true);
	} else {
		reportErrorFunc(getErrorDesc(LUA_ERROR_PLAYER_NOT_FOUND));
		lua_pushnil(L);
	}
	return 1;
}

// ModalWindow
int LuaScriptInterface::luaModalWindowCreate(lua_State* L)
{
	// ModalWindow(id, title, message)
	const std::string& message = getString(L, 4);
	const std::string& title = getString(L, 3);
	uint32_t id = getNumber<uint32_t>(L, 2);

	pushUserdata<ModalWindow>(L, new ModalWindow(id, title, message));
	setMetatable(L, -1, "ModalWindow");
	return 1;
}

int LuaScriptInterface::luaModalWindowDelete(lua_State* L)
{
	ModalWindow** windowPtr = getRawUserdata<ModalWindow>(L, 1);
	if (windowPtr && *windowPtr) {
		delete *windowPtr;
		*windowPtr = nullptr;
	}
	return 0;
}

int LuaScriptInterface::luaModalWindowGetId(lua_State* L)
{
	// modalWindow:getId()
	ModalWindow* window = getUserdata<ModalWindow>(L, 1);
	if (window) {
		lua_pushnumber(L, window->id);
	} else {
		lua_pushnil(L);
	}
	return 1;
}

int LuaScriptInterface::luaModalWindowGetTitle(lua_State* L)
{
	// modalWindow:getTitle()
	ModalWindow* window = getUserdata<ModalWindow>(L, 1);
	if (window) {
		pushString(L, window->title);
	} else {
		lua_pushnil(L);
	}
	return 1;
}

int LuaScriptInterface::luaModalWindowGetMessage(lua_State* L)
{
	// modalWindow:getMessage()
	ModalWindow* window = getUserdata<ModalWindow>(L, 1);
	if (window) {
		pushString(L, window->message);
	} else {
		lua_pushnil(L);
	}
	return 1;
}

int LuaScriptInterface::luaModalWindowSetTitle(lua_State* L)
{
	// modalWindow:setTitle(text)
	const std::string& text = getString(L, 2);
	ModalWindow* window = getUserdata<ModalWindow>(L, 1);
	if (window) {
		window->title = text;
		pushBoolean(L, true);
	} else {
		lua_pushnil(L);
	}
	return 1;
}

int LuaScriptInterface::luaModalWindowSetMessage(lua_State* L)
{
	// modalWindow:setMessage(text)
	const std::string& text = getString(L, 2);
	ModalWindow* window = getUserdata<ModalWindow>(L, 1);
	if (window) {
		window->message = text;
		pushBoolean(L, true);
	} else {
		lua_pushnil(L);
	}
	return 1;
}

int LuaScriptInterface::luaModalWindowGetButtonCount(lua_State* L)
{
	// modalWindow:getButtonCount()
	ModalWindow* window = getUserdata<ModalWindow>(L, 1);
	if (window) {
		lua_pushnumber(L, window->buttons.size());
	} else {
		lua_pushnil(L);
	}
	return 1;
}

int LuaScriptInterface::luaModalWindowGetChoiceCount(lua_State* L)
{
	// modalWindow:getChoiceCount()
	ModalWindow* window = getUserdata<ModalWindow>(L, 1);
	if (window) {
		lua_pushnumber(L, window->choices.size());
	} else {
		lua_pushnil(L);
	}
	return 1;
}

int LuaScriptInterface::luaModalWindowAddButton(lua_State* L)
{
	// modalWindow:addButton(id, text)
	const std::string& text = getString(L, 3);
	uint8_t id = getNumber<uint8_t>(L, 2);
	ModalWindow* window = getUserdata<ModalWindow>(L, 1);
	if (window) {
		window->buttons.emplace_back(text, id);
		pushBoolean(L, true);
	} else {
		lua_pushnil(L);
	}
	return 1;
}

int LuaScriptInterface::luaModalWindowAddChoice(lua_State* L)
{
	// modalWindow:addChoice(id, text)
	const std::string& text = getString(L, 3);
	uint8_t id = getNumber<uint8_t>(L, 2);
	ModalWindow* window = getUserdata<ModalWindow>(L, 1);
	if (window) {
		window->choices.emplace_back(text, id);
		pushBoolean(L, true);
	} else {
		lua_pushnil(L);
	}
	return 1;
}

int LuaScriptInterface::luaModalWindowGetDefaultEnterButton(lua_State* L)
{
	// modalWindow:getDefaultEnterButton()
	ModalWindow* window = getUserdata<ModalWindow>(L, 1);
	if (window) {
		lua_pushnumber(L, window->defaultEnterButton);
	} else {
		lua_pushnil(L);
	}
	return 1;
}

int LuaScriptInterface::luaModalWindowSetDefaultEnterButton(lua_State* L)
{
	// modalWindow:setDefaultEnterButton(buttonId)
	ModalWindow* window = getUserdata<ModalWindow>(L, 1);
	if (window) {
		window->defaultEnterButton = getNumber<uint8_t>(L, 2);
		pushBoolean(L, true);
	} else {
		lua_pushnil(L);
	}
	return 1;
}

int LuaScriptInterface::luaModalWindowGetDefaultEscapeButton(lua_State* L)
{
	// modalWindow:getDefaultEscapeButton()
	ModalWindow* window = getUserdata<ModalWindow>(L, 1);
	if (window) {
		lua_pushnumber(L, window->defaultEscapeButton);
	} else {
		lua_pushnil(L);
	}
	return 1;
}

int LuaScriptInterface::luaModalWindowSetDefaultEscapeButton(lua_State* L)
{
	// modalWindow:setDefaultEscapeButton(buttonId)
	ModalWindow* window = getUserdata<ModalWindow>(L, 1);
	if (window) {
		window->defaultEscapeButton = getNumber<uint8_t>(L, 2);
		pushBoolean(L, true);
	} else {
		lua_pushnil(L);
	}
	return 1;
}

int LuaScriptInterface::luaModalWindowHasPriority(lua_State* L)
{
	// modalWindow:hasPriority()
	ModalWindow* window = getUserdata<ModalWindow>(L, 1);
	if (window) {
		pushBoolean(L, window->priority);
	} else {
		lua_pushnil(L);
	}
	return 1;
}

int LuaScriptInterface::luaModalWindowSetPriority(lua_State* L)
{
	// modalWindow:setPriority(priority)
	ModalWindow* window = getUserdata<ModalWindow>(L, 1);
	if (window) {
		window->priority = getBoolean(L, 2);
		pushBoolean(L, true);
	} else {
		lua_pushnil(L);
	}
	return 1;
}

int LuaScriptInterface::luaModalWindowSendToPlayer(lua_State* L)
{
	// modalWindow:sendToPlayer(player)
	Player* player = getPlayer(L, 2);
	if (!player) {
		lua_pushnil(L);
		return 1;
	}

	ModalWindow* window = getUserdata<ModalWindow>(L, 1);
	if (window) {
		if (!player->hasModalWindowOpen(window->id)) {
			player->sendModalWindow(*window);
		}
		pushBoolean(L, true);
	} else {
		lua_pushnil(L);
	}
	return 1;
}

// Item
int LuaScriptInterface::luaItemCreate(lua_State* L)
{
	// Item(uid)
	uint32_t id = getNumber<uint32_t>(L, 2);

	Item* item = getScriptEnv()->getItemByUID(id);
	if (item) {
		pushUserdata<Item>(L, item);
		setItemMetatable(L, -1, item);
	} else {
		lua_pushnil(L);
	}
	return 1;
}

int LuaScriptInterface::luaItemIsItem(lua_State* L)
{
	// item:isItem()
	pushBoolean(L, getUserdata<const Item>(L, 1) != nullptr);
	return 1;
}

int LuaScriptInterface::luaItemGetParent(lua_State* L)
{
	// item:getParent()
	Item* item = getUserdata<Item>(L, 1);
	if (!item) {
		lua_pushnil(L);
		return 1;
	}

	Cylinder* parent = item->getParent();
	if (!parent) {
		lua_pushnil(L);
		return 1;
	}

	pushCylinder(L, parent);
	return 1;
}

int LuaScriptInterface::luaItemGetTopParent(lua_State* L)
{
	// item:getTopParent()
	Item* item = getUserdata<Item>(L, 1);
	if (!item) {
		lua_pushnil(L);
		return 1;
	}

	Cylinder* topParent = item->getTopParent();
	if (!topParent) {
		lua_pushnil(L);
		return 1;
	}

	pushCylinder(L, topParent);
	return 1;
}

int LuaScriptInterface::luaItemGetId(lua_State* L)
{
	// item:getId()
	Item* item = getUserdata<Item>(L, 1);
	if (item) {
		lua_pushnumber(L, item->getID());
	} else {
		lua_pushnil(L);
	}
	return 1;
}

int LuaScriptInterface::luaItemClone(lua_State* L)
{
	// item:clone()
	Item* item = getUserdata<Item>(L, 1);
	if (!item) {
		lua_pushnil(L);
		return 1;
	}

	Item* clone = item->clone();
	if (!clone) {
		lua_pushnil(L);
		return 1;
	}

	getScriptEnv()->addTempItem(clone);
	clone->setParent(VirtualCylinder::virtualCylinder);

	pushUserdata<Item>(L, clone);
	setItemMetatable(L, -1, clone);
	return 1;
}

int LuaScriptInterface::luaItemSplit(lua_State* L)
{
	// item:split([count = 1])
	Item** itemPtr = getRawUserdata<Item>(L, 1);
	if (!itemPtr) {
		lua_pushnil(L);
		return 1;
	}

	Item* item = *itemPtr;
	if (!item || !item->isStackable()) {
		lua_pushnil(L);
		return 1;
	}

	uint16_t count = std::min<uint16_t>(getNumber<uint16_t>(L, 2, 1), item->getItemCount());
	uint16_t diff = item->getItemCount() - count;

	Item* splitItem = item->clone();
	if (!splitItem) {
		lua_pushnil(L);
		return 1;
	}

	splitItem->setItemCount(count);

	ScriptEnvironment* env = getScriptEnv();
	uint32_t uid = env->addThing(item);

	Item* newItem = g_game.transformItem(item, item->getID(), diff);
	if (item->isRemoved()) {
		env->removeItemByUID(uid);
	}

	if (newItem && newItem != item) {
		env->insertItem(uid, newItem);
	}

	*itemPtr = newItem;

	splitItem->setParent(VirtualCylinder::virtualCylinder);
	env->addTempItem(splitItem);

	pushUserdata<Item>(L, splitItem);
	setItemMetatable(L, -1, splitItem);
	return 1;
}

int LuaScriptInterface::luaItemRemove(lua_State* L)
{
	// item:remove([count = -1])
	Item* item = getUserdata<Item>(L, 1);
	if (item) {
		int32_t count = getNumber<int32_t>(L, 2, -1);
		pushBoolean(L, g_game.internalRemoveItem(item, count) == RETURNVALUE_NOERROR);
	} else {
		lua_pushnil(L);
	}
	return 1;
}

int LuaScriptInterface::luaItemGetUniqueId(lua_State* L)
{
	// item:getUniqueId()
	Item* item = getUserdata<Item>(L, 1);
	if (item) {
		uint32_t uniqueId = item->getUniqueId();
		if (uniqueId == 0) {
			uniqueId = getScriptEnv()->addThing(item);
		}
		lua_pushnumber(L, uniqueId);
	} else {
		lua_pushnil(L);
	}
	return 1;
}

int LuaScriptInterface::luaItemGetActionId(lua_State* L)
{
	// item:getActionId()
	Item* item = getUserdata<Item>(L, 1);
	if (item) {
		lua_pushnumber(L, item->getActionId());
	} else {
		lua_pushnil(L);
	}
	return 1;
}

int LuaScriptInterface::luaItemSetActionId(lua_State* L)
{
	// item:setActionId(actionId)
	uint16_t actionId = getNumber<uint16_t>(L, 2);
	Item* item = getUserdata<Item>(L, 1);
	if (item) {
		item->setActionId(actionId);
		pushBoolean(L, true);
	} else {
		lua_pushnil(L);
	}
	return 1;
}

int LuaScriptInterface::luaItemGetCount(lua_State* L)
{
	// item:getCount()
	Item* item = getUserdata<Item>(L, 1);
	if (item) {
		lua_pushnumber(L, item->getItemCount());
	} else {
		lua_pushnil(L);
	}
	return 1;
}

int LuaScriptInterface::luaItemGetCharges(lua_State* L)
{
	// item:getCharges()
	Item* item = getUserdata<Item>(L, 1);
	if (item) {
		lua_pushnumber(L, item->getCharges());
	} else {
		lua_pushnil(L);
	}
	return 1;
}

int LuaScriptInterface::luaItemGetFluidType(lua_State* L)
{
	// item:getFluidType()
	Item* item = getUserdata<Item>(L, 1);
	if (item) {
		lua_pushnumber(L, item->getFluidType());
	} else {
		lua_pushnil(L);
	}
	return 1;
}

int LuaScriptInterface::luaItemGetWeight(lua_State* L)
{
	// item:getWeight()
	Item* item = getUserdata<Item>(L, 1);
	if (item) {
		lua_pushnumber(L, item->getWeight());
	} else {
		lua_pushnil(L);
	}
	return 1;
}

int LuaScriptInterface::luaItemGetSubType(lua_State* L)
{
	// item:getSubType()
	Item* item = getUserdata<Item>(L, 1);
	if (item) {
		lua_pushnumber(L, item->getSubType());
	} else {
		lua_pushnil(L);
	}
	return 1;
}

int LuaScriptInterface::luaItemGetName(lua_State* L)
{
	// item:getName()
	Item* item = getUserdata<Item>(L, 1);
	if (item) {
		pushString(L, item->getName());
	} else {
		lua_pushnil(L);
	}
	return 1;
}

int LuaScriptInterface::luaItemGetPluralName(lua_State* L)
{
	// item:getPluralName()
	Item* item = getUserdata<Item>(L, 1);
	if (item) {
		pushString(L, item->getPluralName());
	} else {
		lua_pushnil(L);
	}
	return 1;
}

int LuaScriptInterface::luaItemGetArticle(lua_State* L)
{
	// item:getArticle()
	Item* item = getUserdata<Item>(L, 1);
	if (item) {
		pushString(L, item->getArticle());
	} else {
		lua_pushnil(L);
	}
	return 1;
}

int LuaScriptInterface::luaItemGetPosition(lua_State* L)
{
	// item:getPosition()
	Item* item = getUserdata<Item>(L, 1);
	if (item) {
		pushPosition(L, item->getPosition());
	} else {
		lua_pushnil(L);
	}
	return 1;
}

int LuaScriptInterface::luaItemGetTile(lua_State* L)
{
	// item:getTile()
	Item* item = getUserdata<Item>(L, 1);
	if (!item) {
		lua_pushnil(L);
		return 1;
	}

	Tile* tile = item->getTile();
	if (tile) {
		pushUserdata<Tile>(L, tile);
		setMetatable(L, -1, "Tile");
	} else {
		lua_pushnil(L);
	}
	return 1;
}

int LuaScriptInterface::luaItemHasAttribute(lua_State* L)
{
	// item:hasAttribute(key)
	Item* item = getUserdata<Item>(L, 1);
	if (!item) {
		lua_pushnil(L);
		return 1;
	}

	itemAttrTypes attribute;
	if (isNumber(L, 2)) {
		attribute = getNumber<itemAttrTypes>(L, 2);
	} else if (isString(L, 2)) {
		attribute = stringToItemAttribute(getString(L, 2));
	} else {
		attribute = ITEM_ATTRIBUTE_NONE;
	}

	pushBoolean(L, item->hasAttribute(attribute));
	return 1;
}

int LuaScriptInterface::luaItemGetAttribute(lua_State* L)
{
	// item:getAttribute(key)
	Item* item = getUserdata<Item>(L, 1);
	if (!item) {
		lua_pushnil(L);
		return 1;
	}

	itemAttrTypes attribute;
	if (isNumber(L, 2)) {
		attribute = getNumber<itemAttrTypes>(L, 2);
	} else if (isString(L, 2)) {
		attribute = stringToItemAttribute(getString(L, 2));
	} else {
		attribute = ITEM_ATTRIBUTE_NONE;
	}

	if (ItemAttributes::isIntAttrType(attribute)) {
		lua_pushnumber(L, item->getIntAttr(attribute));
	} else if (ItemAttributes::isStrAttrType(attribute)) {
		pushString(L, item->getStrAttr(attribute));
	} else {
		lua_pushnil(L);
	}
	return 1;
}

int LuaScriptInterface::luaItemSetAttribute(lua_State* L)
{
	// item:setAttribute(key, value)
	Item* item = getUserdata<Item>(L, 1);
	if (!item) {
		lua_pushnil(L);
		return 1;
	}

	itemAttrTypes attribute;
	if (isNumber(L, 2)) {
		attribute = getNumber<itemAttrTypes>(L, 2);
	} else if (isString(L, 2)) {
		attribute = stringToItemAttribute(getString(L, 2));
	} else {
		attribute = ITEM_ATTRIBUTE_NONE;
	}

	if (ItemAttributes::isIntAttrType(attribute)) {
		if (attribute == ITEM_ATTRIBUTE_UNIQUEID) {
			reportErrorFunc("Attempt to set protected key \"uid\"");
			pushBoolean(L, false);
			return 1;
		}

		item->setIntAttr(attribute, getNumber<int32_t>(L, 3));
		pushBoolean(L, true);
	} else if (ItemAttributes::isStrAttrType(attribute)) {
		item->setStrAttr(attribute, getString(L, 3));
		pushBoolean(L, true);
	} else {
		lua_pushnil(L);
	}
	return 1;
}

int LuaScriptInterface::luaItemRemoveAttribute(lua_State* L)
{
	// item:removeAttribute(key)
	Item* item = getUserdata<Item>(L, 1);
	if (!item) {
		lua_pushnil(L);
		return 1;
	}

	itemAttrTypes attribute;
	if (isNumber(L, 2)) {
		attribute = getNumber<itemAttrTypes>(L, 2);
	} else if (isString(L, 2)) {
		attribute = stringToItemAttribute(getString(L, 2));
	} else {
		attribute = ITEM_ATTRIBUTE_NONE;
	}

	bool ret = attribute != ITEM_ATTRIBUTE_UNIQUEID;
	if (ret) {
		item->removeAttribute(attribute);
	} else {
		reportErrorFunc("Attempt to erase protected key \"uid\"");
	}
	pushBoolean(L, ret);
	return 1;
}

int LuaScriptInterface::luaItemGetCustomAttribute(lua_State* L) {
	// item:getCustomAttribute(key)
	Item* item = getUserdata<Item>(L, 1);
	if (!item) {
		lua_pushnil(L);
		return 1;
	}

	const ItemAttributes::CustomAttribute* attr;
	if (isNumber(L, 2)) {
		attr = item->getCustomAttribute(getNumber<int64_t>(L, 2));
	} else if (isString(L, 2)) {
		attr = item->getCustomAttribute(getString(L, 2));
	} else {
		lua_pushnil(L);
		return 1;
	}

	if (attr) {
		attr->pushToLua(L);
	} else {
		lua_pushnil(L);
	}
	return 1;
}

int LuaScriptInterface::luaItemSetCustomAttribute(lua_State* L) {
	// item:setCustomAttribute(key, value)
	Item* item = getUserdata<Item>(L, 1);
	if (!item) {
		lua_pushnil(L);
		return 1;
	}

	std::string key;
	if (isNumber(L, 2)) {
		key = std::to_string(getNumber<int64_t>(L, 2));
	} else if (isString(L, 2)) {
		key = getString(L, 2);
	} else {
		lua_pushnil(L);
		return 1;
	}

	ItemAttributes::CustomAttribute val;
	if (isNumber(L, 3)) {
		double tmp = getNumber<double>(L, 3);
		if (std::floor(tmp) < tmp) {
			val.set<double>(tmp);
		} else {
			val.set<int64_t>(tmp);
		}
	} else if (isString(L, 3)) {
		val.set<std::string>(getString(L, 3));
	} else if (isBoolean(L, 3)) {
		val.set<bool>(getBoolean(L, 3));
	} else {
		lua_pushnil(L);
		return 1;
	}

	item->setCustomAttribute(key, val);
	pushBoolean(L, true);
	return 1;
}

int LuaScriptInterface::luaItemRemoveCustomAttribute(lua_State* L) {
	// item:removeCustomAttribute(key)
	Item* item = getUserdata<Item>(L, 1);
	if (!item) {
		lua_pushnil(L);
		return 1;
	}

	if (isNumber(L, 2)) {
		pushBoolean(L, item->removeCustomAttribute(getNumber<int64_t>(L, 2)));
	} else if (isString(L, 2)) {
		pushBoolean(L, item->removeCustomAttribute(getString(L, 2)));
	} else {
		lua_pushnil(L);
	}
	return 1;
}

int LuaScriptInterface::luaItemMoveTo(lua_State* L)
{
	// item:moveTo(position or cylinder[, flags])
	Item** itemPtr = getRawUserdata<Item>(L, 1);
	if (!itemPtr) {
		lua_pushnil(L);
		return 1;
	}

	Item* item = *itemPtr;
	if (!item || item->isRemoved()) {
		lua_pushnil(L);
		return 1;
	}

	Cylinder* toCylinder;
	if (isUserdata(L, 2)) {
		const LuaDataType type = getUserdataType(L, 2);
		switch (type) {
			case LuaData_Container:
				toCylinder = getUserdata<Container>(L, 2);
				break;
			case LuaData_Player:
				toCylinder = getUserdata<Player>(L, 2);
				break;
			case LuaData_Tile:
				toCylinder = getUserdata<Tile>(L, 2);
				break;
			default:
				toCylinder = nullptr;
				break;
		}
	} else {
		toCylinder = g_game.map.getTile(getPosition(L, 2));
	}

	if (!toCylinder) {
		lua_pushnil(L);
		return 1;
	}

	if (item->getParent() == toCylinder) {
		pushBoolean(L, true);
		return 1;
	}

	uint32_t flags = getNumber<uint32_t>(L, 3, FLAG_NOLIMIT | FLAG_IGNOREBLOCKITEM | FLAG_IGNOREBLOCKCREATURE | FLAG_IGNORENOTMOVEABLE);

	if (item->getParent() == VirtualCylinder::virtualCylinder) {
		pushBoolean(L, g_game.internalAddItem(toCylinder, item, INDEX_WHEREEVER, flags) == RETURNVALUE_NOERROR);
	} else {
		Item* moveItem = nullptr;
		ReturnValue ret = g_game.internalMoveItem(item->getParent(), toCylinder, INDEX_WHEREEVER, item, item->getItemCount(), &moveItem, flags);
		if (moveItem) {
			*itemPtr = moveItem;
		}
		pushBoolean(L, ret == RETURNVALUE_NOERROR);
	}
	return 1;
}

int LuaScriptInterface::luaItemTransform(lua_State* L)
{
	// item:transform(itemId[, count/subType = -1])
	Item** itemPtr = getRawUserdata<Item>(L, 1);
	if (!itemPtr) {
		lua_pushnil(L);
		return 1;
	}

	Item*& item = *itemPtr;
	if (!item) {
		lua_pushnil(L);
		return 1;
	}

	uint16_t itemId;
	if (isNumber(L, 2)) {
		itemId = getNumber<uint16_t>(L, 2);
	} else {
		itemId = Item::items.getItemIdByName(getString(L, 2));
		if (itemId == 0) {
			lua_pushnil(L);
			return 1;
		}
	}

	int32_t subType = getNumber<int32_t>(L, 3, -1);
	if (item->getID() == itemId && (subType == -1 || subType == item->getSubType())) {
		pushBoolean(L, true);
		return 1;
	}

	const ItemType& it = Item::items[itemId];
	if (it.stackable) {
		subType = std::min<int32_t>(subType, 100);
	}

	ScriptEnvironment* env = getScriptEnv();
	uint32_t uid = env->addThing(item);

	Item* newItem = g_game.transformItem(item, itemId, subType);
	if (item->isRemoved()) {
		env->removeItemByUID(uid);
	}

	if (newItem && newItem != item) {
		env->insertItem(uid, newItem);
	}

	item = newItem;
	pushBoolean(L, true);
	return 1;
}

int LuaScriptInterface::luaItemDecay(lua_State* L)
{
	// item:decay(decayId)
	Item* item = getUserdata<Item>(L, 1);
	if (item) {
		if (isNumber(L, 2)) {
			item->setDecayTo(getNumber<int32_t>(L, 2));
		}

		g_game.startDecay(item);
		pushBoolean(L, true);
	} else {
		lua_pushnil(L);
	}
	return 1;
}

int LuaScriptInterface::luaItemGetDescription(lua_State* L)
{
	// item:getDescription(distance)
	Item* item = getUserdata<Item>(L, 1);
	if (item) {
		int32_t distance = getNumber<int32_t>(L, 2);
		pushString(L, item->getDescription(distance));
	} else {
		lua_pushnil(L);
	}
	return 1;
}

int LuaScriptInterface::luaItemGetSpecialDescription(lua_State* L)
{
	// item:getSpecialDescription()
	Item* item = getUserdata<Item>(L, 1);
	if (item) {
		pushString(L, item->getSpecialDescription());
	} else {
		lua_pushnil(L);
	}
	return 1;
}

int LuaScriptInterface::luaItemHasProperty(lua_State* L)
{
	// item:hasProperty(property)
	Item* item = getUserdata<Item>(L, 1);
	if (item) {
		ITEMPROPERTY property = getNumber<ITEMPROPERTY>(L, 2);
		pushBoolean(L, item->hasProperty(property));
	} else {
		lua_pushnil(L);
	}
	return 1;
}

int LuaScriptInterface::luaItemIsLoadedFromMap(lua_State* L)
{
	// item:isLoadedFromMap()
	Item* item = getUserdata<Item>(L, 1);
	if (item) {
		pushBoolean(L, item->isLoadedFromMap());
	} else {
		lua_pushnil(L);
	}
	return 1;
}

int LuaScriptInterface::luaItemSetStoreItem(lua_State* L)
{
	// item:setStoreItem(storeItem)
	Item* item = getUserdata<Item>(L, 1);
	if (!item) {
		lua_pushnil(L);
		return 1;
	}

	item->setStoreItem(getBoolean(L, 2, false));
	return 1;
}

int LuaScriptInterface::luaItemIsStoreItem(lua_State* L)
{
	// item:isStoreItem()
	Item* item = getUserdata<Item>(L, 1);
	if (item) {
		pushBoolean(L, item->isStoreItem());
	} else {
		lua_pushnil(L);
	}
	return 1;
}

// Container
int LuaScriptInterface::luaContainerCreate(lua_State* L)
{
	// Container(uid)
	uint32_t id = getNumber<uint32_t>(L, 2);

	Container* container = getScriptEnv()->getContainerByUID(id);
	if (container) {
		pushUserdata(L, container);
		setMetatable(L, -1, "Container");
	} else {
		lua_pushnil(L);
	}
	return 1;
}

int LuaScriptInterface::luaContainerGetSize(lua_State* L)
{
	// container:getSize()
	Container* container = getUserdata<Container>(L, 1);
	if (container) {
		lua_pushnumber(L, container->size());
	} else {
		lua_pushnil(L);
	}
	return 1;
}

int LuaScriptInterface::luaContainerGetCapacity(lua_State* L)
{
	// container:getCapacity()
	Container* container = getUserdata<Container>(L, 1);
	if (container) {
		lua_pushnumber(L, container->capacity());
	} else {
		lua_pushnil(L);
	}
	return 1;
}

int LuaScriptInterface::luaContainerGetEmptySlots(lua_State* L)
{
	// container:getEmptySlots([recursive = false])
	Container* container = getUserdata<Container>(L, 1);
	if (!container) {
		lua_pushnil(L);
		return 1;
	}

	uint32_t slots = container->capacity() - container->size();
	bool recursive = getBoolean(L, 2, false);
	if (recursive) {
		for (ContainerIterator it = container->iterator(); it.hasNext(); it.advance()) {
			if (Container* tmpContainer = (*it)->getContainer()) {
				slots += tmpContainer->capacity() - tmpContainer->size();
			}
		}
	}
	lua_pushnumber(L, slots);
	return 1;
}

int LuaScriptInterface::luaContainerGetItemHoldingCount(lua_State* L)
{
	// container:getItemHoldingCount()
	Container* container = getUserdata<Container>(L, 1);
	if (container) {
		lua_pushnumber(L, container->getItemHoldingCount());
	} else {
		lua_pushnil(L);
	}
	return 1;
}

int LuaScriptInterface::luaContainerGetItem(lua_State* L)
{
	// container:getItem(index)
	Container* container = getUserdata<Container>(L, 1);
	if (!container) {
		lua_pushnil(L);
		return 1;
	}

	uint32_t index = getNumber<uint32_t>(L, 2);
	Item* item = container->getItemByIndex(index);
	if (item) {
		pushUserdata<Item>(L, item);
		setItemMetatable(L, -1, item);
	} else {
		lua_pushnil(L);
	}
	return 1;
}

int LuaScriptInterface::luaContainerHasItem(lua_State* L)
{
	// container:hasItem(item)
	Item* item = getUserdata<Item>(L, 2);
	Container* container = getUserdata<Container>(L, 1);
	if (container) {
		pushBoolean(L, container->isHoldingItem(item));
	} else {
		lua_pushnil(L);
	}
	return 1;
}

int LuaScriptInterface::luaContainerAddItem(lua_State* L)
{
	// container:addItem(itemId[, count/subType = 1[, index = INDEX_WHEREEVER[, flags = 0]]])
	Container* container = getUserdata<Container>(L, 1);
	if (!container) {
		lua_pushnil(L);
		return 1;
	}

	uint16_t itemId;
	if (isNumber(L, 2)) {
		itemId = getNumber<uint16_t>(L, 2);
	} else {
		itemId = Item::items.getItemIdByName(getString(L, 2));
		if (itemId == 0) {
			lua_pushnil(L);
			return 1;
		}
	}

	uint32_t count = getNumber<uint32_t>(L, 3, 1);
	const ItemType& it = Item::items[itemId];
	if (it.stackable) {
		count = std::min<uint16_t>(count, 100);
	}

	Item* item = Item::CreateItem(itemId, count);
	if (!item) {
		lua_pushnil(L);
		return 1;
	}

	int32_t index = getNumber<int32_t>(L, 4, INDEX_WHEREEVER);
	uint32_t flags = getNumber<uint32_t>(L, 5, 0);

	ReturnValue ret = g_game.internalAddItem(container, item, index, flags);
	if (ret == RETURNVALUE_NOERROR) {
		pushUserdata<Item>(L, item);
		setItemMetatable(L, -1, item);
	} else {
		delete item;
		lua_pushnil(L);
	}
	return 1;
}

int LuaScriptInterface::luaContainerAddItemEx(lua_State* L)
{
	// container:addItemEx(item[, index = INDEX_WHEREEVER[, flags = 0]])
	Item* item = getUserdata<Item>(L, 2);
	if (!item) {
		lua_pushnil(L);
		return 1;
	}

	Container* container = getUserdata<Container>(L, 1);
	if (!container) {
		lua_pushnil(L);
		return 1;
	}

	if (item->getParent() != VirtualCylinder::virtualCylinder) {
		reportErrorFunc("Item already has a parent");
		lua_pushnil(L);
		return 1;
	}

	int32_t index = getNumber<int32_t>(L, 3, INDEX_WHEREEVER);
	uint32_t flags = getNumber<uint32_t>(L, 4, 0);
	ReturnValue ret = g_game.internalAddItem(container, item, index, flags);
	if (ret == RETURNVALUE_NOERROR) {
		ScriptEnvironment::removeTempItem(item);
	}
	lua_pushnumber(L, ret);
	return 1;
}

int LuaScriptInterface::luaContainerGetCorpseOwner(lua_State* L)
{
	// container:getCorpseOwner()
	Container* container = getUserdata<Container>(L, 1);
	if (container) {
		lua_pushnumber(L, container->getCorpseOwner());
	} else {
		lua_pushnil(L);
	}
	return 1;
}

int LuaScriptInterface::luaContainerGetItemCountById(lua_State* L)
{
	// container:getItemCountById(itemId[, subType = -1])
	Container* container = getUserdata<Container>(L, 1);
	if (!container) {
		lua_pushnil(L);
		return 1;
	}

	uint16_t itemId;
	if (isNumber(L, 2)) {
		itemId = getNumber<uint16_t>(L, 2);
	} else {
		itemId = Item::items.getItemIdByName(getString(L, 2));
		if (itemId == 0) {
			lua_pushnil(L);
			return 1;
		}
	}

	int32_t subType = getNumber<int32_t>(L, 3, -1);
	lua_pushnumber(L, container->getItemTypeCount(itemId, subType));
	return 1;
}

int LuaScriptInterface::luaContainerGetContentDescription(lua_State* L)
{
	// container:getContentDescription()
	Container* container = getUserdata<Container>(L, 1);
	if (container) {
		pushString(L, container->getContentDescription());
	} else {
		lua_pushnil(L);
	}
	return 1;
}

int LuaScriptInterface::luaContainerGetItems(lua_State* L)
{
	// container:getItems([recursive = false])
	Container* container = getUserdata<Container>(L, 1);
	if (!container) {
		lua_pushnil(L);
		return 1;
	}

	bool recursive = getBoolean(L, 2, false);
	std::vector<Item*> items = container->getItems(recursive);

	lua_createtable(L, items.size(), 0);

	int index = 0;
	for (Item* item : items) {
		pushUserdata(L, item);
		setItemMetatable(L, -1, item);
		lua_rawseti(L, -2, ++index);
	}
	return 1;
}

// Teleport
int LuaScriptInterface::luaTeleportCreate(lua_State* L)
{
	// Teleport(uid)
	uint32_t id = getNumber<uint32_t>(L, 2);

	Item* item = getScriptEnv()->getItemByUID(id);
	if (item && item->getTeleport()) {
		pushUserdata(L, item);
		setMetatable(L, -1, "Teleport");
	} else {
		lua_pushnil(L);
	}
	return 1;
}

int LuaScriptInterface::luaTeleportGetDestination(lua_State* L)
{
	// teleport:getDestination()
	Teleport* teleport = getUserdata<Teleport>(L, 1);
	if (teleport) {
		pushPosition(L, teleport->getDestPos());
	} else {
		lua_pushnil(L);
	}
	return 1;
}

int LuaScriptInterface::luaTeleportSetDestination(lua_State* L)
{
	// teleport:setDestination(position)
	Teleport* teleport = getUserdata<Teleport>(L, 1);
	if (teleport) {
		teleport->setDestPos(getPosition(L, 2));
		pushBoolean(L, true);
	} else {
		lua_pushnil(L);
	}
	return 1;
}

// Creature
int LuaScriptInterface::luaCreatureCreate(lua_State* L)
{
	// Creature(id or name or userdata)
	Creature* creature;
	if (isNumber(L, 2)) {
		creature = g_game.getCreatureByID(getNumber<uint32_t>(L, 2));
	} else if (isString(L, 2)) {
		creature = g_game.getCreatureByName(getString(L, 2));
	} else if (isUserdata(L, 2)) {
		LuaDataType type = getUserdataType(L, 2);
		if (type != LuaData_Player && type != LuaData_Monster && type != LuaData_Npc) {
			lua_pushnil(L);
			return 1;
		}
		creature = getUserdata<Creature>(L, 2);
	} else {
		creature = nullptr;
	}

	if (creature) {
		pushUserdata<Creature>(L, creature);
		setCreatureMetatable(L, -1, creature);
	} else {
		lua_pushnil(L);
	}
	return 1;
}

int LuaScriptInterface::luaCreatureGetEvents(lua_State* L)
{
	// creature:getEvents(type)
	Creature* creature = getUserdata<Creature>(L, 1);
	if (!creature) {
		lua_pushnil(L);
		return 1;
	}

	CreatureEventType_t eventType = getNumber<CreatureEventType_t>(L, 2);
	const auto& eventList = creature->getCreatureEvents(eventType);
	lua_createtable(L, eventList.size(), 0);

	int index = 0;
	for (CreatureEvent* event : eventList) {
		pushString(L, event->getName());
		lua_rawseti(L, -2, ++index);
	}
	return 1;
}

int LuaScriptInterface::luaCreatureRegisterEvent(lua_State* L)
{
	// creature:registerEvent(name)
	Creature* creature = getUserdata<Creature>(L, 1);
	if (creature) {
		const std::string& name = getString(L, 2);
		pushBoolean(L, creature->registerCreatureEvent(name));
	} else {
		lua_pushnil(L);
	}
	return 1;
}

int LuaScriptInterface::luaCreatureUnregisterEvent(lua_State* L)
{
	// creature:unregisterEvent(name)
	const std::string& name = getString(L, 2);
	Creature* creature = getUserdata<Creature>(L, 1);
	if (creature) {
		pushBoolean(L, creature->unregisterCreatureEvent(name));
	} else {
		lua_pushnil(L);
	}
	return 1;
}

int LuaScriptInterface::luaCreatureIsRemoved(lua_State* L)
{
	// creature:isRemoved()
	const Creature* creature = getUserdata<const Creature>(L, 1);
	if (creature) {
		pushBoolean(L, creature->isRemoved());
	} else {
		lua_pushnil(L);
	}
	return 1;
}

int LuaScriptInterface::luaCreatureIsCreature(lua_State* L)
{
	// creature:isCreature()
	pushBoolean(L, getUserdata<const Creature>(L, 1) != nullptr);
	return 1;
}

int LuaScriptInterface::luaCreatureIsInGhostMode(lua_State* L)
{
	// creature:isInGhostMode()
	const Creature* creature = getUserdata<const Creature>(L, 1);
	if (creature) {
		pushBoolean(L, creature->isInGhostMode());
	} else {
		lua_pushnil(L);
	}
	return 1;
}

int LuaScriptInterface::luaCreatureIsHealthHidden(lua_State* L)
{
	// creature:isHealthHidden()
	const Creature* creature = getUserdata<const Creature>(L, 1);
	if (creature) {
		pushBoolean(L, creature->isHealthHidden());
	} else {
		lua_pushnil(L);
	}
	return 1;
}

int LuaScriptInterface::luaCreatureIsMovementBlocked(lua_State* L)
{
	// creature:isMovementBlocked()
	const Creature* creature = getUserdata<const Creature>(L, 1);
	if (creature) {
		pushBoolean(L, creature->isMovementBlocked());
	} else {
		lua_pushnil(L);
	}
	return 1;
}

int LuaScriptInterface::luaCreatureCanSee(lua_State* L)
{
	// creature:canSee(position)
	const Creature* creature = getUserdata<const Creature>(L, 1);
	if (creature) {
		const Position& position = getPosition(L, 2);
		pushBoolean(L, creature->canSee(position));
	} else {
		lua_pushnil(L);
	}
	return 1;
}

int LuaScriptInterface::luaCreatureCanSeeCreature(lua_State* L)
{
	// creature:canSeeCreature(creature)
	const Creature* creature = getUserdata<const Creature>(L, 1);
	if (creature) {
		const Creature* otherCreature = getCreature(L, 2);
		pushBoolean(L, creature->canSeeCreature(otherCreature));
	} else {
		lua_pushnil(L);
	}
	return 1;
}

int LuaScriptInterface::luaCreatureGetParent(lua_State* L)
{
	// creature:getParent()
	Creature* creature = getUserdata<Creature>(L, 1);
	if (!creature) {
		lua_pushnil(L);
		return 1;
	}

	Cylinder* parent = creature->getParent();
	if (!parent) {
		lua_pushnil(L);
		return 1;
	}

	pushCylinder(L, parent);
	return 1;
}

int LuaScriptInterface::luaCreatureGetId(lua_State* L)
{
	// creature:getId()
	const Creature* creature = getUserdata<const Creature>(L, 1);
	if (creature) {
		lua_pushnumber(L, creature->getID());
	} else {
		lua_pushnil(L);
	}
	return 1;
}

int LuaScriptInterface::luaCreatureGetName(lua_State* L)
{
	// creature:getName()
	const Creature* creature = getUserdata<const Creature>(L, 1);
	if (creature) {
		pushString(L, creature->getName());
	} else {
		lua_pushnil(L);
	}
	return 1;
}

int LuaScriptInterface::luaCreatureGetTarget(lua_State* L)
{
	// creature:getTarget()
	Creature* creature = getUserdata<Creature>(L, 1);
	if (!creature) {
		lua_pushnil(L);
		return 1;
	}

	Creature* target = creature->getAttackedCreature();
	if (target) {
		pushUserdata<Creature>(L, target);
		setCreatureMetatable(L, -1, target);
	} else {
		lua_pushnil(L);
	}
	return 1;
}

int LuaScriptInterface::luaCreatureSetTarget(lua_State* L)
{
	// creature:setTarget(target)
	Creature* creature = getUserdata<Creature>(L, 1);
	if (creature) {
		Creature* target = getCreature(L, 2);
		pushBoolean(L, creature->setAttackedCreature(target));
	} else {
		lua_pushnil(L);
	}
	return 1;
}

int LuaScriptInterface::luaCreatureGetFollowCreature(lua_State* L)
{
	// creature:getFollowCreature()
	Creature* creature = getUserdata<Creature>(L, 1);
	if (!creature) {
		lua_pushnil(L);
		return 1;
	}

	Creature* followCreature = creature->getFollowCreature();
	if (followCreature) {
		pushUserdata<Creature>(L, followCreature);
		setCreatureMetatable(L, -1, followCreature);
	} else {
		lua_pushnil(L);
	}
	return 1;
}

int LuaScriptInterface::luaCreatureSetFollowCreature(lua_State* L)
{
	// creature:setFollowCreature(followedCreature)
	Creature* creature = getUserdata<Creature>(L, 1);
	if (creature) {
		Creature* followCreature = getCreature(L, 2);
		pushBoolean(L, creature->setFollowCreature(followCreature));
	} else {
		lua_pushnil(L);
	}
	return 1;
}

int LuaScriptInterface::luaCreatureGetMaster(lua_State* L)
{
	// creature:getMaster()
	Creature* creature = getUserdata<Creature>(L, 1);
	if (!creature) {
		lua_pushnil(L);
		return 1;
	}

	Creature* master = creature->getMaster();
	if (!master) {
		lua_pushnil(L);
		return 1;
	}

	pushUserdata<Creature>(L, master);
	setCreatureMetatable(L, -1, master);
	return 1;
}

int LuaScriptInterface::luaCreatureSetMaster(lua_State* L)
{
	// creature:setMaster(master)
	Creature* creature = getUserdata<Creature>(L, 1);
	if (!creature) {
		lua_pushnil(L);
		return 1;
	}

	pushBoolean(L, creature->setMaster(getCreature(L, 2)));
	g_game.updateCreatureType(creature);
	return 1;
}

int LuaScriptInterface::luaCreatureGetLight(lua_State* L)
{
	// creature:getLight()
	const Creature* creature = getUserdata<const Creature>(L, 1);
	if (!creature) {
		lua_pushnil(L);
		return 1;
	}

	LightInfo lightInfo = creature->getCreatureLight();
	lua_pushnumber(L, lightInfo.level);
	lua_pushnumber(L, lightInfo.color);
	return 2;
}

int LuaScriptInterface::luaCreatureSetLight(lua_State* L)
{
	// creature:setLight(color, level)
	Creature* creature = getUserdata<Creature>(L, 1);
	if (!creature) {
		lua_pushnil(L);
		return 1;
	}

	LightInfo light;
	light.color = getNumber<uint8_t>(L, 2);
	light.level = getNumber<uint8_t>(L, 3);
	creature->setCreatureLight(light);
	g_game.changeLight(creature);
	pushBoolean(L, true);
	return 1;
}

int LuaScriptInterface::luaCreatureGetSpeed(lua_State* L)
{
	// creature:getSpeed()
	const Creature* creature = getUserdata<const Creature>(L, 1);
	if (creature) {
		lua_pushnumber(L, creature->getSpeed());
	} else {
		lua_pushnil(L);
	}
	return 1;
}

int LuaScriptInterface::luaCreatureGetBaseSpeed(lua_State* L)
{
	// creature:getBaseSpeed()
	const Creature* creature = getUserdata<const Creature>(L, 1);
	if (creature) {
		lua_pushnumber(L, creature->getBaseSpeed());
	} else {
		lua_pushnil(L);
	}
	return 1;
}

int LuaScriptInterface::luaCreatureChangeSpeed(lua_State* L)
{
	// creature:changeSpeed(delta)
	Creature* creature = getCreature(L, 1);
	if (!creature) {
		reportErrorFunc(getErrorDesc(LUA_ERROR_CREATURE_NOT_FOUND));
		pushBoolean(L, false);
		return 1;
	}

	int32_t delta = getNumber<int32_t>(L, 2);
	g_game.changeSpeed(creature, delta);
	pushBoolean(L, true);
	return 1;
}

int LuaScriptInterface::luaCreatureSetDropLoot(lua_State* L)
{
	// creature:setDropLoot(doDrop)
	Creature* creature = getUserdata<Creature>(L, 1);
	if (creature) {
		creature->setDropLoot(getBoolean(L, 2));
		pushBoolean(L, true);
	} else {
		lua_pushnil(L);
	}
	return 1;
}

int LuaScriptInterface::luaCreatureSetSkillLoss(lua_State* L)
{
	// creature:setSkillLoss(skillLoss)
	Creature* creature = getUserdata<Creature>(L, 1);
	if (creature) {
		creature->setSkillLoss(getBoolean(L, 2));
		pushBoolean(L, true);
	} else {
		lua_pushnil(L);
	}
	return 1;
}

int LuaScriptInterface::luaCreatureGetPosition(lua_State* L)
{
	// creature:getPosition()
	const Creature* creature = getUserdata<const Creature>(L, 1);
	if (creature) {
		pushPosition(L, creature->getPosition());
	} else {
		lua_pushnil(L);
	}
	return 1;
}

int LuaScriptInterface::luaCreatureGetTile(lua_State* L)
{
	// creature:getTile()
	Creature* creature = getUserdata<Creature>(L, 1);
	if (!creature) {
		lua_pushnil(L);
		return 1;
	}

	Tile* tile = creature->getTile();
	if (tile) {
		pushUserdata<Tile>(L, tile);
		setMetatable(L, -1, "Tile");
	} else {
		lua_pushnil(L);
	}
	return 1;
}

int LuaScriptInterface::luaCreatureGetDirection(lua_State* L)
{
	// creature:getDirection()
	const Creature* creature = getUserdata<const Creature>(L, 1);
	if (creature) {
		lua_pushnumber(L, creature->getDirection());
	} else {
		lua_pushnil(L);
	}
	return 1;
}

int LuaScriptInterface::luaCreatureSetDirection(lua_State* L)
{
	// creature:setDirection(direction)
	Creature* creature = getUserdata<Creature>(L, 1);
	if (creature) {
		pushBoolean(L, g_game.internalCreatureTurn(creature, getNumber<Direction>(L, 2)));
	} else {
		lua_pushnil(L);
	}
	return 1;
}

int LuaScriptInterface::luaCreatureGetHealth(lua_State* L)
{
	// creature:getHealth()
	const Creature* creature = getUserdata<const Creature>(L, 1);
	if (creature) {
		lua_pushnumber(L, creature->getHealth());
	} else {
		lua_pushnil(L);
	}
	return 1;
}

int LuaScriptInterface::luaCreatureSetHealth(lua_State* L)
{
	// creature:setHealth(health)
	Creature* creature = getUserdata<Creature>(L, 1);
	if (!creature) {
		lua_pushnil(L);
		return 1;
	}

	creature->health = std::min<int32_t>(getNumber<uint32_t>(L, 2), creature->healthMax);
	g_game.addCreatureHealth(creature);

	Player* player = creature->getPlayer();
	if (player) {
		player->sendStats();
	}
	pushBoolean(L, true);
	return 1;
}

int LuaScriptInterface::luaCreatureAddHealth(lua_State* L)
{
	// creature:addHealth(healthChange)
	Creature* creature = getUserdata<Creature>(L, 1);
	if (!creature) {
		lua_pushnil(L);
		return 1;
	}

	CombatDamage damage;
	damage.primary.value = getNumber<int32_t>(L, 2);
	if (damage.primary.value >= 0) {
		damage.primary.type = COMBAT_HEALING;
	} else {
		damage.primary.type = COMBAT_UNDEFINEDDAMAGE;
	}
	pushBoolean(L, g_game.combatChangeHealth(nullptr, creature, damage));
	return 1;
}

int LuaScriptInterface::luaCreatureGetMaxHealth(lua_State* L)
{
	// creature:getMaxHealth()
	const Creature* creature = getUserdata<const Creature>(L, 1);
	if (creature) {
		lua_pushnumber(L, creature->getMaxHealth());
	} else {
		lua_pushnil(L);
	}
	return 1;
}

int LuaScriptInterface::luaCreatureSetMaxHealth(lua_State* L)
{
	// creature:setMaxHealth(maxHealth)
	Creature* creature = getUserdata<Creature>(L, 1);
	if (!creature) {
		lua_pushnil(L);
		return 1;
	}

	creature->healthMax = getNumber<uint32_t>(L, 2);
	creature->health = std::min<int32_t>(creature->health, creature->healthMax);
	g_game.addCreatureHealth(creature);

	Player* player = creature->getPlayer();
	if (player) {
		player->sendStats();
	}
	pushBoolean(L, true);
	return 1;
}

int LuaScriptInterface::luaCreatureSetHiddenHealth(lua_State* L)
{
	// creature:setHiddenHealth(hide)
	Creature* creature = getUserdata<Creature>(L, 1);
	if (creature) {
		creature->setHiddenHealth(getBoolean(L, 2));
		g_game.addCreatureHealth(creature);
		pushBoolean(L, true);
	} else {
		lua_pushnil(L);
	}
	return 1;
}

int LuaScriptInterface::luaCreatureSetMovementBlocked(lua_State* L)
{
	// creature:setMovementBlocked(state)
	Creature* creature = getUserdata<Creature>(L, 1);
	if (creature) {
		creature->setMovementBlocked(getBoolean(L, 2));
		pushBoolean(L, true);
	} else {
		lua_pushnil(L);
	}
	return 1;
}

int LuaScriptInterface::luaCreatureGetSkull(lua_State* L)
{
	// creature:getSkull()
	Creature* creature = getUserdata<Creature>(L, 1);
	if (creature) {
		lua_pushnumber(L, creature->getSkull());
	} else {
		lua_pushnil(L);
	}
	return 1;
}

int LuaScriptInterface::luaCreatureSetSkull(lua_State* L)
{
	// creature:setSkull(skull)
	Creature* creature = getUserdata<Creature>(L, 1);
	if (creature) {
		creature->setSkull(getNumber<Skulls_t>(L, 2));
		pushBoolean(L, true);
	} else {
		lua_pushnil(L);
	}
	return 1;
}

int LuaScriptInterface::luaCreatureGetOutfit(lua_State* L)
{
	// creature:getOutfit()
	const Creature* creature = getUserdata<const Creature>(L, 1);
	if (creature) {
		pushOutfit(L, creature->getCurrentOutfit());
	} else {
		lua_pushnil(L);
	}
	return 1;
}

int LuaScriptInterface::luaCreatureSetOutfit(lua_State* L)
{
	// creature:setOutfit(outfit)
	Creature* creature = getUserdata<Creature>(L, 1);
	if (creature) {
		creature->defaultOutfit = getOutfit(L, 2);
		g_game.internalCreatureChangeOutfit(creature, creature->defaultOutfit);
		pushBoolean(L, true);
	} else {
		lua_pushnil(L);
	}
	return 1;
}

int LuaScriptInterface::luaCreatureGetCondition(lua_State* L)
{
	// creature:getCondition(conditionType[, conditionId = CONDITIONID_COMBAT[, subId = 0]])
	Creature* creature = getUserdata<Creature>(L, 1);
	if (!creature) {
		lua_pushnil(L);
		return 1;
	}

	ConditionType_t conditionType = getNumber<ConditionType_t>(L, 2);
	ConditionId_t conditionId = getNumber<ConditionId_t>(L, 3, CONDITIONID_COMBAT);
	uint32_t subId = getNumber<uint32_t>(L, 4, 0);

	Condition* condition = creature->getCondition(conditionType, conditionId, subId);
	if (condition) {
		pushUserdata<Condition>(L, condition);
		setWeakMetatable(L, -1, "Condition");
	} else {
		lua_pushnil(L);
	}
	return 1;
}

int LuaScriptInterface::luaCreatureAddCondition(lua_State* L)
{
	// creature:addCondition(condition[, force = false])
	Creature* creature = getUserdata<Creature>(L, 1);
	Condition* condition = getUserdata<Condition>(L, 2);
	if (creature && condition) {
		bool force = getBoolean(L, 3, false);
		pushBoolean(L, creature->addCondition(condition->clone(), force));
	} else {
		lua_pushnil(L);
	}
	return 1;
}

int LuaScriptInterface::luaCreatureRemoveCondition(lua_State* L)
{
	// creature:removeCondition(conditionType[, conditionId = CONDITIONID_COMBAT[, subId = 0[, force = false]]])
	Creature* creature = getUserdata<Creature>(L, 1);
	if (!creature) {
		lua_pushnil(L);
		return 1;
	}

	ConditionType_t conditionType = getNumber<ConditionType_t>(L, 2);
	ConditionId_t conditionId = getNumber<ConditionId_t>(L, 3, CONDITIONID_COMBAT);
	uint32_t subId = getNumber<uint32_t>(L, 4, 0);
	Condition* condition = creature->getCondition(conditionType, conditionId, subId);
	if (condition) {
		bool force = getBoolean(L, 5, false);
		creature->removeCondition(condition, force);
		pushBoolean(L, true);
	} else {
		lua_pushnil(L);
	}
	return 1;
}

int LuaScriptInterface::luaCreatureHasCondition(lua_State* L)
{
	// creature:hasCondition(conditionType[, subId = 0])
	Creature* creature = getUserdata<Creature>(L, 1);
	if (!creature) {
		lua_pushnil(L);
		return 1;
	}

	ConditionType_t conditionType = getNumber<ConditionType_t>(L, 2);
	uint32_t subId = getNumber<uint32_t>(L, 3, 0);
	pushBoolean(L, creature->hasCondition(conditionType, subId));
	return 1;
}

int LuaScriptInterface::luaCreatureIsImmune(lua_State* L)
{
	// creature:isImmune(condition or conditionType)
	Creature* creature = getUserdata<Creature>(L, 1);
	if (!creature) {
		lua_pushnil(L);
		return 1;
	}

	if (isNumber(L, 2)) {
		pushBoolean(L, creature->isImmune(getNumber<ConditionType_t>(L, 2)));
	} else if (Condition* condition = getUserdata<Condition>(L, 2)) {
		pushBoolean(L, creature->isImmune(condition->getType()));
	} else {
		lua_pushnil(L);
	}
	return 1;
}

int LuaScriptInterface::luaCreatureRemove(lua_State* L)
{
	// creature:remove()
	Creature** creaturePtr = getRawUserdata<Creature>(L, 1);
	if (!creaturePtr) {
		lua_pushnil(L);
		return 1;
	}

	Creature* creature = *creaturePtr;
	if (!creature) {
		lua_pushnil(L);
		return 1;
	}

	Player* player = creature->getPlayer();
	if (player) {
		player->kickPlayer(true);
	} else {
		g_game.removeCreature(creature);
	}

	*creaturePtr = nullptr;
	pushBoolean(L, true);
	return 1;
}

int LuaScriptInterface::luaCreatureTeleportTo(lua_State* L)
{
	// creature:teleportTo(position[, pushMovement = false])
	bool pushMovement = getBoolean(L, 3, false);

	const Position& position = getPosition(L, 2);
	Creature* creature = getUserdata<Creature>(L, 1);
	if (!creature) {
		lua_pushnil(L);
		return 1;
	}

	const Position oldPosition = creature->getPosition();
	if (g_game.internalTeleport(creature, position, pushMovement) != RETURNVALUE_NOERROR) {
		pushBoolean(L, false);
		return 1;
	}

	if (pushMovement) {
		if (oldPosition.x == position.x) {
			if (oldPosition.y < position.y) {
				g_game.internalCreatureTurn(creature, DIRECTION_SOUTH);
			} else {
				g_game.internalCreatureTurn(creature, DIRECTION_NORTH);
			}
		} else if (oldPosition.x > position.x) {
			g_game.internalCreatureTurn(creature, DIRECTION_WEST);
		} else if (oldPosition.x < position.x) {
			g_game.internalCreatureTurn(creature, DIRECTION_EAST);
		}
	}
	pushBoolean(L, true);
	return 1;
}

int LuaScriptInterface::luaCreatureSay(lua_State* L)
{
	// creature:say(text[, type = TALKTYPE_MONSTER_SAY[, ghost = false[, target = nullptr[, position]]]])
	int parameters = lua_gettop(L);

	Position position;
	if (parameters >= 6) {
		position = getPosition(L, 6);
		if (!position.x || !position.y) {
			reportErrorFunc("Invalid position specified.");
			pushBoolean(L, false);
			return 1;
		}
	}

	Creature* target = nullptr;
	if (parameters >= 5) {
		target = getCreature(L, 5);
	}

	bool ghost = getBoolean(L, 4, false);

	SpeakClasses type = getNumber<SpeakClasses>(L, 3, TALKTYPE_MONSTER_SAY);
	const std::string& text = getString(L, 2);
	Creature* creature = getUserdata<Creature>(L, 1);
	if (!creature) {
		lua_pushnil(L);
		return 1;
	}

	SpectatorVec spectators;
	if (target) {
		spectators.emplace_back(target);
	}

	if (position.x != 0) {
		pushBoolean(L, g_game.internalCreatureSay(creature, type, text, ghost, &spectators, &position));
	} else {
		pushBoolean(L, g_game.internalCreatureSay(creature, type, text, ghost, &spectators));
	}
	return 1;
}

int LuaScriptInterface::luaCreatureGetDamageMap(lua_State* L)
{
	// creature:getDamageMap()
	Creature* creature = getUserdata<Creature>(L, 1);
	if (!creature) {
		lua_pushnil(L);
		return 1;
	}

	lua_createtable(L, creature->damageMap.size(), 0);
	for (const auto& damageEntry : creature->damageMap) {
		lua_createtable(L, 0, 2);
		setField(L, "total", damageEntry.second.total);
		setField(L, "ticks", damageEntry.second.ticks);
		lua_rawseti(L, -2, damageEntry.first);
	}
	return 1;
}

int LuaScriptInterface::luaCreatureGetSummons(lua_State* L)
{
	// creature:getSummons()
	Creature* creature = getUserdata<Creature>(L, 1);
	if (!creature) {
		lua_pushnil(L);
		return 1;
	}

	lua_createtable(L, creature->getSummonCount(), 0);

	int index = 0;
	for (Creature* summon : creature->getSummons()) {
		pushUserdata<Creature>(L, summon);
		setCreatureMetatable(L, -1, summon);
		lua_rawseti(L, -2, ++index);
	}
	return 1;
}

int LuaScriptInterface::luaCreatureGetDescription(lua_State* L)
{
	// creature:getDescription(distance)
	int32_t distance = getNumber<int32_t>(L, 2);
	Creature* creature = getUserdata<Creature>(L, 1);
	if (creature) {
		pushString(L, creature->getDescription(distance));
	} else {
		lua_pushnil(L);
	}
	return 1;
}

int LuaScriptInterface::luaCreatureGetPathTo(lua_State* L)
{
	// creature:getPathTo(pos[, minTargetDist = 0[, maxTargetDist = 1[, fullPathSearch = true[, clearSight = true[, maxSearchDist = 0]]]]])
	Creature* creature = getUserdata<Creature>(L, 1);
	if (!creature) {
		lua_pushnil(L);
		return 1;
	}

	const Position& position = getPosition(L, 2);

	FindPathParams fpp;
	fpp.minTargetDist = getNumber<int32_t>(L, 3, 0);
	fpp.maxTargetDist = getNumber<int32_t>(L, 4, 1);
	fpp.fullPathSearch = getBoolean(L, 5, fpp.fullPathSearch);
	fpp.clearSight = getBoolean(L, 6, fpp.clearSight);
	fpp.maxSearchDist = getNumber<int32_t>(L, 7, fpp.maxSearchDist);

	std::vector<Direction> dirList;
	if (creature->getPathTo(position, dirList, fpp)) {
		lua_newtable(L);

		int index = 0;
		for (auto it = dirList.rbegin(); it != dirList.rend(); ++it) {
			lua_pushnumber(L, *it);
			lua_rawseti(L, -2, ++index);
		}
	} else {
		pushBoolean(L, false);
	}
	return 1;
}

int LuaScriptInterface::luaCreatureMove(lua_State* L)
{
	// creature:move(direction)
	// creature:move(tile[, flags = 0])
	Creature* creature = getUserdata<Creature>(L, 1);
	if (!creature) {
		lua_pushnil(L);
		return 1;
	}

	if (isNumber(L, 2)) {
		Direction direction = getNumber<Direction>(L, 2);
		if (direction > DIRECTION_LAST) {
			lua_pushnil(L);
			return 1;
		}
		lua_pushnumber(L, g_game.internalMoveCreature(creature, direction, FLAG_NOLIMIT));
	} else {
		Tile* tile = getUserdata<Tile>(L, 2);
		if (!tile) {
			lua_pushnil(L);
			return 1;
		}
		lua_pushnumber(L, g_game.internalMoveCreature(*creature, *tile, getNumber<uint32_t>(L, 3)));
	}
	return 1;
}

int LuaScriptInterface::luaCreatureGetZone(lua_State* L)
{
	// creature:getZone()
	Creature* creature = getUserdata<Creature>(L, 1);
	if (creature) {
		lua_pushnumber(L, creature->getZone());
	} else {
		lua_pushnil(L);
	}
	return 1;
}

// Player
int LuaScriptInterface::luaPlayerCreate(lua_State* L)
{
	// Player(id or guid or name or userdata)
	Player* player;
	if (isNumber(L, 2)) {
		uint32_t id = getNumber<uint32_t>(L, 2);
		if (id >= 0x10000000 && id <= Player::playerAutoID) {
			player = g_game.getPlayerByID(id);
		} else {
			player = g_game.getPlayerByGUID(id);
		}
	} else if (isString(L, 2)) {
		ReturnValue ret = g_game.getPlayerByNameWildcard(getString(L, 2), player);
		if (ret != RETURNVALUE_NOERROR) {
			lua_pushnil(L);
			lua_pushnumber(L, ret);
			return 2;
		}
	} else if (isUserdata(L, 2)) {
		if (getUserdataType(L, 2) != LuaData_Player) {
			lua_pushnil(L);
			return 1;
		}
		player = getUserdata<Player>(L, 2);
	} else {
		player = nullptr;
	}

	if (player) {
		pushUserdata<Player>(L, player);
		setMetatable(L, -1, "Player");
	} else {
		lua_pushnil(L);
	}
	return 1;
}

int LuaScriptInterface::luaPlayerIsPlayer(lua_State* L)
{
	// player:isPlayer()
	pushBoolean(L, getUserdata<const Player>(L, 1) != nullptr);
	return 1;
}

int LuaScriptInterface::luaPlayerGetGuid(lua_State* L)
{
	// player:getGuid()
	Player* player = getUserdata<Player>(L, 1);
	if (player) {
		lua_pushnumber(L, player->getGUID());
	} else {
		lua_pushnil(L);
	}
	return 1;
}

int LuaScriptInterface::luaPlayerGetIp(lua_State* L)
{
	// player:getIp()
	Player* player = getUserdata<Player>(L, 1);
	if (player) {
		lua_pushnumber(L, player->getIP());
	} else {
		lua_pushnil(L);
	}
	return 1;
}

int LuaScriptInterface::luaPlayerGetAccountId(lua_State* L)
{
	// player:getAccountId()
	Player* player = getUserdata<Player>(L, 1);
	if (player) {
		lua_pushnumber(L, player->getAccount());
	} else {
		lua_pushnil(L);
	}
	return 1;
}

int LuaScriptInterface::luaPlayerGetLastLoginSaved(lua_State* L)
{
	// player:getLastLoginSaved()
	Player* player = getUserdata<Player>(L, 1);
	if (player) {
		lua_pushnumber(L, player->getLastLoginSaved());
	} else {
		lua_pushnil(L);
	}
	return 1;
}

int LuaScriptInterface::luaPlayerGetLastLogout(lua_State* L)
{
	// player:getLastLogout()
	Player* player = getUserdata<Player>(L, 1);
	if (player) {
		lua_pushnumber(L, player->getLastLogout());
	} else {
		lua_pushnil(L);
	}
	return 1;
}

int LuaScriptInterface::luaPlayerGetAccountType(lua_State* L)
{
	// player:getAccountType()
	Player* player = getUserdata<Player>(L, 1);
	if (player) {
		lua_pushnumber(L, player->getAccountType());
	} else {
		lua_pushnil(L);
	}
	return 1;
}

int LuaScriptInterface::luaPlayerSetAccountType(lua_State* L)
{
	// player:setAccountType(accountType)
	Player* player = getUserdata<Player>(L, 1);
	if (player) {
		player->accountType = getNumber<AccountType_t>(L, 2);
		IOLoginData::setAccountType(player->getAccount(), player->accountType);
		pushBoolean(L, true);
	} else {
		lua_pushnil(L);
	}
	return 1;
}

int LuaScriptInterface::luaPlayerGetCapacity(lua_State* L)
{
	// player:getCapacity()
	Player* player = getUserdata<Player>(L, 1);
	if (player) {
		lua_pushnumber(L, player->getCapacity());
	} else {
		lua_pushnil(L);
	}
	return 1;
}

int LuaScriptInterface::luaPlayerSetCapacity(lua_State* L)
{
	// player:setCapacity(capacity)
	Player* player = getUserdata<Player>(L, 1);
	if (player) {
		player->capacity = getNumber<uint32_t>(L, 2);
		player->sendStats();
		pushBoolean(L, true);
	} else {
		lua_pushnil(L);
	}
	return 1;
}

int LuaScriptInterface::luaPlayerGetFreeCapacity(lua_State* L)
{
	// player:getFreeCapacity()
	Player* player = getUserdata<Player>(L, 1);
	if (player) {
		lua_pushnumber(L, player->getFreeCapacity());
	} else {
		lua_pushnil(L);
	}
	return 1;
}

int LuaScriptInterface::luaPlayerGetDepotChest(lua_State* L)
{
	// player:getDepotChest(depotId[, autoCreate = false])
	Player* player = getUserdata<Player>(L, 1);
	if (!player) {
		lua_pushnil(L);
		return 1;
	}

	uint32_t depotId = getNumber<uint32_t>(L, 2);
	bool autoCreate = getBoolean(L, 3, false);
	DepotChest* depotChest = player->getDepotChest(depotId, autoCreate);
	if (depotChest) {
		player->setLastDepotId(depotId); // FIXME: workaround for #2251
		pushUserdata<Item>(L, depotChest);
		setItemMetatable(L, -1, depotChest);
	} else {
		pushBoolean(L, false);
	}
	return 1;
}

int LuaScriptInterface::luaPlayerGetInbox(lua_State* L)
{
	// player:getInbox()
	Player* player = getUserdata<Player>(L, 1);
	if (!player) {
		lua_pushnil(L);
		return 1;
	}

	Inbox* inbox = player->getInbox();
	if (inbox) {
		pushUserdata<Item>(L, inbox);
		setItemMetatable(L, -1, inbox);
	} else {
		pushBoolean(L, false);
	}
	return 1;
}

int LuaScriptInterface::luaPlayerGetSkullTime(lua_State* L)
{
	// player:getSkullTime()
	Player* player = getUserdata<Player>(L, 1);
	if (player) {
		lua_pushnumber(L, player->getSkullTicks());
	} else {
		lua_pushnil(L);
	}
	return 1;
}

int LuaScriptInterface::luaPlayerSetSkullTime(lua_State* L)
{
	// player:setSkullTime(skullTime)
	Player* player = getUserdata<Player>(L, 1);
	if (player) {
		player->setSkullTicks(getNumber<int64_t>(L, 2));
		pushBoolean(L, true);
	} else {
		lua_pushnil(L);
	}
	return 1;
}

int LuaScriptInterface::luaPlayerGetDeathPenalty(lua_State* L)
{
	// player:getDeathPenalty()
	Player* player = getUserdata<Player>(L, 1);
	if (player) {
		lua_pushnumber(L, player->getLostPercent() * 100);
	} else {
		lua_pushnil(L);
	}
	return 1;
}

int LuaScriptInterface::luaPlayerGetExperience(lua_State* L)
{
	// player:getExperience()
	Player* player = getUserdata<Player>(L, 1);
	if (player) {
		lua_pushnumber(L, player->getExperience());
	} else {
		lua_pushnil(L);
	}
	return 1;
}

int LuaScriptInterface::luaPlayerAddExperience(lua_State* L)
{
	// player:addExperience(experience[, sendText = false])
	Player* player = getUserdata<Player>(L, 1);
	if (player) {
		int64_t experience = getNumber<int64_t>(L, 2);
		bool sendText = getBoolean(L, 3, false);
		player->addExperience(nullptr, experience, sendText);
		pushBoolean(L, true);
	} else {
		lua_pushnil(L);
	}
	return 1;
}

int LuaScriptInterface::luaPlayerRemoveExperience(lua_State* L)
{
	// player:removeExperience(experience[, sendText = false])
	Player* player = getUserdata<Player>(L, 1);
	if (player) {
		int64_t experience = getNumber<int64_t>(L, 2);
		bool sendText = getBoolean(L, 3, false);
		player->removeExperience(experience, sendText);
		pushBoolean(L, true);
	} else {
		lua_pushnil(L);
	}
	return 1;
}

int LuaScriptInterface::luaPlayerGetLevel(lua_State* L)
{
	// player:getLevel()
	Player* player = getUserdata<Player>(L, 1);
	if (player) {
		lua_pushnumber(L, player->getLevel());
	} else {
		lua_pushnil(L);
	}
	return 1;
}

int LuaScriptInterface::luaPlayerGetMagicLevel(lua_State* L)
{
	// player:getMagicLevel()
	Player* player = getUserdata<Player>(L, 1);
	if (player) {
		lua_pushnumber(L, player->getMagicLevel());
	} else {
		lua_pushnil(L);
	}
	return 1;
}

int LuaScriptInterface::luaPlayerGetBaseMagicLevel(lua_State* L)
{
	// player:getBaseMagicLevel()
	Player* player = getUserdata<Player>(L, 1);
	if (player) {
		lua_pushnumber(L, player->getBaseMagicLevel());
	} else {
		lua_pushnil(L);
	}
	return 1;
}

int LuaScriptInterface::luaPlayerGetMana(lua_State* L)
{
	// player:getMana()
	const Player* player = getUserdata<const Player>(L, 1);
	if (player) {
		lua_pushnumber(L, player->getMana());
	} else {
		lua_pushnil(L);
	}
	return 1;
}

int LuaScriptInterface::luaPlayerAddMana(lua_State* L)
{
	// player:addMana(manaChange[, animationOnLoss = false])
	Player* player = getUserdata<Player>(L, 1);
	if (!player) {
		lua_pushnil(L);
		return 1;
	}

	int32_t manaChange = getNumber<int32_t>(L, 2);
	bool animationOnLoss = getBoolean(L, 3, false);
	if (!animationOnLoss && manaChange < 0) {
		player->changeMana(manaChange);
	} else {
		CombatDamage damage;
		damage.primary.value = manaChange;
		damage.origin = ORIGIN_NONE;
		g_game.combatChangeMana(nullptr, player, damage);
	}
	pushBoolean(L, true);
	return 1;
}

int LuaScriptInterface::luaPlayerGetMaxMana(lua_State* L)
{
	// player:getMaxMana()
	const Player* player = getUserdata<const Player>(L, 1);
	if (player) {
		lua_pushnumber(L, player->getMaxMana());
	} else {
		lua_pushnil(L);
	}
	return 1;
}

int LuaScriptInterface::luaPlayerSetMaxMana(lua_State* L)
{
	// player:setMaxMana(maxMana)
	Player* player = getPlayer(L, 1);
	if (player) {
		player->manaMax = getNumber<int32_t>(L, 2);
		player->mana = std::min<int32_t>(player->mana, player->manaMax);
		player->sendStats();
		pushBoolean(L, true);
	} else {
		lua_pushnil(L);
	}
	return 1;
}

int LuaScriptInterface::luaPlayerGetManaSpent(lua_State* L)
{
	// player:getManaSpent()
	Player* player = getUserdata<Player>(L, 1);
	if (player) {
		lua_pushnumber(L, player->getSpentMana());
	} else {
		lua_pushnil(L);
	}
	return 1;
}

int LuaScriptInterface::luaPlayerAddManaSpent(lua_State* L)
{
	// player:addManaSpent(amount)
	Player* player = getUserdata<Player>(L, 1);
	if (player) {
		player->addManaSpent(getNumber<uint64_t>(L, 2));
		pushBoolean(L, true);
	} else {
		lua_pushnil(L);
	}
	return 1;
}

int LuaScriptInterface::luaPlayerGetBaseMaxHealth(lua_State* L)
{
	// player:getBaseMaxHealth()
	Player* player = getUserdata<Player>(L, 1);
	if (player) {
		lua_pushnumber(L, player->healthMax);
	} else {
		lua_pushnil(L);
	}
	return 1;
}

int LuaScriptInterface::luaPlayerGetBaseMaxMana(lua_State* L)
{
	// player:getBaseMaxMana()
	Player* player = getUserdata<Player>(L, 1);
	if (player) {
		lua_pushnumber(L, player->manaMax);
	} else {
		lua_pushnil(L);
	}
	return 1;
}

int LuaScriptInterface::luaPlayerGetSkillLevel(lua_State* L)
{
	// player:getSkillLevel(skillType)
	skills_t skillType = getNumber<skills_t>(L, 2);
	Player* player = getUserdata<Player>(L, 1);
	if (player && skillType <= SKILL_LAST) {
		lua_pushnumber(L, player->skills[skillType].level);
	} else {
		lua_pushnil(L);
	}
	return 1;
}

int LuaScriptInterface::luaPlayerGetEffectiveSkillLevel(lua_State* L)
{
	// player:getEffectiveSkillLevel(skillType)
	skills_t skillType = getNumber<skills_t>(L, 2);
	Player* player = getUserdata<Player>(L, 1);
	if (player && skillType <= SKILL_LAST) {
		lua_pushnumber(L, player->getSkillLevel(skillType));
	} else {
		lua_pushnil(L);
	}
	return 1;
}

int LuaScriptInterface::luaPlayerGetSkillPercent(lua_State* L)
{
	// player:getSkillPercent(skillType)
	skills_t skillType = getNumber<skills_t>(L, 2);
	Player* player = getUserdata<Player>(L, 1);
	if (player && skillType <= SKILL_LAST) {
		lua_pushnumber(L, player->skills[skillType].percent);
	} else {
		lua_pushnil(L);
	}
	return 1;
}

int LuaScriptInterface::luaPlayerGetSkillTries(lua_State* L)
{
	// player:getSkillTries(skillType)
	skills_t skillType = getNumber<skills_t>(L, 2);
	Player* player = getUserdata<Player>(L, 1);
	if (player && skillType <= SKILL_LAST) {
		lua_pushnumber(L, player->skills[skillType].tries);
	} else {
		lua_pushnil(L);
	}
	return 1;
}

int LuaScriptInterface::luaPlayerAddSkillTries(lua_State* L)
{
	// player:addSkillTries(skillType, tries)
	Player* player = getUserdata<Player>(L, 1);
	if (player) {
		skills_t skillType = getNumber<skills_t>(L, 2);
		uint64_t tries = getNumber<uint64_t>(L, 3);
		player->addSkillAdvance(skillType, tries);
		pushBoolean(L, true);
	} else {
		lua_pushnil(L);
	}
	return 1;
}

int LuaScriptInterface::luaPlayerGetSpecialSkill(lua_State* L)
{
	// player:getSpecialSkill(specialSkillType)
	SpecialSkills_t specialSkillType = getNumber<SpecialSkills_t>(L, 2);
	Player* player = getUserdata<Player>(L, 1);
	if (player && specialSkillType <= SPECIALSKILL_LAST) {
		lua_pushnumber(L, player->getSpecialSkill(specialSkillType));
	} else {
		lua_pushnil(L);
	}
	return 1;
}

int LuaScriptInterface::luaPlayerAddSpecialSkill(lua_State* L)
{
	// player:addSpecialSkill(specialSkillType, value)
	Player* player = getUserdata<Player>(L, 1);
	if (!player) {
		lua_pushnil(L);
		return 1;
	}

	SpecialSkills_t specialSkillType = getNumber<SpecialSkills_t>(L, 2);
	if (specialSkillType > SPECIALSKILL_LAST) {
		lua_pushnil(L);
		return 1;
	}

	player->setVarSpecialSkill(specialSkillType, getNumber<int32_t>(L, 3));
	player->sendSkills();
	pushBoolean(L, true);
	return 1;
}

int LuaScriptInterface::luaPlayerAddOfflineTrainingTime(lua_State* L)
{
	// player:addOfflineTrainingTime(time)
	Player* player = getUserdata<Player>(L, 1);
	if (player) {
		int32_t time = getNumber<int32_t>(L, 2);
		player->addOfflineTrainingTime(time);
		player->sendStats();
		pushBoolean(L, true);
	} else {
		lua_pushnil(L);
	}
	return 1;
}


int LuaScriptInterface::luaPlayerGetOfflineTrainingTime(lua_State* L)
{
	// player:getOfflineTrainingTime()
	Player* player = getUserdata<Player>(L, 1);
	if (player) {
		lua_pushnumber(L, player->getOfflineTrainingTime());
	} else {
		lua_pushnil(L);
	}
	return 1;
}

int LuaScriptInterface::luaPlayerRemoveOfflineTrainingTime(lua_State* L)
{
	// player:removeOfflineTrainingTime(time)
	Player* player = getUserdata<Player>(L, 1);
	if (player) {
		int32_t time = getNumber<int32_t>(L, 2);
		player->removeOfflineTrainingTime(time);
		player->sendStats();
		pushBoolean(L, true);
	} else {
		lua_pushnil(L);
	}
	return 1;
}

int LuaScriptInterface::luaPlayerAddOfflineTrainingTries(lua_State* L)
{
	// player:addOfflineTrainingTries(skillType, tries)
	Player* player = getUserdata<Player>(L, 1);
	if (player) {
		skills_t skillType = getNumber<skills_t>(L, 2);
		uint64_t tries = getNumber<uint64_t>(L, 3);
		pushBoolean(L, player->addOfflineTrainingTries(skillType, tries));
	} else {
		lua_pushnil(L);
	}
	return 1;
}

int LuaScriptInterface::luaPlayerGetOfflineTrainingSkill(lua_State* L)
{
	// player:getOfflineTrainingSkill()
	Player* player = getUserdata<Player>(L, 1);
	if (player) {
		lua_pushnumber(L, player->getOfflineTrainingSkill());
	} else {
		lua_pushnil(L);
	}
	return 1;
}

int LuaScriptInterface::luaPlayerSetOfflineTrainingSkill(lua_State* L)
{
	// player:setOfflineTrainingSkill(skillId)
	Player* player = getUserdata<Player>(L, 1);
	if (player) {
		uint32_t skillId = getNumber<uint32_t>(L, 2);
		player->setOfflineTrainingSkill(skillId);
		pushBoolean(L, true);
	} else {
		lua_pushnil(L);
	}
	return 1;
}

int LuaScriptInterface::luaPlayerGetItemCount(lua_State* L)
{
	// player:getItemCount(itemId[, subType = -1])
	Player* player = getUserdata<Player>(L, 1);
	if (!player) {
		lua_pushnil(L);
		return 1;
	}

	uint16_t itemId;
	if (isNumber(L, 2)) {
		itemId = getNumber<uint16_t>(L, 2);
	} else {
		itemId = Item::items.getItemIdByName(getString(L, 2));
		if (itemId == 0) {
			lua_pushnil(L);
			return 1;
		}
	}

	int32_t subType = getNumber<int32_t>(L, 3, -1);
	lua_pushnumber(L, player->getItemTypeCount(itemId, subType));
	return 1;
}

int LuaScriptInterface::luaPlayerGetItemById(lua_State* L)
{
	// player:getItemById(itemId, deepSearch[, subType = -1])
	Player* player = getUserdata<Player>(L, 1);
	if (!player) {
		lua_pushnil(L);
		return 1;
	}

	uint16_t itemId;
	if (isNumber(L, 2)) {
		itemId = getNumber<uint16_t>(L, 2);
	} else {
		itemId = Item::items.getItemIdByName(getString(L, 2));
		if (itemId == 0) {
			lua_pushnil(L);
			return 1;
		}
	}
	bool deepSearch = getBoolean(L, 3);
	int32_t subType = getNumber<int32_t>(L, 4, -1);

	Item* item = g_game.findItemOfType(player, itemId, deepSearch, subType);
	if (item) {
		pushUserdata<Item>(L, item);
		setItemMetatable(L, -1, item);
	} else {
		lua_pushnil(L);
	}
	return 1;
}

int LuaScriptInterface::luaPlayerGetVocation(lua_State* L)
{
	// player:getVocation()
	Player* player = getUserdata<Player>(L, 1);
	if (player) {
		pushUserdata<Vocation>(L, player->getVocation());
		setMetatable(L, -1, "Vocation");
	} else {
		lua_pushnil(L);
	}
	return 1;
}

int LuaScriptInterface::luaPlayerSetVocation(lua_State* L)
{
	// player:setVocation(id or name or userdata)
	Player* player = getUserdata<Player>(L, 1);
	if (!player) {
		lua_pushnil(L);
		return 1;
	}

	Vocation* vocation;
	if (isNumber(L, 2)) {
		vocation = g_vocations.getVocation(getNumber<uint16_t>(L, 2));
	} else if (isString(L, 2)) {
		vocation = g_vocations.getVocation(g_vocations.getVocationId(getString(L, 2)));
	} else if (isUserdata(L, 2)) {
		vocation = getUserdata<Vocation>(L, 2);
	} else {
		vocation = nullptr;
	}

	if (!vocation) {
		pushBoolean(L, false);
		return 1;
	}

	player->setVocation(vocation->getId());
	pushBoolean(L, true);
	return 1;
}

int LuaScriptInterface::luaPlayerGetSex(lua_State* L)
{
	// player:getSex()
	Player* player = getUserdata<Player>(L, 1);
	if (player) {
		lua_pushnumber(L, player->getSex());
	} else {
		lua_pushnil(L);
	}
	return 1;
}

int LuaScriptInterface::luaPlayerSetSex(lua_State* L)
{
	// player:setSex(newSex)
	Player* player = getUserdata<Player>(L, 1);
	if (player) {
		PlayerSex_t newSex = getNumber<PlayerSex_t>(L, 2);
		player->setSex(newSex);
		pushBoolean(L, true);
	} else {
		lua_pushnil(L);
	}
	return 1;
}

int LuaScriptInterface::luaPlayerGetTown(lua_State* L)
{
	// player:getTown()
	Player* player = getUserdata<Player>(L, 1);
	if (player) {
		pushUserdata<Town>(L, player->getTown());
		setMetatable(L, -1, "Town");
	} else {
		lua_pushnil(L);
	}
	return 1;
}

int LuaScriptInterface::luaPlayerSetTown(lua_State* L)
{
	// player:setTown(town)
	Town* town = getUserdata<Town>(L, 2);
	if (!town) {
		pushBoolean(L, false);
		return 1;
	}

	Player* player = getUserdata<Player>(L, 1);
	if (player) {
		player->setTown(town);
		pushBoolean(L, true);
	} else {
		lua_pushnil(L);
	}
	return 1;
}

int LuaScriptInterface::luaPlayerGetGuild(lua_State* L)
{
	// player:getGuild()
	Player* player = getUserdata<Player>(L, 1);
	if (!player) {
		lua_pushnil(L);
		return 1;
	}

	Guild* guild = player->getGuild();
	if (!guild) {
		lua_pushnil(L);
		return 1;
	}

	pushUserdata<Guild>(L, guild);
	setMetatable(L, -1, "Guild");
	return 1;
}

int LuaScriptInterface::luaPlayerSetGuild(lua_State* L)
{
	// player:setGuild(guild)
	Player* player = getUserdata<Player>(L, 1);
	if (!player) {
		lua_pushnil(L);
		return 1;
	}

	player->setGuild(getUserdata<Guild>(L, 2));
	pushBoolean(L, true);
	return 1;
}

int LuaScriptInterface::luaPlayerGetGuildLevel(lua_State* L)
{
	// player:getGuildLevel()
	Player* player = getUserdata<Player>(L, 1);
	if (player && player->getGuild()) {
		lua_pushnumber(L, player->getGuildRank()->level);
	} else {
		lua_pushnil(L);
	}
	return 1;
}

int LuaScriptInterface::luaPlayerSetGuildLevel(lua_State* L)
{
	// player:setGuildLevel(level)
	uint8_t level = getNumber<uint8_t>(L, 2);
	Player* player = getUserdata<Player>(L, 1);
	if (!player || !player->getGuild()) {
		lua_pushnil(L);
		return 1;
	}

	GuildRank_ptr rank = player->getGuild()->getRankByLevel(level);
	if (!rank) {
		pushBoolean(L, false);
	} else {
		player->setGuildRank(rank);
		pushBoolean(L, true);
	}

	return 1;
}

int LuaScriptInterface::luaPlayerGetGuildNick(lua_State* L)
{
	// player:getGuildNick()
	Player* player = getUserdata<Player>(L, 1);
	if (player) {
		pushString(L, player->getGuildNick());
	} else {
		lua_pushnil(L);
	}
	return 1;
}

int LuaScriptInterface::luaPlayerSetGuildNick(lua_State* L)
{
	// player:setGuildNick(nick)
	const std::string& nick = getString(L, 2);
	Player* player = getUserdata<Player>(L, 1);
	if (player) {
		player->setGuildNick(nick);
		pushBoolean(L, true);
	} else {
		lua_pushnil(L);
	}
	return 1;
}

int LuaScriptInterface::luaPlayerGetGroup(lua_State* L)
{
	// player:getGroup()
	Player* player = getUserdata<Player>(L, 1);
	if (player) {
		pushUserdata<Group>(L, player->getGroup());
		setMetatable(L, -1, "Group");
	} else {
		lua_pushnil(L);
	}
	return 1;
}

int LuaScriptInterface::luaPlayerSetGroup(lua_State* L)
{
	// player:setGroup(group)
	Group* group = getUserdata<Group>(L, 2);
	if (!group) {
		pushBoolean(L, false);
		return 1;
	}

	Player* player = getUserdata<Player>(L, 1);
	if (player) {
		player->setGroup(group);
		pushBoolean(L, true);
	} else {
		lua_pushnil(L);
	}
	return 1;
}

int LuaScriptInterface::luaPlayerGetStamina(lua_State* L)
{
	// player:getStamina()
	Player* player = getUserdata<Player>(L, 1);
	if (player) {
		lua_pushnumber(L, player->getStaminaMinutes());
	} else {
		lua_pushnil(L);
	}
	return 1;
}

int LuaScriptInterface::luaPlayerSetStamina(lua_State* L)
{
	// player:setStamina(stamina)
	uint16_t stamina = getNumber<uint16_t>(L, 2);
	Player* player = getUserdata<Player>(L, 1);
	if (player) {
		player->staminaMinutes = std::min<uint16_t>(2520, stamina);
		player->sendStats();
		pushBoolean(L, true);
	} else {
		lua_pushnil(L);
	}
	return 1;
}

int LuaScriptInterface::luaPlayerGetSoul(lua_State* L)
{
	// player:getSoul()
	Player* player = getUserdata<Player>(L, 1);
	if (player) {
		lua_pushnumber(L, player->getSoul());
	} else {
		lua_pushnil(L);
	}
	return 1;
}

int LuaScriptInterface::luaPlayerAddSoul(lua_State* L)
{
	// player:addSoul(soulChange)
	int32_t soulChange = getNumber<int32_t>(L, 2);
	Player* player = getUserdata<Player>(L, 1);
	if (player) {
		player->changeSoul(soulChange);
		pushBoolean(L, true);
	} else {
		lua_pushnil(L);
	}
	return 1;
}

int LuaScriptInterface::luaPlayerGetMaxSoul(lua_State* L)
{
	// player:getMaxSoul()
	Player* player = getUserdata<Player>(L, 1);
	if (player && player->vocation) {
		lua_pushnumber(L, player->vocation->getSoulMax());
	} else {
		lua_pushnil(L);
	}
	return 1;
}

int LuaScriptInterface::luaPlayerGetBankBalance(lua_State* L)
{
	// player:getBankBalance()
	Player* player = getUserdata<Player>(L, 1);
	if (player) {
		lua_pushnumber(L, player->getBankBalance());
	} else {
		lua_pushnil(L);
	}
	return 1;
}

int LuaScriptInterface::luaPlayerSetBankBalance(lua_State* L)
{
	// player:setBankBalance(bankBalance)
	Player* player = getUserdata<Player>(L, 1);
	if (!player) {
		lua_pushnil(L);
		return 1;
	}

	int64_t balance = getNumber<int64_t>(L, 2);
	if (balance < 0) {
		reportErrorFunc("Invalid bank balance value.");
		lua_pushnil(L);
		return 1;
	}

	player->setBankBalance(balance);
	pushBoolean(L, true);
	return 1;
}

int LuaScriptInterface::luaPlayerGetStorageValue(lua_State* L)
{
	// player:getStorageValue(key)
	Player* player = getUserdata<Player>(L, 1);
	if (!player) {
		lua_pushnil(L);
		return 1;
	}

	uint32_t key = getNumber<uint32_t>(L, 2);
	int32_t value;
	if (player->getStorageValue(key, value)) {
		lua_pushnumber(L, value);
	} else {
		lua_pushnumber(L, -1);
	}
	return 1;
}

int LuaScriptInterface::luaPlayerSetStorageValue(lua_State* L)
{
	// player:setStorageValue(key, value)
	int32_t value = getNumber<int32_t>(L, 3);
	uint32_t key = getNumber<uint32_t>(L, 2);
	Player* player = getUserdata<Player>(L, 1);
	if (IS_IN_KEYRANGE(key, RESERVED_RANGE)) {
		std::ostringstream ss;
		ss << "Accessing reserved range: " << key;
		reportErrorFunc(ss.str());
		pushBoolean(L, false);
		return 1;
	}

	if (player) {
		player->addStorageValue(key, value);
		pushBoolean(L, true);
	} else {
		lua_pushnil(L);
	}
	return 1;
}

int LuaScriptInterface::luaPlayerAddItem(lua_State* L)
{
	// player:addItem(itemId[, count = 1[, canDropOnMap = true[, subType = 1[, slot = CONST_SLOT_WHEREEVER]]]])
	Player* player = getUserdata<Player>(L, 1);
	if (!player) {
		pushBoolean(L, false);
		return 1;
	}

	uint16_t itemId;
	if (isNumber(L, 2)) {
		itemId = getNumber<uint16_t>(L, 2);
	} else {
		itemId = Item::items.getItemIdByName(getString(L, 2));
		if (itemId == 0) {
			lua_pushnil(L);
			return 1;
		}
	}

	int32_t count = getNumber<int32_t>(L, 3, 1);
	int32_t subType = getNumber<int32_t>(L, 5, 1);

	const ItemType& it = Item::items[itemId];

	int32_t itemCount = 1;
	int parameters = lua_gettop(L);
	if (parameters >= 4) {
		itemCount = std::max<int32_t>(1, count);
	} else if (it.hasSubType()) {
		if (it.stackable) {
			itemCount = std::ceil(count / 100.f);
		}

		subType = count;
	} else {
		itemCount = std::max<int32_t>(1, count);
	}

	bool hasTable = itemCount > 1;
	if (hasTable) {
		lua_newtable(L);
	} else if (itemCount == 0) {
		lua_pushnil(L);
		return 1;
	}

	bool canDropOnMap = getBoolean(L, 4, true);
	slots_t slot = getNumber<slots_t>(L, 6, CONST_SLOT_WHEREEVER);
	for (int32_t i = 1; i <= itemCount; ++i) {
		int32_t stackCount = subType;
		if (it.stackable) {
			stackCount = std::min<int32_t>(stackCount, 100);
			subType -= stackCount;
		}

		Item* item = Item::CreateItem(itemId, stackCount);
		if (!item) {
			if (!hasTable) {
				lua_pushnil(L);
			}
			return 1;
		}

		ReturnValue ret = g_game.internalPlayerAddItem(player, item, canDropOnMap, slot);
		if (ret != RETURNVALUE_NOERROR) {
			delete item;
			if (!hasTable) {
				lua_pushnil(L);
			}
			return 1;
		}

		if (hasTable) {
			lua_pushnumber(L, i);
			pushUserdata<Item>(L, item);
			setItemMetatable(L, -1, item);
			lua_settable(L, -3);
		} else {
			pushUserdata<Item>(L, item);
			setItemMetatable(L, -1, item);
		}
	}
	return 1;
}

int LuaScriptInterface::luaPlayerAddItemEx(lua_State* L)
{
	// player:addItemEx(item[, canDropOnMap = false[, index = INDEX_WHEREEVER[, flags = 0]]])
	// player:addItemEx(item[, canDropOnMap = true[, slot = CONST_SLOT_WHEREEVER]])
	Item* item = getUserdata<Item>(L, 2);
	if (!item) {
		reportErrorFunc(getErrorDesc(LUA_ERROR_ITEM_NOT_FOUND));
		pushBoolean(L, false);
		return 1;
	}

	Player* player = getUserdata<Player>(L, 1);
	if (!player) {
		lua_pushnil(L);
		return 1;
	}

	if (item->getParent() != VirtualCylinder::virtualCylinder) {
		reportErrorFunc("Item already has a parent");
		pushBoolean(L, false);
		return 1;
	}

	bool canDropOnMap = getBoolean(L, 3, false);
	ReturnValue returnValue;
	if (canDropOnMap) {
		slots_t slot = getNumber<slots_t>(L, 4, CONST_SLOT_WHEREEVER);
		returnValue = g_game.internalPlayerAddItem(player, item, true, slot);
	} else {
		int32_t index = getNumber<int32_t>(L, 4, INDEX_WHEREEVER);
		uint32_t flags = getNumber<uint32_t>(L, 5, 0);
		returnValue = g_game.internalAddItem(player, item, index, flags);
	}

	if (returnValue == RETURNVALUE_NOERROR) {
		ScriptEnvironment::removeTempItem(item);
	}
	lua_pushnumber(L, returnValue);
	return 1;
}

int LuaScriptInterface::luaPlayerRemoveItem(lua_State* L)
{
	// player:removeItem(itemId, count[, subType = -1[, ignoreEquipped = false]])
	Player* player = getUserdata<Player>(L, 1);
	if (!player) {
		lua_pushnil(L);
		return 1;
	}

	uint16_t itemId;
	if (isNumber(L, 2)) {
		itemId = getNumber<uint16_t>(L, 2);
	} else {
		itemId = Item::items.getItemIdByName(getString(L, 2));
		if (itemId == 0) {
			lua_pushnil(L);
			return 1;
		}
	}

	uint32_t count = getNumber<uint32_t>(L, 3);
	int32_t subType = getNumber<int32_t>(L, 4, -1);
	bool ignoreEquipped = getBoolean(L, 5, false);
	pushBoolean(L, player->removeItemOfType(itemId, count, subType, ignoreEquipped));
	return 1;
}

int LuaScriptInterface::luaPlayerGetMoney(lua_State* L)
{
	// player:getMoney()
	Player* player = getUserdata<Player>(L, 1);
	if (player) {
		lua_pushnumber(L, player->getMoney());
	} else {
		lua_pushnil(L);
	}
	return 1;
}

int LuaScriptInterface::luaPlayerAddMoney(lua_State* L)
{
	// player:addMoney(money)
	uint64_t money = getNumber<uint64_t>(L, 2);
	Player* player = getUserdata<Player>(L, 1);
	if (player) {
		g_game.addMoney(player, money);
		pushBoolean(L, true);
	} else {
		lua_pushnil(L);
	}
	return 1;
}

int LuaScriptInterface::luaPlayerRemoveMoney(lua_State* L)
{
	// player:removeMoney(money)
	Player* player = getUserdata<Player>(L, 1);
	if (player) {
		uint64_t money = getNumber<uint64_t>(L, 2);
		pushBoolean(L, g_game.removeMoney(player, money));
	} else {
		lua_pushnil(L);
	}
	return 1;
}

int LuaScriptInterface::luaPlayerShowTextDialog(lua_State* L)
{
	// player:showTextDialog(id or name or userdata[, text[, canWrite[, length]]])
	Player* player = getUserdata<Player>(L, 1);
	if (!player) {
		lua_pushnil(L);
		return 1;
	}

	int32_t length = getNumber<int32_t>(L, 5, -1);
	bool canWrite = getBoolean(L, 4, false);
	std::string text;

	int parameters = lua_gettop(L);
	if (parameters >= 3) {
		text = getString(L, 3);
	}

	Item* item;
	if (isNumber(L, 2)) {
		item = Item::CreateItem(getNumber<uint16_t>(L, 2));
	} else if (isString(L, 2)) {
		item = Item::CreateItem(Item::items.getItemIdByName(getString(L, 2)));
	} else if (isUserdata(L, 2)) {
		if (getUserdataType(L, 2) != LuaData_Item) {
			pushBoolean(L, false);
			return 1;
		}

		item = getUserdata<Item>(L, 2);
	} else {
		item = nullptr;
	}

	if (!item) {
		reportErrorFunc(getErrorDesc(LUA_ERROR_ITEM_NOT_FOUND));
		pushBoolean(L, false);
		return 1;
	}

	if (length < 0) {
		length = Item::items[item->getID()].maxTextLen;
	}

	if (!text.empty()) {
		item->setText(text);
		length = std::max<int32_t>(text.size(), length);
	}

	item->setParent(player);
	player->setWriteItem(item, length);
	player->sendTextWindow(item, length, canWrite);
	pushBoolean(L, true);
	return 1;
}

int LuaScriptInterface::luaPlayerSendTextMessage(lua_State* L)
{
	// player:sendTextMessage(type, text[, position, primaryValue = 0, primaryColor = TEXTCOLOR_NONE[, secondaryValue = 0, secondaryColor = TEXTCOLOR_NONE]])
	// player:sendTextMessage(type, text, channelId)

	Player* player = getUserdata<Player>(L, 1);
	if (!player) {
		lua_pushnil(L);
		return 1;
	}

	int parameters = lua_gettop(L);

	TextMessage message(getNumber<MessageClasses>(L, 2), getString(L, 3));
	if (parameters == 4) {
		uint16_t channelId = getNumber<uint16_t>(L, 4);
		ChatChannel* channel = g_chat->getChannel(*player, channelId);
		if (!channel || !channel->hasUser(*player)) {
			pushBoolean(L, false);
			return 1;
		}
		message.channelId = channelId;
	} else {
		if (parameters >= 6) {
			message.position = getPosition(L, 4);
			message.primary.value = getNumber<int32_t>(L, 5);
			message.primary.color = getNumber<TextColor_t>(L, 6);
		}

		if (parameters >= 8) {
			message.secondary.value = getNumber<int32_t>(L, 7);
			message.secondary.color = getNumber<TextColor_t>(L, 8);
		}
	}

	player->sendTextMessage(message);
	pushBoolean(L, true);

	return 1;
}

int LuaScriptInterface::luaPlayerSendChannelMessage(lua_State* L)
{
	// player:sendChannelMessage(author, text, type, channelId)
	Player* player = getUserdata<Player>(L, 1);
	if (!player) {
		lua_pushnil(L);
		return 1;
	}

	uint16_t channelId = getNumber<uint16_t>(L, 5);
	SpeakClasses type = getNumber<SpeakClasses>(L, 4);
	const std::string& text = getString(L, 3);
	const std::string& author = getString(L, 2);
	player->sendChannelMessage(author, text, type, channelId);
	pushBoolean(L, true);
	return 1;
}

int LuaScriptInterface::luaPlayerSendPrivateMessage(lua_State* L)
{
	// player:sendPrivateMessage(speaker, text[, type])
	Player* player = getUserdata<Player>(L, 1);
	if (!player) {
		lua_pushnil(L);
		return 1;
	}

	const Player* speaker = getUserdata<const Player>(L, 2);
	const std::string& text = getString(L, 3);
	SpeakClasses type = getNumber<SpeakClasses>(L, 4, TALKTYPE_PRIVATE_FROM);
	player->sendPrivateMessage(speaker, type, text);
	pushBoolean(L, true);
	return 1;
}

int LuaScriptInterface::luaPlayerChannelSay(lua_State* L)
{
	// player:channelSay(speaker, type, text, channelId)
	Player* player = getUserdata<Player>(L, 1);
	if (!player) {
		lua_pushnil(L);
		return 1;
	}

	Creature* speaker = getCreature(L, 2);
	SpeakClasses type = getNumber<SpeakClasses>(L, 3);
	const std::string& text = getString(L, 4);
	uint16_t channelId = getNumber<uint16_t>(L, 5);
	player->sendToChannel(speaker, type, text, channelId);
	pushBoolean(L, true);
	return 1;
}

int LuaScriptInterface::luaPlayerOpenChannel(lua_State* L)
{
	// player:openChannel(channelId)
	uint16_t channelId = getNumber<uint16_t>(L, 2);
	Player* player = getUserdata<Player>(L, 1);
	if (player) {
		g_game.playerOpenChannel(player->getID(), channelId);
		pushBoolean(L, true);
	} else {
		lua_pushnil(L);
	}
	return 1;
}

int LuaScriptInterface::luaPlayerGetSlotItem(lua_State* L)
{
	// player:getSlotItem(slot)
	const Player* player = getUserdata<const Player>(L, 1);
	if (!player) {
		lua_pushnil(L);
		return 1;
	}

	uint32_t slot = getNumber<uint32_t>(L, 2);
	Thing* thing = player->getThing(slot);
	if (!thing) {
		lua_pushnil(L);
		return 1;
	}

	Item* item = thing->getItem();
	if (item) {
		pushUserdata<Item>(L, item);
		setItemMetatable(L, -1, item);
	} else {
		lua_pushnil(L);
	}
	return 1;
}

int LuaScriptInterface::luaPlayerGetParty(lua_State* L)
{
	// player:getParty()
	const Player* player = getUserdata<const Player>(L, 1);
	if (!player) {
		lua_pushnil(L);
		return 1;
	}

	Party* party = player->getParty();
	if (party) {
		pushUserdata<Party>(L, party);
		setMetatable(L, -1, "Party");
	} else {
		lua_pushnil(L);
	}
	return 1;
}

int LuaScriptInterface::luaPlayerAddOutfit(lua_State* L)
{
	// player:addOutfit(lookType)
	Player* player = getUserdata<Player>(L, 1);
	if (player) {
		player->addOutfit(getNumber<uint16_t>(L, 2), 0);
		pushBoolean(L, true);
	} else {
		lua_pushnil(L);
	}
	return 1;
}

int LuaScriptInterface::luaPlayerAddOutfitAddon(lua_State* L)
{
	// player:addOutfitAddon(lookType, addon)
	Player* player = getUserdata<Player>(L, 1);
	if (player) {
		uint16_t lookType = getNumber<uint16_t>(L, 2);
		uint8_t addon = getNumber<uint8_t>(L, 3);
		player->addOutfit(lookType, addon);
		pushBoolean(L, true);
	} else {
		lua_pushnil(L);
	}
	return 1;
}

int LuaScriptInterface::luaPlayerRemoveOutfit(lua_State* L)
{
	// player:removeOutfit(lookType)
	Player* player = getUserdata<Player>(L, 1);
	if (player) {
		uint16_t lookType = getNumber<uint16_t>(L, 2);
		pushBoolean(L, player->removeOutfit(lookType));
	} else {
		lua_pushnil(L);
	}
	return 1;
}

int LuaScriptInterface::luaPlayerRemoveOutfitAddon(lua_State* L)
{
	// player:removeOutfitAddon(lookType, addon)
	Player* player = getUserdata<Player>(L, 1);
	if (player) {
		uint16_t lookType = getNumber<uint16_t>(L, 2);
		uint8_t addon = getNumber<uint8_t>(L, 3);
		pushBoolean(L, player->removeOutfitAddon(lookType, addon));
	} else {
		lua_pushnil(L);
	}
	return 1;
}

int LuaScriptInterface::luaPlayerHasOutfit(lua_State* L)
{
	// player:hasOutfit(lookType[, addon = 0])
	Player* player = getUserdata<Player>(L, 1);
	if (player) {
		uint16_t lookType = getNumber<uint16_t>(L, 2);
		uint8_t addon = getNumber<uint8_t>(L, 3, 0);
		pushBoolean(L, player->hasOutfit(lookType, addon));
	} else {
		lua_pushnil(L);
	}
	return 1;
}

int LuaScriptInterface::luaPlayerCanWearOutfit(lua_State* L)
{
	// player:canWearOutfit(lookType[, addon = 0])
	Player* player = getUserdata<Player>(L, 1);
	if (player) {
		uint16_t lookType = getNumber<uint16_t>(L, 2);
		uint8_t addon = getNumber<uint8_t>(L, 3, 0);
		pushBoolean(L, player->canWear(lookType, addon));
	} else {
		lua_pushnil(L);
	}
	return 1;
}

int LuaScriptInterface::luaPlayerSendOutfitWindow(lua_State* L)
{
	// player:sendOutfitWindow()
	Player* player = getUserdata<Player>(L, 1);
	if (player) {
		player->sendOutfitWindow();
		pushBoolean(L, true);
	} else {
		lua_pushnil(L);
	}
	return 1;
}

int LuaScriptInterface::luaPlayerAddMount(lua_State* L) {
	// player:addMount(mountId or mountName)
	Player* player = getUserdata<Player>(L, 1);
	if (!player) {
		lua_pushnil(L);
		return 1;
	}

	uint8_t mountId;
	if (isNumber(L, 2)) {
		mountId = getNumber<uint8_t>(L, 2);
	} else {
		Mount* mount = g_game.mounts.getMountByName(getString(L, 2));
		if (!mount) {
			lua_pushnil(L);
			return 1;
		}
		mountId = mount->id;
	}
	pushBoolean(L, player->tameMount(mountId));
	return 1;
}

int LuaScriptInterface::luaPlayerRemoveMount(lua_State* L) {
	// player:removeMount(mountId or mountName)
	Player* player = getUserdata<Player>(L, 1);
	if (!player) {
		lua_pushnil(L);
		return 1;
	}

	uint8_t mountId;
	if (isNumber(L, 2)) {
		mountId = getNumber<uint8_t>(L, 2);
	} else {
		Mount* mount = g_game.mounts.getMountByName(getString(L, 2));
		if (!mount) {
			lua_pushnil(L);
			return 1;
		}
		mountId = mount->id;
	}
	pushBoolean(L, player->untameMount(mountId));
	return 1;
}

int LuaScriptInterface::luaPlayerHasMount(lua_State* L) {
	// player:hasMount(mountId or mountName)
	const Player* player = getUserdata<const Player>(L, 1);
	if (!player) {
		lua_pushnil(L);
		return 1;
	}

	Mount* mount = nullptr;
	if (isNumber(L, 2)) {
		mount = g_game.mounts.getMountByID(getNumber<uint8_t>(L, 2));
	} else {
		mount = g_game.mounts.getMountByName(getString(L, 2));
	}

	if (mount) {
		pushBoolean(L, player->hasMount(mount));
	} else {
		lua_pushnil(L);
	}
	return 1;
}

int LuaScriptInterface::luaPlayerGetPremiumEndsAt(lua_State* L)
{
	// player:getPremiumEndsAt()
	Player* player = getUserdata<Player>(L, 1);
	if (player) {
		lua_pushnumber(L, player->premiumEndsAt);
	} else {
		lua_pushnil(L);
	}
	return 1;
}

int LuaScriptInterface::luaPlayerSetPremiumEndsAt(lua_State* L)
{
	// player:setPremiumEndsAt(timestamp)
	Player* player = getUserdata<Player>(L, 1);
	if (!player) {
		lua_pushnil(L);
		return 1;
	}

	time_t timestamp = getNumber<time_t>(L, 2);

	player->setPremiumTime(timestamp);
	IOLoginData::updatePremiumTime(player->getAccount(), timestamp);
	pushBoolean(L, true);
	return 1;
}

int LuaScriptInterface::luaPlayerHasBlessing(lua_State* L)
{
	// player:hasBlessing(blessing)
	uint8_t blessing = getNumber<uint8_t>(L, 2) - 1;
	Player* player = getUserdata<Player>(L, 1);
	if (player) {
		pushBoolean(L, player->hasBlessing(blessing));
	} else {
		lua_pushnil(L);
	}
	return 1;
}

int LuaScriptInterface::luaPlayerAddBlessing(lua_State* L)
{
	// player:addBlessing(blessing)
	Player* player = getUserdata<Player>(L, 1);
	if (!player) {
		lua_pushnil(L);
		return 1;
	}

	uint8_t blessing = getNumber<uint8_t>(L, 2) - 1;
	if (player->hasBlessing(blessing)) {
		pushBoolean(L, false);
		return 1;
	}

	player->addBlessing(1 << blessing);
	pushBoolean(L, true);
	return 1;
}

int LuaScriptInterface::luaPlayerRemoveBlessing(lua_State* L)
{
	// player:removeBlessing(blessing)
	Player* player = getUserdata<Player>(L, 1);
	if (!player) {
		lua_pushnil(L);
		return 1;
	}

	uint8_t blessing = getNumber<uint8_t>(L, 2) - 1;
	if (!player->hasBlessing(blessing)) {
		pushBoolean(L, false);
		return 1;
	}

	player->removeBlessing(1 << blessing);
	pushBoolean(L, true);
	return 1;
}

int LuaScriptInterface::luaPlayerCanLearnSpell(lua_State* L)
{
	// player:canLearnSpell(spellName)
	const Player* player = getUserdata<const Player>(L, 1);
	if (!player) {
		lua_pushnil(L);
		return 1;
	}

	const std::string& spellName = getString(L, 2);
	InstantSpell* spell = g_spells->getInstantSpellByName(spellName);
	if (!spell) {
		reportErrorFunc("Spell \"" + spellName + "\" not found");
		pushBoolean(L, false);
		return 1;
	}

	if (player->hasFlag(PlayerFlag_IgnoreSpellCheck)) {
		pushBoolean(L, true);
		return 1;
	}

	const auto& vocMap = spell->getVocMap();
	if (vocMap.count(player->getVocationId()) == 0) {
		pushBoolean(L, false);
	} else if (player->getLevel() < spell->getLevel()) {
		pushBoolean(L, false);
	} else if (player->getMagicLevel() < spell->getMagicLevel()) {
		pushBoolean(L, false);
	} else {
		pushBoolean(L, true);
	}
	return 1;
}

int LuaScriptInterface::luaPlayerLearnSpell(lua_State* L)
{
	// player:learnSpell(spellName)
	Player* player = getUserdata<Player>(L, 1);
	if (player) {
		const std::string& spellName = getString(L, 2);
		player->learnInstantSpell(spellName);
		pushBoolean(L, true);
	} else {
		lua_pushnil(L);
	}
	return 1;
}

int LuaScriptInterface::luaPlayerForgetSpell(lua_State* L)
{
	// player:forgetSpell(spellName)
	Player* player = getUserdata<Player>(L, 1);
	if (player) {
		const std::string& spellName = getString(L, 2);
		player->forgetInstantSpell(spellName);
		pushBoolean(L, true);
	} else {
		lua_pushnil(L);
	}
	return 1;
}

int LuaScriptInterface::luaPlayerHasLearnedSpell(lua_State* L)
{
	// player:hasLearnedSpell(spellName)
	Player* player = getUserdata<Player>(L, 1);
	if (player) {
		const std::string& spellName = getString(L, 2);
		pushBoolean(L, player->hasLearnedInstantSpell(spellName));
	} else {
		lua_pushnil(L);
	}
	return 1;
}

int LuaScriptInterface::luaPlayerSendTutorial(lua_State* L)
{
	// player:sendTutorial(tutorialId)
	Player* player = getUserdata<Player>(L, 1);
	if (player) {
		uint8_t tutorialId = getNumber<uint8_t>(L, 2);
		player->sendTutorial(tutorialId);
		pushBoolean(L, true);
	} else {
		lua_pushnil(L);
	}
	return 1;
}

int LuaScriptInterface::luaPlayerAddMapMark(lua_State* L)
{
	// player:addMapMark(position, type, description)
	Player* player = getUserdata<Player>(L, 1);
	if (player) {
		const Position& position = getPosition(L, 2);
		uint8_t type = getNumber<uint8_t>(L, 3);
		const std::string& description = getString(L, 4);
		player->sendAddMarker(position, type, description);
		pushBoolean(L, true);
	} else {
		lua_pushnil(L);
	}
	return 1;
}

int LuaScriptInterface::luaPlayerSave(lua_State* L)
{
	// player:save()
	Player* player = getUserdata<Player>(L, 1);
	if (player) {
		player->loginPosition = player->getPosition();
		pushBoolean(L, IOLoginData::savePlayer(player));
	} else {
		lua_pushnil(L);
	}
	return 1;
}

int LuaScriptInterface::luaPlayerPopupFYI(lua_State* L)
{
	// player:popupFYI(message)
	Player* player = getUserdata<Player>(L, 1);
	if (player) {
		const std::string& message = getString(L, 2);
		player->sendFYIBox(message);
		pushBoolean(L, true);
	} else {
		lua_pushnil(L);
	}
	return 1;
}

int LuaScriptInterface::luaPlayerIsPzLocked(lua_State* L)
{
	// player:isPzLocked()
	Player* player = getUserdata<Player>(L, 1);
	if (player) {
		pushBoolean(L, player->isPzLocked());
	} else {
		lua_pushnil(L);
	}
	return 1;
}

int LuaScriptInterface::luaPlayerGetClient(lua_State* L)
{
	// player:getClient()
	Player* player = getUserdata<Player>(L, 1);
	if (player) {
		lua_createtable(L, 0, 2);
		setField(L, "version", player->getProtocolVersion());
		setField(L, "os", player->getOperatingSystem());
	} else {
		lua_pushnil(L);
	}
	return 1;
}

int LuaScriptInterface::luaPlayerGetHouse(lua_State* L)
{
	// player:getHouse()
	Player* player = getUserdata<Player>(L, 1);
	if (!player) {
		lua_pushnil(L);
		return 1;
	}

	House* house = g_game.map.houses.getHouseByPlayerId(player->getGUID());
	if (house) {
		pushUserdata<House>(L, house);
		setMetatable(L, -1, "House");
	} else {
		lua_pushnil(L);
	}
	return 1;
}

int LuaScriptInterface::luaPlayerSendHouseWindow(lua_State* L)
{
	// player:sendHouseWindow(house, listId)
	Player* player = getUserdata<Player>(L, 1);
	if (!player) {
		lua_pushnil(L);
		return 1;
	}

	House* house = getUserdata<House>(L, 2);
	if (!house) {
		lua_pushnil(L);
		return 1;
	}

	uint32_t listId = getNumber<uint32_t>(L, 3);
	player->sendHouseWindow(house, listId);
	pushBoolean(L, true);
	return 1;
}

int LuaScriptInterface::luaPlayerSetEditHouse(lua_State* L)
{
	// player:setEditHouse(house, listId)
	Player* player = getUserdata<Player>(L, 1);
	if (!player) {
		lua_pushnil(L);
		return 1;
	}

	House* house = getUserdata<House>(L, 2);
	if (!house) {
		lua_pushnil(L);
		return 1;
	}

	uint32_t listId = getNumber<uint32_t>(L, 3);
	player->setEditHouse(house, listId);
	pushBoolean(L, true);
	return 1;
}

int LuaScriptInterface::luaPlayerSetGhostMode(lua_State* L)
{
	// player:setGhostMode(enabled[, showEffect=true])
	Player* player = getUserdata<Player>(L, 1);
	if (!player) {
		lua_pushnil(L);
		return 1;
	}

	bool enabled = getBoolean(L, 2);
	if (player->isInGhostMode() == enabled) {
		pushBoolean(L, true);
		return 1;
	}

	bool showEffect = getBoolean(L, 3, true);

	player->switchGhostMode();

	Tile* tile = player->getTile();
	const Position& position = player->getPosition();

	SpectatorVec spectators;
	g_game.map.getSpectators(spectators, position, true, true);
	for (Creature* spectator : spectators) {
		Player* tmpPlayer = spectator->getPlayer();
		if (tmpPlayer != player && !tmpPlayer->isAccessPlayer()) {
			if (enabled) {
				tmpPlayer->sendRemoveTileCreature(player, position, tile->getClientIndexOfCreature(tmpPlayer, player));
			} else {
				tmpPlayer->sendCreatureAppear(player, position, showEffect);
			}
		} else {
			tmpPlayer->sendCreatureChangeVisible(player, !enabled);
		}
	}

	if (player->isInGhostMode()) {
		for (const auto& it : g_game.getPlayers()) {
			if (!it.second->isAccessPlayer()) {
				it.second->notifyStatusChange(player, VIPSTATUS_OFFLINE);
			}
		}
		IOLoginData::updateOnlineStatus(player->getGUID(), false);
	} else {
		for (const auto& it : g_game.getPlayers()) {
			if (!it.second->isAccessPlayer()) {
				it.second->notifyStatusChange(player, VIPSTATUS_ONLINE);
			}
		}
		IOLoginData::updateOnlineStatus(player->getGUID(), true);
	}
	pushBoolean(L, true);
	return 1;
}

int LuaScriptInterface::luaPlayerGetContainerId(lua_State* L)
{
	// player:getContainerId(container)
	Player* player = getUserdata<Player>(L, 1);
	if (!player) {
		lua_pushnil(L);
		return 1;
	}

	Container* container = getUserdata<Container>(L, 2);
	if (container) {
		lua_pushnumber(L, player->getContainerID(container));
	} else {
		lua_pushnil(L);
	}
	return 1;
}

int LuaScriptInterface::luaPlayerGetContainerById(lua_State* L)
{
	// player:getContainerById(id)
	Player* player = getUserdata<Player>(L, 1);
	if (!player) {
		lua_pushnil(L);
		return 1;
	}

	Container* container = player->getContainerByID(getNumber<uint8_t>(L, 2));
	if (container) {
		pushUserdata<Container>(L, container);
		setMetatable(L, -1, "Container");
	} else {
		lua_pushnil(L);
	}
	return 1;
}

int LuaScriptInterface::luaPlayerGetContainerIndex(lua_State* L)
{
	// player:getContainerIndex(id)
	Player* player = getUserdata<Player>(L, 1);
	if (player) {
		lua_pushnumber(L, player->getContainerIndex(getNumber<uint8_t>(L, 2)));
	} else {
		lua_pushnil(L);
	}
	return 1;
}

int LuaScriptInterface::luaPlayerGetInstantSpells(lua_State* L)
{
	// player:getInstantSpells()
	Player* player = getUserdata<Player>(L, 1);
	if (!player) {
		lua_pushnil(L);
		return 1;
	}

	std::vector<const InstantSpell*> spells;
	for (auto& spell : g_spells->getInstantSpells()) {
		if (spell.second.canCast(player)) {
			spells.push_back(&spell.second);
		}
	}

	lua_createtable(L, spells.size(), 0);

	int index = 0;
	for (auto spell : spells) {
		pushInstantSpell(L, *spell);
		lua_rawseti(L, -2, ++index);
	}
	return 1;
}

int LuaScriptInterface::luaPlayerCanCast(lua_State* L)
{
	// player:canCast(spell)
	Player* player = getUserdata<Player>(L, 1);
	InstantSpell* spell = getUserdata<InstantSpell>(L, 2);
	if (player && spell) {
		pushBoolean(L, spell->canCast(player));
	} else {
		lua_pushnil(L);
	}
	return 1;
}

int LuaScriptInterface::luaPlayerHasChaseMode(lua_State* L)
{
	// player:hasChaseMode()
	Player* player = getUserdata<Player>(L, 1);
	if (player) {
		pushBoolean(L, player->chaseMode);
	} else {
		lua_pushnil(L);
	}
	return 1;
}

int LuaScriptInterface::luaPlayerHasSecureMode(lua_State* L)
{
	// player:hasSecureMode()
	Player* player = getUserdata<Player>(L, 1);
	if (player) {
		pushBoolean(L, player->secureMode);
	} else {
		lua_pushnil(L);
	}
	return 1;
}

int LuaScriptInterface::luaPlayerGetFightMode(lua_State* L)
{
	// player:getFightMode()
	Player* player = getUserdata<Player>(L, 1);
	if (player) {
		lua_pushnumber(L, player->fightMode);
	} else {
		lua_pushnil(L);
	}
	return 1;
}

int LuaScriptInterface::luaPlayerGetStoreInbox(lua_State* L)
{
	// player:getStoreInbox()
	Player* player = getUserdata<Player>(L, 1);
	if (!player) {
		lua_pushnil(L);
		return 1;
	}

	Container* storeInbox = player->getStoreInbox();
	if (!storeInbox) {
		lua_pushnil(L);
		return 1;
	}

	pushUserdata<Container>(L, storeInbox);
	setMetatable(L, -1, "Container");
	return 1;
}

// Monster
int LuaScriptInterface::luaMonsterCreate(lua_State* L)
{
	// Monster(id or userdata)
	Monster* monster;
	if (isNumber(L, 2)) {
		monster = g_game.getMonsterByID(getNumber<uint32_t>(L, 2));
	} else if (isUserdata(L, 2)) {
		if (getUserdataType(L, 2) != LuaData_Monster) {
			lua_pushnil(L);
			return 1;
		}
		monster = getUserdata<Monster>(L, 2);
	} else {
		monster = nullptr;
	}

	if (monster) {
		pushUserdata<Monster>(L, monster);
		setMetatable(L, -1, "Monster");
	} else {
		lua_pushnil(L);
	}
	return 1;
}

int LuaScriptInterface::luaMonsterIsMonster(lua_State* L)
{
	// monster:isMonster()
	pushBoolean(L, getUserdata<const Monster>(L, 1) != nullptr);
	return 1;
}

int LuaScriptInterface::luaMonsterGetType(lua_State* L)
{
	// monster:getType()
	const Monster* monster = getUserdata<const Monster>(L, 1);
	if (monster) {
		pushUserdata<MonsterType>(L, monster->mType);
		setMetatable(L, -1, "MonsterType");
	} else {
		lua_pushnil(L);
	}
	return 1;
}

int LuaScriptInterface::luaMonsterGetSpawnPosition(lua_State* L)
{
	// monster:getSpawnPosition()
	const Monster* monster = getUserdata<const Monster>(L, 1);
	if (monster) {
		pushPosition(L, monster->getMasterPos());
	} else {
		lua_pushnil(L);
	}
	return 1;
}

int LuaScriptInterface::luaMonsterIsInSpawnRange(lua_State* L)
{
	// monster:isInSpawnRange([position])
	Monster* monster = getUserdata<Monster>(L, 1);
	if (monster) {
		pushBoolean(L, monster->isInSpawnRange(lua_gettop(L) >= 2 ? getPosition(L, 2) : monster->getPosition()));
	} else {
		lua_pushnil(L);
	}
	return 1;
}

int LuaScriptInterface::luaMonsterIsIdle(lua_State* L)
{
	// monster:isIdle()
	Monster* monster = getUserdata<Monster>(L, 1);
	if (monster) {
		pushBoolean(L, monster->getIdleStatus());
	} else {
		lua_pushnil(L);
	}
	return 1;
}

int LuaScriptInterface::luaMonsterSetIdle(lua_State* L)
{
	// monster:setIdle(idle)
	Monster* monster = getUserdata<Monster>(L, 1);
	if (!monster) {
		lua_pushnil(L);
		return 1;
	}

	monster->setIdle(getBoolean(L, 2));
	pushBoolean(L, true);
	return 1;
}

int LuaScriptInterface::luaMonsterIsTarget(lua_State* L)
{
	// monster:isTarget(creature)
	Monster* monster = getUserdata<Monster>(L, 1);
	if (monster) {
		const Creature* creature = getCreature(L, 2);
		pushBoolean(L, monster->isTarget(creature));
	} else {
		lua_pushnil(L);
	}
	return 1;
}

int LuaScriptInterface::luaMonsterIsOpponent(lua_State* L)
{
	// monster:isOpponent(creature)
	Monster* monster = getUserdata<Monster>(L, 1);
	if (monster) {
		const Creature* creature = getCreature(L, 2);
		pushBoolean(L, monster->isOpponent(creature));
	} else {
		lua_pushnil(L);
	}
	return 1;
}

int LuaScriptInterface::luaMonsterIsFriend(lua_State* L)
{
	// monster:isFriend(creature)
	Monster* monster = getUserdata<Monster>(L, 1);
	if (monster) {
		const Creature* creature = getCreature(L, 2);
		pushBoolean(L, monster->isFriend(creature));
	} else {
		lua_pushnil(L);
	}
	return 1;
}

int LuaScriptInterface::luaMonsterAddFriend(lua_State* L)
{
	// monster:addFriend(creature)
	Monster* monster = getUserdata<Monster>(L, 1);
	if (monster) {
		Creature* creature = getCreature(L, 2);
		monster->addFriend(creature);
		pushBoolean(L, true);
	} else {
		lua_pushnil(L);
	}
	return 1;
}

int LuaScriptInterface::luaMonsterRemoveFriend(lua_State* L)
{
	// monster:removeFriend(creature)
	Monster* monster = getUserdata<Monster>(L, 1);
	if (monster) {
		Creature* creature = getCreature(L, 2);
		monster->removeFriend(creature);
		pushBoolean(L, true);
	} else {
		lua_pushnil(L);
	}
	return 1;
}

int LuaScriptInterface::luaMonsterGetFriendList(lua_State* L)
{
	// monster:getFriendList()
	Monster* monster = getUserdata<Monster>(L, 1);
	if (!monster) {
		lua_pushnil(L);
		return 1;
	}

	const auto& friendList = monster->getFriendList();
	lua_createtable(L, friendList.size(), 0);

	int index = 0;
	for (Creature* creature : friendList) {
		pushUserdata<Creature>(L, creature);
		setCreatureMetatable(L, -1, creature);
		lua_rawseti(L, -2, ++index);
	}
	return 1;
}

int LuaScriptInterface::luaMonsterGetFriendCount(lua_State* L)
{
	// monster:getFriendCount()
	Monster* monster = getUserdata<Monster>(L, 1);
	if (monster) {
		lua_pushnumber(L, monster->getFriendList().size());
	} else {
		lua_pushnil(L);
	}
	return 1;
}

int LuaScriptInterface::luaMonsterAddTarget(lua_State* L)
{
	// monster:addTarget(creature[, pushFront = false])
	Monster* monster = getUserdata<Monster>(L, 1);
	if (!monster) {
		lua_pushnil(L);
		return 1;
	}

	Creature* creature = getCreature(L, 2);
	bool pushFront = getBoolean(L, 3, false);
	monster->addTarget(creature, pushFront);
	pushBoolean(L, true);
	return 1;
}

int LuaScriptInterface::luaMonsterRemoveTarget(lua_State* L)
{
	// monster:removeTarget(creature)
	Monster* monster = getUserdata<Monster>(L, 1);
	if (!monster) {
		lua_pushnil(L);
		return 1;
	}

	monster->removeTarget(getCreature(L, 2));
	pushBoolean(L, true);
	return 1;
}

int LuaScriptInterface::luaMonsterGetTargetList(lua_State* L)
{
	// monster:getTargetList()
	Monster* monster = getUserdata<Monster>(L, 1);
	if (!monster) {
		lua_pushnil(L);
		return 1;
	}

	const auto& targetList = monster->getTargetList();
	lua_createtable(L, targetList.size(), 0);

	int index = 0;
	for (Creature* creature : targetList) {
		pushUserdata<Creature>(L, creature);
		setCreatureMetatable(L, -1, creature);
		lua_rawseti(L, -2, ++index);
	}
	return 1;
}

int LuaScriptInterface::luaMonsterGetTargetCount(lua_State* L)
{
	// monster:getTargetCount()
	Monster* monster = getUserdata<Monster>(L, 1);
	if (monster) {
		lua_pushnumber(L, monster->getTargetList().size());
	} else {
		lua_pushnil(L);
	}
	return 1;
}

int LuaScriptInterface::luaMonsterSelectTarget(lua_State* L)
{
	// monster:selectTarget(creature)
	Monster* monster = getUserdata<Monster>(L, 1);
	if (monster) {
		Creature* creature = getCreature(L, 2);
		pushBoolean(L, monster->selectTarget(creature));
	} else {
		lua_pushnil(L);
	}
	return 1;
}

int LuaScriptInterface::luaMonsterSearchTarget(lua_State* L)
{
	// monster:searchTarget([searchType = TARGETSEARCH_DEFAULT])
	Monster* monster = getUserdata<Monster>(L, 1);
	if (monster) {
		TargetSearchType_t searchType = getNumber<TargetSearchType_t>(L, 2, TARGETSEARCH_DEFAULT);
		pushBoolean(L, monster->searchTarget(searchType));
	} else {
		lua_pushnil(L);
	}
	return 1;
}

// Npc
int LuaScriptInterface::luaNpcCreate(lua_State* L)
{
	// Npc([id or name or userdata])
	Npc* npc;
	if (lua_gettop(L) >= 2) {
		if (isNumber(L, 2)) {
			npc = g_game.getNpcByID(getNumber<uint32_t>(L, 2));
		} else if (isString(L, 2)) {
			npc = g_game.getNpcByName(getString(L, 2));
		} else if (isUserdata(L, 2)) {
			if (getUserdataType(L, 2) != LuaData_Npc) {
				lua_pushnil(L);
				return 1;
			}
			npc = getUserdata<Npc>(L, 2);
		} else {
			npc = nullptr;
		}
	} else {
		npc = getScriptEnv()->getNpc();
	}

	if (npc) {
		pushUserdata<Npc>(L, npc);
		setMetatable(L, -1, "Npc");
	} else {
		lua_pushnil(L);
	}
	return 1;
}

int LuaScriptInterface::luaNpcIsNpc(lua_State* L)
{
	// npc:isNpc()
	pushBoolean(L, getUserdata<const Npc>(L, 1) != nullptr);
	return 1;
}

int LuaScriptInterface::luaNpcSetMasterPos(lua_State* L)
{
	// npc:setMasterPos(pos[, radius])
	Npc* npc = getUserdata<Npc>(L, 1);
	if (!npc) {
		lua_pushnil(L);
		return 1;
	}

	const Position& pos = getPosition(L, 2);
	int32_t radius = getNumber<int32_t>(L, 3, 1);
	npc->setMasterPos(pos, radius);
	pushBoolean(L, true);
	return 1;
}

int LuaScriptInterface::luaNpcGetSpeechBubble(lua_State* L)
{
	// npc:getSpeechBubble()
	Npc* npc = getUserdata<Npc>(L, 1);
	if (npc) {
		lua_pushnumber(L, npc->getSpeechBubble());
	} else {
		lua_pushnil(L);
	}
	return 1;
}

int LuaScriptInterface::luaNpcSetSpeechBubble(lua_State* L)
{
	// npc:setSpeechBubble(speechBubble)
	Npc* npc = getUserdata<Npc>(L, 1);
	if (npc) {
		npc->setSpeechBubble(getNumber<uint8_t>(L, 2));
	}
	return 0;
}

// Guild
int LuaScriptInterface::luaGuildCreate(lua_State* L)
{
	// Guild(id)
	uint32_t id = getNumber<uint32_t>(L, 2);

	Guild* guild = g_game.getGuild(id);
	if (guild) {
		pushUserdata<Guild>(L, guild);
		setMetatable(L, -1, "Guild");
	} else {
		lua_pushnil(L);
	}
	return 1;
}

int LuaScriptInterface::luaGuildGetId(lua_State* L)
{
	// guild:getId()
	Guild* guild = getUserdata<Guild>(L, 1);
	if (guild) {
		lua_pushnumber(L, guild->getId());
	} else {
		lua_pushnil(L);
	}
	return 1;
}

int LuaScriptInterface::luaGuildGetName(lua_State* L)
{
	// guild:getName()
	Guild* guild = getUserdata<Guild>(L, 1);
	if (guild) {
		pushString(L, guild->getName());
	} else {
		lua_pushnil(L);
	}
	return 1;
}

int LuaScriptInterface::luaGuildGetMembersOnline(lua_State* L)
{
	// guild:getMembersOnline()
	const Guild* guild = getUserdata<const Guild>(L, 1);
	if (!guild) {
		lua_pushnil(L);
		return 1;
	}

	const auto& members = guild->getMembersOnline();
	lua_createtable(L, members.size(), 0);

	int index = 0;
	for (Player* player : members) {
		pushUserdata<Player>(L, player);
		setMetatable(L, -1, "Player");
		lua_rawseti(L, -2, ++index);
	}
	return 1;
}

int LuaScriptInterface::luaGuildAddRank(lua_State* L)
{
	// guild:addRank(id, name, level)
	Guild* guild = getUserdata<Guild>(L, 1);
	if (guild) {
		uint32_t id = getNumber<uint32_t>(L, 2);
		const std::string& name = getString(L, 3);
		uint8_t level = getNumber<uint8_t>(L, 4);
		guild->addRank(id, name, level);
		pushBoolean(L, true);
	} else {
		lua_pushnil(L);
	}
	return 1;
}

int LuaScriptInterface::luaGuildGetRankById(lua_State* L)
{
	// guild:getRankById(id)
	Guild* guild = getUserdata<Guild>(L, 1);
	if (!guild) {
		lua_pushnil(L);
		return 1;
	}

	uint32_t id = getNumber<uint32_t>(L, 2);
	GuildRank_ptr rank = guild->getRankById(id);
	if (rank) {
		lua_createtable(L, 0, 3);
		setField(L, "id", rank->id);
		setField(L, "name", rank->name);
		setField(L, "level", rank->level);
	} else {
		lua_pushnil(L);
	}
	return 1;
}

int LuaScriptInterface::luaGuildGetRankByLevel(lua_State* L)
{
	// guild:getRankByLevel(level)
	const Guild* guild = getUserdata<const Guild>(L, 1);
	if (!guild) {
		lua_pushnil(L);
		return 1;
	}

	uint8_t level = getNumber<uint8_t>(L, 2);
	GuildRank_ptr rank = guild->getRankByLevel(level);
	if (rank) {
		lua_createtable(L, 0, 3);
		setField(L, "id", rank->id);
		setField(L, "name", rank->name);
		setField(L, "level", rank->level);
	} else {
		lua_pushnil(L);
	}
	return 1;
}

int LuaScriptInterface::luaGuildGetMotd(lua_State* L)
{
	// guild:getMotd()
	Guild* guild = getUserdata<Guild>(L, 1);
	if (guild) {
		pushString(L, guild->getMotd());
	} else {
		lua_pushnil(L);
	}
	return 1;
}

int LuaScriptInterface::luaGuildSetMotd(lua_State* L)
{
	// guild:setMotd(motd)
	const std::string& motd = getString(L, 2);
	Guild* guild = getUserdata<Guild>(L, 1);
	if (guild) {
		guild->setMotd(motd);
		pushBoolean(L, true);
	} else {
		lua_pushnil(L);
	}
	return 1;
}

// Group
int LuaScriptInterface::luaGroupCreate(lua_State* L)
{
	// Group(id)
	uint32_t id = getNumber<uint32_t>(L, 2);

	Group* group = g_game.groups.getGroup(id);
	if (group) {
		pushUserdata<Group>(L, group);
		setMetatable(L, -1, "Group");
	} else {
		lua_pushnil(L);
	}
	return 1;
}

int LuaScriptInterface::luaGroupGetId(lua_State* L)
{
	// group:getId()
	Group* group = getUserdata<Group>(L, 1);
	if (group) {
		lua_pushnumber(L, group->id);
	} else {
		lua_pushnil(L);
	}
	return 1;
}

int LuaScriptInterface::luaGroupGetName(lua_State* L)
{
	// group:getName()
	Group* group = getUserdata<Group>(L, 1);
	if (group) {
		pushString(L, group->name);
	} else {
		lua_pushnil(L);
	}
	return 1;
}

int LuaScriptInterface::luaGroupGetFlags(lua_State* L)
{
	// group:getFlags()
	Group* group = getUserdata<Group>(L, 1);
	if (group) {
		lua_pushnumber(L, group->flags);
	} else {
		lua_pushnil(L);
	}
	return 1;
}

int LuaScriptInterface::luaGroupGetAccess(lua_State* L)
{
	// group:getAccess()
	Group* group = getUserdata<Group>(L, 1);
	if (group) {
		pushBoolean(L, group->access);
	} else {
		lua_pushnil(L);
	}
	return 1;
}

int LuaScriptInterface::luaGroupGetMaxDepotItems(lua_State* L)
{
	// group:getMaxDepotItems()
	Group* group = getUserdata<Group>(L, 1);
	if (group) {
		lua_pushnumber(L, group->maxDepotItems);
	} else {
		lua_pushnil(L);
	}
	return 1;
}

int LuaScriptInterface::luaGroupGetMaxVipEntries(lua_State* L)
{
	// group:getMaxVipEntries()
	Group* group = getUserdata<Group>(L, 1);
	if (group) {
		lua_pushnumber(L, group->maxVipEntries);
	} else {
		lua_pushnil(L);
	}
	return 1;
}

int LuaScriptInterface::luaGroupHasFlag(lua_State* L)
{
	// group:hasFlag(flag)
	Group* group = getUserdata<Group>(L, 1);
	if (group) {
		PlayerFlags flag = getNumber<PlayerFlags>(L, 2);
		pushBoolean(L, (group->flags & flag) != 0);
	} else {
		lua_pushnil(L);
	}
	return 1;
}

// Vocation
int LuaScriptInterface::luaVocationCreate(lua_State* L)
{
	// Vocation(id or name)
	uint32_t id;
	if (isNumber(L, 2)) {
		id = getNumber<uint32_t>(L, 2);
	} else {
		id = g_vocations.getVocationId(getString(L, 2));
	}

	Vocation* vocation = g_vocations.getVocation(id);
	if (vocation) {
		pushUserdata<Vocation>(L, vocation);
		setMetatable(L, -1, "Vocation");
	} else {
		lua_pushnil(L);
	}
	return 1;
}

int LuaScriptInterface::luaVocationGetId(lua_State* L)
{
	// vocation:getId()
	Vocation* vocation = getUserdata<Vocation>(L, 1);
	if (vocation) {
		lua_pushnumber(L, vocation->getId());
	} else {
		lua_pushnil(L);
	}
	return 1;
}

int LuaScriptInterface::luaVocationGetClientId(lua_State* L)
{
	// vocation:getClientId()
	Vocation* vocation = getUserdata<Vocation>(L, 1);
	if (vocation) {
		lua_pushnumber(L, vocation->getClientId());
	} else {
		lua_pushnil(L);
	}
	return 1;
}

int LuaScriptInterface::luaVocationGetName(lua_State* L)
{
	// vocation:getName()
	Vocation* vocation = getUserdata<Vocation>(L, 1);
	if (vocation) {
		pushString(L, vocation->getVocName());
	} else {
		lua_pushnil(L);
	}
	return 1;
}

int LuaScriptInterface::luaVocationGetDescription(lua_State* L)
{
	// vocation:getDescription()
	Vocation* vocation = getUserdata<Vocation>(L, 1);
	if (vocation) {
		pushString(L, vocation->getVocDescription());
	} else {
		lua_pushnil(L);
	}
	return 1;
}

int LuaScriptInterface::luaVocationGetRequiredSkillTries(lua_State* L)
{
	// vocation:getRequiredSkillTries(skillType, skillLevel)
	Vocation* vocation = getUserdata<Vocation>(L, 1);
	if (vocation) {
		skills_t skillType = getNumber<skills_t>(L, 2);
		uint16_t skillLevel = getNumber<uint16_t>(L, 3);
		lua_pushnumber(L, vocation->getReqSkillTries(skillType, skillLevel));
	} else {
		lua_pushnil(L);
	}
	return 1;
}

int LuaScriptInterface::luaVocationGetRequiredManaSpent(lua_State* L)
{
	// vocation:getRequiredManaSpent(magicLevel)
	Vocation* vocation = getUserdata<Vocation>(L, 1);
	if (vocation) {
		uint32_t magicLevel = getNumber<uint32_t>(L, 2);
		lua_pushnumber(L, vocation->getReqMana(magicLevel));
	} else {
		lua_pushnil(L);
	}
	return 1;
}

int LuaScriptInterface::luaVocationGetCapacityGain(lua_State* L)
{
	// vocation:getCapacityGain()
	Vocation* vocation = getUserdata<Vocation>(L, 1);
	if (vocation) {
		lua_pushnumber(L, vocation->getCapGain());
	} else {
		lua_pushnil(L);
	}
	return 1;
}

int LuaScriptInterface::luaVocationGetHealthGain(lua_State* L)
{
	// vocation:getHealthGain()
	Vocation* vocation = getUserdata<Vocation>(L, 1);
	if (vocation) {
		lua_pushnumber(L, vocation->getHPGain());
	} else {
		lua_pushnil(L);
	}
	return 1;
}

int LuaScriptInterface::luaVocationGetHealthGainTicks(lua_State* L)
{
	// vocation:getHealthGainTicks()
	Vocation* vocation = getUserdata<Vocation>(L, 1);
	if (vocation) {
		lua_pushnumber(L, vocation->getHealthGainTicks());
	} else {
		lua_pushnil(L);
	}
	return 1;
}

int LuaScriptInterface::luaVocationGetHealthGainAmount(lua_State* L)
{
	// vocation:getHealthGainAmount()
	Vocation* vocation = getUserdata<Vocation>(L, 1);
	if (vocation) {
		lua_pushnumber(L, vocation->getHealthGainAmount());
	} else {
		lua_pushnil(L);
	}
	return 1;
}

int LuaScriptInterface::luaVocationGetManaGain(lua_State* L)
{
	// vocation:getManaGain()
	Vocation* vocation = getUserdata<Vocation>(L, 1);
	if (vocation) {
		lua_pushnumber(L, vocation->getManaGain());
	} else {
		lua_pushnil(L);
	}
	return 1;
}

int LuaScriptInterface::luaVocationGetManaGainTicks(lua_State* L)
{
	// vocation:getManaGainTicks()
	Vocation* vocation = getUserdata<Vocation>(L, 1);
	if (vocation) {
		lua_pushnumber(L, vocation->getManaGainTicks());
	} else {
		lua_pushnil(L);
	}
	return 1;
}

int LuaScriptInterface::luaVocationGetManaGainAmount(lua_State* L)
{
	// vocation:getManaGainAmount()
	Vocation* vocation = getUserdata<Vocation>(L, 1);
	if (vocation) {
		lua_pushnumber(L, vocation->getManaGainAmount());
	} else {
		lua_pushnil(L);
	}
	return 1;
}

int LuaScriptInterface::luaVocationGetMaxSoul(lua_State* L)
{
	// vocation:getMaxSoul()
	Vocation* vocation = getUserdata<Vocation>(L, 1);
	if (vocation) {
		lua_pushnumber(L, vocation->getSoulMax());
	} else {
		lua_pushnil(L);
	}
	return 1;
}

int LuaScriptInterface::luaVocationGetSoulGainTicks(lua_State* L)
{
	// vocation:getSoulGainTicks()
	Vocation* vocation = getUserdata<Vocation>(L, 1);
	if (vocation) {
		lua_pushnumber(L, vocation->getSoulGainTicks());
	} else {
		lua_pushnil(L);
	}
	return 1;
}

int LuaScriptInterface::luaVocationGetAttackSpeed(lua_State* L)
{
	// vocation:getAttackSpeed()
	Vocation* vocation = getUserdata<Vocation>(L, 1);
	if (vocation) {
		lua_pushnumber(L, vocation->getAttackSpeed());
	} else {
		lua_pushnil(L);
	}
	return 1;
}

int LuaScriptInterface::luaVocationGetBaseSpeed(lua_State* L)
{
	// vocation:getBaseSpeed()
	Vocation* vocation = getUserdata<Vocation>(L, 1);
	if (vocation) {
		lua_pushnumber(L, vocation->getBaseSpeed());
	} else {
		lua_pushnil(L);
	}
	return 1;
}

int LuaScriptInterface::luaVocationGetDemotion(lua_State* L)
{
	// vocation:getDemotion()
	Vocation* vocation = getUserdata<Vocation>(L, 1);
	if (!vocation) {
		lua_pushnil(L);
		return 1;
	}

	uint16_t fromId = vocation->getFromVocation();
	if (fromId == VOCATION_NONE) {
		lua_pushnil(L);
		return 1;
	}

	Vocation* demotedVocation = g_vocations.getVocation(fromId);
	if (demotedVocation && demotedVocation != vocation) {
		pushUserdata<Vocation>(L, demotedVocation);
		setMetatable(L, -1, "Vocation");
	} else {
		lua_pushnil(L);
	}
	return 1;
}

int LuaScriptInterface::luaVocationGetPromotion(lua_State* L)
{
	// vocation:getPromotion()
	Vocation* vocation = getUserdata<Vocation>(L, 1);
	if (!vocation) {
		lua_pushnil(L);
		return 1;
	}

	uint16_t promotedId = g_vocations.getPromotedVocation(vocation->getId());
	if (promotedId == VOCATION_NONE) {
		lua_pushnil(L);
		return 1;
	}

	Vocation* promotedVocation = g_vocations.getVocation(promotedId);
	if (promotedVocation && promotedVocation != vocation) {
		pushUserdata<Vocation>(L, promotedVocation);
		setMetatable(L, -1, "Vocation");
	} else {
		lua_pushnil(L);
	}
	return 1;
}

// Town
int LuaScriptInterface::luaTownCreate(lua_State* L)
{
	// Town(id or name)
	Town* town;
	if (isNumber(L, 2)) {
		town = g_game.map.towns.getTown(getNumber<uint32_t>(L, 2));
	} else if (isString(L, 2)) {
		town = g_game.map.towns.getTown(getString(L, 2));
	} else {
		town = nullptr;
	}

	if (town) {
		pushUserdata<Town>(L, town);
		setMetatable(L, -1, "Town");
	} else {
		lua_pushnil(L);
	}
	return 1;
}

int LuaScriptInterface::luaTownGetId(lua_State* L)
{
	// town:getId()
	Town* town = getUserdata<Town>(L, 1);
	if (town) {
		lua_pushnumber(L, town->getID());
	} else {
		lua_pushnil(L);
	}
	return 1;
}

int LuaScriptInterface::luaTownGetName(lua_State* L)
{
	// town:getName()
	Town* town = getUserdata<Town>(L, 1);
	if (town) {
		pushString(L, town->getName());
	} else {
		lua_pushnil(L);
	}
	return 1;
}

int LuaScriptInterface::luaTownGetTemplePosition(lua_State* L)
{
	// town:getTemplePosition()
	Town* town = getUserdata<Town>(L, 1);
	if (town) {
		pushPosition(L, town->getTemplePosition());
	} else {
		lua_pushnil(L);
	}
	return 1;
}

// House
int LuaScriptInterface::luaHouseCreate(lua_State* L)
{
	// House(id)
	House* house = g_game.map.houses.getHouse(getNumber<uint32_t>(L, 2));
	if (house) {
		pushUserdata<House>(L, house);
		setMetatable(L, -1, "House");
	} else {
		lua_pushnil(L);
	}
	return 1;
}

int LuaScriptInterface::luaHouseGetId(lua_State* L)
{
	// house:getId()
	House* house = getUserdata<House>(L, 1);
	if (house) {
		lua_pushnumber(L, house->getId());
	} else {
		lua_pushnil(L);
	}
	return 1;
}

int LuaScriptInterface::luaHouseGetName(lua_State* L)
{
	// house:getName()
	House* house = getUserdata<House>(L, 1);
	if (house) {
		pushString(L, house->getName());
	} else {
		lua_pushnil(L);
	}
	return 1;
}

int LuaScriptInterface::luaHouseGetTown(lua_State* L)
{
	// house:getTown()
	House* house = getUserdata<House>(L, 1);
	if (!house) {
		lua_pushnil(L);
		return 1;
	}

	Town* town = g_game.map.towns.getTown(house->getTownId());
	if (town) {
		pushUserdata<Town>(L, town);
		setMetatable(L, -1, "Town");
	} else {
		lua_pushnil(L);
	}
	return 1;
}

int LuaScriptInterface::luaHouseGetExitPosition(lua_State* L)
{
	// house:getExitPosition()
	House* house = getUserdata<House>(L, 1);
	if (house) {
		pushPosition(L, house->getEntryPosition());
	} else {
		lua_pushnil(L);
	}
	return 1;
}

int LuaScriptInterface::luaHouseGetRent(lua_State* L)
{
	// house:getRent()
	House* house = getUserdata<House>(L, 1);
	if (house) {
		lua_pushnumber(L, house->getRent());
	} else {
		lua_pushnil(L);
	}
	return 1;
}

int LuaScriptInterface::luaHouseGetOwnerGuid(lua_State* L)
{
	// house:getOwnerGuid()
	House* house = getUserdata<House>(L, 1);
	if (house) {
		lua_pushnumber(L, house->getOwner());
	} else {
		lua_pushnil(L);
	}
	return 1;
}

int LuaScriptInterface::luaHouseSetOwnerGuid(lua_State* L)
{
	// house:setOwnerGuid(guid[, updateDatabase = true])
	House* house = getUserdata<House>(L, 1);
	if (house) {
		uint32_t guid = getNumber<uint32_t>(L, 2);
		bool updateDatabase = getBoolean(L, 3, true);
		house->setOwner(guid, updateDatabase);
		pushBoolean(L, true);
	} else {
		lua_pushnil(L);
	}
	return 1;
}

int LuaScriptInterface::luaHouseStartTrade(lua_State* L)
{
	// house:startTrade(player, tradePartner)
	House* house = getUserdata<House>(L, 1);
	Player* player = getUserdata<Player>(L, 2);
	Player* tradePartner = getUserdata<Player>(L, 3);

	if (!player || !tradePartner || !house) {
		lua_pushnil(L);
		return 1;
	}

	if (!Position::areInRange<2, 2, 0>(tradePartner->getPosition(), player->getPosition())) {
		lua_pushnumber(L, RETURNVALUE_TRADEPLAYERFARAWAY);
		return 1;
	}

	if (house->getOwner() != player->getGUID()) {
		lua_pushnumber(L, RETURNVALUE_YOUDONTOWNTHISHOUSE);
		return 1;
	}

	if (g_game.map.houses.getHouseByPlayerId(tradePartner->getGUID())) {
		lua_pushnumber(L, RETURNVALUE_TRADEPLAYERALREADYOWNSAHOUSE);
		return 1;
	}

	if (IOLoginData::hasBiddedOnHouse(tradePartner->getGUID())) {
		lua_pushnumber(L, RETURNVALUE_TRADEPLAYERHIGHESTBIDDER);
		return 1;
	}

	Item* transferItem = house->getTransferItem();
	if (!transferItem) {
		lua_pushnumber(L, RETURNVALUE_YOUCANNOTTRADETHISHOUSE);
		return 1;
	}

	transferItem->getParent()->setParent(player);
	if (!g_game.internalStartTrade(player, tradePartner, transferItem)) {
		house->resetTransferItem();
	}

	lua_pushnumber(L, RETURNVALUE_NOERROR);
	return 1;
}

int LuaScriptInterface::luaHouseGetBeds(lua_State* L)
{
	// house:getBeds()
	House* house = getUserdata<House>(L, 1);
	if (!house) {
		lua_pushnil(L);
		return 1;
	}

	const auto& beds = house->getBeds();
	lua_createtable(L, beds.size(), 0);

	int index = 0;
	for (BedItem* bedItem : beds) {
		pushUserdata<Item>(L, bedItem);
		setItemMetatable(L, -1, bedItem);
		lua_rawseti(L, -2, ++index);
	}
	return 1;
}

int LuaScriptInterface::luaHouseGetBedCount(lua_State* L)
{
	// house:getBedCount()
	House* house = getUserdata<House>(L, 1);
	if (house) {
		lua_pushnumber(L, house->getBedCount());
	} else {
		lua_pushnil(L);
	}
	return 1;
}

int LuaScriptInterface::luaHouseGetDoors(lua_State* L)
{
	// house:getDoors()
	House* house = getUserdata<House>(L, 1);
	if (!house) {
		lua_pushnil(L);
		return 1;
	}

	const auto& doors = house->getDoors();
	lua_createtable(L, doors.size(), 0);

	int index = 0;
	for (Door* door : doors) {
		pushUserdata<Item>(L, door);
		setItemMetatable(L, -1, door);
		lua_rawseti(L, -2, ++index);
	}
	return 1;
}

int LuaScriptInterface::luaHouseGetDoorCount(lua_State* L)
{
	// house:getDoorCount()
	House* house = getUserdata<House>(L, 1);
	if (house) {
		lua_pushnumber(L, house->getDoors().size());
	} else {
		lua_pushnil(L);
	}
	return 1;
}

int LuaScriptInterface::luaHouseGetDoorIdByPosition(lua_State* L)
{
	// house:getDoorIdByPosition(position)
	House* house = getUserdata<House>(L, 1);
	if (!house) {
		lua_pushnil(L);
		return 1;
	}

	Door* door = house->getDoorByPosition(getPosition(L, 2));
	if (door) {
		lua_pushnumber(L, door->getDoorId());
	} else {
		lua_pushnil(L);
	}
	return 1;
}

int LuaScriptInterface::luaHouseGetTiles(lua_State* L)
{
	// house:getTiles()
	House* house = getUserdata<House>(L, 1);
	if (!house) {
		lua_pushnil(L);
		return 1;
	}

	const auto& tiles = house->getTiles();
	lua_createtable(L, tiles.size(), 0);

	int index = 0;
	for (Tile* tile : tiles) {
		pushUserdata<Tile>(L, tile);
		setMetatable(L, -1, "Tile");
		lua_rawseti(L, -2, ++index);
	}
	return 1;
}

int LuaScriptInterface::luaHouseGetItems(lua_State* L)
{
	// house:getItems()
	House* house = getUserdata<House>(L, 1);
	if (!house) {
		lua_pushnil(L);
		return 1;
	}

	const auto& tiles = house->getTiles();
	lua_newtable(L);

	int index = 0;
	for (Tile* tile : tiles) {
		TileItemVector* itemVector = tile->getItemList();
		if(itemVector) {
			for(Item* item : *itemVector) {
				pushUserdata<Item>(L, item);
				setItemMetatable(L, -1, item);
				lua_rawseti(L, -2, ++index);
			}
		}
	}
	return 1;
}

int LuaScriptInterface::luaHouseGetTileCount(lua_State* L)
{
	// house:getTileCount()
	House* house = getUserdata<House>(L, 1);
	if (house) {
		lua_pushnumber(L, house->getTiles().size());
	} else {
		lua_pushnil(L);
	}
	return 1;
}

int LuaScriptInterface::luaHouseCanEditAccessList(lua_State* L)
{
	// house:canEditAccessList(listId, player)
	House* house = getUserdata<House>(L, 1);
	if (!house) {
		lua_pushnil(L);
		return 1;
	}

	uint32_t listId = getNumber<uint32_t>(L, 2);
	Player* player = getPlayer(L, 3);

	pushBoolean(L, house->canEditAccessList(listId, player));
	return 1;
}

int LuaScriptInterface::luaHouseGetAccessList(lua_State* L)
{
	// house:getAccessList(listId)
	House* house = getUserdata<House>(L, 1);
	if (!house) {
		lua_pushnil(L);
		return 1;
	}

	std::string list;
	uint32_t listId = getNumber<uint32_t>(L, 2);
	if (house->getAccessList(listId, list)) {
		pushString(L, list);
	} else {
		pushBoolean(L, false);
	}
	return 1;
}

int LuaScriptInterface::luaHouseSetAccessList(lua_State* L)
{
	// house:setAccessList(listId, list)
	House* house = getUserdata<House>(L, 1);
	if (!house) {
		lua_pushnil(L);
		return 1;
	}

	uint32_t listId = getNumber<uint32_t>(L, 2);
	const std::string& list = getString(L, 3);
	house->setAccessList(listId, list);
	pushBoolean(L, true);
	return 1;
}

int LuaScriptInterface::luaHouseKickPlayer(lua_State* L)
{
	// house:kickPlayer(player, targetPlayer)
	House* house = getUserdata<House>(L, 1);
	if (!house) {
		lua_pushnil(L);
		return 1;
	}

	pushBoolean(L, house->kickPlayer(getPlayer(L, 2), getPlayer(L, 3)));
	return 1;
}

// ItemType
int LuaScriptInterface::luaItemTypeCreate(lua_State* L)
{
	// ItemType(id or name)
	uint32_t id;
	if (isNumber(L, 2)) {
		id = getNumber<uint32_t>(L, 2);
	} else if (isString(L, 2)) {
		id = Item::items.getItemIdByName(getString(L, 2));
	} else {
		lua_pushnil(L);
		return 1;
	}

	const ItemType& itemType = Item::items[id];
	pushUserdata<const ItemType>(L, &itemType);
	setMetatable(L, -1, "ItemType");
	return 1;
}

int LuaScriptInterface::luaItemTypeIsCorpse(lua_State* L)
{
	// itemType:isCorpse()
	const ItemType* itemType = getUserdata<const ItemType>(L, 1);
	if (itemType) {
		pushBoolean(L, itemType->corpseType != RACE_NONE);
	} else {
		lua_pushnil(L);
	}
	return 1;
}

int LuaScriptInterface::luaItemTypeIsDoor(lua_State* L)
{
	// itemType:isDoor()
	const ItemType* itemType = getUserdata<const ItemType>(L, 1);
	if (itemType) {
		pushBoolean(L, itemType->isDoor());
	} else {
		lua_pushnil(L);
	}
	return 1;
}

int LuaScriptInterface::luaItemTypeIsContainer(lua_State* L)
{
	// itemType:isContainer()
	const ItemType* itemType = getUserdata<const ItemType>(L, 1);
	if (itemType) {
		pushBoolean(L, itemType->isContainer());
	} else {
		lua_pushnil(L);
	}
	return 1;
}

int LuaScriptInterface::luaItemTypeIsFluidContainer(lua_State* L)
{
	// itemType:isFluidContainer()
	const ItemType* itemType = getUserdata<const ItemType>(L, 1);
	if (itemType) {
		pushBoolean(L, itemType->isFluidContainer());
	} else {
		lua_pushnil(L);
	}
	return 1;
}

int LuaScriptInterface::luaItemTypeIsMovable(lua_State* L)
{
	// itemType:isMovable()
	const ItemType* itemType = getUserdata<const ItemType>(L, 1);
	if (itemType) {
		pushBoolean(L, itemType->moveable);
	} else {
		lua_pushnil(L);
	}
	return 1;
}

int LuaScriptInterface::luaItemTypeIsRune(lua_State* L)
{
	// itemType:isRune()
	const ItemType* itemType = getUserdata<const ItemType>(L, 1);
	if (itemType) {
		pushBoolean(L, itemType->isRune());
	} else {
		lua_pushnil(L);
	}
	return 1;
}

int LuaScriptInterface::luaItemTypeIsStackable(lua_State* L)
{
	// itemType:isStackable()
	const ItemType* itemType = getUserdata<const ItemType>(L, 1);
	if (itemType) {
		pushBoolean(L, itemType->stackable);
	} else {
		lua_pushnil(L);
	}
	return 1;
}

int LuaScriptInterface::luaItemTypeIsReadable(lua_State* L)
{
	// itemType:isReadable()
	const ItemType* itemType = getUserdata<const ItemType>(L, 1);
	if (itemType) {
		pushBoolean(L, itemType->canReadText);
	} else {
		lua_pushnil(L);
	}
	return 1;
}

int LuaScriptInterface::luaItemTypeIsWritable(lua_State* L)
{
	// itemType:isWritable()
	const ItemType* itemType = getUserdata<const ItemType>(L, 1);
	if (itemType) {
		pushBoolean(L, itemType->canWriteText);
	} else {
		lua_pushnil(L);
	}
	return 1;
}

int LuaScriptInterface::luaItemTypeIsBlocking(lua_State* L)
{
	// itemType:isBlocking()
	const ItemType* itemType = getUserdata<const ItemType>(L, 1);
	if (itemType) {
		pushBoolean(L, itemType->blockProjectile || itemType->blockSolid);
	} else {
		lua_pushnil(L);
	}
	return 1;
}

int LuaScriptInterface::luaItemTypeIsGroundTile(lua_State* L)
{
	// itemType:isGroundTile()
	const ItemType* itemType = getUserdata<const ItemType>(L, 1);
	if (itemType) {
		pushBoolean(L, itemType->isGroundTile());
	} else {
		lua_pushnil(L);
	}
	return 1;
}

int LuaScriptInterface::luaItemTypeIsMagicField(lua_State* L)
{
	// itemType:isMagicField()
	const ItemType* itemType = getUserdata<const ItemType>(L, 1);
	if (itemType) {
		pushBoolean(L, itemType->isMagicField());
	} else {
		lua_pushnil(L);
	}
	return 1;
}

int LuaScriptInterface::luaItemTypeIsUseable(lua_State* L)
{
	// itemType:isUseable()
	const ItemType* itemType = getUserdata<const ItemType>(L, 1);
	if (itemType) {
		pushBoolean(L, itemType->isUseable());
	} else {
		lua_pushnil(L);
	}
	return 1;
}

int LuaScriptInterface::luaItemTypeIsPickupable(lua_State* L)
{
	// itemType:isPickupable()
	const ItemType* itemType = getUserdata<const ItemType>(L, 1);
	if (itemType) {
		pushBoolean(L, itemType->isPickupable());
	} else {
		lua_pushnil(L);
	}
	return 1;
}

int LuaScriptInterface::luaItemTypeGetType(lua_State* L)
{
	// itemType:getType()
	const ItemType* itemType = getUserdata<const ItemType>(L, 1);
	if (itemType) {
		lua_pushnumber(L, itemType->type);
	} else {
		lua_pushnil(L);
	}
	return 1;
}

int LuaScriptInterface::luaItemTypeGetGroup(lua_State* L)
{
	// itemType:getGroup()
	const ItemType* itemType = getUserdata<const ItemType>(L, 1);
	if (itemType) {
		lua_pushnumber(L, itemType->group);
	} else {
		lua_pushnil(L);
	}
	return 1;
}

int LuaScriptInterface::luaItemTypeGetId(lua_State* L)
{
	// itemType:getId()
	const ItemType* itemType = getUserdata<const ItemType>(L, 1);
	if (itemType) {
		lua_pushnumber(L, itemType->id);
	} else {
		lua_pushnil(L);
	}
	return 1;
}

int LuaScriptInterface::luaItemTypeGetClientId(lua_State* L)
{
	// itemType:getClientId()
	const ItemType* itemType = getUserdata<const ItemType>(L, 1);
	if (itemType) {
		lua_pushnumber(L, itemType->clientId);
	} else {
		lua_pushnil(L);
	}
	return 1;
}

int LuaScriptInterface::luaItemTypeGetName(lua_State* L)
{
	// itemType:getName()
	const ItemType* itemType = getUserdata<const ItemType>(L, 1);
	if (itemType) {
		pushString(L, itemType->name);
	} else {
		lua_pushnil(L);
	}
	return 1;
}

int LuaScriptInterface::luaItemTypeGetPluralName(lua_State* L)
{
	// itemType:getPluralName()
	const ItemType* itemType = getUserdata<const ItemType>(L, 1);
	if (itemType) {
		pushString(L, itemType->getPluralName());
	} else {
		lua_pushnil(L);
	}
	return 1;
}

int LuaScriptInterface::luaItemTypeGetArticle(lua_State* L)
{
	// itemType:getArticle()
	const ItemType* itemType = getUserdata<const ItemType>(L, 1);
	if (itemType) {
		pushString(L, itemType->article);
	} else {
		lua_pushnil(L);
	}
	return 1;
}

int LuaScriptInterface::luaItemTypeGetDescription(lua_State* L)
{
	// itemType:getDescription()
	const ItemType* itemType = getUserdata<const ItemType>(L, 1);
	if (itemType) {
		pushString(L, itemType->description);
	} else {
		lua_pushnil(L);
	}
	return 1;
}

int LuaScriptInterface::luaItemTypeGetSlotPosition(lua_State *L)
{
	// itemType:getSlotPosition()
	const ItemType* itemType = getUserdata<const ItemType>(L, 1);
	if (itemType) {
		lua_pushnumber(L, itemType->slotPosition);
	} else {
		lua_pushnil(L);
	}
	return 1;
}

int LuaScriptInterface::luaItemTypeGetCharges(lua_State* L)
{
	// itemType:getCharges()
	const ItemType* itemType = getUserdata<const ItemType>(L, 1);
	if (itemType) {
		lua_pushnumber(L, itemType->charges);
	} else {
		lua_pushnil(L);
	}
	return 1;
}

int LuaScriptInterface::luaItemTypeGetFluidSource(lua_State* L)
{
	// itemType:getFluidSource()
	const ItemType* itemType = getUserdata<const ItemType>(L, 1);
	if (itemType) {
		lua_pushnumber(L, itemType->fluidSource);
	} else {
		lua_pushnil(L);
	}
	return 1;
}

int LuaScriptInterface::luaItemTypeGetCapacity(lua_State* L)
{
	// itemType:getCapacity()
	const ItemType* itemType = getUserdata<const ItemType>(L, 1);
	if (itemType) {
		lua_pushnumber(L, itemType->maxItems);
	} else {
		lua_pushnil(L);
	}
	return 1;
}

int LuaScriptInterface::luaItemTypeGetWeight(lua_State* L)
{
	// itemType:getWeight([count = 1])
	uint16_t count = getNumber<uint16_t>(L, 2, 1);

	const ItemType* itemType = getUserdata<const ItemType>(L, 1);
	if (!itemType) {
		lua_pushnil(L);
		return 1;
	}

	uint64_t weight = static_cast<uint64_t>(itemType->weight) * std::max<int32_t>(1, count);
	lua_pushnumber(L, weight);
	return 1;
}

int LuaScriptInterface::luaItemTypeGetHitChance(lua_State* L)
{
	// itemType:getHitChance()
	const ItemType* itemType = getUserdata<const ItemType>(L, 1);
	if (itemType) {
		lua_pushnumber(L, itemType->hitChance);
	} else {
		lua_pushnil(L);
	}
	return 1;
}

int LuaScriptInterface::luaItemTypeGetShootRange(lua_State* L)
{
	// itemType:getShootRange()
	const ItemType* itemType = getUserdata<const ItemType>(L, 1);
	if (itemType) {
		lua_pushnumber(L, itemType->shootRange);
	} else {
		lua_pushnil(L);
	}
	return 1;
}

int LuaScriptInterface::luaItemTypeGetAttack(lua_State* L)
{
	// itemType:getAttack()
	const ItemType* itemType = getUserdata<const ItemType>(L, 1);
	if (itemType) {
		lua_pushnumber(L, itemType->attack);
	} else {
		lua_pushnil(L);
	}
	return 1;
}

int LuaScriptInterface::luaItemTypeGetDefense(lua_State* L)
{
	// itemType:getDefense()
	const ItemType* itemType = getUserdata<const ItemType>(L, 1);
	if (itemType) {
		lua_pushnumber(L, itemType->defense);
	} else {
		lua_pushnil(L);
	}
	return 1;
}

int LuaScriptInterface::luaItemTypeGetExtraDefense(lua_State* L)
{
	// itemType:getExtraDefense()
	const ItemType* itemType = getUserdata<const ItemType>(L, 1);
	if (itemType) {
		lua_pushnumber(L, itemType->extraDefense);
	} else {
		lua_pushnil(L);
	}
	return 1;
}

int LuaScriptInterface::luaItemTypeGetArmor(lua_State* L)
{
	// itemType:getArmor()
	const ItemType* itemType = getUserdata<const ItemType>(L, 1);
	if (itemType) {
		lua_pushnumber(L, itemType->armor);
	} else {
		lua_pushnil(L);
	}
	return 1;
}

int LuaScriptInterface::luaItemTypeGetWeaponType(lua_State* L)
{
	// itemType:getWeaponType()
	const ItemType* itemType = getUserdata<const ItemType>(L, 1);
	if (itemType) {
		lua_pushnumber(L, itemType->weaponType);
	} else {
		lua_pushnil(L);
	}
	return 1;
}

int LuaScriptInterface::luaItemTypeGetAmmoType(lua_State* L)
{
	// itemType:getAmmoType()
	const ItemType* itemType = getUserdata<const ItemType>(L, 1);
	if (itemType) {
		lua_pushnumber(L, itemType->ammoType);
	} else {
		lua_pushnil(L);
	}
	return 1;
}

int LuaScriptInterface::luaItemTypeGetCorpseType(lua_State* L)
{
	// itemType:getCorpseType()
	const ItemType* itemType = getUserdata<const ItemType>(L, 1);
	if (itemType) {
		lua_pushnumber(L, itemType->corpseType);
	} else {
		lua_pushnil(L);
	}
	return 1;
}

int LuaScriptInterface::luaItemTypeGetAbilities(lua_State* L)
{
	// itemType:getAbilities()
	ItemType* itemType = getUserdata<ItemType>(L, 1);
	if (itemType) {
		Abilities& abilities = itemType->getAbilities();
		lua_createtable(L, 6, 12);
		setField(L, "healthGain", abilities.healthGain);
		setField(L, "healthTicks", abilities.healthTicks);
		setField(L, "manaGain", abilities.manaGain);
		setField(L, "manaTicks", abilities.manaTicks);
		setField(L, "conditionImmunities", abilities.conditionImmunities);
		setField(L, "conditionSuppressions", abilities.conditionSuppressions);
		setField(L, "speed", abilities.speed);
		setField(L, "elementDamage", abilities.elementDamage);
		setField(L, "elementType", abilities.elementType);

		lua_pushboolean(L, abilities.manaShield);
		lua_setfield(L, -2, "manaShield");
		lua_pushboolean(L, abilities.invisible);
		lua_setfield(L, -2, "invisible");
		lua_pushboolean(L, abilities.regeneration);
		lua_setfield(L, -2, "regeneration");

		// Stats
		lua_createtable(L, 0, STAT_LAST + 1);
		for (int32_t i = STAT_FIRST; i <= STAT_LAST; i++) {
			lua_pushnumber(L, abilities.stats[i]);
			lua_rawseti(L, -2, i + 1);
		}
		lua_setfield(L, -2, "stats");

		// Stats percent
		lua_createtable(L, 0, STAT_LAST + 1);
		for (int32_t i = STAT_FIRST; i <= STAT_LAST; i++) {
			lua_pushnumber(L, abilities.statsPercent[i]);
			lua_rawseti(L, -2, i + 1);
		}
		lua_setfield(L, -2, "statsPercent");

		// Skills
		lua_createtable(L, 0, SKILL_LAST + 1);
		for (int32_t i = SKILL_FIRST; i <= SKILL_LAST; i++) {
			lua_pushnumber(L, abilities.skills[i]);
			lua_rawseti(L, -2, i + 1);
		}
		lua_setfield(L, -2, "skills");

		// Special skills
		lua_createtable(L, 0, SPECIALSKILL_LAST + 1);
		for (int32_t i = SPECIALSKILL_FIRST; i <= SPECIALSKILL_LAST; i++) {
			lua_pushnumber(L, abilities.specialSkills[i]);
			lua_rawseti(L, -2, i + 1);
		}
		lua_setfield(L, -2, "specialSkills");

		// Field absorb percent
		lua_createtable(L, 0, COMBAT_COUNT);
		for (int32_t i = 0; i < COMBAT_COUNT; i++) {
			lua_pushnumber(L, abilities.fieldAbsorbPercent[i]);
			lua_rawseti(L, -2, i + 1);
		}
		lua_setfield(L, -2, "fieldAbsorbPercent");

		// Absorb percent
		lua_createtable(L, 0, COMBAT_COUNT);
		for (int32_t i = 0; i < COMBAT_COUNT; i++) {
			lua_pushnumber(L, abilities.absorbPercent[i]);
			lua_rawseti(L, -2, i + 1);
		}
		lua_setfield(L, -2, "absorbPercent");
	}
	return 1;
}

int LuaScriptInterface::luaItemTypeHasShowAttributes(lua_State* L)
{
	// itemType:hasShowAttributes()
	const ItemType* itemType = getUserdata<const ItemType>(L, 1);
	if (itemType) {
		pushBoolean(L, itemType->showAttributes);
	} else {
		lua_pushnil(L);
	}
	return 1;
}

int LuaScriptInterface::luaItemTypeHasShowCount(lua_State* L)
{
	// itemType:hasShowCount()
	const ItemType* itemType = getUserdata<const ItemType>(L, 1);
	if (itemType) {
		pushBoolean(L, itemType->showCount);
	} else {
		lua_pushnil(L);
	}
	return 1;
}

int LuaScriptInterface::luaItemTypeHasShowCharges(lua_State* L)
{
	// itemType:hasShowCharges()
	const ItemType* itemType = getUserdata<const ItemType>(L, 1);
	if (itemType) {
		pushBoolean(L, itemType->showCharges);
	} else {
		lua_pushnil(L);
	}
	return 1;
}

int LuaScriptInterface::luaItemTypeHasShowDuration(lua_State* L)
{
	// itemType:hasShowDuration()
	const ItemType* itemType = getUserdata<const ItemType>(L, 1);
	if (itemType) {
		pushBoolean(L, itemType->showDuration);
	} else {
		lua_pushnil(L);
	}
	return 1;
}

int LuaScriptInterface::luaItemTypeHasAllowDistRead(lua_State* L)
{
	// itemType:hasAllowDistRead()
	const ItemType* itemType = getUserdata<const ItemType>(L, 1);
	if (itemType) {
		pushBoolean(L, itemType->allowDistRead);
	} else {
		lua_pushnil(L);
	}
	return 1;
}

int LuaScriptInterface::luaItemTypeGetWieldInfo(lua_State* L)
{
	// itemType:getWieldInfo()
	const ItemType* itemType = getUserdata<const ItemType>(L, 1);
	if (itemType) {
		lua_pushinteger(L, itemType->wieldInfo);
	} else {
		lua_pushnil(L);
	}
	return 1;
}

int LuaScriptInterface::luaItemTypeGetDuration(lua_State* L)
{
	// itemType:getDuration()
	const ItemType* itemType = getUserdata<const ItemType>(L, 1);
	if (itemType) {
		lua_pushinteger(L, itemType->decayTime);
	} else {
		lua_pushnil(L);
	}
	return 1;
}

int LuaScriptInterface::luaItemTypeGetLevelDoor(lua_State* L)
{
	// itemType:getLevelDoor()
	const ItemType* itemType = getUserdata<const ItemType>(L, 1);
	if (itemType) {
		lua_pushinteger(L, itemType->levelDoor);
	} else {
		lua_pushnil(L);
	}
	return 1;
}

int LuaScriptInterface::luaItemTypeGetVocationString(lua_State* L)
{
	// itemType:getVocationString()
	const ItemType* itemType = getUserdata<const ItemType>(L, 1);
	if (itemType) {
		pushString(L, itemType->vocationString);
	} else {
		lua_pushnil(L);
	}
	return 1;
}

int LuaScriptInterface::luaItemTypeGetMinReqLevel(lua_State* L)
{
	// itemType:getMinReqLevel()
	const ItemType* itemType = getUserdata<const ItemType>(L, 1);
	if (itemType) {
		lua_pushinteger(L, itemType->minReqLevel);
	} else {
		lua_pushnil(L);
	}
	return 1;
}

int LuaScriptInterface::luaItemTypeGetMinReqMagicLevel(lua_State* L)
{
	// itemType:getMinReqMagicLevel()
	const ItemType* itemType = getUserdata<const ItemType>(L, 1);
	if (itemType) {
		lua_pushinteger(L, itemType->minReqMagicLevel);
	} else {
		lua_pushnil(L);
	}
	return 1;
}

int LuaScriptInterface::luaItemTypeGetElementType(lua_State* L)
{
	// itemType:getElementType()
	const ItemType* itemType = getUserdata<const ItemType>(L, 1);
	if (!itemType) {
		lua_pushnil(L);
		return 1;
	}

	auto& abilities = itemType->abilities;
	if (abilities) {
		lua_pushnumber(L, abilities->elementType);
	} else {
		lua_pushnil(L);
	}
	return 1;
}

int LuaScriptInterface::luaItemTypeGetElementDamage(lua_State* L)
{
	// itemType:getElementDamage()
	const ItemType* itemType = getUserdata<const ItemType>(L, 1);
	if (!itemType) {
		lua_pushnil(L);
		return 1;
	}

	auto& abilities = itemType->abilities;
	if (abilities) {
		lua_pushnumber(L, abilities->elementDamage);
	} else {
		lua_pushnil(L);
	}
	return 1;
}

int LuaScriptInterface::luaItemTypeGetTransformEquipId(lua_State* L)
{
	// itemType:getTransformEquipId()
	const ItemType* itemType = getUserdata<const ItemType>(L, 1);
	if (itemType) {
		lua_pushnumber(L, itemType->transformEquipTo);
	} else {
		lua_pushnil(L);
	}
	return 1;
}

int LuaScriptInterface::luaItemTypeGetTransformDeEquipId(lua_State* L)
{
	// itemType:getTransformDeEquipId()
	const ItemType* itemType = getUserdata<const ItemType>(L, 1);
	if (itemType) {
		lua_pushnumber(L, itemType->transformDeEquipTo);
	} else {
		lua_pushnil(L);
	}
	return 1;
}

int LuaScriptInterface::luaItemTypeGetDestroyId(lua_State* L)
{
	// itemType:getDestroyId()
	const ItemType* itemType = getUserdata<const ItemType>(L, 1);
	if (itemType) {
		lua_pushnumber(L, itemType->destroyTo);
	} else {
		lua_pushnil(L);
	}
	return 1;
}

int LuaScriptInterface::luaItemTypeGetDecayId(lua_State* L)
{
	// itemType:getDecayId()
	const ItemType* itemType = getUserdata<const ItemType>(L, 1);
	if (itemType) {
		lua_pushnumber(L, itemType->decayTo);
	} else {
		lua_pushnil(L);
	}
	return 1;
}

int LuaScriptInterface::luaItemTypeGetRequiredLevel(lua_State* L)
{
	// itemType:getRequiredLevel()
	const ItemType* itemType = getUserdata<const ItemType>(L, 1);
	if (itemType) {
		lua_pushnumber(L, itemType->minReqLevel);
	} else {
		lua_pushnil(L);
	}
	return 1;
}

int LuaScriptInterface::luaItemTypeHasSubType(lua_State* L)
{
	// itemType:hasSubType()
	const ItemType* itemType = getUserdata<const ItemType>(L, 1);
	if (itemType) {
		pushBoolean(L, itemType->hasSubType());
	} else {
		lua_pushnil(L);
	}
	return 1;
}

int LuaScriptInterface::luaItemTypeIsStoreItem(lua_State* L)
{
	// itemType:isStoreItem()
	const ItemType* itemType = getUserdata<const ItemType>(L, 1);
	if (itemType) {
		pushBoolean(L, itemType->storeItem);
	} else {
		lua_pushnil(L);
	}
	return 1;
}

// Combat
int LuaScriptInterface::luaCombatCreate(lua_State* L)
{
	// Combat()
	pushUserdata<Combat>(L, g_luaEnvironment.createCombatObject(getScriptEnv()->getScriptInterface()));
	setMetatable(L, -1, "Combat");
	return 1;
}

int LuaScriptInterface::luaCombatSetParameter(lua_State* L)
{
	// combat:setParameter(key, value)
	Combat* combat = getUserdata<Combat>(L, 1);
	if (!combat) {
		lua_pushnil(L);
		return 1;
	}

	CombatParam_t key = getNumber<CombatParam_t>(L, 2);
	uint32_t value;
	if (isBoolean(L, 3)) {
		value = getBoolean(L, 3) ? 1 : 0;
	} else {
		value = getNumber<uint32_t>(L, 3);
	}
	combat->setParam(key, value);
	pushBoolean(L, true);
	return 1;
}

int LuaScriptInterface::luaCombatSetFormula(lua_State* L)
{
	// combat:setFormula(type, mina, minb, maxa, maxb)
	Combat* combat = getUserdata<Combat>(L, 1);
	if (!combat) {
		lua_pushnil(L);
		return 1;
	}

	formulaType_t type = getNumber<formulaType_t>(L, 2);
	double mina = getNumber<double>(L, 3);
	double minb = getNumber<double>(L, 4);
	double maxa = getNumber<double>(L, 5);
	double maxb = getNumber<double>(L, 6);
	combat->setPlayerCombatValues(type, mina, minb, maxa, maxb);
	pushBoolean(L, true);
	return 1;
}

int LuaScriptInterface::luaCombatSetArea(lua_State* L)
{
	// combat:setArea(area)
	if (getScriptEnv()->getScriptId() != EVENT_ID_LOADING) {
		reportErrorFunc("This function can only be used while loading the script.");
		lua_pushnil(L);
		return 1;
	}

	const AreaCombat* area = g_luaEnvironment.getAreaObject(getNumber<uint32_t>(L, 2));
	if (!area) {
		reportErrorFunc(getErrorDesc(LUA_ERROR_AREA_NOT_FOUND));
		lua_pushnil(L);
		return 1;
	}

	Combat* combat = getUserdata<Combat>(L, 1);
	if (combat) {
		combat->setArea(new AreaCombat(*area));
		pushBoolean(L, true);
	} else {
		lua_pushnil(L);
	}
	return 1;
}

int LuaScriptInterface::luaCombatAddCondition(lua_State* L)
{
	// combat:addCondition(condition)
	Condition* condition = getUserdata<Condition>(L, 2);
	Combat* combat = getUserdata<Combat>(L, 1);
	if (combat && condition) {
		combat->addCondition(condition->clone());
		pushBoolean(L, true);
	} else {
		lua_pushnil(L);
	}
	return 1;
}

int LuaScriptInterface::luaCombatClearConditions(lua_State* L)
{
	// combat:clearConditions()
	Combat* combat = getUserdata<Combat>(L, 1);
	if (combat) {
		combat->clearConditions();
		pushBoolean(L, true);
	} else {
		lua_pushnil(L);
	}
	return 1;
}

int LuaScriptInterface::luaCombatSetCallback(lua_State* L)
{
	// combat:setCallback(key, function)
	Combat* combat = getUserdata<Combat>(L, 1);
	if (!combat) {
		lua_pushnil(L);
		return 1;
	}

	CallBackParam_t key = getNumber<CallBackParam_t>(L, 2);
	if (!combat->setCallback(key)) {
		lua_pushnil(L);
		return 1;
	}

	CallBack* callback = combat->getCallback(key);
	if (!callback) {
		lua_pushnil(L);
		return 1;
	}

	const std::string& function = getString(L, 3);
	pushBoolean(L, callback->loadCallBack(getScriptEnv()->getScriptInterface(), function));
	return 1;
}

int LuaScriptInterface::luaCombatSetOrigin(lua_State* L)
{
	// combat:setOrigin(origin)
	Combat* combat = getUserdata<Combat>(L, 1);
	if (combat) {
		combat->setOrigin(getNumber<CombatOrigin>(L, 2));
		pushBoolean(L, true);
	} else {
		lua_pushnil(L);
	}
	return 1;
}

int LuaScriptInterface::luaCombatExecute(lua_State* L)
{
	// combat:execute(creature, variant)
	Combat* combat = getUserdata<Combat>(L, 1);
	if (!combat) {
		pushBoolean(L, false);
		return 1;
	}

	if (isUserdata(L, 2)) {
		LuaDataType type = getUserdataType(L, 2);
		if (type != LuaData_Player && type != LuaData_Monster && type != LuaData_Npc) {
			pushBoolean(L, false);
			return 1;
		}
	}

	Creature* creature = getCreature(L, 2);

	const LuaVariant& variant = getVariant(L, 3);
	switch (variant.type) {
		case VARIANT_NUMBER: {
			Creature* target = g_game.getCreatureByID(variant.number);
			if (!target) {
				pushBoolean(L, false);
				return 1;
			}

			if (combat->hasArea()) {
				combat->doCombat(creature, target->getPosition());
			} else {
				combat->doCombat(creature, target);
			}
			break;
		}

		case VARIANT_POSITION: {
			combat->doCombat(creature, variant.pos);
			break;
		}

		case VARIANT_TARGETPOSITION: {
			if (combat->hasArea()) {
				combat->doCombat(creature, variant.pos);
			} else {
				combat->postCombatEffects(creature, variant.pos);
				g_game.addMagicEffect(variant.pos, CONST_ME_POFF);
			}
			break;
		}

		case VARIANT_STRING: {
			Player* target = g_game.getPlayerByName(variant.text);
			if (!target) {
				pushBoolean(L, false);
				return 1;
			}

			combat->doCombat(creature, target);
			break;
		}

		case VARIANT_NONE: {
			reportErrorFunc(getErrorDesc(LUA_ERROR_VARIANT_NOT_FOUND));
			pushBoolean(L, false);
			return 1;
		}

		default: {
			break;
		}
	}

	pushBoolean(L, true);
	return 1;
}

// Condition
int LuaScriptInterface::luaConditionCreate(lua_State* L)
{
	// Condition(conditionType[, conditionId = CONDITIONID_COMBAT])
	ConditionType_t conditionType = getNumber<ConditionType_t>(L, 2);
	ConditionId_t conditionId = getNumber<ConditionId_t>(L, 3, CONDITIONID_COMBAT);

	Condition* condition = Condition::createCondition(conditionId, conditionType, 0, 0);
	if (condition) {
		pushUserdata<Condition>(L, condition);
		setMetatable(L, -1, "Condition");
	} else {
		lua_pushnil(L);
	}
	return 1;
}

int LuaScriptInterface::luaConditionDelete(lua_State* L)
{
	// condition:delete()
	Condition** conditionPtr = getRawUserdata<Condition>(L, 1);
	if (conditionPtr && *conditionPtr) {
		delete *conditionPtr;
		*conditionPtr = nullptr;
	}
	return 0;
}

int LuaScriptInterface::luaConditionGetId(lua_State* L)
{
	// condition:getId()
	Condition* condition = getUserdata<Condition>(L, 1);
	if (condition) {
		lua_pushnumber(L, condition->getId());
	} else {
		lua_pushnil(L);
	}
	return 1;
}

int LuaScriptInterface::luaConditionGetSubId(lua_State* L)
{
	// condition:getSubId()
	Condition* condition = getUserdata<Condition>(L, 1);
	if (condition) {
		lua_pushnumber(L, condition->getSubId());
	} else {
		lua_pushnil(L);
	}
	return 1;
}

int LuaScriptInterface::luaConditionGetType(lua_State* L)
{
	// condition:getType()
	Condition* condition = getUserdata<Condition>(L, 1);
	if (condition) {
		lua_pushnumber(L, condition->getType());
	} else {
		lua_pushnil(L);
	}
	return 1;
}

int LuaScriptInterface::luaConditionGetIcons(lua_State* L)
{
	// condition:getIcons()
	Condition* condition = getUserdata<Condition>(L, 1);
	if (condition) {
		lua_pushnumber(L, condition->getIcons());
	} else {
		lua_pushnil(L);
	}
	return 1;
}

int LuaScriptInterface::luaConditionGetEndTime(lua_State* L)
{
	// condition:getEndTime()
	Condition* condition = getUserdata<Condition>(L, 1);
	if (condition) {
		lua_pushnumber(L, condition->getEndTime());
	} else {
		lua_pushnil(L);
	}
	return 1;
}

int LuaScriptInterface::luaConditionClone(lua_State* L)
{
	// condition:clone()
	Condition* condition = getUserdata<Condition>(L, 1);
	if (condition) {
		pushUserdata<Condition>(L, condition->clone());
		setMetatable(L, -1, "Condition");
	} else {
		lua_pushnil(L);
	}
	return 1;
}

int LuaScriptInterface::luaConditionGetTicks(lua_State* L)
{
	// condition:getTicks()
	Condition* condition = getUserdata<Condition>(L, 1);
	if (condition) {
		lua_pushnumber(L, condition->getTicks());
	} else {
		lua_pushnil(L);
	}
	return 1;
}

int LuaScriptInterface::luaConditionSetTicks(lua_State* L)
{
	// condition:setTicks(ticks)
	int32_t ticks = getNumber<int32_t>(L, 2);
	Condition* condition = getUserdata<Condition>(L, 1);
	if (condition) {
		condition->setTicks(ticks);
		pushBoolean(L, true);
	} else {
		lua_pushnil(L);
	}
	return 1;
}

int LuaScriptInterface::luaConditionSetParameter(lua_State* L)
{
	// condition:setParameter(key, value)
	Condition* condition = getUserdata<Condition>(L, 1);
	if (!condition) {
		lua_pushnil(L);
		return 1;
	}

	ConditionParam_t key = getNumber<ConditionParam_t>(L, 2);
	int32_t value;
	if (isBoolean(L, 3)) {
		value = getBoolean(L, 3) ? 1 : 0;
	} else {
		value = getNumber<int32_t>(L, 3);
	}
	condition->setParam(key, value);
	pushBoolean(L, true);
	return 1;
}

int LuaScriptInterface::luaConditionSetFormula(lua_State* L)
{
	// condition:setFormula(mina, minb, maxa, maxb)
	double maxb = getNumber<double>(L, 5);
	double maxa = getNumber<double>(L, 4);
	double minb = getNumber<double>(L, 3);
	double mina = getNumber<double>(L, 2);
	ConditionSpeed* condition = dynamic_cast<ConditionSpeed*>(getUserdata<Condition>(L, 1));
	if (condition) {
		condition->setFormulaVars(mina, minb, maxa, maxb);
		pushBoolean(L, true);
	} else {
		lua_pushnil(L);
	}
	return 1;
}

int LuaScriptInterface::luaConditionSetOutfit(lua_State* L)
{
	// condition:setOutfit(outfit)
	// condition:setOutfit(lookTypeEx, lookType, lookHead, lookBody, lookLegs, lookFeet[, lookAddons[, lookMount]])
	Outfit_t outfit;
	if (isTable(L, 2)) {
		outfit = getOutfit(L, 2);
	} else {
		outfit.lookMount = getNumber<uint16_t>(L, 9, outfit.lookMount);
		outfit.lookAddons = getNumber<uint8_t>(L, 8, outfit.lookAddons);
		outfit.lookFeet = getNumber<uint8_t>(L, 7);
		outfit.lookLegs = getNumber<uint8_t>(L, 6);
		outfit.lookBody = getNumber<uint8_t>(L, 5);
		outfit.lookHead = getNumber<uint8_t>(L, 4);
		outfit.lookType = getNumber<uint16_t>(L, 3);
		outfit.lookTypeEx = getNumber<uint16_t>(L, 2);
	}

	ConditionOutfit* condition = dynamic_cast<ConditionOutfit*>(getUserdata<Condition>(L, 1));
	if (condition) {
		condition->setOutfit(outfit);
		pushBoolean(L, true);
	} else {
		lua_pushnil(L);
	}
	return 1;
}

int LuaScriptInterface::luaConditionAddDamage(lua_State* L)
{
	// condition:addDamage(rounds, time, value)
	int32_t value = getNumber<int32_t>(L, 4);
	int32_t time = getNumber<int32_t>(L, 3);
	int32_t rounds = getNumber<int32_t>(L, 2);
	ConditionDamage* condition = dynamic_cast<ConditionDamage*>(getUserdata<Condition>(L, 1));
	if (condition) {
		pushBoolean(L, condition->addDamage(rounds, time, value));
	} else {
		lua_pushnil(L);
	}
	return 1;
}

// Outfit
int LuaScriptInterface::luaOutfitCreate(lua_State* L)
{
	// Outfit(looktype)
	const Outfit* outfit = Outfits::getInstance().getOutfitByLookType(getNumber<uint16_t>(L, 2));
	if (outfit) {
		pushOutfit(L, outfit);
	} else {
		lua_pushnil(L);
	}
	return 1;
}

int LuaScriptInterface::luaOutfitCompare(lua_State* L)
{
	// outfit == outfitEx
	Outfit outfitEx = getOutfitClass(L, 2);
	Outfit outfit = getOutfitClass(L, 1);
	pushBoolean(L, outfit == outfitEx);
	return 1;
}

// MonsterType
int LuaScriptInterface::luaMonsterTypeCreate(lua_State* L)
{
	// MonsterType(name)
	MonsterType* monsterType = g_monsters.getMonsterType(getString(L, 2));
	if (monsterType) {
		pushUserdata<MonsterType>(L, monsterType);
		setMetatable(L, -1, "MonsterType");
	} else {
		lua_pushnil(L);
	}
	return 1;
}

int LuaScriptInterface::luaMonsterTypeIsAttackable(lua_State* L)
{
	// get: monsterType:isAttackable() set: monsterType:isAttackable(bool)
	MonsterType* monsterType = getUserdata<MonsterType>(L, 1);
	if (monsterType) {
		if (lua_gettop(L) == 1) {
			pushBoolean(L, monsterType->info.isAttackable);
		} else {
			monsterType->info.isAttackable = getBoolean(L, 2);
			pushBoolean(L, true);
		}
	} else {
		lua_pushnil(L);
	}
	return 1;
}

int LuaScriptInterface::luaMonsterTypeIsConvinceable(lua_State* L)
{
	// get: monsterType:isConvinceable() set: monsterType:isConvinceable(bool)
	MonsterType* monsterType = getUserdata<MonsterType>(L, 1);
	if (monsterType) {
		if (lua_gettop(L) == 1) {
			pushBoolean(L, monsterType->info.isConvinceable);
		} else {
			monsterType->info.isConvinceable = getBoolean(L, 2);
			pushBoolean(L, true);
		}
	} else {
		lua_pushnil(L);
	}
	return 1;
}

int LuaScriptInterface::luaMonsterTypeIsSummonable(lua_State* L)
{
	// get: monsterType:isSummonable() set: monsterType:isSummonable(bool)
	MonsterType* monsterType = getUserdata<MonsterType>(L, 1);
	if (monsterType) {
		if (lua_gettop(L) == 1) {
			pushBoolean(L, monsterType->info.isSummonable);
		} else {
			monsterType->info.isSummonable = getBoolean(L, 2);
			pushBoolean(L, true);
		}
	} else {
		lua_pushnil(L);
	}
	return 1;
}

int LuaScriptInterface::luaMonsterTypeIsIllusionable(lua_State* L)
{
	// get: monsterType:isIllusionable() set: monsterType:isIllusionable(bool)
	MonsterType* monsterType = getUserdata<MonsterType>(L, 1);
	if (monsterType) {
		if (lua_gettop(L) == 1) {
			pushBoolean(L, monsterType->info.isIllusionable);
		} else {
			monsterType->info.isIllusionable = getBoolean(L, 2);
			pushBoolean(L, true);
		}
	} else {
		lua_pushnil(L);
	}
	return 1;
}

int LuaScriptInterface::luaMonsterTypeIsHostile(lua_State* L)
{
	// get: monsterType:isHostile() set: monsterType:isHostile(bool)
	MonsterType* monsterType = getUserdata<MonsterType>(L, 1);
	if (monsterType) {
		if (lua_gettop(L) == 1) {
			pushBoolean(L, monsterType->info.isHostile);
		} else {
			monsterType->info.isHostile = getBoolean(L, 2);
			pushBoolean(L, true);
		}
	} else {
		lua_pushnil(L);
	}
	return 1;
}

int LuaScriptInterface::luaMonsterTypeIsPushable(lua_State* L)
{
	// get: monsterType:isPushable() set: monsterType:isPushable(bool)
	MonsterType* monsterType = getUserdata<MonsterType>(L, 1);
	if (monsterType) {
		if (lua_gettop(L) == 1) {
			pushBoolean(L, monsterType->info.pushable);
		} else {
			monsterType->info.pushable = getBoolean(L, 2);
			pushBoolean(L, true);
		}
	} else {
		lua_pushnil(L);
	}
	return 1;
}

int LuaScriptInterface::luaMonsterTypeIsHealthHidden(lua_State* L)
{
	// get: monsterType:isHealthHidden() set: monsterType:isHealthHidden(bool)
	MonsterType* monsterType = getUserdata<MonsterType>(L, 1);
	if (monsterType) {
		if (lua_gettop(L) == 1) {
			pushBoolean(L, monsterType->info.hiddenHealth);
		} else {
			monsterType->info.hiddenHealth = getBoolean(L, 2);
			pushBoolean(L, true);
		}
	} else {
		lua_pushnil(L);
	}
	return 1;
}

int LuaScriptInterface::luaMonsterTypeIsBoss(lua_State* L)
{
	// get: monsterType:isBoss() set: monsterType:isBoss(bool)
	MonsterType* monsterType = getUserdata<MonsterType>(L, 1);
	if (monsterType) {
		if (lua_gettop(L) == 1) {
			pushBoolean(L, monsterType->info.isBoss);
		} else {
			monsterType->info.isBoss = getBoolean(L, 2);
			pushBoolean(L, true);
		}
	} else {
		lua_pushnil(L);
	}
	return 1;
}

int LuaScriptInterface::luaMonsterTypeCanPushItems(lua_State* L)
{
	// get: monsterType:canPushItems() set: monsterType:canPushItems(bool)
	MonsterType* monsterType = getUserdata<MonsterType>(L, 1);
	if (monsterType) {
		if (lua_gettop(L) == 1) {
			pushBoolean(L, monsterType->info.canPushItems);
		} else {
			monsterType->info.canPushItems = getBoolean(L, 2);
			pushBoolean(L, true);
		}
	} else {
		lua_pushnil(L);
	}
	return 1;
}

int LuaScriptInterface::luaMonsterTypeCanPushCreatures(lua_State* L)
{
	// get: monsterType:canPushCreatures() set: monsterType:canPushCreatures(bool)
	MonsterType* monsterType = getUserdata<MonsterType>(L, 1);
	if (monsterType) {
		if (lua_gettop(L) == 1) {
			pushBoolean(L, monsterType->info.canPushCreatures);
		} else {
			monsterType->info.canPushCreatures = getBoolean(L, 2);
			pushBoolean(L, true);
		}
	} else {
		lua_pushnil(L);
	}
	return 1;
}

int32_t LuaScriptInterface::luaMonsterTypeName(lua_State* L)
{
	// get: monsterType:name() set: monsterType:name(name)
	MonsterType* monsterType = getUserdata<MonsterType>(L, 1);
	if (monsterType) {
		if (lua_gettop(L) == 1) {
			pushString(L, monsterType->name);
		} else {
			monsterType->name = getString(L, 2);
			pushBoolean(L, true);
		}
	} else {
		lua_pushnil(L);
	}
	return 1;
}

int LuaScriptInterface::luaMonsterTypeNameDescription(lua_State* L)
{
	// get: monsterType:nameDescription() set: monsterType:nameDescription(desc)
	MonsterType* monsterType = getUserdata<MonsterType>(L, 1);
	if (monsterType) {
		if (lua_gettop(L) == 1) {
			pushString(L, monsterType->nameDescription);
		} else {
			monsterType->nameDescription = getString(L, 2);
			pushBoolean(L, true);
		}
	} else {
		lua_pushnil(L);
	}
	return 1;
}

int LuaScriptInterface::luaMonsterTypeHealth(lua_State* L)
{
	// get: monsterType:health() set: monsterType:health(health)
	MonsterType* monsterType = getUserdata<MonsterType>(L, 1);
	if (monsterType) {
		if (lua_gettop(L) == 1) {
			lua_pushnumber(L, monsterType->info.health);
		} else {
			monsterType->info.health = getNumber<int32_t>(L, 2);
			pushBoolean(L, true);
		}
	} else {
		lua_pushnil(L);
	}
	return 1;
}

int LuaScriptInterface::luaMonsterTypeMaxHealth(lua_State* L)
{
	// get: monsterType:maxHealth() set: monsterType:maxHealth(health)
	MonsterType* monsterType = getUserdata<MonsterType>(L, 1);
	if (monsterType) {
		if (lua_gettop(L) == 1) {
			lua_pushnumber(L, monsterType->info.healthMax);
		} else {
			monsterType->info.healthMax = getNumber<int32_t>(L, 2);
			pushBoolean(L, true);
		}
	} else {
		lua_pushnil(L);
	}
	return 1;
}

int LuaScriptInterface::luaMonsterTypeRunHealth(lua_State* L)
{
	// get: monsterType:runHealth() set: monsterType:runHealth(health)
	MonsterType* monsterType = getUserdata<MonsterType>(L, 1);
	if (monsterType) {
		if (lua_gettop(L) == 1) {
			lua_pushnumber(L, monsterType->info.runAwayHealth);
		} else {
			monsterType->info.runAwayHealth = getNumber<int32_t>(L, 2);
			pushBoolean(L, true);
		}
	} else {
		lua_pushnil(L);
	}
	return 1;
}

int LuaScriptInterface::luaMonsterTypeExperience(lua_State* L)
{
	// get: monsterType:experience() set: monsterType:experience(exp)
	MonsterType* monsterType = getUserdata<MonsterType>(L, 1);
	if (monsterType) {
		if (lua_gettop(L) == 1) {
			lua_pushnumber(L, monsterType->info.experience);
		} else {
			monsterType->info.experience = getNumber<uint64_t>(L, 2);
			pushBoolean(L, true);
		}
	} else {
		lua_pushnil(L);
	}
	return 1;
}

int LuaScriptInterface::luaMonsterTypeSkull(lua_State* L)
{
	// get: monsterType:skull() set: monsterType:skull(str/constant)
	MonsterType* monsterType = getUserdata<MonsterType>(L, 1);
	if (monsterType) {
		if (lua_gettop(L) == 1) {
			lua_pushnumber(L, monsterType->info.skull);
		} else {
			if (isNumber(L, 2)) {
				monsterType->info.skull = getNumber<Skulls_t>(L, 2);
			} else {
				monsterType->info.skull = getSkullType(getString(L, 2));
			}
			pushBoolean(L, true);
		}
	} else {
		lua_pushnil(L);
	}
	return 1;
}

int LuaScriptInterface::luaMonsterTypeCombatImmunities(lua_State* L)
{
	// get: monsterType:combatImmunities() set: monsterType:combatImmunities(immunity)
	MonsterType* monsterType = getUserdata<MonsterType>(L, 1);
	if (monsterType) {
		if (lua_gettop(L) == 1) {
			lua_pushnumber(L, monsterType->info.damageImmunities);
		} else {
			std::string immunity = getString(L, 2);
			if (immunity == "physical") {
				monsterType->info.damageImmunities |= COMBAT_PHYSICALDAMAGE;
				pushBoolean(L, true);
			} else if (immunity == "energy") {
				monsterType->info.damageImmunities |= COMBAT_ENERGYDAMAGE;
				pushBoolean(L, true);
			} else if (immunity == "fire") {
				monsterType->info.damageImmunities |= COMBAT_FIREDAMAGE;
				pushBoolean(L, true);
			} else if (immunity == "poison" || immunity == "earth") {
				monsterType->info.damageImmunities |= COMBAT_EARTHDAMAGE;
				pushBoolean(L, true);
			} else if (immunity == "drown") {
				monsterType->info.damageImmunities |= COMBAT_DROWNDAMAGE;
				pushBoolean(L, true);
			} else if (immunity == "ice") {
				monsterType->info.damageImmunities |= COMBAT_ICEDAMAGE;
				pushBoolean(L, true);
			} else if (immunity == "holy") {
				monsterType->info.damageImmunities |= COMBAT_HOLYDAMAGE;
				pushBoolean(L, true);
			} else if (immunity == "death") {
				monsterType->info.damageImmunities |= COMBAT_DEATHDAMAGE;
				pushBoolean(L, true);
			} else if (immunity == "lifedrain") {
				monsterType->info.damageImmunities |= COMBAT_LIFEDRAIN;
				pushBoolean(L, true);
			} else if (immunity == "manadrain") {
				monsterType->info.damageImmunities |= COMBAT_MANADRAIN;
				pushBoolean(L, true);
			} else {
				std::cout << "[Warning - Monsters::loadMonster] Unknown immunity name " << immunity << " for monster: " << monsterType->name << std::endl;
				lua_pushnil(L);
			}
		}
	} else {
		lua_pushnil(L);
	}
	return 1;
}

int LuaScriptInterface::luaMonsterTypeConditionImmunities(lua_State* L)
{
	// get: monsterType:conditionImmunities() set: monsterType:conditionImmunities(immunity)
	MonsterType* monsterType = getUserdata<MonsterType>(L, 1);
	if (monsterType) {
		if (lua_gettop(L) == 1) {
			lua_pushnumber(L, monsterType->info.conditionImmunities);
		} else {
			std::string immunity = getString(L, 2);
			if (immunity == "physical") {
				monsterType->info.conditionImmunities |= CONDITION_BLEEDING;
				pushBoolean(L, true);
			} else if (immunity == "energy") {
				monsterType->info.conditionImmunities |= CONDITION_ENERGY;
				pushBoolean(L, true);
			} else if (immunity == "fire") {
				monsterType->info.conditionImmunities |= CONDITION_FIRE;
				pushBoolean(L, true);
			} else if (immunity == "poison" || immunity == "earth") {
				monsterType->info.conditionImmunities |= CONDITION_POISON;
				pushBoolean(L, true);
			} else if (immunity == "drown") {
				monsterType->info.conditionImmunities |= CONDITION_DROWN;
				pushBoolean(L, true);
			} else if (immunity == "ice") {
				monsterType->info.conditionImmunities |= CONDITION_FREEZING;
				pushBoolean(L, true);
			} else if (immunity == "holy") {
				monsterType->info.conditionImmunities |= CONDITION_DAZZLED;
				pushBoolean(L, true);
			} else if (immunity == "death") {
				monsterType->info.conditionImmunities |= CONDITION_CURSED;
				pushBoolean(L, true);
			} else if (immunity == "paralyze") {
				monsterType->info.conditionImmunities |= CONDITION_PARALYZE;
				pushBoolean(L, true);
			} else if (immunity == "outfit") {
				monsterType->info.conditionImmunities |= CONDITION_OUTFIT;
				pushBoolean(L, true);
			} else if (immunity == "drunk") {
				monsterType->info.conditionImmunities |= CONDITION_DRUNK;
				pushBoolean(L, true);
			} else if (immunity == "invisible" || immunity == "invisibility") {
				monsterType->info.conditionImmunities |= CONDITION_INVISIBLE;
				pushBoolean(L, true);
			} else if (immunity == "bleed") {
				monsterType->info.conditionImmunities |= CONDITION_BLEEDING;
				pushBoolean(L, true);
			} else {
				std::cout << "[Warning - Monsters::loadMonster] Unknown immunity name " << immunity << " for monster: " << monsterType->name << std::endl;
				lua_pushnil(L);
			}
		}
	} else {
		lua_pushnil(L);
	}
	return 1;
}

int LuaScriptInterface::luaMonsterTypeGetAttackList(lua_State* L)
{
	// monsterType:getAttackList()
	MonsterType* monsterType = getUserdata<MonsterType>(L, 1);
	if (!monsterType) {
		lua_pushnil(L);
		return 1;
	}

	lua_createtable(L, monsterType->info.attackSpells.size(), 0);

	int index = 0;
	for (const auto& spellBlock : monsterType->info.attackSpells) {
		lua_createtable(L, 0, 8);

		setField(L, "chance", spellBlock.chance);
		setField(L, "isCombatSpell", spellBlock.combatSpell ? 1 : 0);
		setField(L, "isMelee", spellBlock.isMelee ? 1 : 0);
		setField(L, "minCombatValue", spellBlock.minCombatValue);
		setField(L, "maxCombatValue", spellBlock.maxCombatValue);
		setField(L, "range", spellBlock.range);
		setField(L, "speed", spellBlock.speed);
		pushUserdata<CombatSpell>(L, static_cast<CombatSpell*>(spellBlock.spell));
		lua_setfield(L, -2, "spell");

		lua_rawseti(L, -2, ++index);
	}
	return 1;
}

int LuaScriptInterface::luaMonsterTypeAddAttack(lua_State* L)
{
	// monsterType:addAttack(monsterspell)
	MonsterType* monsterType = getUserdata<MonsterType>(L, 1);
	if (monsterType) {
		MonsterSpell* spell = getUserdata<MonsterSpell>(L, 2);
		if (spell) {
			spellBlock_t sb;
			if (g_monsters.deserializeSpell(spell, sb, monsterType->name)) {
				monsterType->info.attackSpells.push_back(std::move(sb));
			} else {
				std::cout << monsterType->name << std::endl;
				std::cout << "[Warning - Monsters::loadMonster] Cant load spell. " << spell->name << std::endl;
			}
		} else {
			lua_pushnil(L);
		}
	} else {
		lua_pushnil(L);
	}
	return 1;
}

int LuaScriptInterface::luaMonsterTypeGetDefenseList(lua_State* L)
{
	// monsterType:getDefenseList()
	MonsterType* monsterType = getUserdata<MonsterType>(L, 1);
	if (!monsterType) {
		lua_pushnil(L);
		return 1;
	}

	lua_createtable(L, monsterType->info.defenseSpells.size(), 0);


	int index = 0;
	for (const auto& spellBlock : monsterType->info.defenseSpells) {
		lua_createtable(L, 0, 8);

		setField(L, "chance", spellBlock.chance);
		setField(L, "isCombatSpell", spellBlock.combatSpell ? 1 : 0);
		setField(L, "isMelee", spellBlock.isMelee ? 1 : 0);
		setField(L, "minCombatValue", spellBlock.minCombatValue);
		setField(L, "maxCombatValue", spellBlock.maxCombatValue);
		setField(L, "range", spellBlock.range);
		setField(L, "speed", spellBlock.speed);
		pushUserdata<CombatSpell>(L, static_cast<CombatSpell*>(spellBlock.spell));
		lua_setfield(L, -2, "spell");

		lua_rawseti(L, -2, ++index);
	}
	return 1;
}

int LuaScriptInterface::luaMonsterTypeAddDefense(lua_State* L)
{
	// monsterType:addDefense(monsterspell)
	MonsterType* monsterType = getUserdata<MonsterType>(L, 1);
	if (monsterType) {
		MonsterSpell* spell = getUserdata<MonsterSpell>(L, 2);
		if (spell) {
			spellBlock_t sb;
			if (g_monsters.deserializeSpell(spell, sb, monsterType->name)) {
				monsterType->info.defenseSpells.push_back(std::move(sb));
			} else {
				std::cout << monsterType->name << std::endl;
				std::cout << "[Warning - Monsters::loadMonster] Cant load spell. " << spell->name << std::endl;
			}
		} else {
			lua_pushnil(L);
		}
	} else {
		lua_pushnil(L);
	}
	return 1;
}

int LuaScriptInterface::luaMonsterTypeGetElementList(lua_State* L)
{
	// monsterType:getElementList()
	MonsterType* monsterType = getUserdata<MonsterType>(L, 1);
	if (!monsterType) {
		lua_pushnil(L);
		return 1;
	}

	lua_createtable(L, monsterType->info.elementMap.size(), 0);
	for (const auto& elementEntry : monsterType->info.elementMap) {
		lua_pushnumber(L, elementEntry.second);
		lua_rawseti(L, -2, elementEntry.first);
	}
	return 1;
}

int LuaScriptInterface::luaMonsterTypeAddElement(lua_State* L)
{
	// monsterType:addElement(type, percent)
	MonsterType* monsterType = getUserdata<MonsterType>(L, 1);
	if (monsterType) {
		CombatType_t element = getNumber<CombatType_t>(L, 2);
		monsterType->info.elementMap[element] = getNumber<int32_t>(L, 3);
		pushBoolean(L, true);
	} else {
		lua_pushnil(L);
	}
	return 1;
}

int LuaScriptInterface::luaMonsterTypeGetVoices(lua_State* L)
{
	// monsterType:getVoices()
	MonsterType* monsterType = getUserdata<MonsterType>(L, 1);
	if (!monsterType) {
		lua_pushnil(L);
		return 1;
	}

	int index = 0;
	lua_createtable(L, monsterType->info.voiceVector.size(), 0);
	for (const auto& voiceBlock : monsterType->info.voiceVector) {
		lua_createtable(L, 0, 2);
		setField(L, "text", voiceBlock.text);
		setField(L, "yellText", voiceBlock.yellText);
		lua_rawseti(L, -2, ++index);
	}
	return 1;
}

int LuaScriptInterface::luaMonsterTypeAddVoice(lua_State* L)
{
	// monsterType:addVoice(sentence, interval, chance, yell)
	MonsterType* monsterType = getUserdata<MonsterType>(L, 1);
	if (monsterType) {
		voiceBlock_t voice;
		voice.text = getString(L, 2);
		monsterType->info.yellSpeedTicks = getNumber<uint32_t>(L, 3);
		monsterType->info.yellChance = getNumber<uint32_t>(L, 4);
		voice.yellText = getBoolean(L, 5);
		monsterType->info.voiceVector.push_back(voice);
		pushBoolean(L, true);
	} else {
		lua_pushnil(L);
	}
	return 1;
}

int LuaScriptInterface::luaMonsterTypeGetLoot(lua_State* L)
{
	// monsterType:getLoot()
	MonsterType* monsterType = getUserdata<MonsterType>(L, 1);
	if (!monsterType) {
		lua_pushnil(L);
		return 1;
	}

	pushLoot(L, monsterType->info.lootItems);
	return 1;
}

int LuaScriptInterface::luaMonsterTypeAddLoot(lua_State* L)
{
	// monsterType:addLoot(loot)
	MonsterType* monsterType = getUserdata<MonsterType>(L, 1);
	if (monsterType) {
		Loot* loot = getUserdata<Loot>(L, 2);
		if (loot) {
			monsterType->loadLoot(monsterType, loot->lootBlock);
			pushBoolean(L, true);
		} else {
			lua_pushnil(L);
		}
	} else {
		lua_pushnil(L);
	}
	return 1;
}

int LuaScriptInterface::luaMonsterTypeGetCreatureEvents(lua_State* L)
{
	// monsterType:getCreatureEvents()
	MonsterType* monsterType = getUserdata<MonsterType>(L, 1);
	if (!monsterType) {
		lua_pushnil(L);
		return 1;
	}

	int index = 0;
	lua_createtable(L, monsterType->info.scripts.size(), 0);
	for (const std::string& creatureEvent : monsterType->info.scripts) {
		pushString(L, creatureEvent);
		lua_rawseti(L, -2, ++index);
	}
	return 1;
}

int LuaScriptInterface::luaMonsterTypeRegisterEvent(lua_State* L)
{
	// monsterType:registerEvent(name)
	MonsterType* monsterType = getUserdata<MonsterType>(L, 1);
	if (monsterType) {
		monsterType->info.scripts.push_back(getString(L, 2));
		pushBoolean(L, true);
	} else {
		lua_pushnil(L);
	}
	return 1;
}

int LuaScriptInterface::luaMonsterTypeEventOnCallback(lua_State* L)
{
	// monsterType:onThink(callback)
	// monsterType:onAppear(callback)
	// monsterType:onDisappear(callback)
	// monsterType:onMove(callback)
	// monsterType:onSay(callback)
	MonsterType* monsterType = getUserdata<MonsterType>(L, 1);
	if (monsterType) {
		if (monsterType->loadCallback(&g_scripts->getScriptInterface())) {
			pushBoolean(L, true);
			return 1;
		}
		pushBoolean(L, false);
	} else {
		lua_pushnil(L);
	}
	return 1;
}

int LuaScriptInterface::luaMonsterTypeEventType(lua_State* L)
{
	// monstertype:eventType(event)
	MonsterType* monsterType = getUserdata<MonsterType>(L, 1);
	if (monsterType) {
		monsterType->info.eventType = getNumber<MonstersEvent_t>(L, 2);
		pushBoolean(L, true);
	} else {
		lua_pushnil(L);
	}
	return 1;
}

int LuaScriptInterface::luaMonsterTypeGetSummonList(lua_State* L)
{
	// monsterType:getSummonList()
	MonsterType* monsterType = getUserdata<MonsterType>(L, 1);
	if (!monsterType) {
		lua_pushnil(L);
		return 1;
	}

	int index = 0;
	lua_createtable(L, monsterType->info.summons.size(), 0);
	for (const auto& summonBlock : monsterType->info.summons) {
		lua_createtable(L, 0, 3);
		setField(L, "name", summonBlock.name);
		setField(L, "speed", summonBlock.speed);
		setField(L, "chance", summonBlock.chance);
		lua_rawseti(L, -2, ++index);
	}
	return 1;
}

int LuaScriptInterface::luaMonsterTypeAddSummon(lua_State* L)
{
	// monsterType:addSummon(name, interval, chance)
	MonsterType* monsterType = getUserdata<MonsterType>(L, 1);
	if (monsterType) {
		summonBlock_t summon;
		summon.name = getString(L, 2);
		summon.chance = getNumber<int32_t>(L, 3);
		summon.speed = getNumber<int32_t>(L, 4);
		monsterType->info.summons.push_back(summon);
		pushBoolean(L, true);
	} else {
		lua_pushnil(L);
	}
	return 1;
}

int LuaScriptInterface::luaMonsterTypeMaxSummons(lua_State* L)
{
	// get: monsterType:maxSummons() set: monsterType:maxSummons(ammount)
	MonsterType* monsterType = getUserdata<MonsterType>(L, 1);
	if (monsterType) {
		if (lua_gettop(L) == 1) {
			lua_pushnumber(L, monsterType->info.maxSummons);
		} else {
			monsterType->info.maxSummons = getNumber<uint32_t>(L, 2);
			pushBoolean(L, true);
		}
	} else {
		lua_pushnil(L);
	}
	return 1;
}

int LuaScriptInterface::luaMonsterTypeArmor(lua_State* L)
{
	// get: monsterType:armor() set: monsterType:armor(armor)
	MonsterType* monsterType = getUserdata<MonsterType>(L, 1);
	if (monsterType) {
		if (lua_gettop(L) == 1) {
			lua_pushnumber(L, monsterType->info.armor);
		} else {
			monsterType->info.armor = getNumber<int32_t>(L, 2);
			pushBoolean(L, true);
		}
	} else {
		lua_pushnil(L);
	}
	return 1;
}

int LuaScriptInterface::luaMonsterTypeDefense(lua_State* L)
{
	// get: monsterType:defense() set: monsterType:defense(defense)
	MonsterType* monsterType = getUserdata<MonsterType>(L, 1);
	if (monsterType) {
		if (lua_gettop(L) == 1) {
			lua_pushnumber(L, monsterType->info.defense);
		} else {
			monsterType->info.defense = getNumber<int32_t>(L, 2);
			pushBoolean(L, true);
		}
	} else {
		lua_pushnil(L);
	}
	return 1;
}

int LuaScriptInterface::luaMonsterTypeOutfit(lua_State* L)
{
	// get: monsterType:outfit() set: monsterType:outfit(outfit)
	MonsterType* monsterType = getUserdata<MonsterType>(L, 1);
	if (monsterType) {
		if (lua_gettop(L) == 1) {
			pushOutfit(L, monsterType->info.outfit);
		} else {
			monsterType->info.outfit = getOutfit(L, 2);
			pushBoolean(L, true);
		}
	} else {
		lua_pushnil(L);
	}
	return 1;
}

int LuaScriptInterface::luaMonsterTypeRace(lua_State* L)
{
	// get: monsterType:race() set: monsterType:race(race)
	MonsterType* monsterType = getUserdata<MonsterType>(L, 1);
	std::string race = getString(L, 2);
	if (monsterType) {
		if (lua_gettop(L) == 1) {
			lua_pushnumber(L, monsterType->info.race);
		} else {
			if (race == "venom") {
				monsterType->info.race = RACE_VENOM;
			} else if (race == "blood") {
				monsterType->info.race = RACE_BLOOD;
			} else if (race == "undead") {
				monsterType->info.race = RACE_UNDEAD;
			} else if (race == "fire") {
				monsterType->info.race = RACE_FIRE;
			} else if (race == "energy") {
				monsterType->info.race = RACE_ENERGY;
			} else {
				std::cout << "[Warning - Monsters::loadMonster] Unknown race type " << race << "." << std::endl;
				lua_pushnil(L);
				return 1;
			}
			pushBoolean(L, true);
		}
	} else {
		lua_pushnil(L);
	}
	return 1;
}

int LuaScriptInterface::luaMonsterTypeCorpseId(lua_State* L)
{
	// get: monsterType:corpseId() set: monsterType:corpseId(id)
	MonsterType* monsterType = getUserdata<MonsterType>(L, 1);
	if (monsterType) {
		if (lua_gettop(L) == 1) {
			lua_pushnumber(L, monsterType->info.lookcorpse);
		} else {
			monsterType->info.lookcorpse = getNumber<uint16_t>(L, 2);
			lua_pushboolean(L, true);
		}
	} else {
		lua_pushnil(L);
	}
	return 1;
}

int LuaScriptInterface::luaMonsterTypeManaCost(lua_State* L)
{
	// get: monsterType:manaCost() set: monsterType:manaCost(mana)
	MonsterType* monsterType = getUserdata<MonsterType>(L, 1);
	if (monsterType) {
		if (lua_gettop(L) == 1) {
			lua_pushnumber(L, monsterType->info.manaCost);
		} else {
			monsterType->info.manaCost = getNumber<uint32_t>(L, 2);
			pushBoolean(L, true);
		}
	} else {
		lua_pushnil(L);
	}
	return 1;
}

int LuaScriptInterface::luaMonsterTypeBaseSpeed(lua_State* L)
{
	// get: monsterType:baseSpeed() set: monsterType:baseSpeed(speed)
	MonsterType* monsterType = getUserdata<MonsterType>(L, 1);
	if (monsterType) {
		if (lua_gettop(L) == 1) {
			lua_pushnumber(L, monsterType->info.baseSpeed);
		} else {
			monsterType->info.baseSpeed = getNumber<uint32_t>(L, 2);
			pushBoolean(L, true);
		}
	} else {
		lua_pushnil(L);
	}
	return 1;
}

int LuaScriptInterface::luaMonsterTypeLight(lua_State* L)
{
	// get: monsterType:light() set: monsterType:light(color, level)
	MonsterType* monsterType = getUserdata<MonsterType>(L, 1);
	if (!monsterType) {
		lua_pushnil(L);
		return 1;
	}
	if (lua_gettop(L) == 1) {
		lua_pushnumber(L, monsterType->info.light.level);
		lua_pushnumber(L, monsterType->info.light.color);
		return 2;
	} else {
		monsterType->info.light.color = getNumber<uint8_t>(L, 2);
		monsterType->info.light.level = getNumber<uint8_t>(L, 3);
		pushBoolean(L, true);
	}
	return 1;
}

int LuaScriptInterface::luaMonsterTypeStaticAttackChance(lua_State* L)
{
	// get: monsterType:staticAttackChance() set: monsterType:staticAttackChance(chance)
	MonsterType* monsterType = getUserdata<MonsterType>(L, 1);
	if (monsterType) {
		if (lua_gettop(L) == 1) {
			lua_pushnumber(L, monsterType->info.staticAttackChance);
		} else {
			monsterType->info.staticAttackChance = getNumber<uint32_t>(L, 2);
			pushBoolean(L, true);
		}
	} else {
		lua_pushnil(L);
	}
	return 1;
}

int LuaScriptInterface::luaMonsterTypeTargetDistance(lua_State* L)
{
	// get: monsterType:targetDistance() set: monsterType:targetDistance(distance)
	MonsterType* monsterType = getUserdata<MonsterType>(L, 1);
	if (monsterType) {
		if (lua_gettop(L) == 1) {
			lua_pushnumber(L, monsterType->info.targetDistance);
		} else {
			monsterType->info.targetDistance = getNumber<int32_t>(L, 2);
			pushBoolean(L, true);
		}
	} else {
		lua_pushnil(L);
	}
	return 1;
}

int LuaScriptInterface::luaMonsterTypeYellChance(lua_State* L)
{
	// get: monsterType:yellChance() set: monsterType:yellChance(chance)
	MonsterType* monsterType = getUserdata<MonsterType>(L, 1);
	if (monsterType) {
		if (lua_gettop(L) == 1) {
			lua_pushnumber(L, monsterType->info.yellChance);
		} else {
			monsterType->info.yellChance = getNumber<uint32_t>(L, 2);
			pushBoolean(L, true);
		}
	} else {
		lua_pushnil(L);
	}
	return 1;
}

int LuaScriptInterface::luaMonsterTypeYellSpeedTicks(lua_State* L)
{
	// get: monsterType:yellSpeedTicks() set: monsterType:yellSpeedTicks(rate)
	MonsterType* monsterType = getUserdata<MonsterType>(L, 1);
	if (monsterType) {
		if (lua_gettop(L) == 1) {
			lua_pushnumber(L, monsterType->info.yellSpeedTicks);
		} else {
			monsterType->info.yellSpeedTicks = getNumber<uint32_t>(L, 2);
			pushBoolean(L, true);
		}
	} else {
		lua_pushnil(L);
	}
	return 1;
}

int LuaScriptInterface::luaMonsterTypeChangeTargetChance(lua_State* L)
{
	// get: monsterType:changeTargetChance() set: monsterType:changeTargetChance(chance)
	MonsterType* monsterType = getUserdata<MonsterType>(L, 1);
	if (monsterType) {
		if (lua_gettop(L) == 1) {
			lua_pushnumber(L, monsterType->info.changeTargetChance);
		} else {
			monsterType->info.changeTargetChance = getNumber<int32_t>(L, 2);
			pushBoolean(L, true);
		}
	} else {
		lua_pushnil(L);
	}
	return 1;
}

int LuaScriptInterface::luaMonsterTypeChangeTargetSpeed(lua_State* L)
{
	// get: monsterType:changeTargetSpeed() set: monsterType:changeTargetSpeed(speed)
	MonsterType* monsterType = getUserdata<MonsterType>(L, 1);
	if (monsterType) {
		if (lua_gettop(L) == 1) {
			lua_pushnumber(L, monsterType->info.changeTargetSpeed);
		} else {
			monsterType->info.changeTargetSpeed = getNumber<uint32_t>(L, 2);
			pushBoolean(L, true);
		}
	} else {
		lua_pushnil(L);
	}
	return 1;
}

// Loot
int LuaScriptInterface::luaCreateLoot(lua_State* L)
{
	// Loot() will create a new loot item
	Loot* loot = new Loot();
	if (loot) {
		pushUserdata<Loot>(L, loot);
		setMetatable(L, -1, "Loot");
	} else {
		lua_pushnil(L);
	}
	return 1;
}

int LuaScriptInterface::luaDeleteLoot(lua_State* L)
{
	// loot:delete() loot:__gc()
	Loot** lootPtr = getRawUserdata<Loot>(L, 1);
	if (lootPtr && *lootPtr) {
		delete *lootPtr;
		*lootPtr = nullptr;
	}
	return 0;
}

int LuaScriptInterface::luaLootSetId(lua_State* L)
{
	// loot:setId(id or name)
	Loot* loot = getUserdata<Loot>(L, 1);
	if (loot) {
		if (isNumber(L, 2)) {
			loot->lootBlock.id = getNumber<uint16_t>(L, 2);
		} else {
			auto name = getString(L, 2);
			auto ids = Item::items.nameToItems.equal_range(asLowerCaseString(name));

			if (ids.first == Item::items.nameToItems.cend()) {
				std::cout << "[Warning - Loot:setId] Unknown loot item \"" << name << "\". " << std::endl;
				pushBoolean(L, false);
				return 1;
			}

			if (std::next(ids.first) != ids.second) {
				std::cout << "[Warning - Loot:setId] Non-unique loot item \"" << name << "\". " << std::endl;
				pushBoolean(L, false);
				return 1;
			}

			loot->lootBlock.id = ids.first->second;
		}
		pushBoolean(L, true);
	} else {
		lua_pushnil(L);
	}
	return 1;
}

int LuaScriptInterface::luaLootSetSubType(lua_State* L)
{
	// loot:setSubType(type)
	Loot* loot = getUserdata<Loot>(L, 1);
	if (loot) {
		loot->lootBlock.subType = getNumber<uint16_t>(L, 2);
		pushBoolean(L, true);
	} else {
		lua_pushnil(L);
	}
	return 1;
}

int LuaScriptInterface::luaLootSetChance(lua_State* L)
{
	// loot:setChance(chance)
	Loot* loot = getUserdata<Loot>(L, 1);
	if (loot) {
		loot->lootBlock.chance = getNumber<uint32_t>(L, 2);
		pushBoolean(L, true);
	} else {
		lua_pushnil(L);
	}
	return 1;
}

int LuaScriptInterface::luaLootSetMaxCount(lua_State* L)
{
	// loot:setMaxCount(max)
	Loot* loot = getUserdata<Loot>(L, 1);
	if (loot) {
		loot->lootBlock.countmax = getNumber<uint32_t>(L, 2);
		pushBoolean(L, true);
	} else {
		lua_pushnil(L);
	}
	return 1;
}

int LuaScriptInterface::luaLootSetActionId(lua_State* L)
{
	// loot:setActionId(actionid)
	Loot* loot = getUserdata<Loot>(L, 1);
	if (loot) {
		loot->lootBlock.actionId = getNumber<uint32_t>(L, 2);
		pushBoolean(L, true);
	} else {
		lua_pushnil(L);
	}
	return 1;
}

int LuaScriptInterface::luaLootSetDescription(lua_State* L)
{
	// loot:setDescription(desc)
	Loot* loot = getUserdata<Loot>(L, 1);
	if (loot) {
		loot->lootBlock.text = getString(L, 2);
		pushBoolean(L, true);
	} else {
		lua_pushnil(L);
	}
	return 1;
}

int LuaScriptInterface::luaLootAddChildLoot(lua_State* L)
{
	// loot:addChildLoot(loot)
	Loot* loot = getUserdata<Loot>(L, 1);
	if (loot) {
		loot->lootBlock.childLoot.push_back(getUserdata<Loot>(L, 2)->lootBlock);
	} else {
		lua_pushnil(L);
	}
	return 1;
}

// MonsterSpell
int LuaScriptInterface::luaCreateMonsterSpell(lua_State* L)
{
	// MonsterSpell() will create a new Monster Spell
	MonsterSpell* spell = new MonsterSpell();
	if (spell) {
		pushUserdata<MonsterSpell>(L, spell);
		setMetatable(L, -1, "MonsterSpell");
	} else {
		lua_pushnil(L);
	}
	return 1;
}

int LuaScriptInterface::luaDeleteMonsterSpell(lua_State* L)
{
	// monsterSpell:delete() monsterSpell:__gc()
	MonsterSpell** monsterSpellPtr = getRawUserdata<MonsterSpell>(L, 1);
	if (monsterSpellPtr && *monsterSpellPtr) {
		delete *monsterSpellPtr;
		*monsterSpellPtr = nullptr;
	}
	return 0;
}

int LuaScriptInterface::luaMonsterSpellSetType(lua_State* L)
{
	// monsterSpell:setType(type)
	MonsterSpell* spell = getUserdata<MonsterSpell>(L, 1);
	if (spell) {
		spell->name = getString(L, 2);
		pushBoolean(L, true);
	} else {
		lua_pushnil(L);
	}
	return 1;
}

int LuaScriptInterface::luaMonsterSpellSetScriptName(lua_State* L)
{
	// monsterSpell:setScriptName(name)
	MonsterSpell* spell = getUserdata<MonsterSpell>(L, 1);
	if (spell) {
		spell->scriptName = getString(L, 2);
		pushBoolean(L, true);
	} else {
		lua_pushnil(L);
	}
	return 1;
}

int LuaScriptInterface::luaMonsterSpellSetChance(lua_State* L)
{
	// monsterSpell:setChance(chance)
	MonsterSpell* spell = getUserdata<MonsterSpell>(L, 1);
	if (spell) {
		spell->chance = getNumber<uint8_t>(L, 2);
		pushBoolean(L, true);
	} else {
		lua_pushnil(L);
	}
	return 1;
}

int LuaScriptInterface::luaMonsterSpellSetInterval(lua_State* L)
{
	// monsterSpell:setInterval(interval)
	MonsterSpell* spell = getUserdata<MonsterSpell>(L, 1);
	if (spell) {
		spell->interval = getNumber<uint16_t>(L, 2);
		pushBoolean(L, true);
	} else {
		lua_pushnil(L);
	}
	return 1;
}

int LuaScriptInterface::luaMonsterSpellSetRange(lua_State* L)
{
	// monsterSpell:setRange(range)
	MonsterSpell* spell = getUserdata<MonsterSpell>(L, 1);
	if (spell) {
		spell->range = getNumber<uint8_t>(L, 2);
		pushBoolean(L, true);
	} else {
		lua_pushnil(L);
	}
	return 1;
}

int LuaScriptInterface::luaMonsterSpellSetCombatValue(lua_State* L)
{
	// monsterSpell:setCombatValue(min, max)
	MonsterSpell* spell = getUserdata<MonsterSpell>(L, 1);
	if (spell) {
		spell->minCombatValue = getNumber<int32_t>(L, 2);
		spell->maxCombatValue = getNumber<int32_t>(L, 3);
		pushBoolean(L, true);
	} else {
		lua_pushnil(L);
	}
	return 1;
}

int LuaScriptInterface::luaMonsterSpellSetCombatType(lua_State* L)
{
	// monsterSpell:setCombatType(combatType_t)
	MonsterSpell* spell = getUserdata<MonsterSpell>(L, 1);
	if (spell) {
		spell->combatType = getNumber<CombatType_t>(L, 2);
		pushBoolean(L, true);
	} else {
		lua_pushnil(L);
	}
	return 1;
}

int LuaScriptInterface::luaMonsterSpellSetAttackValue(lua_State* L)
{
	// monsterSpell:setAttackValue(attack, skill)
	MonsterSpell* spell = getUserdata<MonsterSpell>(L, 1);
	if (spell) {
		spell->attack = getNumber<int32_t>(L, 2);
		spell->skill = getNumber<int32_t>(L, 3);
		pushBoolean(L, true);
	} else {
		lua_pushnil(L);
	}
	return 1;
}

int LuaScriptInterface::luaMonsterSpellSetNeedTarget(lua_State* L)
{
	// monsterSpell:setNeedTarget(bool)
	MonsterSpell* spell = getUserdata<MonsterSpell>(L, 1);
	if (spell) {
		spell->needTarget = getBoolean(L, 2);
		pushBoolean(L, true);
	} else {
		lua_pushnil(L);
	}
	return 1;
}

int LuaScriptInterface::luaMonsterSpellSetCombatLength(lua_State* L)
{
	// monsterSpell:setCombatLength(length)
	MonsterSpell* spell = getUserdata<MonsterSpell>(L, 1);
	if (spell) {
		spell->length = getNumber<int32_t>(L, 2);
		pushBoolean(L, true);
	} else {
		lua_pushnil(L);
	}
	return 1;
}

int LuaScriptInterface::luaMonsterSpellSetCombatSpread(lua_State* L)
{
	// monsterSpell:setCombatSpread(spread)
	MonsterSpell* spell = getUserdata<MonsterSpell>(L, 1);
	if (spell) {
		spell->spread = getNumber<int32_t>(L, 2);
		pushBoolean(L, true);
	} else {
		lua_pushnil(L);
	}
	return 1;
}

int LuaScriptInterface::luaMonsterSpellSetCombatRadius(lua_State* L)
{
	// monsterSpell:setCombatRadius(radius)
	MonsterSpell* spell = getUserdata<MonsterSpell>(L, 1);
	if (spell) {
		spell->radius = getNumber<int32_t>(L, 2);
		pushBoolean(L, true);
	} else {
		lua_pushnil(L);
	}
	return 1;
}

int LuaScriptInterface::luaMonsterSpellSetConditionType(lua_State* L)
{
	// monsterSpell:setConditionType(type)
	MonsterSpell* spell = getUserdata<MonsterSpell>(L, 1);
	if (spell) {
		spell->conditionType = getNumber<ConditionType_t>(L, 2);
		pushBoolean(L, true);
	} else {
		lua_pushnil(L);
	}
	return 1;
}

int LuaScriptInterface::luaMonsterSpellSetConditionDamage(lua_State* L)
{
	// monsterSpell:setConditionDamage(min, max, start)
	MonsterSpell* spell = getUserdata<MonsterSpell>(L, 1);
	if (spell) {
		spell->conditionMinDamage = getNumber<int32_t>(L, 2);
		spell->conditionMaxDamage = getNumber<int32_t>(L, 3);
		spell->conditionStartDamage = getNumber<int32_t>(L, 4);
		pushBoolean(L, true);
	} else {
		lua_pushnil(L);
	}
	return 1;
}

int LuaScriptInterface::luaMonsterSpellSetConditionSpeedChange(lua_State* L)
{
	// monsterSpell:setConditionSpeedChange(minSpeed[, maxSpeed])
	MonsterSpell* spell = getUserdata<MonsterSpell>(L, 1);
	if (spell) {
		spell->minSpeedChange = getNumber<int32_t>(L, 2);
		spell->maxSpeedChange = getNumber<int32_t>(L, 3, 0);
		pushBoolean(L, true);
	} else {
		lua_pushnil(L);
	}
	return 1;
}

int LuaScriptInterface::luaMonsterSpellSetConditionDuration(lua_State* L)
{
	// monsterSpell:setConditionDuration(duration)
	MonsterSpell* spell = getUserdata<MonsterSpell>(L, 1);
	if (spell) {
		spell->duration = getNumber<int32_t>(L, 2);
		pushBoolean(L, true);
	} else {
		lua_pushnil(L);
	}
	return 1;
}

int LuaScriptInterface::luaMonsterSpellSetConditionTickInterval(lua_State* L)
{
	// monsterSpell:setConditionTickInterval(interval)
	MonsterSpell* spell = getUserdata<MonsterSpell>(L, 1);
	if (spell) {
		spell->tickInterval = getNumber<int32_t>(L, 2);
		pushBoolean(L, true);
	} else {
		lua_pushnil(L);
	}
	return 1;
}

int LuaScriptInterface::luaMonsterSpellSetCombatShootEffect(lua_State* L)
{
	// monsterSpell:setCombatShootEffect(effect)
	MonsterSpell* spell = getUserdata<MonsterSpell>(L, 1);
	if (spell) {
		spell->shoot = getNumber<ShootType_t>(L, 2);
		pushBoolean(L, true);
	} else {
		lua_pushnil(L);
	}
	return 1;
}

int LuaScriptInterface::luaMonsterSpellSetCombatEffect(lua_State* L)
{
	// monsterSpell:setCombatEffect(effect)
	MonsterSpell* spell = getUserdata<MonsterSpell>(L, 1);
	if (spell) {
		spell->effect = getNumber<MagicEffectClasses>(L, 2);
		pushBoolean(L, true);
	} else {
		lua_pushnil(L);
	}
	return 1;
}

// Party
int32_t LuaScriptInterface::luaPartyCreate(lua_State* L)
{
	// Party(userdata)
	Player* player = getUserdata<Player>(L, 2);
	if (!player) {
		lua_pushnil(L);
		return 1;
	}

	Party* party = player->getParty();
	if (!party) {
		party = new Party(player);
		g_game.updatePlayerShield(player);
		player->sendCreatureSkull(player);
		pushUserdata<Party>(L, party);
		setMetatable(L, -1, "Party");
	} else {
		lua_pushnil(L);
	}
	return 1;
}

int LuaScriptInterface::luaPartyDisband(lua_State* L)
{
	// party:disband()
	Party** partyPtr = getRawUserdata<Party>(L, 1);
	if (partyPtr && *partyPtr) {
		Party*& party = *partyPtr;
		party->disband();
		party = nullptr;
		pushBoolean(L, true);
	} else {
		lua_pushnil(L);
	}
	return 1;
}

int LuaScriptInterface::luaPartyGetLeader(lua_State* L)
{
	// party:getLeader()
	Party* party = getUserdata<Party>(L, 1);
	if (!party) {
		lua_pushnil(L);
		return 1;
	}

	Player* leader = party->getLeader();
	if (leader) {
		pushUserdata<Player>(L, leader);
		setMetatable(L, -1, "Player");
	} else {
		lua_pushnil(L);
	}
	return 1;
}

int LuaScriptInterface::luaPartySetLeader(lua_State* L)
{
	// party:setLeader(player)
	Player* player = getPlayer(L, 2);
	Party* party = getUserdata<Party>(L, 1);
	if (party && player) {
		pushBoolean(L, party->passPartyLeadership(player));
	} else {
		lua_pushnil(L);
	}
	return 1;
}

int LuaScriptInterface::luaPartyGetMembers(lua_State* L)
{
	// party:getMembers()
	Party* party = getUserdata<Party>(L, 1);
	if (!party) {
		lua_pushnil(L);
		return 1;
	}

	int index = 0;
	lua_createtable(L, party->getMemberCount(), 0);
	for (Player* player : party->getMembers()) {
		pushUserdata<Player>(L, player);
		setMetatable(L, -1, "Player");
		lua_rawseti(L, -2, ++index);
	}
	return 1;
}

int LuaScriptInterface::luaPartyGetMemberCount(lua_State* L)
{
	// party:getMemberCount()
	Party* party = getUserdata<Party>(L, 1);
	if (party) {
		lua_pushnumber(L, party->getMemberCount());
	} else {
		lua_pushnil(L);
	}
	return 1;
}

int LuaScriptInterface::luaPartyGetInvitees(lua_State* L)
{
	// party:getInvitees()
	Party* party = getUserdata<Party>(L, 1);
	if (party) {
		lua_createtable(L, party->getInvitationCount(), 0);

		int index = 0;
		for (Player* player : party->getInvitees()) {
			pushUserdata<Player>(L, player);
			setMetatable(L, -1, "Player");
			lua_rawseti(L, -2, ++index);
		}
	} else {
		lua_pushnil(L);
	}
	return 1;
}

int LuaScriptInterface::luaPartyGetInviteeCount(lua_State* L)
{
	// party:getInviteeCount()
	Party* party = getUserdata<Party>(L, 1);
	if (party) {
		lua_pushnumber(L, party->getInvitationCount());
	} else {
		lua_pushnil(L);
	}
	return 1;
}

int LuaScriptInterface::luaPartyAddInvite(lua_State* L)
{
	// party:addInvite(player)
	Player* player = getPlayer(L, 2);
	Party* party = getUserdata<Party>(L, 1);
	if (party && player) {
		pushBoolean(L, party->invitePlayer(*player));
	} else {
		lua_pushnil(L);
	}
	return 1;
}

int LuaScriptInterface::luaPartyRemoveInvite(lua_State* L)
{
	// party:removeInvite(player)
	Player* player = getPlayer(L, 2);
	Party* party = getUserdata<Party>(L, 1);
	if (party && player) {
		pushBoolean(L, party->removeInvite(*player));
	} else {
		lua_pushnil(L);
	}
	return 1;
}

int LuaScriptInterface::luaPartyAddMember(lua_State* L)
{
	// party:addMember(player)
	Player* player = getPlayer(L, 2);
	Party* party = getUserdata<Party>(L, 1);
	if (party && player) {
		pushBoolean(L, party->joinParty(*player));
	} else {
		lua_pushnil(L);
	}
	return 1;
}

int LuaScriptInterface::luaPartyRemoveMember(lua_State* L)
{
	// party:removeMember(player)
	Player* player = getPlayer(L, 2);
	Party* party = getUserdata<Party>(L, 1);
	if (party && player) {
		pushBoolean(L, party->leaveParty(player));
	} else {
		lua_pushnil(L);
	}
	return 1;
}

int LuaScriptInterface::luaPartyIsSharedExperienceActive(lua_State* L)
{
	// party:isSharedExperienceActive()
	Party* party = getUserdata<Party>(L, 1);
	if (party) {
		pushBoolean(L, party->isSharedExperienceActive());
	} else {
		lua_pushnil(L);
	}
	return 1;
}

int LuaScriptInterface::luaPartyIsSharedExperienceEnabled(lua_State* L)
{
	// party:isSharedExperienceEnabled()
	Party* party = getUserdata<Party>(L, 1);
	if (party) {
		pushBoolean(L, party->isSharedExperienceEnabled());
	} else {
		lua_pushnil(L);
	}
	return 1;
}

int LuaScriptInterface::luaPartyShareExperience(lua_State* L)
{
	// party:shareExperience(experience)
	uint64_t experience = getNumber<uint64_t>(L, 2);
	Party* party = getUserdata<Party>(L, 1);
	if (party) {
		party->shareExperience(experience);
		pushBoolean(L, true);
	} else {
		lua_pushnil(L);
	}
	return 1;
}

int LuaScriptInterface::luaPartySetSharedExperience(lua_State* L)
{
	// party:setSharedExperience(active)
	bool active = getBoolean(L, 2);
	Party* party = getUserdata<Party>(L, 1);
	if (party) {
		pushBoolean(L, party->setSharedExperience(party->getLeader(), active));
	} else {
		lua_pushnil(L);
	}
	return 1;
}

// Spells
int LuaScriptInterface::luaSpellCreate(lua_State* L)
{
	// Spell(words, name or id) to get an existing spell
	// Spell(type) ex: Spell(SPELL_INSTANT) or Spell(SPELL_RUNE) to create a new spell
	if (lua_gettop(L) == 1) {
		std::cout << "[Error - Spell::luaSpellCreate] There is no parameter set!" << std::endl;
		lua_pushnil(L);
		return 1;
	}

	SpellType_t spellType = SPELL_UNDEFINED;

	if (isNumber(L, 2)) {
		int32_t id = getNumber<int32_t>(L, 2);
		RuneSpell* rune = g_spells->getRuneSpell(id);

		if (rune) {
			pushUserdata<Spell>(L, rune);
			setMetatable(L, -1, "Spell");
			return 1;
		}

		spellType = static_cast<SpellType_t>(id);
	} else if (isString(L, 2)) {
		std::string arg = getString(L, 2);
		InstantSpell* instant = g_spells->getInstantSpellByName(arg);
		if (instant) {
			pushUserdata<Spell>(L, instant);
			setMetatable(L, -1, "Spell");
			return 1;
		}
		instant = g_spells->getInstantSpell(arg);
		if (instant) {
			pushUserdata<Spell>(L, instant);
			setMetatable(L, -1, "Spell");
			return 1;
		}
		RuneSpell* rune = g_spells->getRuneSpellByName(arg);
		if (rune) {
			pushUserdata<Spell>(L, rune);
			setMetatable(L, -1, "Spell");
			return 1;
		}

		std::string tmp = asLowerCaseString(arg);
		if (tmp == "instant") {
			spellType = SPELL_INSTANT;
		} else if (tmp == "rune") {
			spellType = SPELL_RUNE;
		}
	}

	if (spellType == SPELL_INSTANT) {
		InstantSpell* spell = new InstantSpell(getScriptEnv()->getScriptInterface());
		spell->fromLua = true;
		pushUserdata<Spell>(L, spell);
		setMetatable(L, -1, "Spell");
		spell->spellType = SPELL_INSTANT;
		return 1;
	} else if (spellType == SPELL_RUNE) {
		RuneSpell* spell = new RuneSpell(getScriptEnv()->getScriptInterface());
		spell->fromLua = true;
		pushUserdata<Spell>(L, spell);
		setMetatable(L, -1, "Spell");
		spell->spellType = SPELL_RUNE;
		return 1;
	}

	lua_pushnil(L);
	return 1;
}

int LuaScriptInterface::luaSpellOnCastSpell(lua_State* L)
{
	// spell:onCastSpell(callback)
	Spell* spell = getUserdata<Spell>(L, 1);
	if (spell) {
		if (spell->spellType == SPELL_INSTANT) {
			InstantSpell* instant = dynamic_cast<InstantSpell*>(getUserdata<Spell>(L, 1));
			if (!instant->loadCallback()) {
				pushBoolean(L, false);
				return 1;
			}
			instant->scripted = true;
			pushBoolean(L, true);
		} else if (spell->spellType == SPELL_RUNE) {
			RuneSpell* rune = dynamic_cast<RuneSpell*>(getUserdata<Spell>(L, 1));
			if (!rune->loadCallback()) {
				pushBoolean(L, false);
				return 1;
			}
			rune->scripted = true;
			pushBoolean(L, true);
		}
	} else {
		lua_pushnil(L);
	}
	return 1;
}

int LuaScriptInterface::luaSpellRegister(lua_State* L)
{
	// spell:register()
	Spell* spell = getUserdata<Spell>(L, 1);
	if (spell) {
		if (spell->spellType == SPELL_INSTANT) {
			InstantSpell* instant = dynamic_cast<InstantSpell*>(getUserdata<Spell>(L, 1));
			if (!instant->isScripted()) {
				pushBoolean(L, false);
				return 1;
			}
			pushBoolean(L, g_spells->registerInstantLuaEvent(instant));
		} else if (spell->spellType == SPELL_RUNE) {
			RuneSpell* rune = dynamic_cast<RuneSpell*>(getUserdata<Spell>(L, 1));
			if (rune->getMagicLevel() != 0 || rune->getLevel() != 0) {
				//Change information in the ItemType to get accurate description
				ItemType& iType = Item::items.getItemType(rune->getRuneItemId());
				iType.name = rune->getName();
				iType.runeMagLevel = rune->getMagicLevel();
				iType.runeLevel = rune->getLevel();
				iType.charges = rune->getCharges();
			}
			if (!rune->isScripted()) {
				pushBoolean(L, false);
				return 1;
			}
			pushBoolean(L, g_spells->registerRuneLuaEvent(rune));
		}
	} else {
		lua_pushnil(L);
	}
	return 1;
}

int LuaScriptInterface::luaSpellName(lua_State* L)
{
	// spell:name(name)
	Spell* spell = getUserdata<Spell>(L, 1);
	if (spell) {
		if (lua_gettop(L) == 1) {
			pushString(L, spell->getName());
		} else {
			spell->setName(getString(L, 2));
			pushBoolean(L, true);
		}
	} else {
		lua_pushnil(L);
	}
	return 1;
}

int LuaScriptInterface::luaSpellId(lua_State* L)
{
	// spell:id(id)
	Spell* spell = getUserdata<Spell>(L, 1);
	if (spell) {
		if (lua_gettop(L) == 1) {
			lua_pushnumber(L, spell->getId());
		} else {
			spell->setId(getNumber<uint8_t>(L, 2));
			pushBoolean(L, true);
		}
	} else {
		lua_pushnil(L);
	}
	return 1;
}

int LuaScriptInterface::luaSpellGroup(lua_State* L)
{
	// spell:group(primaryGroup[, secondaryGroup])
	Spell* spell = getUserdata<Spell>(L, 1);
	if (spell) {
		if (lua_gettop(L) == 1) {
			lua_pushnumber(L, spell->getGroup());
			lua_pushnumber(L, spell->getSecondaryGroup());
			return 2;
		} else if (lua_gettop(L) == 2) {
			SpellGroup_t group = getNumber<SpellGroup_t>(L, 2);
			if (group) {
				spell->setGroup(group);
				pushBoolean(L, true);
			} else if (isString(L, 2)) {
				group = stringToSpellGroup(getString(L, 2));
				if (group != SPELLGROUP_NONE) {
					spell->setGroup(group);
				} else {
					std::cout << "[Warning - Spell::group] Unknown group: " << getString(L, 2) << std::endl;
					pushBoolean(L, false);
					return 1;
				}
				pushBoolean(L, true);
			} else {
				std::cout << "[Warning - Spell::group] Unknown group: " << getString(L, 2) << std::endl;
				pushBoolean(L, false);
				return 1;
			}
		} else {
			SpellGroup_t primaryGroup = getNumber<SpellGroup_t>(L, 2);
			SpellGroup_t secondaryGroup = getNumber<SpellGroup_t>(L, 2);
			if (primaryGroup && secondaryGroup) {
				spell->setGroup(primaryGroup);
				spell->setSecondaryGroup(secondaryGroup);
				pushBoolean(L, true);
			} else if (isString(L, 2) && isString(L, 3)) {
				primaryGroup = stringToSpellGroup(getString(L, 2));
				if (primaryGroup != SPELLGROUP_NONE) {
					spell->setGroup(primaryGroup);
				} else {
					std::cout << "[Warning - Spell::group] Unknown primaryGroup: " << getString(L, 2) << std::endl;
					pushBoolean(L, false);
					return 1;
				}
				secondaryGroup = stringToSpellGroup(getString(L, 3));
				if (secondaryGroup != SPELLGROUP_NONE) {
					spell->setSecondaryGroup(secondaryGroup);
				} else {
					std::cout << "[Warning - Spell::group] Unknown secondaryGroup: " << getString(L, 3) << std::endl;
					pushBoolean(L, false);
					return 1;
				}
				pushBoolean(L, true);
			} else {
				std::cout << "[Warning - Spell::group] Unknown primaryGroup: " << getString(L, 2) << " or secondaryGroup: " << getString(L, 3) << std::endl;
				pushBoolean(L, false);
				return 1;
			}
		}
	} else {
		lua_pushnil(L);
	}
	return 1;
}

int LuaScriptInterface::luaSpellCooldown(lua_State* L)
{
	// spell:cooldown(cooldown)
	Spell* spell = getUserdata<Spell>(L, 1);
	if (spell) {
		if (lua_gettop(L) == 1) {
			lua_pushnumber(L, spell->getCooldown());
		} else {
			spell->setCooldown(getNumber<uint32_t>(L, 2));
			pushBoolean(L, true);
		}
	} else {
		lua_pushnil(L);
	}
	return 1;
}

int LuaScriptInterface::luaSpellGroupCooldown(lua_State* L)
{
	// spell:groupCooldown(primaryGroupCd[, secondaryGroupCd])
	Spell* spell = getUserdata<Spell>(L, 1);
	if (spell) {
		if (lua_gettop(L) == 1) {
			lua_pushnumber(L, spell->getGroupCooldown());
			lua_pushnumber(L, spell->getSecondaryCooldown());
			return 2;
		} else if (lua_gettop(L) == 2) {
			spell->setGroupCooldown(getNumber<uint32_t>(L, 2));
			pushBoolean(L, true);
		} else {
			spell->setGroupCooldown(getNumber<uint32_t>(L, 2));
			spell->setSecondaryCooldown(getNumber<uint32_t>(L, 3));
			pushBoolean(L, true);
		}
	} else {
		lua_pushnil(L);
	}
	return 1;
}

int LuaScriptInterface::luaSpellLevel(lua_State* L)
{
	// spell:level(lvl)
	Spell* spell = getUserdata<Spell>(L, 1);
	if (spell) {
		if (lua_gettop(L) == 1) {
			lua_pushnumber(L, spell->getLevel());
		} else {
			spell->setLevel(getNumber<uint32_t>(L, 2));
			pushBoolean(L, true);
		}
	} else {
		lua_pushnil(L);
	}
	return 1;
}

int LuaScriptInterface::luaSpellMagicLevel(lua_State* L)
{
	// spell:magicLevel(lvl)
	Spell* spell = getUserdata<Spell>(L, 1);
	if (spell) {
		if (lua_gettop(L) == 1) {
			lua_pushnumber(L, spell->getMagicLevel());
		} else {
			spell->setMagicLevel(getNumber<uint32_t>(L, 2));
			pushBoolean(L, true);
		}
	} else {
		lua_pushnil(L);
	}
	return 1;
}

int LuaScriptInterface::luaSpellMana(lua_State* L)
{
	// spell:mana(mana)
	Spell* spell = getUserdata<Spell>(L, 1);
	if (spell) {
		if (lua_gettop(L) == 1) {
			lua_pushnumber(L, spell->getMana());
		} else {
			spell->setMana(getNumber<uint32_t>(L, 2));
			pushBoolean(L, true);
		}
	} else {
		lua_pushnil(L);
	}
	return 1;
}

int LuaScriptInterface::luaSpellManaPercent(lua_State* L)
{
	// spell:manaPercent(percent)
	Spell* spell = getUserdata<Spell>(L, 1);
	if (spell) {
		if (lua_gettop(L) == 1) {
			lua_pushnumber(L, spell->getManaPercent());
		} else {
			spell->setManaPercent(getNumber<uint32_t>(L, 2));
			pushBoolean(L, true);
		}
	} else {
		lua_pushnil(L);
	}
	return 1;
}

int LuaScriptInterface::luaSpellSoul(lua_State* L)
{
	// spell:soul(soul)
	Spell* spell = getUserdata<Spell>(L, 1);
	if (spell) {
		if (lua_gettop(L) == 1) {
			lua_pushnumber(L, spell->getSoulCost());
		} else {
			spell->setSoulCost(getNumber<uint32_t>(L, 2));
			pushBoolean(L, true);
		}
	} else {
		lua_pushnil(L);
	}
	return 1;
}

int LuaScriptInterface::luaSpellRange(lua_State* L)
{
	// spell:range(range)
	Spell* spell = getUserdata<Spell>(L, 1);
	if (spell) {
		if (lua_gettop(L) == 1) {
			lua_pushnumber(L, spell->getRange());
		} else {
			spell->setRange(getNumber<int32_t>(L, 2));
			pushBoolean(L, true);
		}
	} else {
		lua_pushnil(L);
	}
	return 1;
}

int LuaScriptInterface::luaSpellPremium(lua_State* L)
{
	// spell:isPremium(bool)
	Spell* spell = getUserdata<Spell>(L, 1);
	if (spell) {
		if (lua_gettop(L) == 1) {
			pushBoolean(L, spell->isPremium());
		} else {
			spell->setPremium(getBoolean(L, 2));
			pushBoolean(L, true);
		}
	} else {
		lua_pushnil(L);
	}
	return 1;
}

int LuaScriptInterface::luaSpellEnabled(lua_State* L)
{
	// spell:isEnabled(bool)
	Spell* spell = getUserdata<Spell>(L, 1);
	if (spell) {
		if (lua_gettop(L) == 1) {
			pushBoolean(L, spell->isEnabled());
		} else {
			spell->setEnabled(getBoolean(L, 2));
			pushBoolean(L, true);
		}
	} else {
		lua_pushnil(L);
	}
	return 1;
}

int LuaScriptInterface::luaSpellNeedTarget(lua_State* L)
{
	// spell:needTarget(bool)
	Spell* spell = getUserdata<Spell>(L, 1);
	if (spell) {
		if (lua_gettop(L) == 1) {
			pushBoolean(L, spell->getNeedTarget());
		} else {
			spell->setNeedTarget(getBoolean(L, 2));
			pushBoolean(L, true);
		}
	} else {
		lua_pushnil(L);
	}
	return 1;
}

int LuaScriptInterface::luaSpellNeedWeapon(lua_State* L)
{
	// spell:needWeapon(bool)
	Spell* spell = getUserdata<Spell>(L, 1);
	if (spell) {
		if (lua_gettop(L) == 1) {
			pushBoolean(L, spell->getNeedWeapon());
		} else {
			spell->setNeedWeapon(getBoolean(L, 2));
			pushBoolean(L, true);
		}
	} else {
		lua_pushnil(L);
	}
	return 1;
}

int LuaScriptInterface::luaSpellNeedLearn(lua_State* L)
{
	// spell:needLearn(bool)
	Spell* spell = getUserdata<Spell>(L, 1);
	if (spell) {
		if (lua_gettop(L) == 1) {
			pushBoolean(L, spell->getNeedLearn());
		} else {
			spell->setNeedLearn(getBoolean(L, 2));
			pushBoolean(L, true);
		}
	} else {
		lua_pushnil(L);
	}
	return 1;
}

int LuaScriptInterface::luaSpellSelfTarget(lua_State* L)
{
	// spell:isSelfTarget(bool)
	Spell* spell = getUserdata<Spell>(L, 1);
	if (spell) {
		if (lua_gettop(L) == 1) {
			pushBoolean(L, spell->getSelfTarget());
		} else {
			spell->setSelfTarget(getBoolean(L, 2));
			pushBoolean(L, true);
		}
	} else {
		lua_pushnil(L);
	}
	return 1;
}

int LuaScriptInterface::luaSpellBlocking(lua_State* L)
{
	// spell:isBlocking(blockingSolid, blockingCreature)
	Spell* spell = getUserdata<Spell>(L, 1);
	if (spell) {
		if (lua_gettop(L) == 1) {
			pushBoolean(L, spell->getBlockingSolid());
			pushBoolean(L, spell->getBlockingCreature());
			return 2;
		} else {
			spell->setBlockingSolid(getBoolean(L, 2));
			spell->setBlockingCreature(getBoolean(L, 3));
			pushBoolean(L, true);
		}
	} else {
		lua_pushnil(L);
	}
	return 1;
}

int LuaScriptInterface::luaSpellAggressive(lua_State* L)
{
	// spell:isAggressive(bool)
	Spell* spell = getUserdata<Spell>(L, 1);
	if (spell) {
		if (lua_gettop(L) == 1) {
			pushBoolean(L, spell->getAggressive());
		} else {
			spell->setAggressive(getBoolean(L, 2));
			pushBoolean(L, true);
		}
	} else {
		lua_pushnil(L);
	}
	return 1;
}

int LuaScriptInterface::luaSpellVocation(lua_State* L)
{
	// spell:vocation(vocation)
	Spell* spell = getUserdata<Spell>(L, 1);
	if (!spell) {
		lua_pushnil(L);
		return 1;
	}

	if (lua_gettop(L) == 1) {
		lua_createtable(L, 0, 0);
		int i = 0;
		for (auto& voc : spell->getVocMap()) {
			std::string name = g_vocations.getVocation(voc.first)->getVocName();
			pushString(L, name);
			lua_rawseti(L, -2, ++i);
		}
		setMetatable(L, -1, "Spell");
	} else {
		int parameters = lua_gettop(L) - 1; // - 1 because self is a parameter aswell, which we want to skip ofc
		for (int i = 0; i < parameters; ++i) {
			std::vector<std::string> vocList = explodeString(getString(L, 2 + i), ";");
			spell->addVocMap(g_vocations.getVocationId(vocList[0]), vocList.size() > 1 ? booleanString(vocList[1]) : false);
		}
		pushBoolean(L, true);
	}
	return 1;
}

// only for InstantSpells
int LuaScriptInterface::luaSpellWords(lua_State* L)
{
	// spell:words(words[, separator = ""])
	InstantSpell* spell = dynamic_cast<InstantSpell*>(getUserdata<Spell>(L, 1));
	if (spell) {
		// if spell != SPELL_INSTANT, it means that this actually is no InstantSpell, so we return nil
		if (spell->spellType != SPELL_INSTANT) {
			lua_pushnil(L);
			return 1;
		}

		if (lua_gettop(L) == 1) {
			pushString(L, spell->getWords());
			pushString(L, spell->getSeparator());
			return 2;
		} else {
			std::string sep = "";
			if (lua_gettop(L) == 3) {
				sep = getString(L, 3);
			}
			spell->setWords(getString(L, 2));
			spell->setSeparator(sep);
			pushBoolean(L, true);
		}
	} else {
		lua_pushnil(L);
	}
	return 1;
}

// only for InstantSpells
int LuaScriptInterface::luaSpellNeedDirection(lua_State* L)
{
	// spell:needDirection(bool)
	InstantSpell* spell = dynamic_cast<InstantSpell*>(getUserdata<Spell>(L, 1));
	if (spell) {
		// if spell != SPELL_INSTANT, it means that this actually is no InstantSpell, so we return nil
		if (spell->spellType != SPELL_INSTANT) {
			lua_pushnil(L);
			return 1;
		}

		if (lua_gettop(L) == 1) {
			pushBoolean(L, spell->getNeedDirection());
		} else {
			spell->setNeedDirection(getBoolean(L, 2));
			pushBoolean(L, true);
		}
	} else {
		lua_pushnil(L);
	}
	return 1;
}

// only for InstantSpells
int LuaScriptInterface::luaSpellHasParams(lua_State* L)
{
	// spell:hasParams(bool)
	InstantSpell* spell = dynamic_cast<InstantSpell*>(getUserdata<Spell>(L, 1));
	if (spell) {
		// if spell != SPELL_INSTANT, it means that this actually is no InstantSpell, so we return nil
		if (spell->spellType != SPELL_INSTANT) {
			lua_pushnil(L);
			return 1;
		}

		if (lua_gettop(L) == 1) {
			pushBoolean(L, spell->getHasParam());
		} else {
			spell->setHasParam(getBoolean(L, 2));
			pushBoolean(L, true);
		}
	} else {
		lua_pushnil(L);
	}
	return 1;
}

// only for InstantSpells
int LuaScriptInterface::luaSpellHasPlayerNameParam(lua_State* L)
{
	// spell:hasPlayerNameParam(bool)
	InstantSpell* spell = dynamic_cast<InstantSpell*>(getUserdata<Spell>(L, 1));
	if (spell) {
		// if spell != SPELL_INSTANT, it means that this actually is no InstantSpell, so we return nil
		if (spell->spellType != SPELL_INSTANT) {
			lua_pushnil(L);
			return 1;
		}

		if (lua_gettop(L) == 1) {
			pushBoolean(L, spell->getHasPlayerNameParam());
		} else {
			spell->setHasPlayerNameParam(getBoolean(L, 2));
			pushBoolean(L, true);
		}
	} else {
		lua_pushnil(L);
	}
	return 1;
}

// only for InstantSpells
int LuaScriptInterface::luaSpellNeedCasterTargetOrDirection(lua_State* L)
{
	// spell:needCasterTargetOrDirection(bool)
	InstantSpell* spell = dynamic_cast<InstantSpell*>(getUserdata<Spell>(L, 1));
	if (spell) {
		// if spell != SPELL_INSTANT, it means that this actually is no InstantSpell, so we return nil
		if (spell->spellType != SPELL_INSTANT) {
			lua_pushnil(L);
			return 1;
		}

		if (lua_gettop(L) == 1) {
			pushBoolean(L, spell->getNeedCasterTargetOrDirection());
		} else {
			spell->setNeedCasterTargetOrDirection(getBoolean(L, 2));
			pushBoolean(L, true);
		}
	} else {
		lua_pushnil(L);
	}
	return 1;
}

// only for InstantSpells
int LuaScriptInterface::luaSpellIsBlockingWalls(lua_State* L)
{
	// spell:blockWalls(bool)
	InstantSpell* spell = dynamic_cast<InstantSpell*>(getUserdata<Spell>(L, 1));
	if (spell) {
		// if spell != SPELL_INSTANT, it means that this actually is no InstantSpell, so we return nil
		if (spell->spellType != SPELL_INSTANT) {
			lua_pushnil(L);
			return 1;
		}

		if (lua_gettop(L) == 1) {
			pushBoolean(L, spell->getBlockWalls());
		} else {
			spell->setBlockWalls(getBoolean(L, 2));
			pushBoolean(L, true);
		}
	} else {
		lua_pushnil(L);
	}
	return 1;
}

// only for RuneSpells
int LuaScriptInterface::luaSpellRuneLevel(lua_State* L)
{
	// spell:runeLevel(level)
	RuneSpell* spell = dynamic_cast<RuneSpell*>(getUserdata<Spell>(L, 1));
	int32_t level = getNumber<int32_t>(L, 2);
	if (spell) {
		// if spell != SPELL_RUNE, it means that this actually is no RuneSpell, so we return nil
		if (spell->spellType != SPELL_RUNE) {
			lua_pushnil(L);
			return 1;
		}

		if (lua_gettop(L) == 1) {
			lua_pushnumber(L, spell->getLevel());
		} else {
			spell->setLevel(level);
			pushBoolean(L, true);
		}
	} else {
		lua_pushnil(L);
	}
	return 1;
}

// only for RuneSpells
int LuaScriptInterface::luaSpellRuneMagicLevel(lua_State* L)
{
	// spell:runeMagicLevel(magLevel)
	RuneSpell* spell = dynamic_cast<RuneSpell*>(getUserdata<Spell>(L, 1));
	int32_t magLevel = getNumber<int32_t>(L, 2);
	if (spell) {
		// if spell != SPELL_RUNE, it means that this actually is no RuneSpell, so we return nil
		if (spell->spellType != SPELL_RUNE) {
			lua_pushnil(L);
			return 1;
		}

		if (lua_gettop(L) == 1) {
			lua_pushnumber(L, spell->getMagicLevel());
		} else {
			spell->setMagicLevel(magLevel);
			pushBoolean(L, true);
		}
	} else {
		lua_pushnil(L);
	}
	return 1;
}

// only for RuneSpells
int LuaScriptInterface::luaSpellRuneId(lua_State* L)
{
	// spell:runeId(id)
	RuneSpell* rune = dynamic_cast<RuneSpell*>(getUserdata<Spell>(L, 1));
	if (rune) {
		// if spell != SPELL_RUNE, it means that this actually is no RuneSpell, so we return nil
		if (rune->spellType != SPELL_RUNE) {
			lua_pushnil(L);
			return 1;
		}

		if (lua_gettop(L) == 1) {
			lua_pushnumber(L, rune->getRuneItemId());
		} else {
			rune->setRuneItemId(getNumber<uint16_t>(L, 2));
			pushBoolean(L, true);
		}
	} else {
		lua_pushnil(L);
	}
	return 1;
}

// only for RuneSpells
int LuaScriptInterface::luaSpellCharges(lua_State* L)
{
	// spell:charges(charges)
	RuneSpell* spell = dynamic_cast<RuneSpell*>(getUserdata<Spell>(L, 1));
	if (spell) {
		// if spell != SPELL_RUNE, it means that this actually is no RuneSpell, so we return nil
		if (spell->spellType != SPELL_RUNE) {
			lua_pushnil(L);
			return 1;
		}

		if (lua_gettop(L) == 1) {
			lua_pushnumber(L, spell->getCharges());
		} else {
			spell->setCharges(getNumber<uint32_t>(L, 2));
			pushBoolean(L, true);
		}
	} else {
		lua_pushnil(L);
	}
	return 1;
}

// only for RuneSpells
int LuaScriptInterface::luaSpellAllowFarUse(lua_State* L)
{
	// spell:allowFarUse(bool)
	RuneSpell* spell = dynamic_cast<RuneSpell*>(getUserdata<Spell>(L, 1));
	if (spell) {
		// if spell != SPELL_RUNE, it means that this actually is no RuneSpell, so we return nil
		if (spell->spellType != SPELL_RUNE) {
			lua_pushnil(L);
			return 1;
		}

		if (lua_gettop(L) == 1) {
			pushBoolean(L, spell->getAllowFarUse());
		} else {
			spell->setAllowFarUse(getBoolean(L, 2));
			pushBoolean(L, true);
		}
	} else {
		lua_pushnil(L);
	}
	return 1;
}

// only for RuneSpells
int LuaScriptInterface::luaSpellBlockWalls(lua_State* L)
{
	// spell:blockWalls(bool)
	RuneSpell* spell = dynamic_cast<RuneSpell*>(getUserdata<Spell>(L, 1));
	if (spell) {
		// if spell != SPELL_RUNE, it means that this actually is no RuneSpell, so we return nil
		if (spell->spellType != SPELL_RUNE) {
			lua_pushnil(L);
			return 1;
		}

		if (lua_gettop(L) == 1) {
			pushBoolean(L, spell->getCheckLineOfSight());
		} else {
			spell->setCheckLineOfSight(getBoolean(L, 2));
			pushBoolean(L, true);
		}
	} else {
		lua_pushnil(L);
	}
	return 1;
}

// only for RuneSpells
int LuaScriptInterface::luaSpellCheckFloor(lua_State* L)
{
	// spell:checkFloor(bool)
	RuneSpell* spell = dynamic_cast<RuneSpell*>(getUserdata<Spell>(L, 1));
	if (spell) {
		// if spell != SPELL_RUNE, it means that this actually is no RuneSpell, so we return nil
		if (spell->spellType != SPELL_RUNE) {
			lua_pushnil(L);
			return 1;
		}

		if (lua_gettop(L) == 1) {
			pushBoolean(L, spell->getCheckFloor());
		} else {
			spell->setCheckFloor(getBoolean(L, 2));
			pushBoolean(L, true);
		}
	} else {
		lua_pushnil(L);
	}
	return 1;
}

int LuaScriptInterface::luaCreateAction(lua_State* L)
{
	// Action()
	if (getScriptEnv()->getScriptInterface() != &g_scripts->getScriptInterface()) {
		reportErrorFunc("Actions can only be registered in the Scripts interface.");
		lua_pushnil(L);
		return 1;
	}

	Action* action = new Action(getScriptEnv()->getScriptInterface());
	if (action) {
		action->fromLua = true;
		pushUserdata<Action>(L, action);
		setMetatable(L, -1, "Action");
	} else {
		lua_pushnil(L);
	}
	return 1;
}

int LuaScriptInterface::luaActionOnUse(lua_State* L)
{
	// action:onUse(callback)
	Action* action = getUserdata<Action>(L, 1);
	if (action) {
		if (!action->loadCallback()) {
			pushBoolean(L, false);
			return 1;
		}
		action->scripted = true;
		pushBoolean(L, true);
	} else {
		lua_pushnil(L);
	}
	return 1;
}

int LuaScriptInterface::luaActionRegister(lua_State* L)
{
	// action:register()
	Action* action = getUserdata<Action>(L, 1);
	if (action) {
		if (!action->isScripted()) {
			pushBoolean(L, false);
			return 1;
		}
		pushBoolean(L, g_actions->registerLuaEvent(action));
		action->getActionIdRange().clear();
		action->getItemIdRange().clear();
		action->getUniqueIdRange().clear();
	} else {
		lua_pushnil(L);
	}
	return 1;
}

int LuaScriptInterface::luaActionItemId(lua_State* L)
{
	// action:id(ids)
	Action* action = getUserdata<Action>(L, 1);
	if (action) {
		int parameters = lua_gettop(L) - 1; // - 1 because self is a parameter aswell, which we want to skip ofc
		if (parameters > 1) {
			for (int i = 0; i < parameters; ++i) {
				action->addItemId(getNumber<uint32_t>(L, 2 + i));
			}
		} else {
			action->addItemId(getNumber<uint32_t>(L, 2));
		}
		pushBoolean(L, true);
	} else {
		lua_pushnil(L);
	}
	return 1;
}

int LuaScriptInterface::luaActionActionId(lua_State* L)
{
	// action:aid(aids)
	Action* action = getUserdata<Action>(L, 1);
	if (action) {
		int parameters = lua_gettop(L) - 1; // - 1 because self is a parameter aswell, which we want to skip ofc
		if (parameters > 1) {
			for (int i = 0; i < parameters; ++i) {
				action->addActionId(getNumber<uint32_t>(L, 2 + i));
			}
		} else {
			action->addActionId(getNumber<uint32_t>(L, 2));
		}
		pushBoolean(L, true);
	} else {
		lua_pushnil(L);
	}
	return 1;
}

int LuaScriptInterface::luaActionUniqueId(lua_State* L)
{
	// action:uid(uids)
	Action* action = getUserdata<Action>(L, 1);
	if (action) {
		int parameters = lua_gettop(L) - 1; // - 1 because self is a parameter aswell, which we want to skip ofc
		if (parameters > 1) {
			for (int i = 0; i < parameters; ++i) {
				action->addUniqueId(getNumber<uint32_t>(L, 2 + i));
			}
		} else {
			action->addUniqueId(getNumber<uint32_t>(L, 2));
		}
		pushBoolean(L, true);
	} else {
		lua_pushnil(L);
	}
	return 1;
}

int LuaScriptInterface::luaActionAllowFarUse(lua_State* L)
{
	// action:allowFarUse(bool)
	Action* action = getUserdata<Action>(L, 1);
	if (action) {
		action->setAllowFarUse(getBoolean(L, 2));
		pushBoolean(L, true);
	} else {
		lua_pushnil(L);
	}
	return 1;
}

int LuaScriptInterface::luaActionBlockWalls(lua_State* L)
{
	// action:blockWalls(bool)
	Action* action = getUserdata<Action>(L, 1);
	if (action) {
		action->setCheckLineOfSight(getBoolean(L, 2));
		pushBoolean(L, true);
	} else {
		lua_pushnil(L);
	}
	return 1;
}

int LuaScriptInterface::luaActionCheckFloor(lua_State* L)
{
	// action:checkFloor(bool)
	Action* action = getUserdata<Action>(L, 1);
	if (action) {
		action->setCheckFloor(getBoolean(L, 2));
		pushBoolean(L, true);
	} else {
		lua_pushnil(L);
	}
	return 1;
}

int LuaScriptInterface::luaCreateTalkaction(lua_State* L)
{
	// TalkAction(words)
	if (getScriptEnv()->getScriptInterface() != &g_scripts->getScriptInterface()) {
		reportErrorFunc("TalkActions can only be registered in the Scripts interface.");
		lua_pushnil(L);
		return 1;
	}

	TalkAction* talk = new TalkAction(getScriptEnv()->getScriptInterface());
	if (talk) {
		for (int i = 2; i <= lua_gettop(L); i++) {
			talk->setWords(getString(L, i));
		}
		talk->fromLua = true;
		pushUserdata<TalkAction>(L, talk);
		setMetatable(L, -1, "TalkAction");
	} else {
		lua_pushnil(L);
	}
	return 1;
}

int LuaScriptInterface::luaTalkactionOnSay(lua_State* L)
{
	// talkAction:onSay(callback)
	TalkAction* talk = getUserdata<TalkAction>(L, 1);
	if (talk) {
		if (!talk->loadCallback()) {
			pushBoolean(L, false);
			return 1;
		}
		pushBoolean(L, true);
	} else {
		lua_pushnil(L);
	}
	return 1;
}

int LuaScriptInterface::luaTalkactionRegister(lua_State* L)
{
	// talkAction:register()
	TalkAction* talk = getUserdata<TalkAction>(L, 1);
	if (talk) {
		if (!talk->isScripted()) {
			pushBoolean(L, false);
			return 1;
		}
		pushBoolean(L, g_talkActions->registerLuaEvent(talk));
	} else {
		lua_pushnil(L);
	}
	return 1;
}

int LuaScriptInterface::luaTalkactionSeparator(lua_State* L)
{
	// talkAction:separator(sep)
	TalkAction* talk = getUserdata<TalkAction>(L, 1);
	if (talk) {
		talk->setSeparator(getString(L, 2).c_str());
		pushBoolean(L, true);
	} else {
		lua_pushnil(L);
	}
	return 1;
}

<<<<<<< HEAD
int LuaScriptInterface::luaTalkactionGetWords(lua_State* L)
{
	// talkAction:getWords()
	TalkAction* talk = getUserdata<TalkAction>(L, 1);
	if (talk) {
		pushString(L, talk->getWords());
		return 1;
	}

	lua_pushnil(L);
=======
int LuaScriptInterface::luaTalkactionAccess(lua_State* L)
{
	// talkAction:access(needAccess = false)
	TalkAction* talk = getUserdata<TalkAction>(L, 1);
	if (talk) {
		talk->setNeedAccess(getBoolean(L, 2));
		pushBoolean(L, true);
	} else {
		lua_pushnil(L);
	}
	return 1;
}

int LuaScriptInterface::luaTalkactionAccountType(lua_State* L)
{
	// talkAction:accountType(AccountType_t = ACCOUNT_TYPE_NORMAL)
	TalkAction* talk = getUserdata<TalkAction>(L, 1);
	if (talk) {
		talk->setRequiredAccountType(getNumber<AccountType_t>(L, 2));
		pushBoolean(L, true);
	} else {
		lua_pushnil(L);
	}
>>>>>>> 47699444
	return 1;
}

int LuaScriptInterface::luaCreateCreatureEvent(lua_State* L)
{
	// CreatureEvent(eventName)
	if (getScriptEnv()->getScriptInterface() != &g_scripts->getScriptInterface()) {
		reportErrorFunc("CreatureEvents can only be registered in the Scripts interface.");
		lua_pushnil(L);
		return 1;
	}

	CreatureEvent* creature = new CreatureEvent(getScriptEnv()->getScriptInterface());
	if (creature) {
		creature->setName(getString(L, 2));
		creature->fromLua = true;
		pushUserdata<CreatureEvent>(L, creature);
		setMetatable(L, -1, "CreatureEvent");
	} else {
		lua_pushnil(L);
	}
	return 1;
}

int LuaScriptInterface::luaCreatureEventType(lua_State* L)
{
	// creatureevent:type(callback)
	CreatureEvent* creature = getUserdata<CreatureEvent>(L, 1);
	if (creature) {
		std::string typeName = getString(L, 2);
		std::string tmpStr = asLowerCaseString(typeName);
		if (tmpStr == "login") {
			creature->setEventType(CREATURE_EVENT_LOGIN);
		} else if (tmpStr == "logout") {
			creature->setEventType(CREATURE_EVENT_LOGOUT);
		} else if (tmpStr == "think") {
			creature->setEventType(CREATURE_EVENT_THINK);
		} else if (tmpStr == "preparedeath") {
			creature->setEventType(CREATURE_EVENT_PREPAREDEATH);
		} else if (tmpStr == "death") {
			creature->setEventType(CREATURE_EVENT_DEATH);
		} else if (tmpStr == "kill") {
			creature->setEventType(CREATURE_EVENT_KILL);
		} else if (tmpStr == "advance") {
			creature->setEventType(CREATURE_EVENT_ADVANCE);
		} else if (tmpStr == "modalwindow") {
			creature->setEventType(CREATURE_EVENT_MODALWINDOW);
		} else if (tmpStr == "textedit") {
			creature->setEventType(CREATURE_EVENT_TEXTEDIT);
		} else if (tmpStr == "healthchange") {
			creature->setEventType(CREATURE_EVENT_HEALTHCHANGE);
		} else if (tmpStr == "manachange") {
			creature->setEventType(CREATURE_EVENT_MANACHANGE);
		} else if (tmpStr == "extendedopcode") {
			creature->setEventType(CREATURE_EVENT_EXTENDED_OPCODE);
		} else {
			std::cout << "[Error - CreatureEvent::configureLuaEvent] Invalid type for creature event: " << typeName << std::endl;
			pushBoolean(L, false);
		}
		creature->setLoaded(true);
		pushBoolean(L, true);
	} else {
		lua_pushnil(L);
	}
	return 1;
}

int LuaScriptInterface::luaCreatureEventRegister(lua_State* L)
{
	// creatureevent:register()
	CreatureEvent* creature = getUserdata<CreatureEvent>(L, 1);
	if (creature) {
		if (!creature->isScripted()) {
			pushBoolean(L, false);
			return 1;
		}
		pushBoolean(L, g_creatureEvents->registerLuaEvent(creature));
	} else {
		lua_pushnil(L);
	}
	return 1;
}

int LuaScriptInterface::luaCreatureEventOnCallback(lua_State* L)
{
	// creatureevent:onLogin / logout / etc. (callback)
	CreatureEvent* creature = getUserdata<CreatureEvent>(L, 1);
	if (creature) {
		if (!creature->loadCallback()) {
			pushBoolean(L, false);
			return 1;
		}
		pushBoolean(L, true);
	} else {
		lua_pushnil(L);
	}
	return 1;
}

int LuaScriptInterface::luaCreateMoveEvent(lua_State* L)
{
	// MoveEvent()
	if (getScriptEnv()->getScriptInterface() != &g_scripts->getScriptInterface()) {
		reportErrorFunc("MoveEvents can only be registered in the Scripts interface.");
		lua_pushnil(L);
		return 1;
	}

	MoveEvent* moveevent = new MoveEvent(getScriptEnv()->getScriptInterface());
	if (moveevent) {
		moveevent->fromLua = true;
		pushUserdata<MoveEvent>(L, moveevent);
		setMetatable(L, -1, "MoveEvent");
	} else {
		lua_pushnil(L);
	}
	return 1;
}

int LuaScriptInterface::luaMoveEventType(lua_State* L)
{
	// moveevent:type(callback)
	MoveEvent* moveevent = getUserdata<MoveEvent>(L, 1);
	if (moveevent) {
		std::string typeName = getString(L, 2);
		std::string tmpStr = asLowerCaseString(typeName);
		if (tmpStr == "stepin") {
			moveevent->setEventType(MOVE_EVENT_STEP_IN);
			moveevent->stepFunction = moveevent->StepInField;
		} else if (tmpStr == "stepout") {
			moveevent->setEventType(MOVE_EVENT_STEP_OUT);
			moveevent->stepFunction = moveevent->StepOutField;
		} else if (tmpStr == "equip") {
			moveevent->setEventType(MOVE_EVENT_EQUIP);
			moveevent->equipFunction = moveevent->EquipItem;
		} else if (tmpStr == "deequip") {
			moveevent->setEventType(MOVE_EVENT_DEEQUIP);
			moveevent->equipFunction = moveevent->DeEquipItem;
		} else if (tmpStr == "additem") {
			moveevent->setEventType(MOVE_EVENT_ADD_ITEM_ITEMTILE);
			moveevent->moveFunction = moveevent->AddItemField;
		} else if (tmpStr == "removeitem") {
			moveevent->setEventType(MOVE_EVENT_REMOVE_ITEM_ITEMTILE);
			moveevent->moveFunction = moveevent->RemoveItemField;
		} else {
			std::cout << "Error: [MoveEvent::configureMoveEvent] No valid event name " << typeName << std::endl;
			pushBoolean(L, false);
		}
		pushBoolean(L, true);
	} else {
		lua_pushnil(L);
	}
	return 1;
}

int LuaScriptInterface::luaMoveEventRegister(lua_State* L)
{
	// moveevent:register()
	MoveEvent* moveevent = getUserdata<MoveEvent>(L, 1);
	if (moveevent) {
		if ((moveevent->getEventType() == MOVE_EVENT_EQUIP || moveevent->getEventType() == MOVE_EVENT_DEEQUIP) && moveevent->getSlot() == SLOTP_WHEREEVER) {
			uint32_t id = moveevent->getItemIdRange().at(0);
			ItemType& it = Item::items.getItemType(id);
			moveevent->setSlot(it.slotPosition);
		}
		if (!moveevent->isScripted()) {
			pushBoolean(L, g_moveEvents->registerLuaFunction(moveevent));
			return 1;
		}
		pushBoolean(L, g_moveEvents->registerLuaEvent(moveevent));
		moveevent->getItemIdRange().clear();
		moveevent->getActionIdRange().clear();
		moveevent->getUniqueIdRange().clear();
		moveevent->getPosList().clear();
	} else {
		lua_pushnil(L);
	}
	return 1;
}

int LuaScriptInterface::luaMoveEventOnCallback(lua_State* L)
{
	// moveevent:onEquip / deEquip / etc. (callback)
	MoveEvent* moveevent = getUserdata<MoveEvent>(L, 1);
	if (moveevent) {
		if (!moveevent->loadCallback()) {
			pushBoolean(L, false);
			return 1;
		}
		pushBoolean(L, true);
	} else {
		lua_pushnil(L);
	}
	return 1;
}

int LuaScriptInterface::luaMoveEventSlot(lua_State* L)
{
	// moveevent:slot(slot)
	MoveEvent* moveevent = getUserdata<MoveEvent>(L, 1);
	if (!moveevent) {
		lua_pushnil(L);
		return 1;
	}

	if (moveevent->getEventType() == MOVE_EVENT_EQUIP || moveevent->getEventType() == MOVE_EVENT_DEEQUIP) {
		std::string slotName = asLowerCaseString(getString(L, 2));
		if (slotName == "head") {
			moveevent->setSlot(SLOTP_HEAD);
		} else if (slotName == "necklace") {
			moveevent->setSlot(SLOTP_NECKLACE);
		} else if (slotName == "backpack") {
			moveevent->setSlot(SLOTP_BACKPACK);
		} else if (slotName == "armor" || slotName == "body") {
			moveevent->setSlot(SLOTP_ARMOR);
		} else if (slotName == "right-hand") {
			moveevent->setSlot(SLOTP_RIGHT);
		} else if (slotName == "left-hand") {
			moveevent->setSlot(SLOTP_LEFT);
		} else if (slotName == "hand" || slotName == "shield") {
			moveevent->setSlot(SLOTP_RIGHT | SLOTP_LEFT);
		} else if (slotName == "legs") {
			moveevent->setSlot(SLOTP_LEGS);
		} else if (slotName == "feet") {
			moveevent->setSlot(SLOTP_FEET);
		} else if (slotName == "ring") {
			moveevent->setSlot(SLOTP_RING);
		} else if (slotName == "ammo") {
			moveevent->setSlot(SLOTP_AMMO);
		} else {
			std::cout << "[Warning - MoveEvent::configureMoveEvent] Unknown slot type: " << slotName << std::endl;
			pushBoolean(L, false);
			return 1;
		}
	}

	pushBoolean(L, true);
	return 1;
}

int LuaScriptInterface::luaMoveEventLevel(lua_State* L)
{
	// moveevent:level(lvl)
	MoveEvent* moveevent = getUserdata<MoveEvent>(L, 1);
	if (moveevent) {
		moveevent->setRequiredLevel(getNumber<uint32_t>(L, 2));
		moveevent->setWieldInfo(WIELDINFO_LEVEL);
		pushBoolean(L, true);
	} else {
		lua_pushnil(L);
	}
	return 1;
}

int LuaScriptInterface::luaMoveEventMagLevel(lua_State* L)
{
	// moveevent:magicLevel(lvl)
	MoveEvent* moveevent = getUserdata<MoveEvent>(L, 1);
	if (moveevent) {
		moveevent->setRequiredMagLevel(getNumber<uint32_t>(L, 2));
		moveevent->setWieldInfo(WIELDINFO_MAGLV);
		pushBoolean(L, true);
	} else {
		lua_pushnil(L);
	}
	return 1;
}

int LuaScriptInterface::luaMoveEventPremium(lua_State* L)
{
	// moveevent:premium(bool)
	MoveEvent* moveevent = getUserdata<MoveEvent>(L, 1);
	if (moveevent) {
		moveevent->setNeedPremium(getBoolean(L, 2));
		moveevent->setWieldInfo(WIELDINFO_PREMIUM);
		pushBoolean(L, true);
	} else {
		lua_pushnil(L);
	}
	return 1;
}

int LuaScriptInterface::luaMoveEventVocation(lua_State* L)
{
	// moveevent:vocation(vocName[, showInDescription = false, lastVoc = false])
	MoveEvent* moveevent = getUserdata<MoveEvent>(L, 1);
	if (moveevent) {
		moveevent->addVocEquipMap(getString(L, 2));
		moveevent->setWieldInfo(WIELDINFO_VOCREQ);
		std::string tmp;
		bool showInDescription = false;
		bool lastVoc = false;
		if (getBoolean(L, 3)) {
			showInDescription = getBoolean(L, 3);
		}
		if (getBoolean(L, 4)) {
			lastVoc = getBoolean(L, 4);
		}
		if (showInDescription) {
			if (moveevent->getVocationString().empty()) {
				tmp = asLowerCaseString(getString(L, 2));
				tmp += "s";
				moveevent->setVocationString(tmp);
			} else {
				tmp = moveevent->getVocationString();
				if (lastVoc) {
					tmp += " and ";
				} else {
					tmp += ", ";
				}
				tmp += asLowerCaseString(getString(L, 2));
				tmp += "s";
				moveevent->setVocationString(tmp);
			}
		}
		pushBoolean(L, true);
	} else {
		lua_pushnil(L);
	}
	return 1;
}

int LuaScriptInterface::luaMoveEventItemId(lua_State* L)
{
	// moveevent:id(ids)
	MoveEvent* moveevent = getUserdata<MoveEvent>(L, 1);
	if (moveevent) {
		int parameters = lua_gettop(L) - 1; // - 1 because self is a parameter aswell, which we want to skip ofc
		if (parameters > 1) {
			for (int i = 0; i < parameters; ++i) {
				moveevent->addItemId(getNumber<uint32_t>(L, 2 + i));
			}
		} else {
			moveevent->addItemId(getNumber<uint32_t>(L, 2));
		}
		pushBoolean(L, true);
	} else {
		lua_pushnil(L);
	}
	return 1;
}

int LuaScriptInterface::luaMoveEventActionId(lua_State* L)
{
	// moveevent:aid(ids)
	MoveEvent* moveevent = getUserdata<MoveEvent>(L, 1);
	if (moveevent) {
		int parameters = lua_gettop(L) - 1; // - 1 because self is a parameter aswell, which we want to skip ofc
		if (parameters > 1) {
			for (int i = 0; i < parameters; ++i) {
				moveevent->addActionId(getNumber<uint32_t>(L, 2 + i));
			}
		} else {
			moveevent->addActionId(getNumber<uint32_t>(L, 2));
		}
		pushBoolean(L, true);
	} else {
		lua_pushnil(L);
	}
	return 1;
}

int LuaScriptInterface::luaMoveEventUniqueId(lua_State* L)
{
	// moveevent:uid(ids)
	MoveEvent* moveevent = getUserdata<MoveEvent>(L, 1);
	if (moveevent) {
		int parameters = lua_gettop(L) - 1; // - 1 because self is a parameter aswell, which we want to skip ofc
		if (parameters > 1) {
			for (int i = 0; i < parameters; ++i) {
				moveevent->addUniqueId(getNumber<uint32_t>(L, 2 + i));
			}
		} else {
			moveevent->addUniqueId(getNumber<uint32_t>(L, 2));
		}
		pushBoolean(L, true);
	} else {
		lua_pushnil(L);
	}
	return 1;
}

int LuaScriptInterface::luaMoveEventPosition(lua_State* L)
{
	// moveevent:position(positions)
	MoveEvent* moveevent = getUserdata<MoveEvent>(L, 1);
	if (moveevent) {
		int parameters = lua_gettop(L) - 1; // - 1 because self is a parameter aswell, which we want to skip ofc
		if (parameters > 1) {
			for (int i = 0; i < parameters; ++i) {
				moveevent->addPosList(getPosition(L, 2 + i));
			}
		} else {
			moveevent->addPosList(getPosition(L, 2));
		}
		pushBoolean(L, true);
	} else {
		lua_pushnil(L);
	}
	return 1;
}

int LuaScriptInterface::luaCreateGlobalEvent(lua_State* L)
{
	// GlobalEvent(eventName)
	if (getScriptEnv()->getScriptInterface() != &g_scripts->getScriptInterface()) {
		reportErrorFunc("GlobalEvents can only be registered in the Scripts interface.");
		lua_pushnil(L);
		return 1;
	}

	GlobalEvent* global = new GlobalEvent(getScriptEnv()->getScriptInterface());
	if (global) {
		global->setName(getString(L, 2));
		global->setEventType(GLOBALEVENT_NONE);
		global->fromLua = true;
		pushUserdata<GlobalEvent>(L, global);
		setMetatable(L, -1, "GlobalEvent");
	} else {
		lua_pushnil(L);
	}
	return 1;
}

int LuaScriptInterface::luaGlobalEventType(lua_State* L)
{
	// globalevent:type(callback)
	GlobalEvent* global = getUserdata<GlobalEvent>(L, 1);
	if (global) {
		std::string typeName = getString(L, 2);
		std::string tmpStr = asLowerCaseString(typeName);
		if (tmpStr == "startup") {
			global->setEventType(GLOBALEVENT_STARTUP);
		} else if (tmpStr == "shutdown") {
			global->setEventType(GLOBALEVENT_SHUTDOWN);
		} else if (tmpStr == "record") {
			global->setEventType(GLOBALEVENT_RECORD);
		} else {
			std::cout << "[Error - CreatureEvent::configureLuaEvent] Invalid type for global event: " << typeName << std::endl;
			pushBoolean(L, false);
		}
		pushBoolean(L, true);
	} else {
		lua_pushnil(L);
	}
	return 1;
}

int LuaScriptInterface::luaGlobalEventRegister(lua_State* L)
{
	// globalevent:register()
	GlobalEvent* globalevent = getUserdata<GlobalEvent>(L, 1);
	if (globalevent) {
		if (!globalevent->isScripted()) {
			pushBoolean(L, false);
			return 1;
		}
		pushBoolean(L, g_globalEvents->registerLuaEvent(globalevent));
	} else {
		lua_pushnil(L);
	}
	return 1;
}

int LuaScriptInterface::luaGlobalEventOnCallback(lua_State* L)
{
	// globalevent:onThink / record / etc. (callback)
	GlobalEvent* globalevent = getUserdata<GlobalEvent>(L, 1);
	if (globalevent) {
		if (!globalevent->loadCallback()) {
			pushBoolean(L, false);
			return 1;
		}
		pushBoolean(L, true);
	} else {
		lua_pushnil(L);
	}
	return 1;
}

int LuaScriptInterface::luaGlobalEventTime(lua_State* L)
{
	// globalevent:time(time)
	GlobalEvent* globalevent = getUserdata<GlobalEvent>(L, 1);
	if (globalevent) {
		std::string timer = getString(L, 2);
		std::vector<int32_t> params = vectorAtoi(explodeString(timer, ":"));

		int32_t hour = params.front();
		if (hour < 0 || hour > 23) {
			std::cout << "[Error - GlobalEvent::configureEvent] Invalid hour \"" << timer << "\" for globalevent with name: " << globalevent->getName() << std::endl;
			pushBoolean(L, false);
			return 1;
		}

		globalevent->setInterval(hour << 16);

		int32_t min = 0;
		int32_t sec = 0;
		if (params.size() > 1) {
			min = params[1];
			if (min < 0 || min > 59) {
				std::cout << "[Error - GlobalEvent::configureEvent] Invalid minute \"" << timer << "\" for globalevent with name: " << globalevent->getName() << std::endl;
				pushBoolean(L, false);
				return 1;
			}

			if (params.size() > 2) {
				sec = params[2];
				if (sec < 0 || sec > 59) {
					std::cout << "[Error - GlobalEvent::configureEvent] Invalid second \"" << timer << "\" for globalevent with name: " << globalevent->getName() << std::endl;
					pushBoolean(L, false);
					return 1;
				}
			}
		}

		time_t current_time = time(nullptr);
		tm* timeinfo = localtime(&current_time);
		timeinfo->tm_hour = hour;
		timeinfo->tm_min = min;
		timeinfo->tm_sec = sec;

		time_t difference = static_cast<time_t>(difftime(mktime(timeinfo), current_time));
		if (difference < 0) {
			difference += 86400;
		}

		globalevent->setNextExecution(current_time + difference);
		globalevent->setEventType(GLOBALEVENT_TIMER);
		pushBoolean(L, true);
	} else {
		lua_pushnil(L);
	}
	return 1;
}

int LuaScriptInterface::luaGlobalEventInterval(lua_State* L)
{
	// globalevent:interval(interval)
	GlobalEvent* globalevent = getUserdata<GlobalEvent>(L, 1);
	if (globalevent) {
		globalevent->setInterval(getNumber<uint32_t>(L, 2));
		globalevent->setNextExecution(OTSYS_TIME() + getNumber<uint32_t>(L, 2));
		pushBoolean(L, true);
	} else {
		lua_pushnil(L);
	}
	return 1;
}

// Weapon
int LuaScriptInterface::luaCreateWeapon(lua_State* L)
{
	// Weapon(type)
	if (getScriptEnv()->getScriptInterface() != &g_scripts->getScriptInterface()) {
		reportErrorFunc("Weapons can only be registered in the Scripts interface.");
		lua_pushnil(L);
		return 1;
	}

	WeaponType_t type = getNumber<WeaponType_t>(L, 2);
	switch (type) {
		case WEAPON_SWORD:
		case WEAPON_AXE:
		case WEAPON_CLUB: {
			WeaponMelee* weapon = new WeaponMelee(getScriptEnv()->getScriptInterface());
			if (weapon) {
				pushUserdata<WeaponMelee>(L, weapon);
				setMetatable(L, -1, "Weapon");
				weapon->weaponType = type;
				weapon->fromLua = true;
			} else {
				lua_pushnil(L);
			}
			break;
		}
		case WEAPON_DISTANCE:
		case WEAPON_AMMO: {
			WeaponDistance* weapon = new WeaponDistance(getScriptEnv()->getScriptInterface());
			if (weapon) {
				pushUserdata<WeaponDistance>(L, weapon);
				setMetatable(L, -1, "Weapon");
				weapon->weaponType = type;
				weapon->fromLua = true;
			} else {
				lua_pushnil(L);
			}
			break;
		}
		case WEAPON_WAND: {
			WeaponWand* weapon = new WeaponWand(getScriptEnv()->getScriptInterface());
			if (weapon) {
				pushUserdata<WeaponWand>(L, weapon);
				setMetatable(L, -1, "Weapon");
				weapon->weaponType = type;
				weapon->fromLua = true;
			} else {
				lua_pushnil(L);
			}
			break;
		}
		default: {
			lua_pushnil(L);
			break;
		}
	}
	return 1;
}

int LuaScriptInterface::luaWeaponAction(lua_State* L)
{
	// weapon:action(callback)
	Weapon* weapon = getUserdata<Weapon>(L, 1);
	if (weapon) {
		std::string typeName = getString(L, 2);
		std::string tmpStr = asLowerCaseString(typeName);
		if (tmpStr == "removecount") {
			weapon->action = WEAPONACTION_REMOVECOUNT;
		} else if (tmpStr == "removecharge") {
			weapon->action = WEAPONACTION_REMOVECHARGE;
		} else if (tmpStr == "move") {
			weapon->action = WEAPONACTION_MOVE;
		} else {
			std::cout << "Error: [Weapon::action] No valid action " << typeName << std::endl;
			pushBoolean(L, false);
		}
		pushBoolean(L, true);
	} else {
		lua_pushnil(L);
	}
	return 1;
}

int LuaScriptInterface::luaWeaponRegister(lua_State* L)
{
	// weapon:register()
	Weapon* weapon = getUserdata<Weapon>(L, 1);
	if (weapon) {
		if (weapon->weaponType == WEAPON_DISTANCE || weapon->weaponType == WEAPON_AMMO) {
			weapon = getUserdata<WeaponDistance>(L, 1);
		} else if (weapon->weaponType == WEAPON_WAND) {
			weapon = getUserdata<WeaponWand>(L, 1);
		} else {
			weapon = getUserdata<WeaponMelee>(L, 1);
		}

		uint16_t id = weapon->getID();
		ItemType& it = Item::items.getItemType(id);
		it.weaponType = weapon->weaponType;

		if (weapon->getWieldInfo() != 0) {
			it.wieldInfo = weapon->getWieldInfo();
			it.vocationString = weapon->getVocationString();
			it.minReqLevel = weapon->getReqLevel();
			it.minReqMagicLevel = weapon->getReqMagLv();
		}

		weapon->configureWeapon(it);
		pushBoolean(L, g_weapons->registerLuaEvent(weapon));
	} else {
		lua_pushnil(L);
	}
	return 1;
}

int LuaScriptInterface::luaWeaponOnUseWeapon(lua_State* L)
{
	// weapon:onUseWeapon(callback)
	Weapon* weapon = getUserdata<Weapon>(L, 1);
	if (weapon) {
		if (!weapon->loadCallback()) {
			pushBoolean(L, false);
			return 1;
		}
		pushBoolean(L, true);
	} else {
		lua_pushnil(L);
	}
	return 1;
}

int LuaScriptInterface::luaWeaponUnproperly(lua_State* L)
{
	// weapon:wieldedUnproperly(bool)
	Weapon* weapon = getUserdata<Weapon>(L, 1);
	if (weapon) {
		weapon->setWieldUnproperly(getBoolean(L, 2));
		pushBoolean(L, true);
	} else {
		lua_pushnil(L);
	}
	return 1;
}

int LuaScriptInterface::luaWeaponLevel(lua_State* L)
{
	// weapon:level(lvl)
	Weapon* weapon = getUserdata<Weapon>(L, 1);
	if (weapon) {
		weapon->setRequiredLevel(getNumber<uint32_t>(L, 2));
		weapon->setWieldInfo(WIELDINFO_LEVEL);
		pushBoolean(L, true);
	} else {
		lua_pushnil(L);
	}
	return 1;
}

int LuaScriptInterface::luaWeaponMagicLevel(lua_State* L)
{
	// weapon:magicLevel(lvl)
	Weapon* weapon = getUserdata<Weapon>(L, 1);
	if (weapon) {
		weapon->setRequiredMagLevel(getNumber<uint32_t>(L, 2));
		weapon->setWieldInfo(WIELDINFO_MAGLV);
		pushBoolean(L, true);
	} else {
		lua_pushnil(L);
	}
	return 1;
}

int LuaScriptInterface::luaWeaponMana(lua_State* L)
{
	// weapon:mana(mana)
	Weapon* weapon = getUserdata<Weapon>(L, 1);
	if (weapon) {
		weapon->setMana(getNumber<uint32_t>(L, 2));
		pushBoolean(L, true);
	} else {
		lua_pushnil(L);
	}
	return 1;
}

int LuaScriptInterface::luaWeaponManaPercent(lua_State* L)
{
	// weapon:manaPercent(percent)
	Weapon* weapon = getUserdata<Weapon>(L, 1);
	if (weapon) {
		weapon->setManaPercent(getNumber<uint32_t>(L, 2));
		pushBoolean(L, true);
	} else {
		lua_pushnil(L);
	}
	return 1;
}

int LuaScriptInterface::luaWeaponHealth(lua_State* L)
{
	// weapon:health(health)
	Weapon* weapon = getUserdata<Weapon>(L, 1);
	if (weapon) {
		weapon->setHealth(getNumber<int32_t>(L, 2));
		pushBoolean(L, true);
	} else {
		lua_pushnil(L);
	}
	return 1;
}

int LuaScriptInterface::luaWeaponHealthPercent(lua_State* L)
{
	// weapon:healthPercent(percent)
	Weapon* weapon = getUserdata<Weapon>(L, 1);
	if (weapon) {
		weapon->setHealthPercent(getNumber<uint32_t>(L, 2));
		pushBoolean(L, true);
	} else {
		lua_pushnil(L);
	}
	return 1;
}

int LuaScriptInterface::luaWeaponSoul(lua_State* L)
{
	// weapon:soul(soul)
	Weapon* weapon = getUserdata<Weapon>(L, 1);
	if (weapon) {
		weapon->setSoul(getNumber<uint32_t>(L, 2));
		pushBoolean(L, true);
	} else {
		lua_pushnil(L);
	}
	return 1;
}

int LuaScriptInterface::luaWeaponBreakChance(lua_State* L)
{
	// weapon:breakChance(percent)
	Weapon* weapon = getUserdata<Weapon>(L, 1);
	if (weapon) {
		weapon->setBreakChance(getNumber<uint32_t>(L, 2));
		pushBoolean(L, true);
	} else {
		lua_pushnil(L);
	}
	return 1;
}

int LuaScriptInterface::luaWeaponWandDamage(lua_State* L)
{
	// weapon:damage(damage[min, max]) only use this if the weapon is a wand!
	WeaponWand* weapon = getUserdata<WeaponWand>(L, 1);
	if (weapon) {
		weapon->setMinChange(getNumber<uint32_t>(L, 2));
		if (lua_gettop(L) > 2) {
			weapon->setMaxChange(getNumber<uint32_t>(L, 3));
		} else {
			weapon->setMaxChange(getNumber<uint32_t>(L, 2));
		}
		pushBoolean(L, true);
	} else {
		lua_pushnil(L);
	}
	return 1;
}

int LuaScriptInterface::luaWeaponElement(lua_State* L)
{
	// weapon:element(combatType)
	Weapon* weapon = getUserdata<Weapon>(L, 1);
	if (weapon) {
		if (!getNumber<CombatType_t>(L, 2)) {
			std::string element = getString(L, 2);
			std::string tmpStrValue = asLowerCaseString(element);
			if (tmpStrValue == "earth") {
				weapon->params.combatType = COMBAT_EARTHDAMAGE;
			} else if (tmpStrValue == "ice") {
				weapon->params.combatType = COMBAT_ICEDAMAGE;
			} else if (tmpStrValue == "energy") {
				weapon->params.combatType = COMBAT_ENERGYDAMAGE;
			} else if (tmpStrValue == "fire") {
				weapon->params.combatType = COMBAT_FIREDAMAGE;
			} else if (tmpStrValue == "death") {
				weapon->params.combatType = COMBAT_DEATHDAMAGE;
			} else if (tmpStrValue == "holy") {
				weapon->params.combatType = COMBAT_HOLYDAMAGE;
			} else {
				std::cout << "[Warning - weapon:element] Type \"" << element << "\" does not exist." << std::endl;
			}
		} else {
			weapon->params.combatType = getNumber<CombatType_t>(L, 2);
		}
		pushBoolean(L, true);
	} else {
		lua_pushnil(L);
	}
	return 1;
}

int LuaScriptInterface::luaWeaponPremium(lua_State* L)
{
	// weapon:premium(bool)
	Weapon* weapon = getUserdata<Weapon>(L, 1);
	if (weapon) {
		weapon->setNeedPremium(getBoolean(L, 2));
		weapon->setWieldInfo(WIELDINFO_PREMIUM);
		pushBoolean(L, true);
	} else {
		lua_pushnil(L);
	}
	return 1;
}

int LuaScriptInterface::luaWeaponVocation(lua_State* L)
{
	// weapon:vocation(vocName[, showInDescription = false, lastVoc = false])
	Weapon* weapon = getUserdata<Weapon>(L, 1);
	if (weapon) {
		weapon->addVocWeaponMap(getString(L, 2));
		weapon->setWieldInfo(WIELDINFO_VOCREQ);
		std::string tmp;
		bool showInDescription = getBoolean(L, 3, false);
		bool lastVoc = getBoolean(L, 4, false);

		if (showInDescription) {
			if (weapon->getVocationString().empty()) {
				tmp = asLowerCaseString(getString(L, 2));
				tmp += "s";
				weapon->setVocationString(tmp);
			} else {
				tmp = weapon->getVocationString();
				if (lastVoc) {
					tmp += " and ";
				} else {
					tmp += ", ";
				}
				tmp += asLowerCaseString(getString(L, 2));
				tmp += "s";
				weapon->setVocationString(tmp);
			}
		}
		pushBoolean(L, true);
	} else {
		lua_pushnil(L);
	}
	return 1;
}

int LuaScriptInterface::luaWeaponId(lua_State* L)
{
	// weapon:id(id)
	Weapon* weapon = getUserdata<Weapon>(L, 1);
	if (weapon) {
		weapon->setID(getNumber<uint32_t>(L, 2));
		pushBoolean(L, true);
	} else {
		lua_pushnil(L);
	}
	return 1;
}

int LuaScriptInterface::luaWeaponAttack(lua_State* L)
{
	// weapon:attack(atk)
	Weapon* weapon = getUserdata<Weapon>(L, 1);
	if (weapon) {
		uint16_t id = weapon->getID();
		ItemType& it = Item::items.getItemType(id);
		it.attack = getNumber<int32_t>(L, 2);
		pushBoolean(L, true);
	} else {
		lua_pushnil(L);
	}
	return 1;
}

int LuaScriptInterface::luaWeaponDefense(lua_State* L)
{
	// weapon:defense(defense[, extraDefense])
	Weapon* weapon = getUserdata<Weapon>(L, 1);
	if (weapon) {
		uint16_t id = weapon->getID();
		ItemType& it = Item::items.getItemType(id);
		it.defense = getNumber<int32_t>(L, 2);
		if (lua_gettop(L) > 2) {
			it.extraDefense = getNumber<int32_t>(L, 3);
		}
		pushBoolean(L, true);
	} else {
		lua_pushnil(L);
	}
	return 1;
}

int LuaScriptInterface::luaWeaponRange(lua_State* L)
{
	// weapon:range(range)
	Weapon* weapon = getUserdata<Weapon>(L, 1);
	if (weapon) {
		uint16_t id = weapon->getID();
		ItemType& it = Item::items.getItemType(id);
		it.shootRange = getNumber<uint8_t>(L, 2);
		pushBoolean(L, true);
	} else {
		lua_pushnil(L);
	}
	return 1;
}

int LuaScriptInterface::luaWeaponCharges(lua_State* L)
{
	// weapon:charges(charges[, showCharges = true])
	Weapon* weapon = getUserdata<Weapon>(L, 1);
	if (weapon) {
		bool showCharges = getBoolean(L, 3, true);
		uint16_t id = weapon->getID();
		ItemType& it = Item::items.getItemType(id);

		it.charges = getNumber<uint8_t>(L, 2);
		it.showCharges = showCharges;
		pushBoolean(L, true);
	} else {
		lua_pushnil(L);
	}
	return 1;
}

int LuaScriptInterface::luaWeaponDuration(lua_State* L)
{
	// weapon:duration(duration[, showDuration = true])
	Weapon* weapon = getUserdata<Weapon>(L, 1);
	if (weapon) {
		bool showDuration = getBoolean(L, 3, true);
		uint16_t id = weapon->getID();
		ItemType& it = Item::items.getItemType(id);

		it.decayTime = getNumber<uint32_t>(L, 2);
		it.showDuration = showDuration;
		pushBoolean(L, true);
	} else {
		lua_pushnil(L);
	}
	return 1;
}

int LuaScriptInterface::luaWeaponDecayTo(lua_State* L)
{
	// weapon:decayTo([itemid = 0]
	Weapon* weapon = getUserdata<Weapon>(L, 1);
	if (weapon) {
		uint16_t itemid = getNumber<uint16_t>(L, 2, 0);
		uint16_t id = weapon->getID();
		ItemType& it = Item::items.getItemType(id);

		it.decayTo = itemid;
		pushBoolean(L, true);
	} else {
		lua_pushnil(L);
	}
	return 1;
}

int LuaScriptInterface::luaWeaponTransformEquipTo(lua_State* L)
{
	// weapon:transformEquipTo(itemid)
	Weapon* weapon = getUserdata<Weapon>(L, 1);
	if (weapon) {
		uint16_t id = weapon->getID();
		ItemType& it = Item::items.getItemType(id);
		it.transformEquipTo = getNumber<uint16_t>(L, 2);
		pushBoolean(L, true);
	} else {
		lua_pushnil(L);
	}
	return 1;
}

int LuaScriptInterface::luaWeaponTransformDeEquipTo(lua_State* L)
{
	// weapon:transformDeEquipTo(itemid)
	Weapon* weapon = getUserdata<Weapon>(L, 1);
	if (weapon) {
		uint16_t id = weapon->getID();
		ItemType& it = Item::items.getItemType(id);
		it.transformDeEquipTo = getNumber<uint16_t>(L, 2);
		pushBoolean(L, true);
	} else {
		lua_pushnil(L);
	}
	return 1;
}

int LuaScriptInterface::luaWeaponShootType(lua_State* L)
{
	// weapon:shootType(type)
	Weapon* weapon = getUserdata<Weapon>(L, 1);
	if (weapon) {
		uint16_t id = weapon->getID();
		ItemType& it = Item::items.getItemType(id);
		it.shootType = getNumber<ShootType_t>(L, 2);
		pushBoolean(L, true);
	} else {
		lua_pushnil(L);
	}
	return 1;
}

int LuaScriptInterface::luaWeaponSlotType(lua_State* L)
{
	// weapon:slotType(slot)
	Weapon* weapon = getUserdata<Weapon>(L, 1);
	if (weapon) {
		uint16_t id = weapon->getID();
		ItemType& it = Item::items.getItemType(id);
		std::string slot = getString(L, 2);

		if (slot == "two-handed") {
			it.slotPosition |= SLOTP_TWO_HAND;
		} else {
			it.slotPosition |= SLOTP_HAND;
		}
		pushBoolean(L, true);
	} else {
		lua_pushnil(L);
	}
	return 1;
}

int LuaScriptInterface::luaWeaponAmmoType(lua_State* L)
{
	// weapon:ammoType(type)
	WeaponDistance* weapon = getUserdata<WeaponDistance>(L, 1);
	if (weapon) {
		uint16_t id = weapon->getID();
		ItemType& it = Item::items.getItemType(id);
		std::string type = getString(L, 2);

		if (type == "arrow") {
			it.ammoType = AMMO_ARROW;
		} else if (type == "bolt"){
			it.ammoType = AMMO_BOLT;
		} else {
			std::cout << "[Warning - weapon:ammoType] Type \"" << type << "\" does not exist." << std::endl;
			lua_pushnil(L);
			return 1;
		}
		pushBoolean(L, true);
	} else {
		lua_pushnil(L);
	}
	return 1;
}

int LuaScriptInterface::luaWeaponHitChance(lua_State* L)
{
	// weapon:hitChance(chance)
	Weapon* weapon = getUserdata<Weapon>(L, 1);
	if (weapon) {
		uint16_t id = weapon->getID();
		ItemType& it = Item::items.getItemType(id);
		it.hitChance = getNumber<int8_t>(L, 2);
		pushBoolean(L, true);
	} else {
		lua_pushnil(L);
	}
	return 1;
}

int LuaScriptInterface::luaWeaponMaxHitChance(lua_State* L)
{
	// weapon:maxHitChance(max)
	Weapon* weapon = getUserdata<Weapon>(L, 1);
	if (weapon) {
		uint16_t id = weapon->getID();
		ItemType& it = Item::items.getItemType(id);
		it.maxHitChance = getNumber<int32_t>(L, 2);
		pushBoolean(L, true);
	} else {
		lua_pushnil(L);
	}
	return 1;
}

int LuaScriptInterface::luaWeaponExtraElement(lua_State* L)
{
	// weapon:extraElement(atk, combatType)
	Weapon* weapon = getUserdata<Weapon>(L, 1);
	if (weapon) {
		uint16_t id = weapon->getID();
		ItemType& it = Item::items.getItemType(id);
		it.abilities.get()->elementDamage = getNumber<uint16_t>(L, 2);

		if (!getNumber<CombatType_t>(L, 3)) {
			std::string element = getString(L, 3);
			std::string tmpStrValue = asLowerCaseString(element);
			if (tmpStrValue == "earth") {
				it.abilities.get()->elementType = COMBAT_EARTHDAMAGE;
			} else if (tmpStrValue == "ice") {
				it.abilities.get()->elementType = COMBAT_ICEDAMAGE;
			} else if (tmpStrValue == "energy") {
				it.abilities.get()->elementType = COMBAT_ENERGYDAMAGE;
			} else if (tmpStrValue == "fire") {
				it.abilities.get()->elementType = COMBAT_FIREDAMAGE;
			} else if (tmpStrValue == "death") {
				it.abilities.get()->elementType = COMBAT_DEATHDAMAGE;
			} else if (tmpStrValue == "holy") {
				it.abilities.get()->elementType = COMBAT_HOLYDAMAGE;
			} else {
				std::cout << "[Warning - weapon:extraElement] Type \"" << element << "\" does not exist." << std::endl;
			}
		} else {
			it.abilities.get()->elementType = getNumber<CombatType_t>(L, 3);
		}
		pushBoolean(L, true);
	} else {
		lua_pushnil(L);
	}
	return 1;
}

//
LuaEnvironment::LuaEnvironment() : LuaScriptInterface("Main Interface") {}

LuaEnvironment::~LuaEnvironment()
{
	delete testInterface;
	closeState();
}

bool LuaEnvironment::initState()
{
	luaState = luaL_newstate();
	if (!luaState) {
		return false;
	}

	luaL_openlibs(luaState);
	registerFunctions();

	runningEventId = EVENT_ID_USER;
	return true;
}

bool LuaEnvironment::reInitState()
{
	// TODO: get children, reload children
	closeState();
	return initState();
}

bool LuaEnvironment::closeState()
{
	if (!luaState) {
		return false;
	}

	for (const auto& combatEntry : combatIdMap) {
		clearCombatObjects(combatEntry.first);
	}

	for (const auto& areaEntry : areaIdMap) {
		clearAreaObjects(areaEntry.first);
	}

	for (auto& timerEntry : timerEvents) {
		LuaTimerEventDesc timerEventDesc = std::move(timerEntry.second);
		for (int32_t parameter : timerEventDesc.parameters) {
			luaL_unref(luaState, LUA_REGISTRYINDEX, parameter);
		}
		luaL_unref(luaState, LUA_REGISTRYINDEX, timerEventDesc.function);
	}

	combatIdMap.clear();
	areaIdMap.clear();
	timerEvents.clear();
	cacheFiles.clear();

	lua_close(luaState);
	luaState = nullptr;
	return true;
}

LuaScriptInterface* LuaEnvironment::getTestInterface()
{
	if (!testInterface) {
		testInterface = new LuaScriptInterface("Test Interface");
		testInterface->initState();
	}
	return testInterface;
}

Combat* LuaEnvironment::getCombatObject(uint32_t id) const
{
	auto it = combatMap.find(id);
	if (it == combatMap.end()) {
		return nullptr;
	}
	return it->second;
}

Combat* LuaEnvironment::createCombatObject(LuaScriptInterface* interface)
{
	Combat* combat = new Combat;
	combatMap[++lastCombatId] = combat;
	combatIdMap[interface].push_back(lastCombatId);
	return combat;
}

void LuaEnvironment::clearCombatObjects(LuaScriptInterface* interface)
{
	auto it = combatIdMap.find(interface);
	if (it == combatIdMap.end()) {
		return;
	}

	for (uint32_t id : it->second) {
		auto itt = combatMap.find(id);
		if (itt != combatMap.end()) {
			delete itt->second;
			combatMap.erase(itt);
		}
	}
	it->second.clear();
}

AreaCombat* LuaEnvironment::getAreaObject(uint32_t id) const
{
	auto it = areaMap.find(id);
	if (it == areaMap.end()) {
		return nullptr;
	}
	return it->second;
}

uint32_t LuaEnvironment::createAreaObject(LuaScriptInterface* interface)
{
	areaMap[++lastAreaId] = new AreaCombat;
	areaIdMap[interface].push_back(lastAreaId);
	return lastAreaId;
}

void LuaEnvironment::clearAreaObjects(LuaScriptInterface* interface)
{
	auto it = areaIdMap.find(interface);
	if (it == areaIdMap.end()) {
		return;
	}

	for (uint32_t id : it->second) {
		auto itt = areaMap.find(id);
		if (itt != areaMap.end()) {
			delete itt->second;
			areaMap.erase(itt);
		}
	}
	it->second.clear();
}

void LuaEnvironment::executeTimerEvent(uint32_t eventIndex)
{
	auto it = timerEvents.find(eventIndex);
	if (it == timerEvents.end()) {
		return;
	}

	LuaTimerEventDesc timerEventDesc = std::move(it->second);
	timerEvents.erase(it);

	//push function
	lua_rawgeti(luaState, LUA_REGISTRYINDEX, timerEventDesc.function);

	//push parameters
	for (auto parameter : boost::adaptors::reverse(timerEventDesc.parameters)) {
		lua_rawgeti(luaState, LUA_REGISTRYINDEX, parameter);
	}

	//call the function
	if (reserveScriptEnv()) {
		ScriptEnvironment* env = getScriptEnv();
		env->setTimerEvent();
		env->setScriptId(timerEventDesc.scriptId, this);
		callFunction(timerEventDesc.parameters.size());
	} else {
		std::cout << "[Error - LuaScriptInterface::executeTimerEvent] Call stack overflow" << std::endl;
	}

	//free resources
	luaL_unref(luaState, LUA_REGISTRYINDEX, timerEventDesc.function);
	for (auto parameter : timerEventDesc.parameters) {
		luaL_unref(luaState, LUA_REGISTRYINDEX, parameter);
	}
}<|MERGE_RESOLUTION|>--- conflicted
+++ resolved
@@ -2942,12 +2942,9 @@
 	registerMethod("TalkAction", "onSay", LuaScriptInterface::luaTalkactionOnSay);
 	registerMethod("TalkAction", "register", LuaScriptInterface::luaTalkactionRegister);
 	registerMethod("TalkAction", "separator", LuaScriptInterface::luaTalkactionSeparator);
-<<<<<<< HEAD
-	registerMethod("TalkAction", "getWords", LuaScriptInterface::luaTalkactionGetWords);
-=======
 	registerMethod("TalkAction", "access", LuaScriptInterface::luaTalkactionAccess);
 	registerMethod("TalkAction", "accountType", LuaScriptInterface::luaTalkactionAccountType);
->>>>>>> 47699444
+	registerMethod("TalkAction", "getWords", LuaScriptInterface::luaTalkactionGetWords);
 
 	// CreatureEvent
 	registerClass("CreatureEvent", "", LuaScriptInterface::luaCreateCreatureEvent);
@@ -15371,7 +15368,32 @@
 	return 1;
 }
 
-<<<<<<< HEAD
+int LuaScriptInterface::luaTalkactionAccess(lua_State* L)
+{
+	// talkAction:access(needAccess = false)
+	TalkAction* talk = getUserdata<TalkAction>(L, 1);
+	if (talk) {
+		talk->setNeedAccess(getBoolean(L, 2));
+		pushBoolean(L, true);
+	} else {
+		lua_pushnil(L);
+	}
+	return 1;
+}
+
+int LuaScriptInterface::luaTalkactionAccountType(lua_State* L)
+{
+	// talkAction:accountType(AccountType_t = ACCOUNT_TYPE_NORMAL)
+	TalkAction* talk = getUserdata<TalkAction>(L, 1);
+	if (talk) {
+		talk->setRequiredAccountType(getNumber<AccountType_t>(L, 2));
+		pushBoolean(L, true);
+	} else {
+		lua_pushnil(L);
+	}
+	return 1;
+}
+
 int LuaScriptInterface::luaTalkactionGetWords(lua_State* L)
 {
 	// talkAction:getWords()
@@ -15382,31 +15404,6 @@
 	}
 
 	lua_pushnil(L);
-=======
-int LuaScriptInterface::luaTalkactionAccess(lua_State* L)
-{
-	// talkAction:access(needAccess = false)
-	TalkAction* talk = getUserdata<TalkAction>(L, 1);
-	if (talk) {
-		talk->setNeedAccess(getBoolean(L, 2));
-		pushBoolean(L, true);
-	} else {
-		lua_pushnil(L);
-	}
-	return 1;
-}
-
-int LuaScriptInterface::luaTalkactionAccountType(lua_State* L)
-{
-	// talkAction:accountType(AccountType_t = ACCOUNT_TYPE_NORMAL)
-	TalkAction* talk = getUserdata<TalkAction>(L, 1);
-	if (talk) {
-		talk->setRequiredAccountType(getNumber<AccountType_t>(L, 2));
-		pushBoolean(L, true);
-	} else {
-		lua_pushnil(L);
-	}
->>>>>>> 47699444
 	return 1;
 }
 
