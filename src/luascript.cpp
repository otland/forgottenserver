/**
 * The Forgotten Server - a free and open-source MMORPG server emulator
 * Copyright (C) 2019  Mark Samman <mark.samman@gmail.com>
 *
 * This program is free software; you can redistribute it and/or modify
 * it under the terms of the GNU General Public License as published by
 * the Free Software Foundation; either version 2 of the License, or
 * (at your option) any later version.
 *
 * This program is distributed in the hope that it will be useful,
 * but WITHOUT ANY WARRANTY; without even the implied warranty of
 * MERCHANTABILITY or FITNESS FOR A PARTICULAR PURPOSE.  See the
 * GNU General Public License for more details.
 *
 * You should have received a copy of the GNU General Public License along
 * with this program; if not, write to the Free Software Foundation, Inc.,
 * 51 Franklin Street, Fifth Floor, Boston, MA 02110-1301 USA.
 */

#include "otpch.h"

#include <boost/range/adaptor/reversed.hpp>

#include "luascript.h"
#include "chat.h"
#include "player.h"
#include "game.h"
#include "protocolstatus.h"
#include "spells.h"
#include "iologindata.h"
#include "configmanager.h"
#include "teleport.h"
#include "databasemanager.h"
#include "bed.h"
#include "monster.h"
#include "scheduler.h"
#include "databasetasks.h"
#include "movement.h"
#include "globalevent.h"
#include "script.h"
#include "weapons.h"

extern Chat* g_chat;
extern Game g_game;
extern Monsters g_monsters;
extern ConfigManager g_config;
extern Vocations g_vocations;
extern Spells* g_spells;
extern Actions* g_actions;
extern TalkActions* g_talkActions;
extern CreatureEvents* g_creatureEvents;
extern MoveEvents* g_moveEvents;
extern GlobalEvents* g_globalEvents;
extern Scripts* g_scripts;
extern Weapons* g_weapons;

ScriptEnvironment::DBResultMap ScriptEnvironment::tempResults;
uint32_t ScriptEnvironment::lastResultId = 0;

std::multimap<ScriptEnvironment*, Item*> ScriptEnvironment::tempItems;

LuaEnvironment g_luaEnvironment;

ScriptEnvironment::ScriptEnvironment()
{
	resetEnv();
}

ScriptEnvironment::~ScriptEnvironment()
{
	resetEnv();
}

void ScriptEnvironment::resetEnv()
{
	scriptId = 0;
	callbackId = 0;
	timerEvent = false;
	interface = nullptr;
	localMap.clear();
	tempResults.clear();

	auto pair = tempItems.equal_range(this);
	auto it = pair.first;
	while (it != pair.second) {
		Item* item = it->second;
		if (item->getParent() == VirtualCylinder::virtualCylinder) {
			g_game.ReleaseItem(item);
		}
		it = tempItems.erase(it);
	}
}

bool ScriptEnvironment::setCallbackId(int32_t callbackId, LuaScriptInterface* scriptInterface)
{
	if (this->callbackId != 0) {
		//nested callbacks are not allowed
		if (interface) {
			interface->reportErrorFunc("Nested callbacks!");
		}
		return false;
	}

	this->callbackId = callbackId;
	interface = scriptInterface;
	return true;
}

void ScriptEnvironment::getEventInfo(int32_t& scriptId, LuaScriptInterface*& scriptInterface, int32_t& callbackId, bool& timerEvent) const
{
	scriptId = this->scriptId;
	scriptInterface = interface;
	callbackId = this->callbackId;
	timerEvent = this->timerEvent;
}

uint32_t ScriptEnvironment::addThing(Thing* thing)
{
	if (!thing || thing->isRemoved()) {
		return 0;
	}

	Creature* creature = thing->getCreature();
	if (creature) {
		return creature->getID();
	}

	Item* item = thing->getItem();
	if (item && item->hasAttribute(ITEM_ATTRIBUTE_UNIQUEID)) {
		return item->getUniqueId();
	}

	for (const auto& it : localMap) {
		if (it.second == item) {
			return it.first;
		}
	}

	localMap[++lastUID] = item;
	return lastUID;
}

void ScriptEnvironment::insertItem(uint32_t uid, Item* item)
{
	auto result = localMap.emplace(uid, item);
	if (!result.second) {
		std::cout << std::endl << "Lua Script Error: Thing uid already taken.";
	}
}

Thing* ScriptEnvironment::getThingByUID(uint32_t uid)
{
	if (uid >= 0x10000000) {
		return g_game.getCreatureByID(uid);
	}

	if (uid <= std::numeric_limits<uint16_t>::max()) {
		Item* item = g_game.getUniqueItem(uid);
		if (item && !item->isRemoved()) {
			return item;
		}
		return nullptr;
	}

	auto it = localMap.find(uid);
	if (it != localMap.end()) {
		Item* item = it->second;
		if (!item->isRemoved()) {
			return item;
		}
	}
	return nullptr;
}

Item* ScriptEnvironment::getItemByUID(uint32_t uid)
{
	Thing* thing = getThingByUID(uid);
	if (!thing) {
		return nullptr;
	}
	return thing->getItem();
}

Container* ScriptEnvironment::getContainerByUID(uint32_t uid)
{
	Item* item = getItemByUID(uid);
	if (!item) {
		return nullptr;
	}
	return item->getContainer();
}

void ScriptEnvironment::removeItemByUID(uint32_t uid)
{
	if (uid <= std::numeric_limits<uint16_t>::max()) {
		g_game.removeUniqueItem(uid);
		return;
	}

	auto it = localMap.find(uid);
	if (it != localMap.end()) {
		localMap.erase(it);
	}
}

void ScriptEnvironment::addTempItem(Item* item)
{
	tempItems.emplace(this, item);
}

void ScriptEnvironment::removeTempItem(Item* item)
{
	for (auto it = tempItems.begin(), end = tempItems.end(); it != end; ++it) {
		if (it->second == item) {
			tempItems.erase(it);
			break;
		}
	}
}

uint32_t ScriptEnvironment::addResult(DBResult_ptr res)
{
	tempResults[++lastResultId] = res;
	return lastResultId;
}

bool ScriptEnvironment::removeResult(uint32_t id)
{
	auto it = tempResults.find(id);
	if (it == tempResults.end()) {
		return false;
	}

	tempResults.erase(it);
	return true;
}

DBResult_ptr ScriptEnvironment::getResultByID(uint32_t id)
{
	auto it = tempResults.find(id);
	if (it == tempResults.end()) {
		return nullptr;
	}
	return it->second;
}

std::string LuaScriptInterface::getErrorDesc(ErrorCode_t code)
{
	switch (code) {
		case LUA_ERROR_PLAYER_NOT_FOUND: return "Player not found";
		case LUA_ERROR_CREATURE_NOT_FOUND: return "Creature not found";
		case LUA_ERROR_ITEM_NOT_FOUND: return "Item not found";
		case LUA_ERROR_THING_NOT_FOUND: return "Thing not found";
		case LUA_ERROR_TILE_NOT_FOUND: return "Tile not found";
		case LUA_ERROR_HOUSE_NOT_FOUND: return "House not found";
		case LUA_ERROR_COMBAT_NOT_FOUND: return "Combat not found";
		case LUA_ERROR_CONDITION_NOT_FOUND: return "Condition not found";
		case LUA_ERROR_AREA_NOT_FOUND: return "Area not found";
		case LUA_ERROR_CONTAINER_NOT_FOUND: return "Container not found";
		case LUA_ERROR_VARIANT_NOT_FOUND: return "Variant not found";
		case LUA_ERROR_VARIANT_UNKNOWN: return "Unknown variant type";
		case LUA_ERROR_SPELL_NOT_FOUND: return "Spell not found";
		default: return "Bad error code";
	}
}

ScriptEnvironment LuaScriptInterface::scriptEnv[16];
int32_t LuaScriptInterface::scriptEnvIndex = -1;

LuaScriptInterface::LuaScriptInterface(std::string interfaceName) : interfaceName(std::move(interfaceName))
{
	if (!g_luaEnvironment.getLuaState()) {
		g_luaEnvironment.initState();
	}
}

LuaScriptInterface::~LuaScriptInterface()
{
	closeState();
}

bool LuaScriptInterface::reInitState()
{
	g_luaEnvironment.clearCombatObjects(this);
	g_luaEnvironment.clearAreaObjects(this);

	closeState();
	return initState();
}

/// Same as lua_pcall, but adds stack trace to error strings in called function.
int LuaScriptInterface::protectedCall(lua_State* L, int nargs, int nresults)
{
	int error_index = lua_gettop(L) - nargs;
	lua_pushcfunction(L, luaErrorHandler);
	lua_insert(L, error_index);

	int ret = lua_pcall(L, nargs, nresults, error_index);
	lua_remove(L, error_index);
	return ret;
}

int32_t LuaScriptInterface::loadFile(const std::string& file, Npc* npc /* = nullptr*/)
{
	//loads file as a chunk at stack top
	int ret = luaL_loadfile(luaState, file.c_str());
	if (ret != 0) {
		lastLuaError = popString(luaState);
		return -1;
	}

	//check that it is loaded as a function
	if (!isFunction(luaState, -1)) {
		return -1;
	}

	loadingFile = file;

	if (!reserveScriptEnv()) {
		return -1;
	}

	ScriptEnvironment* env = getScriptEnv();
	env->setScriptId(EVENT_ID_LOADING, this);
	env->setNpc(npc);

	//execute it
	ret = protectedCall(luaState, 0, 0);
	if (ret != 0) {
		reportError(nullptr, popString(luaState));
		resetScriptEnv();
		return -1;
	}

	resetScriptEnv();
	return 0;
}

int32_t LuaScriptInterface::getEvent(const std::string& eventName)
{
	//get our events table
	lua_rawgeti(luaState, LUA_REGISTRYINDEX, eventTableRef);
	if (!isTable(luaState, -1)) {
		lua_pop(luaState, 1);
		return -1;
	}

	//get current event function pointer
	lua_getglobal(luaState, eventName.c_str());
	if (!isFunction(luaState, -1)) {
		lua_pop(luaState, 2);
		return -1;
	}

	//save in our events table
	lua_pushvalue(luaState, -1);
	lua_rawseti(luaState, -3, runningEventId);
	lua_pop(luaState, 2);

	//reset global value of this event
	lua_pushnil(luaState);
	lua_setglobal(luaState, eventName.c_str());

	cacheFiles[runningEventId] = loadingFile + ":" + eventName;
	return runningEventId++;
}

int32_t LuaScriptInterface::getEvent()
{
	//check if function is on the stack
	if (!isFunction(luaState, -1)) {
		return -1;
	}

	//get our events table
	lua_rawgeti(luaState, LUA_REGISTRYINDEX, eventTableRef);
	if (!isTable(luaState, -1)) {
		lua_pop(luaState, 1);
		return -1;
	}

	//save in our events table
	lua_pushvalue(luaState, -2);
	lua_rawseti(luaState, -2, runningEventId);
	lua_pop(luaState, 2);

	cacheFiles[runningEventId] = loadingFile + ":callback";
	return runningEventId++;
}

int32_t LuaScriptInterface::getMetaEvent(const std::string& globalName, const std::string& eventName)
{
	//get our events table
	lua_rawgeti(luaState, LUA_REGISTRYINDEX, eventTableRef);
	if (!isTable(luaState, -1)) {
		lua_pop(luaState, 1);
		return -1;
	}

	//get current event function pointer
	lua_getglobal(luaState, globalName.c_str());
	lua_getfield(luaState, -1, eventName.c_str());
	if (!isFunction(luaState, -1)) {
		lua_pop(luaState, 3);
		return -1;
	}

	//save in our events table
	lua_pushvalue(luaState, -1);
	lua_rawseti(luaState, -4, runningEventId);
	lua_pop(luaState, 1);

	//reset global value of this event
	lua_pushnil(luaState);
	lua_setfield(luaState, -2, eventName.c_str());
	lua_pop(luaState, 2);

	cacheFiles[runningEventId] = loadingFile + ":" + globalName + "@" + eventName;
	return runningEventId++;
}

const std::string& LuaScriptInterface::getFileById(int32_t scriptId)
{
	if (scriptId == EVENT_ID_LOADING) {
		return loadingFile;
	}

	auto it = cacheFiles.find(scriptId);
	if (it == cacheFiles.end()) {
		static const std::string& unk = "(Unknown scriptfile)";
		return unk;
	}
	return it->second;
}

std::string LuaScriptInterface::getStackTrace(const std::string& error_desc)
{
	lua_getglobal(luaState, "debug");
	if (!isTable(luaState, -1)) {
		lua_pop(luaState, 1);
		return error_desc;
	}

	lua_getfield(luaState, -1, "traceback");
	if (!isFunction(luaState, -1)) {
		lua_pop(luaState, 2);
		return error_desc;
	}

	lua_replace(luaState, -2);
	pushString(luaState, error_desc);
	lua_call(luaState, 1, 1);
	return popString(luaState);
}

void LuaScriptInterface::reportError(const char* function, const std::string& error_desc, bool stack_trace/* = false*/)
{
	int32_t scriptId;
	int32_t callbackId;
	bool timerEvent;
	LuaScriptInterface* scriptInterface;
	getScriptEnv()->getEventInfo(scriptId, scriptInterface, callbackId, timerEvent);

	std::cout << std::endl << "Lua Script Error: ";

	if (scriptInterface) {
		std::cout << '[' << scriptInterface->getInterfaceName() << "] " << std::endl;

		if (timerEvent) {
			std::cout << "in a timer event called from: " << std::endl;
		}

		if (callbackId) {
			std::cout << "in callback: " << scriptInterface->getFileById(callbackId) << std::endl;
		}

		std::cout << scriptInterface->getFileById(scriptId) << std::endl;
	}

	if (function) {
		std::cout << function << "(). ";
	}

	if (stack_trace && scriptInterface) {
		std::cout << scriptInterface->getStackTrace(error_desc) << std::endl;
	} else {
		std::cout << error_desc << std::endl;
	}
}

bool LuaScriptInterface::pushFunction(int32_t functionId)
{
	lua_rawgeti(luaState, LUA_REGISTRYINDEX, eventTableRef);
	if (!isTable(luaState, -1)) {
		return false;
	}

	lua_rawgeti(luaState, -1, functionId);
	lua_replace(luaState, -2);
	return isFunction(luaState, -1);
}

bool LuaScriptInterface::initState()
{
	luaState = g_luaEnvironment.getLuaState();
	if (!luaState) {
		return false;
	}

	lua_newtable(luaState);
	eventTableRef = luaL_ref(luaState, LUA_REGISTRYINDEX);
	runningEventId = EVENT_ID_USER;
	return true;
}

bool LuaScriptInterface::closeState()
{
	if (!g_luaEnvironment.getLuaState() || !luaState) {
		return false;
	}

	cacheFiles.clear();
	if (eventTableRef != -1) {
		luaL_unref(luaState, LUA_REGISTRYINDEX, eventTableRef);
		eventTableRef = -1;
	}

	luaState = nullptr;
	return true;
}

int LuaScriptInterface::luaErrorHandler(lua_State* L)
{
	const std::string& errorMessage = popString(L);
	auto interface = getScriptEnv()->getScriptInterface();
	assert(interface); //This fires if the ScriptEnvironment hasn't been setup
	pushString(L, interface->getStackTrace(errorMessage));
	return 1;
}

bool LuaScriptInterface::callFunction(int params)
{
	bool result = false;
	int size = lua_gettop(luaState);
	if (protectedCall(luaState, params, 1) != 0) {
		LuaScriptInterface::reportError(nullptr, LuaScriptInterface::getString(luaState, -1));
	} else {
		result = LuaScriptInterface::getBoolean(luaState, -1);
	}

	lua_pop(luaState, 1);
	if ((lua_gettop(luaState) + params + 1) != size) {
		LuaScriptInterface::reportError(nullptr, "Stack size changed!");
	}

	resetScriptEnv();
	return result;
}

void LuaScriptInterface::callVoidFunction(int params)
{
	int size = lua_gettop(luaState);
	if (protectedCall(luaState, params, 0) != 0) {
		LuaScriptInterface::reportError(nullptr, LuaScriptInterface::popString(luaState));
	}

	if ((lua_gettop(luaState) + params + 1) != size) {
		LuaScriptInterface::reportError(nullptr, "Stack size changed!");
	}

	resetScriptEnv();
}

void LuaScriptInterface::pushVariant(lua_State* L, const LuaVariant& var)
{
	lua_createtable(L, 0, 2);
	setField(L, "type", var.type);
	switch (var.type) {
		case VARIANT_NUMBER:
			setField(L, "number", var.number);
			break;
		case VARIANT_STRING:
			setField(L, "string", var.text);
			break;
		case VARIANT_TARGETPOSITION:
		case VARIANT_POSITION: {
			pushPosition(L, var.pos);
			lua_setfield(L, -2, "pos");
			break;
		}
		default:
			break;
	}
	setMetatable(L, -1, "Variant");
}

void LuaScriptInterface::pushThing(lua_State* L, Thing* thing)
{
	if (!thing) {
		lua_createtable(L, 0, 4);
		setField(L, "uid", 0);
		setField(L, "itemid", 0);
		setField(L, "actionid", 0);
		setField(L, "type", 0);
		return;
	}

	if (Item* item = thing->getItem()) {
		pushUserdata<Item>(L, item);
		setItemMetatable(L, -1, item);
	} else if (Creature* creature = thing->getCreature()) {
		pushUserdata<Creature>(L, creature);
		setCreatureMetatable(L, -1, creature);
	} else {
		lua_pushnil(L);
	}
}

void LuaScriptInterface::pushCylinder(lua_State* L, Cylinder* cylinder)
{
	if (Creature* creature = cylinder->getCreature()) {
		pushUserdata<Creature>(L, creature);
		setCreatureMetatable(L, -1, creature);
	} else if (Item* parentItem = cylinder->getItem()) {
		pushUserdata<Item>(L, parentItem);
		setItemMetatable(L, -1, parentItem);
	} else if (Tile* tile = cylinder->getTile()) {
		pushUserdata<Tile>(L, tile);
		setMetatable(L, -1, "Tile");
	} else if (cylinder == VirtualCylinder::virtualCylinder) {
		pushBoolean(L, true);
	} else {
		lua_pushnil(L);
	}
}

void LuaScriptInterface::pushString(lua_State* L, const std::string& value)
{
	lua_pushlstring(L, value.c_str(), value.length());
}

void LuaScriptInterface::pushCallback(lua_State* L, int32_t callback)
{
	lua_rawgeti(L, LUA_REGISTRYINDEX, callback);
}

std::string LuaScriptInterface::popString(lua_State* L)
{
	if (lua_gettop(L) == 0) {
		return std::string();
	}

	std::string str(getString(L, -1));
	lua_pop(L, 1);
	return str;
}

int32_t LuaScriptInterface::popCallback(lua_State* L)
{
	return luaL_ref(L, LUA_REGISTRYINDEX);
}

// Metatables
void LuaScriptInterface::setMetatable(lua_State* L, int32_t index, const std::string& name)
{
	luaL_getmetatable(L, name.c_str());
	lua_setmetatable(L, index - 1);
}

void LuaScriptInterface::setWeakMetatable(lua_State* L, int32_t index, const std::string& name)
{
	static std::set<std::string> weakObjectTypes;
	const std::string& weakName = name + "_weak";

	auto result = weakObjectTypes.emplace(name);
	if (result.second) {
		luaL_getmetatable(L, name.c_str());
		int childMetatable = lua_gettop(L);

		luaL_newmetatable(L, weakName.c_str());
		int metatable = lua_gettop(L);

		static const std::vector<std::string> methodKeys = {"__index", "__metatable", "__eq"};
		for (const std::string& metaKey : methodKeys) {
			lua_getfield(L, childMetatable, metaKey.c_str());
			lua_setfield(L, metatable, metaKey.c_str());
		}

		static const std::vector<int> methodIndexes = {'h', 'p', 't'};
		for (int metaIndex : methodIndexes) {
			lua_rawgeti(L, childMetatable, metaIndex);
			lua_rawseti(L, metatable, metaIndex);
		}

		lua_pushnil(L);
		lua_setfield(L, metatable, "__gc");

		lua_remove(L, childMetatable);
	} else {
		luaL_getmetatable(L, weakName.c_str());
	}
	lua_setmetatable(L, index - 1);
}

void LuaScriptInterface::setItemMetatable(lua_State* L, int32_t index, const Item* item)
{
	if (item->getContainer()) {
		luaL_getmetatable(L, "Container");
	} else if (item->getTeleport()) {
		luaL_getmetatable(L, "Teleport");
	} else {
		luaL_getmetatable(L, "Item");
	}
	lua_setmetatable(L, index - 1);
}

void LuaScriptInterface::setCreatureMetatable(lua_State* L, int32_t index, const Creature* creature)
{
	if (creature->getPlayer()) {
		luaL_getmetatable(L, "Player");
	} else if (creature->getMonster()) {
		luaL_getmetatable(L, "Monster");
	} else {
		luaL_getmetatable(L, "Npc");
	}
	lua_setmetatable(L, index - 1);
}

// Get
std::string LuaScriptInterface::getString(lua_State* L, int32_t arg)
{
	size_t len;
	const char* c_str = lua_tolstring(L, arg, &len);
	if (!c_str || len == 0) {
		return std::string();
	}
	return std::string(c_str, len);
}

Position LuaScriptInterface::getPosition(lua_State* L, int32_t arg, int32_t& stackpos)
{
	Position position;
	position.x = getField<uint16_t>(L, arg, "x");
	position.y = getField<uint16_t>(L, arg, "y");
	position.z = getField<uint8_t>(L, arg, "z");

	lua_getfield(L, arg, "stackpos");
	if (lua_isnil(L, -1) == 1) {
		stackpos = 0;
	} else {
		stackpos = getNumber<int32_t>(L, -1);
	}

	lua_pop(L, 4);
	return position;
}

Position LuaScriptInterface::getPosition(lua_State* L, int32_t arg)
{
	Position position;
	position.x = getField<uint16_t>(L, arg, "x");
	position.y = getField<uint16_t>(L, arg, "y");
	position.z = getField<uint8_t>(L, arg, "z");

	lua_pop(L, 3);
	return position;
}

Outfit_t LuaScriptInterface::getOutfit(lua_State* L, int32_t arg)
{
	Outfit_t outfit;
	outfit.lookAddons = getField<uint8_t>(L, arg, "lookAddons");

	outfit.lookFeet = getField<uint8_t>(L, arg, "lookFeet");
	outfit.lookLegs = getField<uint8_t>(L, arg, "lookLegs");
	outfit.lookBody = getField<uint8_t>(L, arg, "lookBody");
	outfit.lookHead = getField<uint8_t>(L, arg, "lookHead");

	outfit.lookTypeEx = getField<uint16_t>(L, arg, "lookTypeEx");
	outfit.lookType = getField<uint16_t>(L, arg, "lookType");

	lua_pop(L, 8);
	return outfit;
}

LuaVariant LuaScriptInterface::getVariant(lua_State* L, int32_t arg)
{
	LuaVariant var;
	switch (var.type = getField<LuaVariantType_t>(L, arg, "type")) {
		case VARIANT_NUMBER: {
			var.number = getField<uint32_t>(L, arg, "number");
			lua_pop(L, 2);
			break;
		}

		case VARIANT_STRING: {
			var.text = getFieldString(L, arg, "string");
			lua_pop(L, 2);
			break;
		}

		case VARIANT_POSITION:
		case VARIANT_TARGETPOSITION: {
			lua_getfield(L, arg, "pos");
			var.pos = getPosition(L, lua_gettop(L));
			lua_pop(L, 2);
			break;
		}

		default: {
			var.type = VARIANT_NONE;
			lua_pop(L, 1);
			break;
		}
	}
	return var;
}

InstantSpell* LuaScriptInterface::getInstantSpell(lua_State* L, int32_t arg)
{
	InstantSpell* spell = g_spells->getInstantSpellByName(getFieldString(L, arg, "name"));
	lua_pop(L, 1);
	return spell;
}

Thing* LuaScriptInterface::getThing(lua_State* L, int32_t arg)
{
	Thing* thing;
	if (lua_getmetatable(L, arg) != 0) {
		lua_rawgeti(L, -1, 't');
		switch(getNumber<uint32_t>(L, -1)) {
			case LuaData_Item:
				thing = getUserdata<Item>(L, arg);
				break;
			case LuaData_Container:
				thing = getUserdata<Container>(L, arg);
				break;
			case LuaData_Teleport:
				thing = getUserdata<Teleport>(L, arg);
				break;
			case LuaData_Player:
				thing = getUserdata<Player>(L, arg);
				break;
			case LuaData_Monster:
				thing = getUserdata<Monster>(L, arg);
				break;
			case LuaData_Npc:
				thing = getUserdata<Npc>(L, arg);
				break;
			default:
				thing = nullptr;
				break;
		}
		lua_pop(L, 2);
	} else {
		thing = getScriptEnv()->getThingByUID(getNumber<uint32_t>(L, arg));
	}
	return thing;
}

Creature* LuaScriptInterface::getCreature(lua_State* L, int32_t arg)
{
	if (isUserdata(L, arg)) {
		return getUserdata<Creature>(L, arg);
	}
	return g_game.getCreatureByID(getNumber<uint32_t>(L, arg));
}

Player* LuaScriptInterface::getPlayer(lua_State* L, int32_t arg)
{
	if (isUserdata(L, arg)) {
		return getUserdata<Player>(L, arg);
	}
	return g_game.getPlayerByID(getNumber<uint32_t>(L, arg));
}

std::string LuaScriptInterface::getFieldString(lua_State* L, int32_t arg, const std::string& key)
{
	lua_getfield(L, arg, key.c_str());
	return getString(L, -1);
}

LuaDataType LuaScriptInterface::getUserdataType(lua_State* L, int32_t arg)
{
	if (lua_getmetatable(L, arg) == 0) {
		return LuaData_Unknown;
	}
	lua_rawgeti(L, -1, 't');

	LuaDataType type = getNumber<LuaDataType>(L, -1);
	lua_pop(L, 2);

	return type;
}

// Push
void LuaScriptInterface::pushBoolean(lua_State* L, bool value)
{
	lua_pushboolean(L, value ? 1 : 0);
}

void LuaScriptInterface::pushCombatDamage(lua_State* L, const CombatDamage& damage)
{
	lua_pushnumber(L, damage.primary.value);
	lua_pushnumber(L, damage.primary.type);
	lua_pushnumber(L, damage.secondary.value);
	lua_pushnumber(L, damage.secondary.type);
	lua_pushnumber(L, damage.origin);
}

void LuaScriptInterface::pushInstantSpell(lua_State* L, const InstantSpell& spell)
{
	lua_createtable(L, 0, 6);

	setField(L, "name", spell.getName());
	setField(L, "words", spell.getWords());
	setField(L, "level", spell.getLevel());
	setField(L, "mlevel", spell.getMagicLevel());
	setField(L, "mana", spell.getMana());
	setField(L, "manapercent", spell.getManaPercent());

	setMetatable(L, -1, "Spell");
}

void LuaScriptInterface::pushPosition(lua_State* L, const Position& position, int32_t stackpos/* = 0*/)
{
	lua_createtable(L, 0, 4);

	setField(L, "x", position.x);
	setField(L, "y", position.y);
	setField(L, "z", position.z);
	setField(L, "stackpos", stackpos);

	setMetatable(L, -1, "Position");
}

void LuaScriptInterface::pushOutfit(lua_State* L, const Outfit_t& outfit)
{
	lua_createtable(L, 0, 8);
	setField(L, "lookType", outfit.lookType);
	setField(L, "lookTypeEx", outfit.lookTypeEx);
	setField(L, "lookHead", outfit.lookHead);
	setField(L, "lookBody", outfit.lookBody);
	setField(L, "lookLegs", outfit.lookLegs);
	setField(L, "lookFeet", outfit.lookFeet);
	setField(L, "lookAddons", outfit.lookAddons);
}

void LuaScriptInterface::pushLoot(lua_State* L, const std::vector<LootBlock>& lootList)
{
	lua_createtable(L, lootList.size(), 0);

	int index = 0;
	for (const auto& lootBlock : lootList) {
		lua_createtable(L, 0, 7);

		setField(L, "itemId", lootBlock.id);
		setField(L, "chance", lootBlock.chance);
		setField(L, "subType", lootBlock.subType);
		setField(L, "maxCount", lootBlock.countmax);
		setField(L, "actionId", lootBlock.actionId);
		setField(L, "text", lootBlock.text);

		pushLoot(L, lootBlock.childLoot);
		lua_setfield(L, -2, "childLoot");

		lua_rawseti(L, -2, ++index);
	}
}

#define registerEnum(value) { std::string enumName = #value; registerGlobalVariable(enumName.substr(enumName.find_last_of(':') + 1), value); }
#define registerEnumIn(tableName, value) { std::string enumName = #value; registerVariable(tableName, enumName.substr(enumName.find_last_of(':') + 1), value); }

void LuaScriptInterface::registerFunctions()
{
	//doPlayerAddItem(uid, itemid, <optional: default: 1> count/subtype)
	//doPlayerAddItem(cid, itemid, <optional: default: 1> count, <optional: default: 1> canDropOnMap, <optional: default: 1>subtype)
	//Returns uid of the created item
	lua_register(luaState, "doPlayerAddItem", LuaScriptInterface::luaDoPlayerAddItem);

	//doSetCreatureLight(cid, lightLevel, lightColor, time)
	lua_register(luaState, "doSetCreatureLight", LuaScriptInterface::luaDoSetCreatureLight);

	//isValidUID(uid)
	lua_register(luaState, "isValidUID", LuaScriptInterface::luaIsValidUID);

	//isDepot(uid)
	lua_register(luaState, "isDepot", LuaScriptInterface::luaIsDepot);

	//isMovable(uid)
	lua_register(luaState, "isMovable", LuaScriptInterface::luaIsMoveable);

	//doAddContainerItem(uid, itemid, <optional> count/subtype)
	lua_register(luaState, "doAddContainerItem", LuaScriptInterface::luaDoAddContainerItem);

	//getDepotId(uid)
	lua_register(luaState, "getDepotId", LuaScriptInterface::luaGetDepotId);

	//getWorldTime()
	lua_register(luaState, "getWorldTime", LuaScriptInterface::luaGetWorldTime);

	//getWorldLight()
	lua_register(luaState, "getWorldLight", LuaScriptInterface::luaGetWorldLight);

	//getWorldUpTime()
	lua_register(luaState, "getWorldUpTime", LuaScriptInterface::luaGetWorldUpTime);

	//createCombatArea( {area}, <optional> {extArea} )
	lua_register(luaState, "createCombatArea", LuaScriptInterface::luaCreateCombatArea);

	//doAreaCombatHealth(cid, type, pos, area, min, max, effect)
	lua_register(luaState, "doAreaCombatHealth", LuaScriptInterface::luaDoAreaCombatHealth);

	//doTargetCombatHealth(cid, target, type, min, max, effect)
	lua_register(luaState, "doTargetCombatHealth", LuaScriptInterface::luaDoTargetCombatHealth);

	//doAreaCombatMana(cid, pos, area, min, max, effect)
	lua_register(luaState, "doAreaCombatMana", LuaScriptInterface::luaDoAreaCombatMana);

	//doTargetCombatMana(cid, target, min, max, effect)
	lua_register(luaState, "doTargetCombatMana", LuaScriptInterface::luaDoTargetCombatMana);

	//doAreaCombatCondition(cid, pos, area, condition, effect)
	lua_register(luaState, "doAreaCombatCondition", LuaScriptInterface::luaDoAreaCombatCondition);

	//doTargetCombatCondition(cid, target, condition, effect)
	lua_register(luaState, "doTargetCombatCondition", LuaScriptInterface::luaDoTargetCombatCondition);

	//doAreaCombatDispel(cid, pos, area, type, effect)
	lua_register(luaState, "doAreaCombatDispel", LuaScriptInterface::luaDoAreaCombatDispel);

	//doTargetCombatDispel(cid, target, type, effect)
	lua_register(luaState, "doTargetCombatDispel", LuaScriptInterface::luaDoTargetCombatDispel);

	//doChallengeCreature(cid, target)
	lua_register(luaState, "doChallengeCreature", LuaScriptInterface::luaDoChallengeCreature);

	//addEvent(callback, delay, ...)
	lua_register(luaState, "addEvent", LuaScriptInterface::luaAddEvent);

	//stopEvent(eventid)
	lua_register(luaState, "stopEvent", LuaScriptInterface::luaStopEvent);

	//saveServer()
	lua_register(luaState, "saveServer", LuaScriptInterface::luaSaveServer);

	//cleanMap()
	lua_register(luaState, "cleanMap", LuaScriptInterface::luaCleanMap);

	//debugPrint(text)
	lua_register(luaState, "debugPrint", LuaScriptInterface::luaDebugPrint);

	//isInWar(cid, target)
	lua_register(luaState, "isInWar", LuaScriptInterface::luaIsInWar);

	//getWaypointPosition(name)
	lua_register(luaState, "getWaypointPositionByName", LuaScriptInterface::luaGetWaypointPositionByName);

	//sendChannelMessage(channelId, type, message)
	lua_register(luaState, "sendChannelMessage", LuaScriptInterface::luaSendChannelMessage);

	//sendGuildChannelMessage(guildId, type, message)
	lua_register(luaState, "sendGuildChannelMessage", LuaScriptInterface::luaSendGuildChannelMessage);

#ifndef LUAJIT_VERSION
	//bit operations for Lua, based on bitlib project release 24
	//bit.bnot, bit.band, bit.bor, bit.bxor, bit.lshift, bit.rshift
	luaL_register(luaState, "bit", LuaScriptInterface::luaBitReg);
#endif

	//configManager table
	luaL_register(luaState, "configManager", LuaScriptInterface::luaConfigManagerTable);

	//db table
	luaL_register(luaState, "db", LuaScriptInterface::luaDatabaseTable);

	//result table
	luaL_register(luaState, "result", LuaScriptInterface::luaResultTable);

	/* New functions */
	//registerClass(className, baseClass, newFunction)
	//registerTable(tableName)
	//registerMethod(className, functionName, function)
	//registerMetaMethod(className, functionName, function)
	//registerGlobalMethod(functionName, function)
	//registerVariable(tableName, name, value)
	//registerGlobalVariable(name, value)
	//registerEnum(value)
	//registerEnumIn(tableName, value)

	// Enums
	registerEnum(ACCOUNT_TYPE_NORMAL)
	registerEnum(ACCOUNT_TYPE_TUTOR)
	registerEnum(ACCOUNT_TYPE_SENIORTUTOR)
	registerEnum(ACCOUNT_TYPE_GAMEMASTER)
	registerEnum(ACCOUNT_TYPE_GOD)

	registerEnum(CALLBACK_PARAM_LEVELMAGICVALUE)
	registerEnum(CALLBACK_PARAM_SKILLVALUE)
	registerEnum(CALLBACK_PARAM_TARGETTILE)
	registerEnum(CALLBACK_PARAM_TARGETCREATURE)

	registerEnum(COMBAT_FORMULA_UNDEFINED)
	registerEnum(COMBAT_FORMULA_LEVELMAGIC)
	registerEnum(COMBAT_FORMULA_SKILL)
	registerEnum(COMBAT_FORMULA_DAMAGE)

	registerEnum(DIRECTION_NORTH)
	registerEnum(DIRECTION_EAST)
	registerEnum(DIRECTION_SOUTH)
	registerEnum(DIRECTION_WEST)
	registerEnum(DIRECTION_SOUTHWEST)
	registerEnum(DIRECTION_SOUTHEAST)
	registerEnum(DIRECTION_NORTHWEST)
	registerEnum(DIRECTION_NORTHEAST)

	registerEnum(COMBAT_NONE)
	registerEnum(COMBAT_PHYSICALDAMAGE)
	registerEnum(COMBAT_ENERGYDAMAGE)
	registerEnum(COMBAT_EARTHDAMAGE)
	registerEnum(COMBAT_FIREDAMAGE)
	registerEnum(COMBAT_UNDEFINEDDAMAGE)
	registerEnum(COMBAT_LIFEDRAIN)
	registerEnum(COMBAT_MANADRAIN)
	registerEnum(COMBAT_HEALING)
	registerEnum(COMBAT_DROWNDAMAGE)
	registerEnum(COMBAT_ICEDAMAGE)
	registerEnum(COMBAT_HOLYDAMAGE)
	registerEnum(COMBAT_DEATHDAMAGE)

	registerEnum(COMBAT_PARAM_TYPE)
	registerEnum(COMBAT_PARAM_EFFECT)
	registerEnum(COMBAT_PARAM_DISTANCEEFFECT)
	registerEnum(COMBAT_PARAM_BLOCKSHIELD)
	registerEnum(COMBAT_PARAM_BLOCKARMOR)
	registerEnum(COMBAT_PARAM_TARGETCASTERORTOPMOST)
	registerEnum(COMBAT_PARAM_CREATEITEM)
	registerEnum(COMBAT_PARAM_AGGRESSIVE)
	registerEnum(COMBAT_PARAM_DISPEL)
	registerEnum(COMBAT_PARAM_USECHARGES)

	registerEnum(CONDITION_NONE)
	registerEnum(CONDITION_POISON)
	registerEnum(CONDITION_FIRE)
	registerEnum(CONDITION_ENERGY)
	registerEnum(CONDITION_BLEEDING)
	registerEnum(CONDITION_HASTE)
	registerEnum(CONDITION_PARALYZE)
	registerEnum(CONDITION_OUTFIT)
	registerEnum(CONDITION_INVISIBLE)
	registerEnum(CONDITION_LIGHT)
	registerEnum(CONDITION_MANASHIELD)
	registerEnum(CONDITION_INFIGHT)
	registerEnum(CONDITION_DRUNK)
	registerEnum(CONDITION_EXHAUST_WEAPON)
	registerEnum(CONDITION_REGENERATION)
	registerEnum(CONDITION_SOUL)
	registerEnum(CONDITION_DROWN)
	registerEnum(CONDITION_MUTED)
	registerEnum(CONDITION_CHANNELMUTEDTICKS)
	registerEnum(CONDITION_YELLTICKS)
	registerEnum(CONDITION_ATTRIBUTES)
	registerEnum(CONDITION_FREEZING)
	registerEnum(CONDITION_DAZZLED)
	registerEnum(CONDITION_CURSED)
	registerEnum(CONDITION_EXHAUST_COMBAT)
	registerEnum(CONDITION_EXHAUST_HEAL)
	registerEnum(CONDITION_PACIFIED)

	registerEnum(CONDITIONID_DEFAULT)
	registerEnum(CONDITIONID_COMBAT)
	registerEnum(CONDITIONID_HEAD)
	registerEnum(CONDITIONID_NECKLACE)
	registerEnum(CONDITIONID_BACKPACK)
	registerEnum(CONDITIONID_ARMOR)
	registerEnum(CONDITIONID_RIGHT)
	registerEnum(CONDITIONID_LEFT)
	registerEnum(CONDITIONID_LEGS)
	registerEnum(CONDITIONID_FEET)
	registerEnum(CONDITIONID_RING)
	registerEnum(CONDITIONID_AMMO)

	registerEnum(CONDITION_PARAM_OWNER)
	registerEnum(CONDITION_PARAM_TICKS)
	registerEnum(CONDITION_PARAM_HEALTHGAIN)
	registerEnum(CONDITION_PARAM_HEALTHTICKS)
	registerEnum(CONDITION_PARAM_MANAGAIN)
	registerEnum(CONDITION_PARAM_MANATICKS)
	registerEnum(CONDITION_PARAM_DELAYED)
	registerEnum(CONDITION_PARAM_SPEED)
	registerEnum(CONDITION_PARAM_LIGHT_LEVEL)
	registerEnum(CONDITION_PARAM_LIGHT_COLOR)
	registerEnum(CONDITION_PARAM_SOULGAIN)
	registerEnum(CONDITION_PARAM_SOULTICKS)
	registerEnum(CONDITION_PARAM_MINVALUE)
	registerEnum(CONDITION_PARAM_MAXVALUE)
	registerEnum(CONDITION_PARAM_STARTVALUE)
	registerEnum(CONDITION_PARAM_TICKINTERVAL)
	registerEnum(CONDITION_PARAM_FORCEUPDATE)
	registerEnum(CONDITION_PARAM_SKILL_MELEE)
	registerEnum(CONDITION_PARAM_SKILL_FIST)
	registerEnum(CONDITION_PARAM_SKILL_CLUB)
	registerEnum(CONDITION_PARAM_SKILL_SWORD)
	registerEnum(CONDITION_PARAM_SKILL_AXE)
	registerEnum(CONDITION_PARAM_SKILL_DISTANCE)
	registerEnum(CONDITION_PARAM_SKILL_SHIELD)
	registerEnum(CONDITION_PARAM_SKILL_FISHING)
	registerEnum(CONDITION_PARAM_STAT_MAXHITPOINTS)
	registerEnum(CONDITION_PARAM_STAT_MAXMANAPOINTS)
	registerEnum(CONDITION_PARAM_STAT_MAGICPOINTS)
	registerEnum(CONDITION_PARAM_STAT_MAXHITPOINTSPERCENT)
	registerEnum(CONDITION_PARAM_STAT_MAXMANAPOINTSPERCENT)
	registerEnum(CONDITION_PARAM_STAT_MAGICPOINTSPERCENT)
	registerEnum(CONDITION_PARAM_PERIODICDAMAGE)
	registerEnum(CONDITION_PARAM_SKILL_MELEEPERCENT)
	registerEnum(CONDITION_PARAM_SKILL_FISTPERCENT)
	registerEnum(CONDITION_PARAM_SKILL_CLUBPERCENT)
	registerEnum(CONDITION_PARAM_SKILL_SWORDPERCENT)
	registerEnum(CONDITION_PARAM_SKILL_AXEPERCENT)
	registerEnum(CONDITION_PARAM_SKILL_DISTANCEPERCENT)
	registerEnum(CONDITION_PARAM_SKILL_SHIELDPERCENT)
	registerEnum(CONDITION_PARAM_SKILL_FISHINGPERCENT)
	registerEnum(CONDITION_PARAM_BUFF_SPELL)
	registerEnum(CONDITION_PARAM_SUBID)
	registerEnum(CONDITION_PARAM_FIELD)
	registerEnum(CONDITION_PARAM_DISABLE_DEFENSE)
<<<<<<< HEAD
=======
	registerEnum(CONDITION_PARAM_SPECIALSKILL_CRITICALHITCHANCE)
	registerEnum(CONDITION_PARAM_SPECIALSKILL_CRITICALHITAMOUNT)
	registerEnum(CONDITION_PARAM_SPECIALSKILL_LIFELEECHCHANCE)
	registerEnum(CONDITION_PARAM_SPECIALSKILL_LIFELEECHAMOUNT)
	registerEnum(CONDITION_PARAM_SPECIALSKILL_MANALEECHCHANCE)
	registerEnum(CONDITION_PARAM_SPECIALSKILL_MANALEECHAMOUNT)
>>>>>>> 1b0bcb64

	registerEnum(CONST_ME_NONE)
	registerEnum(CONST_ME_DRAWBLOOD)
	registerEnum(CONST_ME_LOSEENERGY)
	registerEnum(CONST_ME_POFF)
	registerEnum(CONST_ME_BLOCKHIT)
	registerEnum(CONST_ME_EXPLOSIONAREA)
	registerEnum(CONST_ME_EXPLOSIONHIT)
	registerEnum(CONST_ME_FIREAREA)
	registerEnum(CONST_ME_YELLOW_RINGS)
	registerEnum(CONST_ME_GREEN_RINGS)
	registerEnum(CONST_ME_HITAREA)
	registerEnum(CONST_ME_TELEPORT)
	registerEnum(CONST_ME_ENERGYHIT)
	registerEnum(CONST_ME_MAGIC_BLUE)
	registerEnum(CONST_ME_MAGIC_RED)
	registerEnum(CONST_ME_MAGIC_GREEN)
	registerEnum(CONST_ME_HITBYFIRE)
	registerEnum(CONST_ME_HITBYPOISON)
	registerEnum(CONST_ME_MORTAREA)
	registerEnum(CONST_ME_SOUND_GREEN)
	registerEnum(CONST_ME_SOUND_RED)
	registerEnum(CONST_ME_POISONAREA)
	registerEnum(CONST_ME_SOUND_YELLOW)
	registerEnum(CONST_ME_SOUND_PURPLE)
	registerEnum(CONST_ME_SOUND_BLUE)
	registerEnum(CONST_ME_SOUND_WHITE)
	registerEnum(CONST_ME_BUBBLES)
	registerEnum(CONST_ME_CRAPS)
	registerEnum(CONST_ME_GIFT_WRAPS)
	registerEnum(CONST_ME_FIREWORK_YELLOW)
	registerEnum(CONST_ME_FIREWORK_RED)
	registerEnum(CONST_ME_FIREWORK_BLUE)
	registerEnum(CONST_ME_STUN)
	registerEnum(CONST_ME_SLEEP)
	registerEnum(CONST_ME_WATERCREATURE)
	registerEnum(CONST_ME_GROUNDSHAKER)
	registerEnum(CONST_ME_HEARTS)
	registerEnum(CONST_ME_FIREATTACK)
	registerEnum(CONST_ME_ENERGYAREA)
	registerEnum(CONST_ME_SMALLCLOUDS)
	registerEnum(CONST_ME_HOLYDAMAGE)
	registerEnum(CONST_ME_BIGCLOUDS)
	registerEnum(CONST_ME_ICEAREA)
	registerEnum(CONST_ME_ICETORNADO)
	registerEnum(CONST_ME_ICEATTACK)
	registerEnum(CONST_ME_STONES)
	registerEnum(CONST_ME_SMALLPLANTS)
	registerEnum(CONST_ME_CARNIPHILA)
	registerEnum(CONST_ME_PURPLEENERGY)
	registerEnum(CONST_ME_YELLOWENERGY)
	registerEnum(CONST_ME_HOLYAREA)
	registerEnum(CONST_ME_BIGPLANTS)
	registerEnum(CONST_ME_CAKE)
	registerEnum(CONST_ME_GIANTICE)
	registerEnum(CONST_ME_WATERSPLASH)
	registerEnum(CONST_ME_PLANTATTACK)
	registerEnum(CONST_ME_TUTORIALARROW)
	registerEnum(CONST_ME_TUTORIALSQUARE)
	registerEnum(CONST_ME_MIRRORHORIZONTAL)
	registerEnum(CONST_ME_MIRRORVERTICAL)
	registerEnum(CONST_ME_SKULLHORIZONTAL)
	registerEnum(CONST_ME_SKULLVERTICAL)
	registerEnum(CONST_ME_ASSASSIN)
	registerEnum(CONST_ME_STEPSHORIZONTAL)
	registerEnum(CONST_ME_BLOODYSTEPS)
	registerEnum(CONST_ME_STEPSVERTICAL)
	registerEnum(CONST_ME_YALAHARIGHOST)
	registerEnum(CONST_ME_BATS)
	registerEnum(CONST_ME_SMOKE)
	registerEnum(CONST_ME_INSECTS)
	registerEnum(CONST_ME_DRAGONHEAD)

	registerEnum(CONST_ANI_NONE)
	registerEnum(CONST_ANI_SPEAR)
	registerEnum(CONST_ANI_BOLT)
	registerEnum(CONST_ANI_ARROW)
	registerEnum(CONST_ANI_FIRE)
	registerEnum(CONST_ANI_ENERGY)
	registerEnum(CONST_ANI_POISONARROW)
	registerEnum(CONST_ANI_BURSTARROW)
	registerEnum(CONST_ANI_THROWINGSTAR)
	registerEnum(CONST_ANI_THROWINGKNIFE)
	registerEnum(CONST_ANI_SMALLSTONE)
	registerEnum(CONST_ANI_DEATH)
	registerEnum(CONST_ANI_LARGEROCK)
	registerEnum(CONST_ANI_SNOWBALL)
	registerEnum(CONST_ANI_POWERBOLT)
	registerEnum(CONST_ANI_POISON)
	registerEnum(CONST_ANI_INFERNALBOLT)
	registerEnum(CONST_ANI_HUNTINGSPEAR)
	registerEnum(CONST_ANI_ENCHANTEDSPEAR)
	registerEnum(CONST_ANI_REDSTAR)
	registerEnum(CONST_ANI_GREENSTAR)
	registerEnum(CONST_ANI_ROYALSPEAR)
	registerEnum(CONST_ANI_SNIPERARROW)
	registerEnum(CONST_ANI_ONYXARROW)
	registerEnum(CONST_ANI_PIERCINGBOLT)
	registerEnum(CONST_ANI_WHIRLWINDSWORD)
	registerEnum(CONST_ANI_WHIRLWINDAXE)
	registerEnum(CONST_ANI_WHIRLWINDCLUB)
	registerEnum(CONST_ANI_ETHEREALSPEAR)
	registerEnum(CONST_ANI_ICE)
	registerEnum(CONST_ANI_EARTH)
	registerEnum(CONST_ANI_HOLY)
	registerEnum(CONST_ANI_SUDDENDEATH)
	registerEnum(CONST_ANI_FLASHARROW)
	registerEnum(CONST_ANI_FLAMMINGARROW)
	registerEnum(CONST_ANI_SHIVERARROW)
	registerEnum(CONST_ANI_ENERGYBALL)
	registerEnum(CONST_ANI_SMALLICE)
	registerEnum(CONST_ANI_SMALLHOLY)
	registerEnum(CONST_ANI_SMALLEARTH)
	registerEnum(CONST_ANI_EARTHARROW)
	registerEnum(CONST_ANI_EXPLOSION)
	registerEnum(CONST_ANI_WEAPONTYPE)

	registerEnum(CONST_PROP_BLOCKSOLID)
	registerEnum(CONST_PROP_HASHEIGHT)
	registerEnum(CONST_PROP_BLOCKPROJECTILE)
	registerEnum(CONST_PROP_BLOCKPATH)
	registerEnum(CONST_PROP_ISVERTICAL)
	registerEnum(CONST_PROP_ISHORIZONTAL)
	registerEnum(CONST_PROP_MOVEABLE)
	registerEnum(CONST_PROP_IMMOVABLEBLOCKSOLID)
	registerEnum(CONST_PROP_IMMOVABLEBLOCKPATH)
	registerEnum(CONST_PROP_IMMOVABLENOFIELDBLOCKPATH)
	registerEnum(CONST_PROP_NOFIELDBLOCKPATH)
	registerEnum(CONST_PROP_SUPPORTHANGABLE)

	registerEnum(CONST_SLOT_HEAD)
	registerEnum(CONST_SLOT_NECKLACE)
	registerEnum(CONST_SLOT_BACKPACK)
	registerEnum(CONST_SLOT_ARMOR)
	registerEnum(CONST_SLOT_RIGHT)
	registerEnum(CONST_SLOT_LEFT)
	registerEnum(CONST_SLOT_LEGS)
	registerEnum(CONST_SLOT_FEET)
	registerEnum(CONST_SLOT_RING)
	registerEnum(CONST_SLOT_AMMO)

	registerEnum(CREATURE_EVENT_NONE)
	registerEnum(CREATURE_EVENT_LOGIN)
	registerEnum(CREATURE_EVENT_LOGOUT)
	registerEnum(CREATURE_EVENT_THINK)
	registerEnum(CREATURE_EVENT_PREPAREDEATH)
	registerEnum(CREATURE_EVENT_DEATH)
	registerEnum(CREATURE_EVENT_KILL)
	registerEnum(CREATURE_EVENT_ADVANCE)
	registerEnum(CREATURE_EVENT_TEXTEDIT)
	registerEnum(CREATURE_EVENT_HEALTHCHANGE)
	registerEnum(CREATURE_EVENT_MANACHANGE)
	registerEnum(CREATURE_EVENT_EXTENDED_OPCODE)

	registerEnum(GAME_STATE_STARTUP)
	registerEnum(GAME_STATE_INIT)
	registerEnum(GAME_STATE_NORMAL)
	registerEnum(GAME_STATE_CLOSED)
	registerEnum(GAME_STATE_SHUTDOWN)
	registerEnum(GAME_STATE_CLOSING)
	registerEnum(GAME_STATE_MAINTAIN)

	registerEnum(MESSAGE_STATUS_CONSOLE_BLUE)
	registerEnum(MESSAGE_STATUS_CONSOLE_RED)
	registerEnum(MESSAGE_STATUS_DEFAULT)
	registerEnum(MESSAGE_STATUS_WARNING)
	registerEnum(MESSAGE_EVENT_ADVANCE)
	registerEnum(MESSAGE_STATUS_SMALL)
	registerEnum(MESSAGE_INFO_DESCR)
	registerEnum(MESSAGE_EVENT_DEFAULT)
	registerEnum(MESSAGE_EVENT_ORANGE)
	registerEnum(MESSAGE_STATUS_CONSOLE_ORANGE)
	registerEnum(MESSAGE_LOOT)

	registerEnum(CREATURETYPE_PLAYER)
	registerEnum(CREATURETYPE_MONSTER)
	registerEnum(CREATURETYPE_NPC)
	registerEnum(CREATURETYPE_SUMMON_OWN)
	registerEnum(CREATURETYPE_SUMMON_OTHERS)

	registerEnum(CLIENTOS_LINUX)
	registerEnum(CLIENTOS_WINDOWS)
	registerEnum(CLIENTOS_FLASH)
	registerEnum(CLIENTOS_OTCLIENT_LINUX)
	registerEnum(CLIENTOS_OTCLIENT_WINDOWS)
	registerEnum(CLIENTOS_OTCLIENT_MAC)

	registerEnum(FIGHTMODE_ATTACK)
	registerEnum(FIGHTMODE_BALANCED)
	registerEnum(FIGHTMODE_DEFENSE)

	registerEnum(ITEM_ATTRIBUTE_NONE)
	registerEnum(ITEM_ATTRIBUTE_ACTIONID)
	registerEnum(ITEM_ATTRIBUTE_UNIQUEID)
	registerEnum(ITEM_ATTRIBUTE_DESCRIPTION)
	registerEnum(ITEM_ATTRIBUTE_TEXT)
	registerEnum(ITEM_ATTRIBUTE_DATE)
	registerEnum(ITEM_ATTRIBUTE_WRITER)
	registerEnum(ITEM_ATTRIBUTE_NAME)
	registerEnum(ITEM_ATTRIBUTE_ARTICLE)
	registerEnum(ITEM_ATTRIBUTE_PLURALNAME)
	registerEnum(ITEM_ATTRIBUTE_WEIGHT)
	registerEnum(ITEM_ATTRIBUTE_ATTACK)
	registerEnum(ITEM_ATTRIBUTE_DEFENSE)
	registerEnum(ITEM_ATTRIBUTE_EXTRADEFENSE)
	registerEnum(ITEM_ATTRIBUTE_ARMOR)
	registerEnum(ITEM_ATTRIBUTE_HITCHANCE)
	registerEnum(ITEM_ATTRIBUTE_SHOOTRANGE)
	registerEnum(ITEM_ATTRIBUTE_OWNER)
	registerEnum(ITEM_ATTRIBUTE_DURATION)
	registerEnum(ITEM_ATTRIBUTE_DECAYSTATE)
	registerEnum(ITEM_ATTRIBUTE_CORPSEOWNER)
	registerEnum(ITEM_ATTRIBUTE_CHARGES)
	registerEnum(ITEM_ATTRIBUTE_FLUIDTYPE)
	registerEnum(ITEM_ATTRIBUTE_DOORID)

	registerEnum(ITEM_TYPE_DEPOT)
	registerEnum(ITEM_TYPE_MAILBOX)
	registerEnum(ITEM_TYPE_TRASHHOLDER)
	registerEnum(ITEM_TYPE_CONTAINER)
	registerEnum(ITEM_TYPE_DOOR)
	registerEnum(ITEM_TYPE_MAGICFIELD)
	registerEnum(ITEM_TYPE_TELEPORT)
	registerEnum(ITEM_TYPE_BED)
	registerEnum(ITEM_TYPE_KEY)
	registerEnum(ITEM_TYPE_RUNE)

	registerEnum(ITEM_BAG)
	registerEnum(ITEM_GOLD_COIN)
	registerEnum(ITEM_PLATINUM_COIN)
	registerEnum(ITEM_CRYSTAL_COIN)
	registerEnum(ITEM_AMULETOFLOSS)
	registerEnum(ITEM_PARCEL)
	registerEnum(ITEM_LABEL)
	registerEnum(ITEM_FIREFIELD_PVP_FULL)
	registerEnum(ITEM_FIREFIELD_PVP_MEDIUM)
	registerEnum(ITEM_FIREFIELD_PVP_SMALL)
	registerEnum(ITEM_FIREFIELD_PERSISTENT_FULL)
	registerEnum(ITEM_FIREFIELD_PERSISTENT_MEDIUM)
	registerEnum(ITEM_FIREFIELD_PERSISTENT_SMALL)
	registerEnum(ITEM_FIREFIELD_NOPVP)
	registerEnum(ITEM_POISONFIELD_PVP)
	registerEnum(ITEM_POISONFIELD_PERSISTENT)
	registerEnum(ITEM_POISONFIELD_NOPVP)
	registerEnum(ITEM_ENERGYFIELD_PVP)
	registerEnum(ITEM_ENERGYFIELD_PERSISTENT)
	registerEnum(ITEM_ENERGYFIELD_NOPVP)
	registerEnum(ITEM_MAGICWALL)
	registerEnum(ITEM_MAGICWALL_PERSISTENT)
	registerEnum(ITEM_MAGICWALL_SAFE)
	registerEnum(ITEM_WILDGROWTH)
	registerEnum(ITEM_WILDGROWTH_PERSISTENT)
	registerEnum(ITEM_WILDGROWTH_SAFE)

	registerEnum(PlayerFlag_CannotUseCombat)
	registerEnum(PlayerFlag_CannotAttackPlayer)
	registerEnum(PlayerFlag_CannotAttackMonster)
	registerEnum(PlayerFlag_CannotBeAttacked)
	registerEnum(PlayerFlag_CanConvinceAll)
	registerEnum(PlayerFlag_CanSummonAll)
	registerEnum(PlayerFlag_CanIllusionAll)
	registerEnum(PlayerFlag_CanSenseInvisibility)
	registerEnum(PlayerFlag_IgnoredByMonsters)
	registerEnum(PlayerFlag_NotGainInFight)
	registerEnum(PlayerFlag_HasInfiniteMana)
	registerEnum(PlayerFlag_HasInfiniteSoul)
	registerEnum(PlayerFlag_HasNoExhaustion)
	registerEnum(PlayerFlag_CannotUseSpells)
	registerEnum(PlayerFlag_CannotPickupItem)
	registerEnum(PlayerFlag_CanAlwaysLogin)
	registerEnum(PlayerFlag_CanBroadcast)
	registerEnum(PlayerFlag_CanEditHouses)
	registerEnum(PlayerFlag_CannotBeBanned)
	registerEnum(PlayerFlag_CannotBePushed)
	registerEnum(PlayerFlag_HasInfiniteCapacity)
	registerEnum(PlayerFlag_CanPushAllCreatures)
	registerEnum(PlayerFlag_CanTalkRedPrivate)
	registerEnum(PlayerFlag_CanTalkRedChannel)
	registerEnum(PlayerFlag_TalkOrangeHelpChannel)
	registerEnum(PlayerFlag_NotGainExperience)
	registerEnum(PlayerFlag_NotGainMana)
	registerEnum(PlayerFlag_NotGainHealth)
	registerEnum(PlayerFlag_NotGainSkill)
	registerEnum(PlayerFlag_SetMaxSpeed)
	registerEnum(PlayerFlag_SpecialVIP)
	registerEnum(PlayerFlag_NotGenerateLoot)
	registerEnum(PlayerFlag_CanTalkRedChannelAnonymous)
	registerEnum(PlayerFlag_IgnoreProtectionZone)
	registerEnum(PlayerFlag_IgnoreSpellCheck)
	registerEnum(PlayerFlag_IgnoreWeaponCheck)
	registerEnum(PlayerFlag_CannotBeMuted)
	registerEnum(PlayerFlag_IsAlwaysPremium)

	registerEnum(PLAYERSEX_FEMALE)
	registerEnum(PLAYERSEX_MALE)

	registerEnum(REPORT_REASON_NAMEINAPPROPRIATE)
	registerEnum(REPORT_REASON_NAMEPOORFORMATTED)
	registerEnum(REPORT_REASON_NAMEADVERTISING)
	registerEnum(REPORT_REASON_NAMEUNFITTING)
	registerEnum(REPORT_REASON_NAMERULEVIOLATION)
	registerEnum(REPORT_REASON_INSULTINGSTATEMENT)
	registerEnum(REPORT_REASON_SPAMMING)
	registerEnum(REPORT_REASON_ADVERTISINGSTATEMENT)
	registerEnum(REPORT_REASON_UNFITTINGSTATEMENT)
	registerEnum(REPORT_REASON_LANGUAGESTATEMENT)
	registerEnum(REPORT_REASON_DISCLOSURE)
	registerEnum(REPORT_REASON_RULEVIOLATION)
	registerEnum(REPORT_REASON_STATEMENT_BUGABUSE)
	registerEnum(REPORT_REASON_UNOFFICIALSOFTWARE)
	registerEnum(REPORT_REASON_PRETENDING)
	registerEnum(REPORT_REASON_HARASSINGOWNERS)
	registerEnum(REPORT_REASON_FALSEINFO)
	registerEnum(REPORT_REASON_ACCOUNTSHARING)
	registerEnum(REPORT_REASON_STEALINGDATA)
	registerEnum(REPORT_REASON_SERVICEATTACKING)
	registerEnum(REPORT_REASON_SERVICEAGREEMENT)

	registerEnum(REPORT_TYPE_NAME)
	registerEnum(REPORT_TYPE_STATEMENT)
	registerEnum(REPORT_TYPE_BOT)

	registerEnum(VOCATION_NONE)

	registerEnum(SKILL_FIST)
	registerEnum(SKILL_CLUB)
	registerEnum(SKILL_SWORD)
	registerEnum(SKILL_AXE)
	registerEnum(SKILL_DISTANCE)
	registerEnum(SKILL_SHIELD)
	registerEnum(SKILL_FISHING)
	registerEnum(SKILL_MAGLEVEL)
	registerEnum(SKILL_LEVEL)

	registerEnum(SPECIALSKILL_CRITICALHITCHANCE)
	registerEnum(SPECIALSKILL_CRITICALHITAMOUNT)
	registerEnum(SPECIALSKILL_LIFELEECHCHANCE)
	registerEnum(SPECIALSKILL_LIFELEECHAMOUNT)
	registerEnum(SPECIALSKILL_MANALEECHCHANCE)
	registerEnum(SPECIALSKILL_MANALEECHAMOUNT)

	registerEnum(SKULL_NONE)
	registerEnum(SKULL_YELLOW)
	registerEnum(SKULL_GREEN)
	registerEnum(SKULL_WHITE)
	registerEnum(SKULL_RED)
	registerEnum(SKULL_BLACK)

	registerEnum(TALKTYPE_SAY)
	registerEnum(TALKTYPE_WHISPER)
	registerEnum(TALKTYPE_YELL)
	registerEnum(TALKTYPE_CHANNEL_Y)
	registerEnum(TALKTYPE_CHANNEL_O)
	registerEnum(TALKTYPE_PRIVATE_NP)
	registerEnum(TALKTYPE_PRIVATE_PN)
	registerEnum(TALKTYPE_BROADCAST)
	registerEnum(TALKTYPE_CHANNEL_R1)
	registerEnum(TALKTYPE_MONSTER_SAY)
	registerEnum(TALKTYPE_MONSTER_YELL)
	registerEnum(TALKTYPE_CHANNEL_R2)

	registerEnum(TEXTCOLOR_BLACK)
	registerEnum(TEXTCOLOR_BLUE)
	registerEnum(TEXTCOLOR_GREEN)
	registerEnum(TEXTCOLOR_LIGHTGREEN)
	registerEnum(TEXTCOLOR_DARKBROWN)
	registerEnum(TEXTCOLOR_LIGHTBLUE)
	registerEnum(TEXTCOLOR_MAYABLUE)
	registerEnum(TEXTCOLOR_DARKRED)
	registerEnum(TEXTCOLOR_DARKPURPLE)
	registerEnum(TEXTCOLOR_BROWN)
	registerEnum(TEXTCOLOR_GREY)
	registerEnum(TEXTCOLOR_TEAL)
	registerEnum(TEXTCOLOR_DARKPINK)
	registerEnum(TEXTCOLOR_PURPLE)
	registerEnum(TEXTCOLOR_DARKORANGE)
	registerEnum(TEXTCOLOR_RED)
	registerEnum(TEXTCOLOR_PINK)
	registerEnum(TEXTCOLOR_ORANGE)
	registerEnum(TEXTCOLOR_DARKYELLOW)
	registerEnum(TEXTCOLOR_YELLOW)
	registerEnum(TEXTCOLOR_WHITE)
	registerEnum(TEXTCOLOR_NONE)

	registerEnum(TILESTATE_NONE)
	registerEnum(TILESTATE_PROTECTIONZONE)
	registerEnum(TILESTATE_NOPVPZONE)
	registerEnum(TILESTATE_NOLOGOUT)
	registerEnum(TILESTATE_PVPZONE)
	registerEnum(TILESTATE_FLOORCHANGE)
	registerEnum(TILESTATE_FLOORCHANGE_DOWN)
	registerEnum(TILESTATE_FLOORCHANGE_NORTH)
	registerEnum(TILESTATE_FLOORCHANGE_SOUTH)
	registerEnum(TILESTATE_FLOORCHANGE_EAST)
	registerEnum(TILESTATE_FLOORCHANGE_WEST)
	registerEnum(TILESTATE_TELEPORT)
	registerEnum(TILESTATE_MAGICFIELD)
	registerEnum(TILESTATE_MAILBOX)
	registerEnum(TILESTATE_TRASHHOLDER)
	registerEnum(TILESTATE_BED)
	registerEnum(TILESTATE_DEPOT)
	registerEnum(TILESTATE_BLOCKSOLID)
	registerEnum(TILESTATE_BLOCKPATH)
	registerEnum(TILESTATE_IMMOVABLEBLOCKSOLID)
	registerEnum(TILESTATE_IMMOVABLEBLOCKPATH)
	registerEnum(TILESTATE_IMMOVABLENOFIELDBLOCKPATH)
	registerEnum(TILESTATE_NOFIELDBLOCKPATH)
	registerEnum(TILESTATE_FLOORCHANGE_SOUTH_ALT)
	registerEnum(TILESTATE_FLOORCHANGE_EAST_ALT)
	registerEnum(TILESTATE_SUPPORTS_HANGABLE)

	registerEnum(WEAPON_NONE)
	registerEnum(WEAPON_SWORD)
	registerEnum(WEAPON_CLUB)
	registerEnum(WEAPON_AXE)
	registerEnum(WEAPON_SHIELD)
	registerEnum(WEAPON_DISTANCE)
	registerEnum(WEAPON_WAND)
	registerEnum(WEAPON_AMMO)

	registerEnum(WORLD_TYPE_NO_PVP)
	registerEnum(WORLD_TYPE_PVP)
	registerEnum(WORLD_TYPE_PVP_ENFORCED)

	// Use with container:addItem, container:addItemEx and possibly other functions.
	registerEnum(FLAG_NOLIMIT)
	registerEnum(FLAG_IGNOREBLOCKITEM)
	registerEnum(FLAG_IGNOREBLOCKCREATURE)
	registerEnum(FLAG_CHILDISOWNER)
	registerEnum(FLAG_PATHFINDING)
	registerEnum(FLAG_IGNOREFIELDDAMAGE)
	registerEnum(FLAG_IGNORENOTMOVEABLE)
	registerEnum(FLAG_IGNOREAUTOSTACK)

	// Use with itemType:getSlotPosition
	registerEnum(SLOTP_WHEREEVER)
	registerEnum(SLOTP_HEAD)
	registerEnum(SLOTP_NECKLACE)
	registerEnum(SLOTP_BACKPACK)
	registerEnum(SLOTP_ARMOR)
	registerEnum(SLOTP_RIGHT)
	registerEnum(SLOTP_LEFT)
	registerEnum(SLOTP_LEGS)
	registerEnum(SLOTP_FEET)
	registerEnum(SLOTP_RING)
	registerEnum(SLOTP_AMMO)
	registerEnum(SLOTP_DEPOT)
	registerEnum(SLOTP_TWO_HAND)

	// Use with combat functions
	registerEnum(ORIGIN_NONE)
	registerEnum(ORIGIN_CONDITION)
	registerEnum(ORIGIN_SPELL)
	registerEnum(ORIGIN_MELEE)
	registerEnum(ORIGIN_RANGED)

	// Use with house:getAccessList, house:setAccessList
	registerEnum(GUEST_LIST)
	registerEnum(SUBOWNER_LIST)

	// Use with player:addMapMark
	registerEnum(MAPMARK_TICK)
	registerEnum(MAPMARK_QUESTION)
	registerEnum(MAPMARK_EXCLAMATION)
	registerEnum(MAPMARK_STAR)
	registerEnum(MAPMARK_CROSS)
	registerEnum(MAPMARK_TEMPLE)
	registerEnum(MAPMARK_KISS)
	registerEnum(MAPMARK_SHOVEL)
	registerEnum(MAPMARK_SWORD)
	registerEnum(MAPMARK_FLAG)
	registerEnum(MAPMARK_LOCK)
	registerEnum(MAPMARK_BAG)
	registerEnum(MAPMARK_SKULL)
	registerEnum(MAPMARK_DOLLAR)
	registerEnum(MAPMARK_REDNORTH)
	registerEnum(MAPMARK_REDSOUTH)
	registerEnum(MAPMARK_REDEAST)
	registerEnum(MAPMARK_REDWEST)
	registerEnum(MAPMARK_GREENNORTH)
	registerEnum(MAPMARK_GREENSOUTH)

	// Use with Game.getReturnMessage
	registerEnum(RETURNVALUE_NOERROR)
	registerEnum(RETURNVALUE_NOTPOSSIBLE)
	registerEnum(RETURNVALUE_NOTENOUGHROOM)
	registerEnum(RETURNVALUE_PLAYERISPZLOCKED)
	registerEnum(RETURNVALUE_PLAYERISNOTINVITED)
	registerEnum(RETURNVALUE_CANNOTTHROW)
	registerEnum(RETURNVALUE_THEREISNOWAY)
	registerEnum(RETURNVALUE_DESTINATIONOUTOFREACH)
	registerEnum(RETURNVALUE_CREATUREBLOCK)
	registerEnum(RETURNVALUE_NOTMOVEABLE)
	registerEnum(RETURNVALUE_DROPTWOHANDEDITEM)
	registerEnum(RETURNVALUE_BOTHHANDSNEEDTOBEFREE)
	registerEnum(RETURNVALUE_CANONLYUSEONEWEAPON)
	registerEnum(RETURNVALUE_NEEDEXCHANGE)
	registerEnum(RETURNVALUE_CANNOTBEDRESSED)
	registerEnum(RETURNVALUE_PUTTHISOBJECTINYOURHAND)
	registerEnum(RETURNVALUE_PUTTHISOBJECTINBOTHHANDS)
	registerEnum(RETURNVALUE_TOOFARAWAY)
	registerEnum(RETURNVALUE_FIRSTGODOWNSTAIRS)
	registerEnum(RETURNVALUE_FIRSTGOUPSTAIRS)
	registerEnum(RETURNVALUE_CONTAINERNOTENOUGHROOM)
	registerEnum(RETURNVALUE_NOTENOUGHCAPACITY)
	registerEnum(RETURNVALUE_CANNOTPICKUP)
	registerEnum(RETURNVALUE_THISISIMPOSSIBLE)
	registerEnum(RETURNVALUE_DEPOTISFULL)
	registerEnum(RETURNVALUE_CREATUREDOESNOTEXIST)
	registerEnum(RETURNVALUE_CANNOTUSETHISOBJECT)
	registerEnum(RETURNVALUE_PLAYERWITHTHISNAMEISNOTONLINE)
	registerEnum(RETURNVALUE_NOTREQUIREDLEVELTOUSERUNE)
	registerEnum(RETURNVALUE_YOUAREALREADYTRADING)
	registerEnum(RETURNVALUE_THISPLAYERISALREADYTRADING)
	registerEnum(RETURNVALUE_YOUMAYNOTLOGOUTDURINGAFIGHT)
	registerEnum(RETURNVALUE_DIRECTPLAYERSHOOT)
	registerEnum(RETURNVALUE_NOTENOUGHLEVEL)
	registerEnum(RETURNVALUE_NOTENOUGHMAGICLEVEL)
	registerEnum(RETURNVALUE_NOTENOUGHMANA)
	registerEnum(RETURNVALUE_NOTENOUGHSOUL)
	registerEnum(RETURNVALUE_YOUAREEXHAUSTED)
	registerEnum(RETURNVALUE_PLAYERISNOTREACHABLE)
	registerEnum(RETURNVALUE_CANONLYUSETHISRUNEONCREATURES)
	registerEnum(RETURNVALUE_ACTIONNOTPERMITTEDINPROTECTIONZONE)
	registerEnum(RETURNVALUE_YOUMAYNOTATTACKTHISPLAYER)
	registerEnum(RETURNVALUE_YOUMAYNOTATTACKAPERSONINPROTECTIONZONE)
	registerEnum(RETURNVALUE_YOUMAYNOTATTACKAPERSONWHILEINPROTECTIONZONE)
	registerEnum(RETURNVALUE_YOUMAYNOTATTACKTHISCREATURE)
	registerEnum(RETURNVALUE_YOUCANONLYUSEITONCREATURES)
	registerEnum(RETURNVALUE_CREATUREISNOTREACHABLE)
	registerEnum(RETURNVALUE_TURNSECUREMODETOATTACKUNMARKEDPLAYERS)
	registerEnum(RETURNVALUE_YOUNEEDPREMIUMACCOUNT)
	registerEnum(RETURNVALUE_YOUNEEDTOLEARNTHISSPELL)
	registerEnum(RETURNVALUE_YOURVOCATIONCANNOTUSETHISSPELL)
	registerEnum(RETURNVALUE_YOUNEEDAWEAPONTOUSETHISSPELL)
	registerEnum(RETURNVALUE_PLAYERISPZLOCKEDLEAVEPVPZONE)
	registerEnum(RETURNVALUE_PLAYERISPZLOCKEDENTERPVPZONE)
	registerEnum(RETURNVALUE_ACTIONNOTPERMITTEDINANOPVPZONE)
	registerEnum(RETURNVALUE_YOUCANNOTLOGOUTHERE)
	registerEnum(RETURNVALUE_YOUNEEDAMAGICITEMTOCASTSPELL)
	registerEnum(RETURNVALUE_CANNOTCONJUREITEMHERE)
	registerEnum(RETURNVALUE_YOUNEEDTOSPLITYOURSPEARS)
	registerEnum(RETURNVALUE_NAMEISTOOAMBIGUOUS)
	registerEnum(RETURNVALUE_CANONLYUSEONESHIELD)
	registerEnum(RETURNVALUE_NOPARTYMEMBERSINRANGE)
	registerEnum(RETURNVALUE_YOUARENOTTHEOWNER)
	registerEnum(RETURNVALUE_TRADEPLAYERFARAWAY)
	registerEnum(RETURNVALUE_YOUDONTOWNTHISHOUSE)
	registerEnum(RETURNVALUE_TRADEPLAYERALREADYOWNSAHOUSE)
	registerEnum(RETURNVALUE_TRADEPLAYERHIGHESTBIDDER)
	registerEnum(RETURNVALUE_YOUCANNOTTRADETHISHOUSE)

	registerEnum(RELOAD_TYPE_ALL)
	registerEnum(RELOAD_TYPE_ACTIONS)
	registerEnum(RELOAD_TYPE_CHAT)
	registerEnum(RELOAD_TYPE_CONFIG)
	registerEnum(RELOAD_TYPE_CREATURESCRIPTS)
	registerEnum(RELOAD_TYPE_EVENTS)
	registerEnum(RELOAD_TYPE_GLOBAL)
	registerEnum(RELOAD_TYPE_GLOBALEVENTS)
	registerEnum(RELOAD_TYPE_ITEMS)
	registerEnum(RELOAD_TYPE_MONSTERS)
	registerEnum(RELOAD_TYPE_MOUNTS)
	registerEnum(RELOAD_TYPE_MOVEMENTS)
	registerEnum(RELOAD_TYPE_NPCS)
	registerEnum(RELOAD_TYPE_QUESTS)
	registerEnum(RELOAD_TYPE_RAIDS)
	registerEnum(RELOAD_TYPE_SCRIPTS)
	registerEnum(RELOAD_TYPE_SPELLS)
	registerEnum(RELOAD_TYPE_TALKACTIONS)
	registerEnum(RELOAD_TYPE_WEAPONS)

	registerEnum(ZONE_PROTECTION)
	registerEnum(ZONE_NOPVP)
	registerEnum(ZONE_PVP)
	registerEnum(ZONE_NOLOGOUT)
	registerEnum(ZONE_NORMAL)

	registerEnum(MAX_LOOTCHANCE)

	registerEnum(SPELL_INSTANT)
	registerEnum(SPELL_RUNE)

	registerEnum(MONSTERS_EVENT_THINK)
	registerEnum(MONSTERS_EVENT_APPEAR)
	registerEnum(MONSTERS_EVENT_DISAPPEAR)
	registerEnum(MONSTERS_EVENT_MOVE)
	registerEnum(MONSTERS_EVENT_SAY)

	// _G
	registerGlobalVariable("INDEX_WHEREEVER", INDEX_WHEREEVER);
	registerGlobalBoolean("VIRTUAL_PARENT", true);

	registerGlobalMethod("isType", LuaScriptInterface::luaIsType);
	registerGlobalMethod("rawgetmetatable", LuaScriptInterface::luaRawGetMetatable);

	// configKeys
	registerTable("configKeys");

	registerEnumIn("configKeys", ConfigManager::ALLOW_CHANGEOUTFIT)
	registerEnumIn("configKeys", ConfigManager::ONE_PLAYER_ON_ACCOUNT)
	registerEnumIn("configKeys", ConfigManager::AIMBOT_HOTKEY_ENABLED)
	registerEnumIn("configKeys", ConfigManager::REMOVE_RUNE_CHARGES)
	registerEnumIn("configKeys", ConfigManager::EXPERIENCE_FROM_PLAYERS)
	registerEnumIn("configKeys", ConfigManager::FREE_PREMIUM)
	registerEnumIn("configKeys", ConfigManager::REPLACE_KICK_ON_LOGIN)
	registerEnumIn("configKeys", ConfigManager::ALLOW_CLONES)
	registerEnumIn("configKeys", ConfigManager::BIND_ONLY_GLOBAL_ADDRESS)
	registerEnumIn("configKeys", ConfigManager::OPTIMIZE_DATABASE)
	registerEnumIn("configKeys", ConfigManager::EMOTE_SPELLS)
	registerEnumIn("configKeys", ConfigManager::STAMINA_SYSTEM)
	registerEnumIn("configKeys", ConfigManager::WARN_UNSAFE_SCRIPTS)
	registerEnumIn("configKeys", ConfigManager::CONVERT_UNSAFE_SCRIPTS)
	registerEnumIn("configKeys", ConfigManager::CLASSIC_EQUIPMENT_SLOTS)
	registerEnumIn("configKeys", ConfigManager::CLASSIC_ATTACK_SPEED)

	registerEnumIn("configKeys", ConfigManager::MAP_NAME)
	registerEnumIn("configKeys", ConfigManager::HOUSE_RENT_PERIOD)
	registerEnumIn("configKeys", ConfigManager::SERVER_NAME)
	registerEnumIn("configKeys", ConfigManager::OWNER_NAME)
	registerEnumIn("configKeys", ConfigManager::OWNER_EMAIL)
	registerEnumIn("configKeys", ConfigManager::URL)
	registerEnumIn("configKeys", ConfigManager::LOCATION)
	registerEnumIn("configKeys", ConfigManager::IP)
	registerEnumIn("configKeys", ConfigManager::MOTD)
	registerEnumIn("configKeys", ConfigManager::WORLD_TYPE)
	registerEnumIn("configKeys", ConfigManager::MYSQL_HOST)
	registerEnumIn("configKeys", ConfigManager::MYSQL_USER)
	registerEnumIn("configKeys", ConfigManager::MYSQL_PASS)
	registerEnumIn("configKeys", ConfigManager::MYSQL_DB)
	registerEnumIn("configKeys", ConfigManager::MYSQL_SOCK)
	registerEnumIn("configKeys", ConfigManager::DEFAULT_PRIORITY)
	registerEnumIn("configKeys", ConfigManager::MAP_AUTHOR)

	registerEnumIn("configKeys", ConfigManager::SQL_PORT)
	registerEnumIn("configKeys", ConfigManager::MAX_PLAYERS)
	registerEnumIn("configKeys", ConfigManager::PZ_LOCKED)
	registerEnumIn("configKeys", ConfigManager::DEFAULT_DESPAWNRANGE)
	registerEnumIn("configKeys", ConfigManager::DEFAULT_DESPAWNRADIUS)
	registerEnumIn("configKeys", ConfigManager::RATE_EXPERIENCE)
	registerEnumIn("configKeys", ConfigManager::RATE_SKILL)
	registerEnumIn("configKeys", ConfigManager::RATE_LOOT)
	registerEnumIn("configKeys", ConfigManager::RATE_MAGIC)
	registerEnumIn("configKeys", ConfigManager::RATE_SPAWN)
	registerEnumIn("configKeys", ConfigManager::HOUSE_PRICE)
	registerEnumIn("configKeys", ConfigManager::KILLS_TO_RED)
	registerEnumIn("configKeys", ConfigManager::KILLS_TO_BLACK)
	registerEnumIn("configKeys", ConfigManager::MAX_MESSAGEBUFFER)
	registerEnumIn("configKeys", ConfigManager::ACTIONS_DELAY_INTERVAL)
	registerEnumIn("configKeys", ConfigManager::EX_ACTIONS_DELAY_INTERVAL)
	registerEnumIn("configKeys", ConfigManager::KICK_AFTER_MINUTES)
	registerEnumIn("configKeys", ConfigManager::PROTECTION_LEVEL)
	registerEnumIn("configKeys", ConfigManager::DEATH_LOSE_PERCENT)
	registerEnumIn("configKeys", ConfigManager::STATUSQUERY_TIMEOUT)
	registerEnumIn("configKeys", ConfigManager::FRAG_TIME)
	registerEnumIn("configKeys", ConfigManager::WHITE_SKULL_TIME)
	registerEnumIn("configKeys", ConfigManager::GAME_PORT)
	registerEnumIn("configKeys", ConfigManager::LOGIN_PORT)
	registerEnumIn("configKeys", ConfigManager::STATUS_PORT)
	registerEnumIn("configKeys", ConfigManager::STAIRHOP_DELAY)
	registerEnumIn("configKeys", ConfigManager::EXP_FROM_PLAYERS_LEVEL_RANGE)
	registerEnumIn("configKeys", ConfigManager::MAX_PACKETS_PER_SECOND)

	// os
	registerMethod("os", "mtime", LuaScriptInterface::luaSystemTime);

	// table
	registerMethod("table", "create", LuaScriptInterface::luaTableCreate);

	// Game
	registerTable("Game");

	registerMethod("Game", "getSpectators", LuaScriptInterface::luaGameGetSpectators);
	registerMethod("Game", "getPlayers", LuaScriptInterface::luaGameGetPlayers);
	registerMethod("Game", "loadMap", LuaScriptInterface::luaGameLoadMap);

	registerMethod("Game", "getExperienceStage", LuaScriptInterface::luaGameGetExperienceStage);
	registerMethod("Game", "getMonsterCount", LuaScriptInterface::luaGameGetMonsterCount);
	registerMethod("Game", "getPlayerCount", LuaScriptInterface::luaGameGetPlayerCount);
	registerMethod("Game", "getNpcCount", LuaScriptInterface::luaGameGetNpcCount);

	registerMethod("Game", "getTowns", LuaScriptInterface::luaGameGetTowns);
	registerMethod("Game", "getHouses", LuaScriptInterface::luaGameGetHouses);

	registerMethod("Game", "getGameState", LuaScriptInterface::luaGameGetGameState);
	registerMethod("Game", "setGameState", LuaScriptInterface::luaGameSetGameState);

	registerMethod("Game", "getWorldType", LuaScriptInterface::luaGameGetWorldType);
	registerMethod("Game", "setWorldType", LuaScriptInterface::luaGameSetWorldType);

	registerMethod("Game", "getReturnMessage", LuaScriptInterface::luaGameGetReturnMessage);

	registerMethod("Game", "createItem", LuaScriptInterface::luaGameCreateItem);
	registerMethod("Game", "createContainer", LuaScriptInterface::luaGameCreateContainer);
	registerMethod("Game", "createMonster", LuaScriptInterface::luaGameCreateMonster);
	registerMethod("Game", "createNpc", LuaScriptInterface::luaGameCreateNpc);
	registerMethod("Game", "createTile", LuaScriptInterface::luaGameCreateTile);
	registerMethod("Game", "createMonsterType", LuaScriptInterface::luaGameCreateMonsterType);

	registerMethod("Game", "startRaid", LuaScriptInterface::luaGameStartRaid);

	registerMethod("Game", "sendAnimatedText", LuaScriptInterface::luaGameSendAnimatedText);

	registerMethod("Game", "getClientVersion", LuaScriptInterface::luaGameGetClientVersion);

	registerMethod("Game", "reload", LuaScriptInterface::luaGameReload);

	// Variant
	registerClass("Variant", "", LuaScriptInterface::luaVariantCreate);

	registerMethod("Variant", "getNumber", LuaScriptInterface::luaVariantGetNumber);
	registerMethod("Variant", "getString", LuaScriptInterface::luaVariantGetString);
	registerMethod("Variant", "getPosition", LuaScriptInterface::luaVariantGetPosition);

	// Position
	registerClass("Position", "", LuaScriptInterface::luaPositionCreate);
	registerMetaMethod("Position", "__add", LuaScriptInterface::luaPositionAdd);
	registerMetaMethod("Position", "__sub", LuaScriptInterface::luaPositionSub);
	registerMetaMethod("Position", "__eq", LuaScriptInterface::luaPositionCompare);

	registerMethod("Position", "getDistance", LuaScriptInterface::luaPositionGetDistance);
	registerMethod("Position", "isSightClear", LuaScriptInterface::luaPositionIsSightClear);

	registerMethod("Position", "sendMagicEffect", LuaScriptInterface::luaPositionSendMagicEffect);
	registerMethod("Position", "sendDistanceEffect", LuaScriptInterface::luaPositionSendDistanceEffect);

	// Tile
	registerClass("Tile", "", LuaScriptInterface::luaTileCreate);
	registerMetaMethod("Tile", "__eq", LuaScriptInterface::luaUserdataCompare);

	registerMethod("Tile", "getPosition", LuaScriptInterface::luaTileGetPosition);
	registerMethod("Tile", "getGround", LuaScriptInterface::luaTileGetGround);
	registerMethod("Tile", "getThing", LuaScriptInterface::luaTileGetThing);
	registerMethod("Tile", "getThingCount", LuaScriptInterface::luaTileGetThingCount);
	registerMethod("Tile", "getTopVisibleThing", LuaScriptInterface::luaTileGetTopVisibleThing);

	registerMethod("Tile", "getTopTopItem", LuaScriptInterface::luaTileGetTopTopItem);
	registerMethod("Tile", "getTopDownItem", LuaScriptInterface::luaTileGetTopDownItem);
	registerMethod("Tile", "getFieldItem", LuaScriptInterface::luaTileGetFieldItem);

	registerMethod("Tile", "getItemById", LuaScriptInterface::luaTileGetItemById);
	registerMethod("Tile", "getItemByType", LuaScriptInterface::luaTileGetItemByType);
	registerMethod("Tile", "getItemByTopOrder", LuaScriptInterface::luaTileGetItemByTopOrder);
	registerMethod("Tile", "getItemCountById", LuaScriptInterface::luaTileGetItemCountById);

	registerMethod("Tile", "getBottomCreature", LuaScriptInterface::luaTileGetBottomCreature);
	registerMethod("Tile", "getTopCreature", LuaScriptInterface::luaTileGetTopCreature);
	registerMethod("Tile", "getBottomVisibleCreature", LuaScriptInterface::luaTileGetBottomVisibleCreature);
	registerMethod("Tile", "getTopVisibleCreature", LuaScriptInterface::luaTileGetTopVisibleCreature);

	registerMethod("Tile", "getItems", LuaScriptInterface::luaTileGetItems);
	registerMethod("Tile", "getItemCount", LuaScriptInterface::luaTileGetItemCount);
	registerMethod("Tile", "getDownItemCount", LuaScriptInterface::luaTileGetDownItemCount);
	registerMethod("Tile", "getTopItemCount", LuaScriptInterface::luaTileGetTopItemCount);

	registerMethod("Tile", "getCreatures", LuaScriptInterface::luaTileGetCreatures);
	registerMethod("Tile", "getCreatureCount", LuaScriptInterface::luaTileGetCreatureCount);

	registerMethod("Tile", "getThingIndex", LuaScriptInterface::luaTileGetThingIndex);

	registerMethod("Tile", "hasProperty", LuaScriptInterface::luaTileHasProperty);
	registerMethod("Tile", "hasFlag", LuaScriptInterface::luaTileHasFlag);

	registerMethod("Tile", "queryAdd", LuaScriptInterface::luaTileQueryAdd);
	registerMethod("Tile", "addItem", LuaScriptInterface::luaTileAddItem);
	registerMethod("Tile", "addItemEx", LuaScriptInterface::luaTileAddItemEx);

	registerMethod("Tile", "getHouse", LuaScriptInterface::luaTileGetHouse);

	// NetworkMessage
	registerClass("NetworkMessage", "", LuaScriptInterface::luaNetworkMessageCreate);
	registerMetaMethod("NetworkMessage", "__eq", LuaScriptInterface::luaUserdataCompare);
	registerMetaMethod("NetworkMessage", "__gc", LuaScriptInterface::luaNetworkMessageDelete);
	registerMethod("NetworkMessage", "delete", LuaScriptInterface::luaNetworkMessageDelete);

	registerMethod("NetworkMessage", "getByte", LuaScriptInterface::luaNetworkMessageGetByte);
	registerMethod("NetworkMessage", "getU16", LuaScriptInterface::luaNetworkMessageGetU16);
	registerMethod("NetworkMessage", "getU32", LuaScriptInterface::luaNetworkMessageGetU32);
	registerMethod("NetworkMessage", "getU64", LuaScriptInterface::luaNetworkMessageGetU64);
	registerMethod("NetworkMessage", "getString", LuaScriptInterface::luaNetworkMessageGetString);
	registerMethod("NetworkMessage", "getPosition", LuaScriptInterface::luaNetworkMessageGetPosition);

	registerMethod("NetworkMessage", "addByte", LuaScriptInterface::luaNetworkMessageAddByte);
	registerMethod("NetworkMessage", "addU16", LuaScriptInterface::luaNetworkMessageAddU16);
	registerMethod("NetworkMessage", "addU32", LuaScriptInterface::luaNetworkMessageAddU32);
	registerMethod("NetworkMessage", "addU64", LuaScriptInterface::luaNetworkMessageAddU64);
	registerMethod("NetworkMessage", "addString", LuaScriptInterface::luaNetworkMessageAddString);
	registerMethod("NetworkMessage", "addPosition", LuaScriptInterface::luaNetworkMessageAddPosition);
	registerMethod("NetworkMessage", "addDouble", LuaScriptInterface::luaNetworkMessageAddDouble);
	registerMethod("NetworkMessage", "addItem", LuaScriptInterface::luaNetworkMessageAddItem);
	registerMethod("NetworkMessage", "addItemId", LuaScriptInterface::luaNetworkMessageAddItemId);

	registerMethod("NetworkMessage", "reset", LuaScriptInterface::luaNetworkMessageReset);
	registerMethod("NetworkMessage", "skipBytes", LuaScriptInterface::luaNetworkMessageSkipBytes);
	registerMethod("NetworkMessage", "sendToPlayer", LuaScriptInterface::luaNetworkMessageSendToPlayer);

	// Item
	registerClass("Item", "", LuaScriptInterface::luaItemCreate);
	registerMetaMethod("Item", "__eq", LuaScriptInterface::luaUserdataCompare);

	registerMethod("Item", "isItem", LuaScriptInterface::luaItemIsItem);

	registerMethod("Item", "getParent", LuaScriptInterface::luaItemGetParent);
	registerMethod("Item", "getTopParent", LuaScriptInterface::luaItemGetTopParent);

	registerMethod("Item", "getId", LuaScriptInterface::luaItemGetId);

	registerMethod("Item", "clone", LuaScriptInterface::luaItemClone);
	registerMethod("Item", "split", LuaScriptInterface::luaItemSplit);
	registerMethod("Item", "remove", LuaScriptInterface::luaItemRemove);

	registerMethod("Item", "getUniqueId", LuaScriptInterface::luaItemGetUniqueId);
	registerMethod("Item", "getActionId", LuaScriptInterface::luaItemGetActionId);
	registerMethod("Item", "setActionId", LuaScriptInterface::luaItemSetActionId);

	registerMethod("Item", "getCount", LuaScriptInterface::luaItemGetCount);
	registerMethod("Item", "getCharges", LuaScriptInterface::luaItemGetCharges);
	registerMethod("Item", "getFluidType", LuaScriptInterface::luaItemGetFluidType);
	registerMethod("Item", "getWeight", LuaScriptInterface::luaItemGetWeight);

	registerMethod("Item", "getSubType", LuaScriptInterface::luaItemGetSubType);

	registerMethod("Item", "getName", LuaScriptInterface::luaItemGetName);
	registerMethod("Item", "getPluralName", LuaScriptInterface::luaItemGetPluralName);
	registerMethod("Item", "getArticle", LuaScriptInterface::luaItemGetArticle);

	registerMethod("Item", "getPosition", LuaScriptInterface::luaItemGetPosition);
	registerMethod("Item", "getTile", LuaScriptInterface::luaItemGetTile);

	registerMethod("Item", "hasAttribute", LuaScriptInterface::luaItemHasAttribute);
	registerMethod("Item", "getAttribute", LuaScriptInterface::luaItemGetAttribute);
	registerMethod("Item", "setAttribute", LuaScriptInterface::luaItemSetAttribute);
	registerMethod("Item", "removeAttribute", LuaScriptInterface::luaItemRemoveAttribute);
	registerMethod("Item", "getCustomAttribute", LuaScriptInterface::luaItemGetCustomAttribute);
	registerMethod("Item", "setCustomAttribute", LuaScriptInterface::luaItemSetCustomAttribute);
	registerMethod("Item", "removeCustomAttribute", LuaScriptInterface::luaItemRemoveCustomAttribute);

	registerMethod("Item", "moveTo", LuaScriptInterface::luaItemMoveTo);
	registerMethod("Item", "transform", LuaScriptInterface::luaItemTransform);
	registerMethod("Item", "decay", LuaScriptInterface::luaItemDecay);

	registerMethod("Item", "getDescription", LuaScriptInterface::luaItemGetDescription);

	registerMethod("Item", "hasProperty", LuaScriptInterface::luaItemHasProperty);
	registerMethod("Item", "isLoadedFromMap", LuaScriptInterface::luaItemIsLoadedFromMap);

	// Container
	registerClass("Container", "Item", LuaScriptInterface::luaContainerCreate);
	registerMetaMethod("Container", "__eq", LuaScriptInterface::luaUserdataCompare);

	registerMethod("Container", "getSize", LuaScriptInterface::luaContainerGetSize);
	registerMethod("Container", "getCapacity", LuaScriptInterface::luaContainerGetCapacity);
	registerMethod("Container", "getEmptySlots", LuaScriptInterface::luaContainerGetEmptySlots);
	registerMethod("Container", "getContentDescription", LuaScriptInterface::luaContainerGetContentDescription);
	registerMethod("Container", "getItemHoldingCount", LuaScriptInterface::luaContainerGetItemHoldingCount);
	registerMethod("Container", "getItemCountById", LuaScriptInterface::luaContainerGetItemCountById);

	registerMethod("Container", "getItem", LuaScriptInterface::luaContainerGetItem);
	registerMethod("Container", "hasItem", LuaScriptInterface::luaContainerHasItem);
	registerMethod("Container", "addItem", LuaScriptInterface::luaContainerAddItem);
	registerMethod("Container", "addItemEx", LuaScriptInterface::luaContainerAddItemEx);
	registerMethod("Container", "getCorpseOwner", LuaScriptInterface::luaContainerGetCorpseOwner);

	// Teleport
	registerClass("Teleport", "Item", LuaScriptInterface::luaTeleportCreate);
	registerMetaMethod("Teleport", "__eq", LuaScriptInterface::luaUserdataCompare);

	registerMethod("Teleport", "getDestination", LuaScriptInterface::luaTeleportGetDestination);
	registerMethod("Teleport", "setDestination", LuaScriptInterface::luaTeleportSetDestination);

	// Creature
	registerClass("Creature", "", LuaScriptInterface::luaCreatureCreate);
	registerMetaMethod("Creature", "__eq", LuaScriptInterface::luaUserdataCompare);

	registerMethod("Creature", "getEvents", LuaScriptInterface::luaCreatureGetEvents);
	registerMethod("Creature", "registerEvent", LuaScriptInterface::luaCreatureRegisterEvent);
	registerMethod("Creature", "unregisterEvent", LuaScriptInterface::luaCreatureUnregisterEvent);

	registerMethod("Creature", "isRemoved", LuaScriptInterface::luaCreatureIsRemoved);
	registerMethod("Creature", "isCreature", LuaScriptInterface::luaCreatureIsCreature);
	registerMethod("Creature", "isInGhostMode", LuaScriptInterface::luaCreatureIsInGhostMode);
	registerMethod("Creature", "isHealthHidden", LuaScriptInterface::luaCreatureIsHealthHidden);
	registerMethod("Creature", "isImmune", LuaScriptInterface::luaCreatureIsImmune);

	registerMethod("Creature", "canSee", LuaScriptInterface::luaCreatureCanSee);
	registerMethod("Creature", "canSeeCreature", LuaScriptInterface::luaCreatureCanSeeCreature);

	registerMethod("Creature", "getParent", LuaScriptInterface::luaCreatureGetParent);

	registerMethod("Creature", "getId", LuaScriptInterface::luaCreatureGetId);
	registerMethod("Creature", "getName", LuaScriptInterface::luaCreatureGetName);

	registerMethod("Creature", "getTarget", LuaScriptInterface::luaCreatureGetTarget);
	registerMethod("Creature", "setTarget", LuaScriptInterface::luaCreatureSetTarget);

	registerMethod("Creature", "getFollowCreature", LuaScriptInterface::luaCreatureGetFollowCreature);
	registerMethod("Creature", "setFollowCreature", LuaScriptInterface::luaCreatureSetFollowCreature);

	registerMethod("Creature", "getMaster", LuaScriptInterface::luaCreatureGetMaster);
	registerMethod("Creature", "setMaster", LuaScriptInterface::luaCreatureSetMaster);

	registerMethod("Creature", "getLight", LuaScriptInterface::luaCreatureGetLight);
	registerMethod("Creature", "setLight", LuaScriptInterface::luaCreatureSetLight);

	registerMethod("Creature", "getSpeed", LuaScriptInterface::luaCreatureGetSpeed);
	registerMethod("Creature", "getBaseSpeed", LuaScriptInterface::luaCreatureGetBaseSpeed);
	registerMethod("Creature", "changeSpeed", LuaScriptInterface::luaCreatureChangeSpeed);

	registerMethod("Creature", "setDropLoot", LuaScriptInterface::luaCreatureSetDropLoot);
	registerMethod("Creature", "setSkillLoss", LuaScriptInterface::luaCreatureSetSkillLoss);

	registerMethod("Creature", "getPosition", LuaScriptInterface::luaCreatureGetPosition);
	registerMethod("Creature", "getTile", LuaScriptInterface::luaCreatureGetTile);
	registerMethod("Creature", "getDirection", LuaScriptInterface::luaCreatureGetDirection);
	registerMethod("Creature", "setDirection", LuaScriptInterface::luaCreatureSetDirection);

	registerMethod("Creature", "getHealth", LuaScriptInterface::luaCreatureGetHealth);
	registerMethod("Creature", "setHealth", LuaScriptInterface::luaCreatureSetHealth);
	registerMethod("Creature", "addHealth", LuaScriptInterface::luaCreatureAddHealth);
	registerMethod("Creature", "getMaxHealth", LuaScriptInterface::luaCreatureGetMaxHealth);
	registerMethod("Creature", "setMaxHealth", LuaScriptInterface::luaCreatureSetMaxHealth);
	registerMethod("Creature", "setHiddenHealth", LuaScriptInterface::luaCreatureSetHiddenHealth);

	registerMethod("Creature", "getSkull", LuaScriptInterface::luaCreatureGetSkull);
	registerMethod("Creature", "setSkull", LuaScriptInterface::luaCreatureSetSkull);

	registerMethod("Creature", "getOutfit", LuaScriptInterface::luaCreatureGetOutfit);
	registerMethod("Creature", "setOutfit", LuaScriptInterface::luaCreatureSetOutfit);

	registerMethod("Creature", "getCondition", LuaScriptInterface::luaCreatureGetCondition);
	registerMethod("Creature", "addCondition", LuaScriptInterface::luaCreatureAddCondition);
	registerMethod("Creature", "removeCondition", LuaScriptInterface::luaCreatureRemoveCondition);
	registerMethod("Creature", "hasCondition", LuaScriptInterface::luaCreatureHasCondition);

	registerMethod("Creature", "remove", LuaScriptInterface::luaCreatureRemove);
	registerMethod("Creature", "teleportTo", LuaScriptInterface::luaCreatureTeleportTo);
	registerMethod("Creature", "say", LuaScriptInterface::luaCreatureSay);

	registerMethod("Creature", "getDamageMap", LuaScriptInterface::luaCreatureGetDamageMap);

	registerMethod("Creature", "getSummons", LuaScriptInterface::luaCreatureGetSummons);

	registerMethod("Creature", "getDescription", LuaScriptInterface::luaCreatureGetDescription);

	registerMethod("Creature", "getPathTo", LuaScriptInterface::luaCreatureGetPathTo);
	registerMethod("Creature", "move", LuaScriptInterface::luaCreatureMove);

	registerMethod("Creature", "getZone", LuaScriptInterface::luaCreatureGetZone);

	// Player
	registerClass("Player", "Creature", LuaScriptInterface::luaPlayerCreate);
	registerMetaMethod("Player", "__eq", LuaScriptInterface::luaUserdataCompare);

	registerMethod("Player", "isPlayer", LuaScriptInterface::luaPlayerIsPlayer);

	registerMethod("Player", "getGuid", LuaScriptInterface::luaPlayerGetGuid);
	registerMethod("Player", "getIp", LuaScriptInterface::luaPlayerGetIp);
	registerMethod("Player", "getAccountId", LuaScriptInterface::luaPlayerGetAccountId);
	registerMethod("Player", "getLastLoginSaved", LuaScriptInterface::luaPlayerGetLastLoginSaved);
	registerMethod("Player", "getLastLogout", LuaScriptInterface::luaPlayerGetLastLogout);

	registerMethod("Player", "getAccountType", LuaScriptInterface::luaPlayerGetAccountType);
	registerMethod("Player", "setAccountType", LuaScriptInterface::luaPlayerSetAccountType);

	registerMethod("Player", "getCapacity", LuaScriptInterface::luaPlayerGetCapacity);
	registerMethod("Player", "setCapacity", LuaScriptInterface::luaPlayerSetCapacity);

	registerMethod("Player", "getFreeCapacity", LuaScriptInterface::luaPlayerGetFreeCapacity);

	registerMethod("Player", "getDepotChest", LuaScriptInterface::luaPlayerGetDepotChest);

	registerMethod("Player", "getSkullTime", LuaScriptInterface::luaPlayerGetSkullTime);
	registerMethod("Player", "setSkullTime", LuaScriptInterface::luaPlayerSetSkullTime);
	registerMethod("Player", "getDeathPenalty", LuaScriptInterface::luaPlayerGetDeathPenalty);

	registerMethod("Player", "getExperience", LuaScriptInterface::luaPlayerGetExperience);
	registerMethod("Player", "addExperience", LuaScriptInterface::luaPlayerAddExperience);
	registerMethod("Player", "removeExperience", LuaScriptInterface::luaPlayerRemoveExperience);
	registerMethod("Player", "getLevel", LuaScriptInterface::luaPlayerGetLevel);

	registerMethod("Player", "getMagicLevel", LuaScriptInterface::luaPlayerGetMagicLevel);
	registerMethod("Player", "getBaseMagicLevel", LuaScriptInterface::luaPlayerGetBaseMagicLevel);
	registerMethod("Player", "getMana", LuaScriptInterface::luaPlayerGetMana);
	registerMethod("Player", "addMana", LuaScriptInterface::luaPlayerAddMana);
	registerMethod("Player", "getMaxMana", LuaScriptInterface::luaPlayerGetMaxMana);
	registerMethod("Player", "setMaxMana", LuaScriptInterface::luaPlayerSetMaxMana);
	registerMethod("Player", "getManaSpent", LuaScriptInterface::luaPlayerGetManaSpent);
	registerMethod("Player", "addManaSpent", LuaScriptInterface::luaPlayerAddManaSpent);

	registerMethod("Player", "getBaseMaxHealth", LuaScriptInterface::luaPlayerGetBaseMaxHealth);
	registerMethod("Player", "getBaseMaxMana", LuaScriptInterface::luaPlayerGetBaseMaxMana);

	registerMethod("Player", "getSkillLevel", LuaScriptInterface::luaPlayerGetSkillLevel);
	registerMethod("Player", "getEffectiveSkillLevel", LuaScriptInterface::luaPlayerGetEffectiveSkillLevel);
	registerMethod("Player", "getSkillPercent", LuaScriptInterface::luaPlayerGetSkillPercent);
	registerMethod("Player", "getSkillTries", LuaScriptInterface::luaPlayerGetSkillTries);
	registerMethod("Player", "addSkillTries", LuaScriptInterface::luaPlayerAddSkillTries);
	registerMethod("Player", "getSpecialSkill", LuaScriptInterface::luaPlayerGetSpecialSkill);
	registerMethod("Player", "addSpecialSkill", LuaScriptInterface::luaPlayerAddSpecialSkill);

	registerMethod("Player", "getItemCount", LuaScriptInterface::luaPlayerGetItemCount);
	registerMethod("Player", "getItemById", LuaScriptInterface::luaPlayerGetItemById);

	registerMethod("Player", "getVocation", LuaScriptInterface::luaPlayerGetVocation);
	registerMethod("Player", "setVocation", LuaScriptInterface::luaPlayerSetVocation);

	registerMethod("Player", "getSex", LuaScriptInterface::luaPlayerGetSex);
	registerMethod("Player", "setSex", LuaScriptInterface::luaPlayerSetSex);

	registerMethod("Player", "getTown", LuaScriptInterface::luaPlayerGetTown);
	registerMethod("Player", "setTown", LuaScriptInterface::luaPlayerSetTown);

	registerMethod("Player", "getGuild", LuaScriptInterface::luaPlayerGetGuild);
	registerMethod("Player", "setGuild", LuaScriptInterface::luaPlayerSetGuild);

	registerMethod("Player", "getGuildLevel", LuaScriptInterface::luaPlayerGetGuildLevel);
	registerMethod("Player", "setGuildLevel", LuaScriptInterface::luaPlayerSetGuildLevel);

	registerMethod("Player", "getGuildNick", LuaScriptInterface::luaPlayerGetGuildNick);
	registerMethod("Player", "setGuildNick", LuaScriptInterface::luaPlayerSetGuildNick);

	registerMethod("Player", "getGroup", LuaScriptInterface::luaPlayerGetGroup);
	registerMethod("Player", "setGroup", LuaScriptInterface::luaPlayerSetGroup);

	registerMethod("Player", "getStamina", LuaScriptInterface::luaPlayerGetStamina);
	registerMethod("Player", "setStamina", LuaScriptInterface::luaPlayerSetStamina);

	registerMethod("Player", "getSoul", LuaScriptInterface::luaPlayerGetSoul);
	registerMethod("Player", "addSoul", LuaScriptInterface::luaPlayerAddSoul);
	registerMethod("Player", "getMaxSoul", LuaScriptInterface::luaPlayerGetMaxSoul);

	registerMethod("Player", "getBankBalance", LuaScriptInterface::luaPlayerGetBankBalance);
	registerMethod("Player", "setBankBalance", LuaScriptInterface::luaPlayerSetBankBalance);

	registerMethod("Player", "getStorageValue", LuaScriptInterface::luaPlayerGetStorageValue);
	registerMethod("Player", "setStorageValue", LuaScriptInterface::luaPlayerSetStorageValue);

	registerMethod("Player", "addItem", LuaScriptInterface::luaPlayerAddItem);
	registerMethod("Player", "addItemEx", LuaScriptInterface::luaPlayerAddItemEx);
	registerMethod("Player", "removeItem", LuaScriptInterface::luaPlayerRemoveItem);

	registerMethod("Player", "getMoney", LuaScriptInterface::luaPlayerGetMoney);
	registerMethod("Player", "addMoney", LuaScriptInterface::luaPlayerAddMoney);
	registerMethod("Player", "removeMoney", LuaScriptInterface::luaPlayerRemoveMoney);

	registerMethod("Player", "showTextDialog", LuaScriptInterface::luaPlayerShowTextDialog);

	registerMethod("Player", "sendTextMessage", LuaScriptInterface::luaPlayerSendTextMessage);
	registerMethod("Player", "sendChannelMessage", LuaScriptInterface::luaPlayerSendChannelMessage);
	registerMethod("Player", "sendPrivateMessage", LuaScriptInterface::luaPlayerSendPrivateMessage);
	registerMethod("Player", "channelSay", LuaScriptInterface::luaPlayerChannelSay);
	registerMethod("Player", "openChannel", LuaScriptInterface::luaPlayerOpenChannel);

	registerMethod("Player", "getSlotItem", LuaScriptInterface::luaPlayerGetSlotItem);

	registerMethod("Player", "getParty", LuaScriptInterface::luaPlayerGetParty);

	registerMethod("Player", "addOutfit", LuaScriptInterface::luaPlayerAddOutfit);
	registerMethod("Player", "addOutfitAddon", LuaScriptInterface::luaPlayerAddOutfitAddon);
	registerMethod("Player", "removeOutfit", LuaScriptInterface::luaPlayerRemoveOutfit);
	registerMethod("Player", "removeOutfitAddon", LuaScriptInterface::luaPlayerRemoveOutfitAddon);
	registerMethod("Player", "hasOutfit", LuaScriptInterface::luaPlayerHasOutfit);
	registerMethod("Player", "sendOutfitWindow", LuaScriptInterface::luaPlayerSendOutfitWindow);

	registerMethod("Player", "getPremiumDays", LuaScriptInterface::luaPlayerGetPremiumDays);
	registerMethod("Player", "addPremiumDays", LuaScriptInterface::luaPlayerAddPremiumDays);
	registerMethod("Player", "removePremiumDays", LuaScriptInterface::luaPlayerRemovePremiumDays);

	registerMethod("Player", "hasBlessing", LuaScriptInterface::luaPlayerHasBlessing);
	registerMethod("Player", "addBlessing", LuaScriptInterface::luaPlayerAddBlessing);
	registerMethod("Player", "removeBlessing", LuaScriptInterface::luaPlayerRemoveBlessing);

	registerMethod("Player", "canLearnSpell", LuaScriptInterface::luaPlayerCanLearnSpell);
	registerMethod("Player", "learnSpell", LuaScriptInterface::luaPlayerLearnSpell);
	registerMethod("Player", "forgetSpell", LuaScriptInterface::luaPlayerForgetSpell);
	registerMethod("Player", "hasLearnedSpell", LuaScriptInterface::luaPlayerHasLearnedSpell);

	registerMethod("Player", "sendTutorial", LuaScriptInterface::luaPlayerSendTutorial);
	registerMethod("Player", "addMapMark", LuaScriptInterface::luaPlayerAddMapMark);

	registerMethod("Player", "save", LuaScriptInterface::luaPlayerSave);
	registerMethod("Player", "popupFYI", LuaScriptInterface::luaPlayerPopupFYI);

	registerMethod("Player", "isPzLocked", LuaScriptInterface::luaPlayerIsPzLocked);

	registerMethod("Player", "getClient", LuaScriptInterface::luaPlayerGetClient);

	registerMethod("Player", "getHouse", LuaScriptInterface::luaPlayerGetHouse);
	registerMethod("Player", "sendHouseWindow", LuaScriptInterface::luaPlayerSendHouseWindow);
	registerMethod("Player", "setEditHouse", LuaScriptInterface::luaPlayerSetEditHouse);

	registerMethod("Player", "setGhostMode", LuaScriptInterface::luaPlayerSetGhostMode);

	registerMethod("Player", "getContainerId", LuaScriptInterface::luaPlayerGetContainerId);
	registerMethod("Player", "getContainerById", LuaScriptInterface::luaPlayerGetContainerById);
	registerMethod("Player", "getContainerIndex", LuaScriptInterface::luaPlayerGetContainerIndex);

	registerMethod("Player", "getInstantSpells", LuaScriptInterface::luaPlayerGetInstantSpells);
	registerMethod("Player", "canCast", LuaScriptInterface::luaPlayerCanCast);

	registerMethod("Player", "hasChaseMode", LuaScriptInterface::luaPlayerHasChaseMode);
	registerMethod("Player", "hasSecureMode", LuaScriptInterface::luaPlayerHasSecureMode);
	registerMethod("Player", "getFightMode", LuaScriptInterface::luaPlayerGetFightMode);

	// Monster
	registerClass("Monster", "Creature", LuaScriptInterface::luaMonsterCreate);
	registerMetaMethod("Monster", "__eq", LuaScriptInterface::luaUserdataCompare);

	registerMethod("Monster", "isMonster", LuaScriptInterface::luaMonsterIsMonster);

	registerMethod("Monster", "getType", LuaScriptInterface::luaMonsterGetType);

	registerMethod("Monster", "getSpawnPosition", LuaScriptInterface::luaMonsterGetSpawnPosition);
	registerMethod("Monster", "isInSpawnRange", LuaScriptInterface::luaMonsterIsInSpawnRange);

	registerMethod("Monster", "isIdle", LuaScriptInterface::luaMonsterIsIdle);
	registerMethod("Monster", "setIdle", LuaScriptInterface::luaMonsterSetIdle);

	registerMethod("Monster", "isTarget", LuaScriptInterface::luaMonsterIsTarget);
	registerMethod("Monster", "isOpponent", LuaScriptInterface::luaMonsterIsOpponent);
	registerMethod("Monster", "isFriend", LuaScriptInterface::luaMonsterIsFriend);

	registerMethod("Monster", "addFriend", LuaScriptInterface::luaMonsterAddFriend);
	registerMethod("Monster", "removeFriend", LuaScriptInterface::luaMonsterRemoveFriend);
	registerMethod("Monster", "getFriendList", LuaScriptInterface::luaMonsterGetFriendList);
	registerMethod("Monster", "getFriendCount", LuaScriptInterface::luaMonsterGetFriendCount);

	registerMethod("Monster", "addTarget", LuaScriptInterface::luaMonsterAddTarget);
	registerMethod("Monster", "removeTarget", LuaScriptInterface::luaMonsterRemoveTarget);
	registerMethod("Monster", "getTargetList", LuaScriptInterface::luaMonsterGetTargetList);
	registerMethod("Monster", "getTargetCount", LuaScriptInterface::luaMonsterGetTargetCount);

	registerMethod("Monster", "selectTarget", LuaScriptInterface::luaMonsterSelectTarget);
	registerMethod("Monster", "searchTarget", LuaScriptInterface::luaMonsterSearchTarget);

	// Npc
	registerClass("Npc", "Creature", LuaScriptInterface::luaNpcCreate);
	registerMetaMethod("Npc", "__eq", LuaScriptInterface::luaUserdataCompare);

	registerMethod("Npc", "isNpc", LuaScriptInterface::luaNpcIsNpc);

	registerMethod("Npc", "setMasterPos", LuaScriptInterface::luaNpcSetMasterPos);

	// Guild
	registerClass("Guild", "", LuaScriptInterface::luaGuildCreate);
	registerMetaMethod("Guild", "__eq", LuaScriptInterface::luaUserdataCompare);

	registerMethod("Guild", "getId", LuaScriptInterface::luaGuildGetId);
	registerMethod("Guild", "getName", LuaScriptInterface::luaGuildGetName);
	registerMethod("Guild", "getMembersOnline", LuaScriptInterface::luaGuildGetMembersOnline);

	registerMethod("Guild", "addRank", LuaScriptInterface::luaGuildAddRank);
	registerMethod("Guild", "getRankById", LuaScriptInterface::luaGuildGetRankById);
	registerMethod("Guild", "getRankByLevel", LuaScriptInterface::luaGuildGetRankByLevel);

	registerMethod("Guild", "getMotd", LuaScriptInterface::luaGuildGetMotd);
	registerMethod("Guild", "setMotd", LuaScriptInterface::luaGuildSetMotd);

	// Group
	registerClass("Group", "", LuaScriptInterface::luaGroupCreate);
	registerMetaMethod("Group", "__eq", LuaScriptInterface::luaUserdataCompare);

	registerMethod("Group", "getId", LuaScriptInterface::luaGroupGetId);
	registerMethod("Group", "getName", LuaScriptInterface::luaGroupGetName);
	registerMethod("Group", "getFlags", LuaScriptInterface::luaGroupGetFlags);
	registerMethod("Group", "getAccess", LuaScriptInterface::luaGroupGetAccess);
	registerMethod("Group", "getMaxDepotItems", LuaScriptInterface::luaGroupGetMaxDepotItems);
	registerMethod("Group", "getMaxVipEntries", LuaScriptInterface::luaGroupGetMaxVipEntries);
	registerMethod("Group", "hasFlag", LuaScriptInterface::luaGroupHasFlag);

	// Vocation
	registerClass("Vocation", "", LuaScriptInterface::luaVocationCreate);
	registerMetaMethod("Vocation", "__eq", LuaScriptInterface::luaUserdataCompare);

	registerMethod("Vocation", "getId", LuaScriptInterface::luaVocationGetId);
	registerMethod("Vocation", "getClientId", LuaScriptInterface::luaVocationGetClientId);
	registerMethod("Vocation", "getName", LuaScriptInterface::luaVocationGetName);
	registerMethod("Vocation", "getDescription", LuaScriptInterface::luaVocationGetDescription);

	registerMethod("Vocation", "getRequiredSkillTries", LuaScriptInterface::luaVocationGetRequiredSkillTries);
	registerMethod("Vocation", "getRequiredManaSpent", LuaScriptInterface::luaVocationGetRequiredManaSpent);

	registerMethod("Vocation", "getCapacityGain", LuaScriptInterface::luaVocationGetCapacityGain);

	registerMethod("Vocation", "getHealthGain", LuaScriptInterface::luaVocationGetHealthGain);
	registerMethod("Vocation", "getHealthGainTicks", LuaScriptInterface::luaVocationGetHealthGainTicks);
	registerMethod("Vocation", "getHealthGainAmount", LuaScriptInterface::luaVocationGetHealthGainAmount);

	registerMethod("Vocation", "getManaGain", LuaScriptInterface::luaVocationGetManaGain);
	registerMethod("Vocation", "getManaGainTicks", LuaScriptInterface::luaVocationGetManaGainTicks);
	registerMethod("Vocation", "getManaGainAmount", LuaScriptInterface::luaVocationGetManaGainAmount);

	registerMethod("Vocation", "getMaxSoul", LuaScriptInterface::luaVocationGetMaxSoul);
	registerMethod("Vocation", "getSoulGainTicks", LuaScriptInterface::luaVocationGetSoulGainTicks);

	registerMethod("Vocation", "getAttackSpeed", LuaScriptInterface::luaVocationGetAttackSpeed);
	registerMethod("Vocation", "getBaseSpeed", LuaScriptInterface::luaVocationGetBaseSpeed);

	registerMethod("Vocation", "getDemotion", LuaScriptInterface::luaVocationGetDemotion);
	registerMethod("Vocation", "getPromotion", LuaScriptInterface::luaVocationGetPromotion);

	// Town
	registerClass("Town", "", LuaScriptInterface::luaTownCreate);
	registerMetaMethod("Town", "__eq", LuaScriptInterface::luaUserdataCompare);

	registerMethod("Town", "getId", LuaScriptInterface::luaTownGetId);
	registerMethod("Town", "getName", LuaScriptInterface::luaTownGetName);
	registerMethod("Town", "getTemplePosition", LuaScriptInterface::luaTownGetTemplePosition);

	// House
	registerClass("House", "", LuaScriptInterface::luaHouseCreate);
	registerMetaMethod("House", "__eq", LuaScriptInterface::luaUserdataCompare);

	registerMethod("House", "getId", LuaScriptInterface::luaHouseGetId);
	registerMethod("House", "getName", LuaScriptInterface::luaHouseGetName);
	registerMethod("House", "getTown", LuaScriptInterface::luaHouseGetTown);
	registerMethod("House", "getExitPosition", LuaScriptInterface::luaHouseGetExitPosition);
	registerMethod("House", "getRent", LuaScriptInterface::luaHouseGetRent);

	registerMethod("House", "getOwnerGuid", LuaScriptInterface::luaHouseGetOwnerGuid);
	registerMethod("House", "setOwnerGuid", LuaScriptInterface::luaHouseSetOwnerGuid);
	registerMethod("House", "startTrade", LuaScriptInterface::luaHouseStartTrade);

	registerMethod("House", "getBeds", LuaScriptInterface::luaHouseGetBeds);
	registerMethod("House", "getBedCount", LuaScriptInterface::luaHouseGetBedCount);

	registerMethod("House", "getDoors", LuaScriptInterface::luaHouseGetDoors);
	registerMethod("House", "getDoorCount", LuaScriptInterface::luaHouseGetDoorCount);
	registerMethod("House", "getDoorIdByPosition", LuaScriptInterface::luaHouseGetDoorIdByPosition);

	registerMethod("House", "getTiles", LuaScriptInterface::luaHouseGetTiles);
	registerMethod("House", "getItems", LuaScriptInterface::luaHouseGetItems);
	registerMethod("House", "getTileCount", LuaScriptInterface::luaHouseGetTileCount);

	registerMethod("House", "canEditAccessList", LuaScriptInterface::luaHouseCanEditAccessList);
	registerMethod("House", "getAccessList", LuaScriptInterface::luaHouseGetAccessList);
	registerMethod("House", "setAccessList", LuaScriptInterface::luaHouseSetAccessList);

	registerMethod("House", "kickPlayer", LuaScriptInterface::luaHouseKickPlayer);

	// ItemType
	registerClass("ItemType", "", LuaScriptInterface::luaItemTypeCreate);
	registerMetaMethod("ItemType", "__eq", LuaScriptInterface::luaUserdataCompare);

	registerMethod("ItemType", "isCorpse", LuaScriptInterface::luaItemTypeIsCorpse);
	registerMethod("ItemType", "isDoor", LuaScriptInterface::luaItemTypeIsDoor);
	registerMethod("ItemType", "isContainer", LuaScriptInterface::luaItemTypeIsContainer);
	registerMethod("ItemType", "isFluidContainer", LuaScriptInterface::luaItemTypeIsFluidContainer);
	registerMethod("ItemType", "isMovable", LuaScriptInterface::luaItemTypeIsMovable);
	registerMethod("ItemType", "isRune", LuaScriptInterface::luaItemTypeIsRune);
	registerMethod("ItemType", "isStackable", LuaScriptInterface::luaItemTypeIsStackable);
	registerMethod("ItemType", "isReadable", LuaScriptInterface::luaItemTypeIsReadable);
	registerMethod("ItemType", "isWritable", LuaScriptInterface::luaItemTypeIsWritable);
	registerMethod("ItemType", "isBlocking", LuaScriptInterface::luaItemTypeIsBlocking);
	registerMethod("ItemType", "isGroundTile", LuaScriptInterface::luaItemTypeIsGroundTile);
	registerMethod("ItemType", "isMagicField", LuaScriptInterface::luaItemTypeIsMagicField);
	registerMethod("ItemType", "isUseable", LuaScriptInterface::luaItemTypeIsUseable);
	registerMethod("ItemType", "isPickupable", LuaScriptInterface::luaItemTypeIsPickupable);

	registerMethod("ItemType", "getType", LuaScriptInterface::luaItemTypeGetType);
	registerMethod("ItemType", "getId", LuaScriptInterface::luaItemTypeGetId);
	registerMethod("ItemType", "getClientId", LuaScriptInterface::luaItemTypeGetClientId);
	registerMethod("ItemType", "getName", LuaScriptInterface::luaItemTypeGetName);
	registerMethod("ItemType", "getPluralName", LuaScriptInterface::luaItemTypeGetPluralName);
	registerMethod("ItemType", "getArticle", LuaScriptInterface::luaItemTypeGetArticle);
	registerMethod("ItemType", "getDescription", LuaScriptInterface::luaItemTypeGetDescription);
	registerMethod("ItemType", "getSlotPosition", LuaScriptInterface::luaItemTypeGetSlotPosition);

	registerMethod("ItemType", "getCharges", LuaScriptInterface::luaItemTypeGetCharges);
	registerMethod("ItemType", "getFluidSource", LuaScriptInterface::luaItemTypeGetFluidSource);
	registerMethod("ItemType", "getCapacity", LuaScriptInterface::luaItemTypeGetCapacity);
	registerMethod("ItemType", "getWeight", LuaScriptInterface::luaItemTypeGetWeight);

	registerMethod("ItemType", "getHitChance", LuaScriptInterface::luaItemTypeGetHitChance);
	registerMethod("ItemType", "getShootRange", LuaScriptInterface::luaItemTypeGetShootRange);

	registerMethod("ItemType", "getAttack", LuaScriptInterface::luaItemTypeGetAttack);
	registerMethod("ItemType", "getDefense", LuaScriptInterface::luaItemTypeGetDefense);
	registerMethod("ItemType", "getExtraDefense", LuaScriptInterface::luaItemTypeGetExtraDefense);
	registerMethod("ItemType", "getArmor", LuaScriptInterface::luaItemTypeGetArmor);
	registerMethod("ItemType", "getWeaponType", LuaScriptInterface::luaItemTypeGetWeaponType);

	registerMethod("ItemType", "getElementType", LuaScriptInterface::luaItemTypeGetElementType);
	registerMethod("ItemType", "getElementDamage", LuaScriptInterface::luaItemTypeGetElementDamage);

	registerMethod("ItemType", "getTransformEquipId", LuaScriptInterface::luaItemTypeGetTransformEquipId);
	registerMethod("ItemType", "getTransformDeEquipId", LuaScriptInterface::luaItemTypeGetTransformDeEquipId);
	registerMethod("ItemType", "getDestroyId", LuaScriptInterface::luaItemTypeGetDestroyId);
	registerMethod("ItemType", "getDecayId", LuaScriptInterface::luaItemTypeGetDecayId);
	registerMethod("ItemType", "getRequiredLevel", LuaScriptInterface::luaItemTypeGetRequiredLevel);
	registerMethod("ItemType", "getAmmoType", LuaScriptInterface::luaItemTypeGetAmmoType);
	registerMethod("ItemType", "getCorpseType", LuaScriptInterface::luaItemTypeGetCorpseType);

	registerMethod("ItemType", "hasSubType", LuaScriptInterface::luaItemTypeHasSubType);

	// Combat
	registerClass("Combat", "", LuaScriptInterface::luaCombatCreate);
	registerMetaMethod("Combat", "__eq", LuaScriptInterface::luaUserdataCompare);

	registerMethod("Combat", "setParameter", LuaScriptInterface::luaCombatSetParameter);
	registerMethod("Combat", "setFormula", LuaScriptInterface::luaCombatSetFormula);

	registerMethod("Combat", "setArea", LuaScriptInterface::luaCombatSetArea);
	registerMethod("Combat", "addCondition", LuaScriptInterface::luaCombatAddCondition);
	registerMethod("Combat", "setCallback", LuaScriptInterface::luaCombatSetCallback);
	registerMethod("Combat", "setOrigin", LuaScriptInterface::luaCombatSetOrigin);

	registerMethod("Combat", "execute", LuaScriptInterface::luaCombatExecute);

	// Condition
	registerClass("Condition", "", LuaScriptInterface::luaConditionCreate);
	registerMetaMethod("Condition", "__eq", LuaScriptInterface::luaUserdataCompare);
	registerMetaMethod("Condition", "__gc", LuaScriptInterface::luaConditionDelete);
	registerMethod("Condition", "delete", LuaScriptInterface::luaConditionDelete);

	registerMethod("Condition", "getId", LuaScriptInterface::luaConditionGetId);
	registerMethod("Condition", "getSubId", LuaScriptInterface::luaConditionGetSubId);
	registerMethod("Condition", "getType", LuaScriptInterface::luaConditionGetType);
	registerMethod("Condition", "getIcons", LuaScriptInterface::luaConditionGetIcons);
	registerMethod("Condition", "getEndTime", LuaScriptInterface::luaConditionGetEndTime);

	registerMethod("Condition", "clone", LuaScriptInterface::luaConditionClone);

	registerMethod("Condition", "getTicks", LuaScriptInterface::luaConditionGetTicks);
	registerMethod("Condition", "setTicks", LuaScriptInterface::luaConditionSetTicks);

	registerMethod("Condition", "setParameter", LuaScriptInterface::luaConditionSetParameter);
	registerMethod("Condition", "setFormula", LuaScriptInterface::luaConditionSetFormula);
	registerMethod("Condition", "setOutfit", LuaScriptInterface::luaConditionSetOutfit);

	registerMethod("Condition", "addDamage", LuaScriptInterface::luaConditionAddDamage);

	// MonsterType
	registerClass("MonsterType", "", LuaScriptInterface::luaMonsterTypeCreate);
	registerMetaMethod("MonsterType", "__eq", LuaScriptInterface::luaUserdataCompare);

	registerMethod("MonsterType", "isAttackable", LuaScriptInterface::luaMonsterTypeIsAttackable);
	registerMethod("MonsterType", "isConvinceable", LuaScriptInterface::luaMonsterTypeIsConvinceable);
	registerMethod("MonsterType", "isSummonable", LuaScriptInterface::luaMonsterTypeIsSummonable);
	registerMethod("MonsterType", "isIllusionable", LuaScriptInterface::luaMonsterTypeIsIllusionable);
	registerMethod("MonsterType", "isHostile", LuaScriptInterface::luaMonsterTypeIsHostile);
	registerMethod("MonsterType", "isPushable", LuaScriptInterface::luaMonsterTypeIsPushable);
	registerMethod("MonsterType", "isHealthHidden", LuaScriptInterface::luaMonsterTypeIsHealthHidden);

	registerMethod("MonsterType", "canPushItems", LuaScriptInterface::luaMonsterTypeCanPushItems);
	registerMethod("MonsterType", "canPushCreatures", LuaScriptInterface::luaMonsterTypeCanPushCreatures);

	registerMethod("MonsterType", "name", LuaScriptInterface::luaMonsterTypeName);

	registerMethod("MonsterType", "nameDescription", LuaScriptInterface::luaMonsterTypeNameDescription);

	registerMethod("MonsterType", "health", LuaScriptInterface::luaMonsterTypeHealth);
	registerMethod("MonsterType", "maxHealth", LuaScriptInterface::luaMonsterTypeMaxHealth);
	registerMethod("MonsterType", "runHealth", LuaScriptInterface::luaMonsterTypeRunHealth);
	registerMethod("MonsterType", "experience", LuaScriptInterface::luaMonsterTypeExperience);

	registerMethod("MonsterType", "combatImmunities", LuaScriptInterface::luaMonsterTypeCombatImmunities);
	registerMethod("MonsterType", "conditionImmunities", LuaScriptInterface::luaMonsterTypeConditionImmunities);

	registerMethod("MonsterType", "getAttackList", LuaScriptInterface::luaMonsterTypeGetAttackList);
	registerMethod("MonsterType", "addAttack", LuaScriptInterface::luaMonsterTypeAddAttack);

	registerMethod("MonsterType", "getDefenseList", LuaScriptInterface::luaMonsterTypeGetDefenseList);
	registerMethod("MonsterType", "addDefense", LuaScriptInterface::luaMonsterTypeAddDefense);

	registerMethod("MonsterType", "getElementList", LuaScriptInterface::luaMonsterTypeGetElementList);
	registerMethod("MonsterType", "addElement", LuaScriptInterface::luaMonsterTypeAddElement);

	registerMethod("MonsterType", "getVoices", LuaScriptInterface::luaMonsterTypeGetVoices);
	registerMethod("MonsterType", "addVoice", LuaScriptInterface::luaMonsterTypeAddVoice);

	registerMethod("MonsterType", "getLoot", LuaScriptInterface::luaMonsterTypeGetLoot);
	registerMethod("MonsterType", "addLoot", LuaScriptInterface::luaMonsterTypeAddLoot);

	registerMethod("MonsterType", "getCreatureEvents", LuaScriptInterface::luaMonsterTypeGetCreatureEvents);
	registerMethod("MonsterType", "registerEvent", LuaScriptInterface::luaMonsterTypeRegisterEvent);

	registerMethod("MonsterType", "eventType", LuaScriptInterface::luaMonsterTypeEventType);
	registerMethod("MonsterType", "onThink", LuaScriptInterface::luaMonsterTypeEventOnCallback);
	registerMethod("MonsterType", "onAppear", LuaScriptInterface::luaMonsterTypeEventOnCallback);
	registerMethod("MonsterType", "onDisappear", LuaScriptInterface::luaMonsterTypeEventOnCallback);
	registerMethod("MonsterType", "onMove", LuaScriptInterface::luaMonsterTypeEventOnCallback);
	registerMethod("MonsterType", "onSay", LuaScriptInterface::luaMonsterTypeEventOnCallback);

	registerMethod("MonsterType", "getSummonList", LuaScriptInterface::luaMonsterTypeGetSummonList);
	registerMethod("MonsterType", "addSummon", LuaScriptInterface::luaMonsterTypeAddSummon);

	registerMethod("MonsterType", "maxSummons", LuaScriptInterface::luaMonsterTypeMaxSummons);

	registerMethod("MonsterType", "armor", LuaScriptInterface::luaMonsterTypeArmor);
	registerMethod("MonsterType", "defense", LuaScriptInterface::luaMonsterTypeDefense);
	registerMethod("MonsterType", "outfit", LuaScriptInterface::luaMonsterTypeOutfit);
	registerMethod("MonsterType", "race", LuaScriptInterface::luaMonsterTypeRace);
	registerMethod("MonsterType", "corpseId", LuaScriptInterface::luaMonsterTypeCorpseId);
	registerMethod("MonsterType", "manaCost", LuaScriptInterface::luaMonsterTypeManaCost);
	registerMethod("MonsterType", "baseSpeed", LuaScriptInterface::luaMonsterTypeBaseSpeed);
	registerMethod("MonsterType", "light", LuaScriptInterface::luaMonsterTypeLight);

	registerMethod("MonsterType", "staticAttackChance", LuaScriptInterface::luaMonsterTypeStaticAttackChance);
	registerMethod("MonsterType", "targetDistance", LuaScriptInterface::luaMonsterTypeTargetDistance);
	registerMethod("MonsterType", "yellChance", LuaScriptInterface::luaMonsterTypeYellChance);
	registerMethod("MonsterType", "yellSpeedTicks", LuaScriptInterface::luaMonsterTypeYellSpeedTicks);
	registerMethod("MonsterType", "changeTargetChance", LuaScriptInterface::luaMonsterTypeChangeTargetChance);
	registerMethod("MonsterType", "changeTargetSpeed", LuaScriptInterface::luaMonsterTypeChangeTargetSpeed);

	// Loot
	registerClass("Loot", "", LuaScriptInterface::luaCreateLoot);
	registerMetaMethod("Loot", "__gc", LuaScriptInterface::luaDeleteLoot);
	registerMethod("Loot", "delete", LuaScriptInterface::luaDeleteLoot);

	registerMethod("Loot", "setId", LuaScriptInterface::luaLootSetId);
	registerMethod("Loot", "setMaxCount", LuaScriptInterface::luaLootSetMaxCount);
	registerMethod("Loot", "setSubType", LuaScriptInterface::luaLootSetSubType);
	registerMethod("Loot", "setChance", LuaScriptInterface::luaLootSetChance);
	registerMethod("Loot", "setActionId", LuaScriptInterface::luaLootSetActionId);
	registerMethod("Loot", "setDescription", LuaScriptInterface::luaLootSetDescription);
	registerMethod("Loot", "addChildLoot", LuaScriptInterface::luaLootAddChildLoot);

	// MonsterSpell
	registerClass("MonsterSpell", "", LuaScriptInterface::luaCreateMonsterSpell);
	registerMetaMethod("MonsterSpell", "__gc", LuaScriptInterface::luaDeleteMonsterSpell);
	registerMethod("MonsterSpell", "delete", LuaScriptInterface::luaDeleteMonsterSpell);

	registerMethod("MonsterSpell", "setType", LuaScriptInterface::luaMonsterSpellSetType);
	registerMethod("MonsterSpell", "setScriptName", LuaScriptInterface::luaMonsterSpellSetScriptName);
	registerMethod("MonsterSpell", "setChance", LuaScriptInterface::luaMonsterSpellSetChance);
	registerMethod("MonsterSpell", "setInterval", LuaScriptInterface::luaMonsterSpellSetInterval);
	registerMethod("MonsterSpell", "setRange", LuaScriptInterface::luaMonsterSpellSetRange);
	registerMethod("MonsterSpell", "setCombatValue", LuaScriptInterface::luaMonsterSpellSetCombatValue);
	registerMethod("MonsterSpell", "setCombatType", LuaScriptInterface::luaMonsterSpellSetCombatType);
	registerMethod("MonsterSpell", "setAttackValue", LuaScriptInterface::luaMonsterSpellSetAttackValue);
	registerMethod("MonsterSpell", "setNeedTarget", LuaScriptInterface::luaMonsterSpellSetNeedTarget);
	registerMethod("MonsterSpell", "setCombatLength", LuaScriptInterface::luaMonsterSpellSetCombatLength);
	registerMethod("MonsterSpell", "setCombatSpread", LuaScriptInterface::luaMonsterSpellSetCombatSpread);
	registerMethod("MonsterSpell", "setCombatRadius", LuaScriptInterface::luaMonsterSpellSetCombatRadius);
	registerMethod("MonsterSpell", "setConditionType", LuaScriptInterface::luaMonsterSpellSetConditionType);
	registerMethod("MonsterSpell", "setConditionDamage", LuaScriptInterface::luaMonsterSpellSetConditionDamage);
	registerMethod("MonsterSpell", "setConditionSpeedChange", LuaScriptInterface::luaMonsterSpellSetConditionSpeedChange);
	registerMethod("MonsterSpell", "setConditionDuration", LuaScriptInterface::luaMonsterSpellSetConditionDuration);
	registerMethod("MonsterSpell", "setConditionTickInterval", LuaScriptInterface::luaMonsterSpellSetConditionTickInterval);
	registerMethod("MonsterSpell", "setCombatShootEffect", LuaScriptInterface::luaMonsterSpellSetCombatShootEffect);
	registerMethod("MonsterSpell", "setCombatEffect", LuaScriptInterface::luaMonsterSpellSetCombatEffect);

	// Party
	registerClass("Party", "", LuaScriptInterface::luaPartyCreate);
	registerMetaMethod("Party", "__eq", LuaScriptInterface::luaUserdataCompare);

	registerMethod("Party", "disband", LuaScriptInterface::luaPartyDisband);

	registerMethod("Party", "getLeader", LuaScriptInterface::luaPartyGetLeader);
	registerMethod("Party", "setLeader", LuaScriptInterface::luaPartySetLeader);

	registerMethod("Party", "getMembers", LuaScriptInterface::luaPartyGetMembers);
	registerMethod("Party", "getMemberCount", LuaScriptInterface::luaPartyGetMemberCount);

	registerMethod("Party", "getInvitees", LuaScriptInterface::luaPartyGetInvitees);
	registerMethod("Party", "getInviteeCount", LuaScriptInterface::luaPartyGetInviteeCount);

	registerMethod("Party", "addInvite", LuaScriptInterface::luaPartyAddInvite);
	registerMethod("Party", "removeInvite", LuaScriptInterface::luaPartyRemoveInvite);

	registerMethod("Party", "addMember", LuaScriptInterface::luaPartyAddMember);
	registerMethod("Party", "removeMember", LuaScriptInterface::luaPartyRemoveMember);

	registerMethod("Party", "isSharedExperienceActive", LuaScriptInterface::luaPartyIsSharedExperienceActive);
	registerMethod("Party", "isSharedExperienceEnabled", LuaScriptInterface::luaPartyIsSharedExperienceEnabled);
	registerMethod("Party", "shareExperience", LuaScriptInterface::luaPartyShareExperience);
	registerMethod("Party", "setSharedExperience", LuaScriptInterface::luaPartySetSharedExperience);

	// Spells
	registerClass("Spell", "", LuaScriptInterface::luaSpellCreate);
	registerMetaMethod("Spell", "__eq", LuaScriptInterface::luaUserdataCompare);

	registerMethod("Spell", "onCastSpell", LuaScriptInterface::luaSpellOnCastSpell);
	registerMethod("Spell", "register", LuaScriptInterface::luaSpellRegister);
	registerMethod("Spell", "name", LuaScriptInterface::luaSpellName);
	registerMethod("Spell", "id", LuaScriptInterface::luaSpellId);
	registerMethod("Spell", "group", LuaScriptInterface::luaSpellGroup);
	registerMethod("Spell", "cooldown", LuaScriptInterface::luaSpellCooldown);
	registerMethod("Spell", "groupCooldown", LuaScriptInterface::luaSpellGroupCooldown);
	registerMethod("Spell", "level", LuaScriptInterface::luaSpellLevel);
	registerMethod("Spell", "magicLevel", LuaScriptInterface::luaSpellMagicLevel);
	registerMethod("Spell", "mana", LuaScriptInterface::luaSpellMana);
	registerMethod("Spell", "manaPercent", LuaScriptInterface::luaSpellManaPercent);
	registerMethod("Spell", "soul", LuaScriptInterface::luaSpellSoul);
	registerMethod("Spell", "range", LuaScriptInterface::luaSpellRange);
	registerMethod("Spell", "isPremium", LuaScriptInterface::luaSpellPremium);
	registerMethod("Spell", "isEnabled", LuaScriptInterface::luaSpellEnabled);
	registerMethod("Spell", "needTarget", LuaScriptInterface::luaSpellNeedTarget);
	registerMethod("Spell", "needWeapon", LuaScriptInterface::luaSpellNeedWeapon);
	registerMethod("Spell", "needLearn", LuaScriptInterface::luaSpellNeedLearn);
	registerMethod("Spell", "isSelfTarget", LuaScriptInterface::luaSpellSelfTarget);
	registerMethod("Spell", "isBlocking", LuaScriptInterface::luaSpellBlocking);
	registerMethod("Spell", "isAggressive", LuaScriptInterface::luaSpellAggressive);
	registerMethod("Spell", "vocation", LuaScriptInterface::luaSpellVocation);

	// only for InstantSpell
	registerMethod("Spell", "words", LuaScriptInterface::luaSpellWords);
	registerMethod("Spell", "needDirection", LuaScriptInterface::luaSpellNeedDirection);
	registerMethod("Spell", "hasParams", LuaScriptInterface::luaSpellHasParams);
	registerMethod("Spell", "hasPlayerNameParam", LuaScriptInterface::luaSpellHasPlayerNameParam);
	registerMethod("Spell", "needCasterTargetOrDirection", LuaScriptInterface::luaSpellNeedCasterTargetOrDirection);
	registerMethod("Spell", "isBlockingWalls", LuaScriptInterface::luaSpellIsBlockingWalls);

	// only for RuneSpells
	registerMethod("Spell", "runeId", LuaScriptInterface::luaSpellRuneId);
	registerMethod("Spell", "charges", LuaScriptInterface::luaSpellCharges);
	registerMethod("Spell", "allowFarUse", LuaScriptInterface::luaSpellAllowFarUse);
	registerMethod("Spell", "blockWalls", LuaScriptInterface::luaSpellBlockWalls);
	registerMethod("Spell", "checkFloor", LuaScriptInterface::luaSpellCheckFloor);

	// Action
	registerClass("Action", "", LuaScriptInterface::luaCreateAction);
	registerMethod("Action", "onUse", LuaScriptInterface::luaActionOnUse);
	registerMethod("Action", "register", LuaScriptInterface::luaActionRegister);
	registerMethod("Action", "id", LuaScriptInterface::luaActionItemId);
	registerMethod("Action", "aid", LuaScriptInterface::luaActionActionId);
	registerMethod("Action", "uid", LuaScriptInterface::luaActionUniqueId);
	registerMethod("Action", "allowFarUse", LuaScriptInterface::luaActionAllowFarUse);
	registerMethod("Action", "blockWalls", LuaScriptInterface::luaActionBlockWalls);
	registerMethod("Action", "checkFloor", LuaScriptInterface::luaActionCheckFloor);

	// TalkAction
	registerClass("TalkAction", "", LuaScriptInterface::luaCreateTalkaction);
	registerMethod("TalkAction", "onSay", LuaScriptInterface::luaTalkactionOnSay);
	registerMethod("TalkAction", "register", LuaScriptInterface::luaTalkactionRegister);
	registerMethod("TalkAction", "separator", LuaScriptInterface::luaTalkactionSeparator);

	// CreatureEvent
	registerClass("CreatureEvent", "", LuaScriptInterface::luaCreateCreatureEvent);
	registerMethod("CreatureEvent", "type", LuaScriptInterface::luaCreatureEventType);
	registerMethod("CreatureEvent", "register", LuaScriptInterface::luaCreatureEventRegister);
	registerMethod("CreatureEvent", "onLogin", LuaScriptInterface::luaCreatureEventOnCallback);
	registerMethod("CreatureEvent", "onLogout", LuaScriptInterface::luaCreatureEventOnCallback);
	registerMethod("CreatureEvent", "onThink", LuaScriptInterface::luaCreatureEventOnCallback);
	registerMethod("CreatureEvent", "onPrepareDeath", LuaScriptInterface::luaCreatureEventOnCallback);
	registerMethod("CreatureEvent", "onDeath", LuaScriptInterface::luaCreatureEventOnCallback);
	registerMethod("CreatureEvent", "onKill", LuaScriptInterface::luaCreatureEventOnCallback);
	registerMethod("CreatureEvent", "onAdvance", LuaScriptInterface::luaCreatureEventOnCallback);
	registerMethod("CreatureEvent", "onModalWindow", LuaScriptInterface::luaCreatureEventOnCallback);
	registerMethod("CreatureEvent", "onTextEdit", LuaScriptInterface::luaCreatureEventOnCallback);
	registerMethod("CreatureEvent", "onHealthChange", LuaScriptInterface::luaCreatureEventOnCallback);
	registerMethod("CreatureEvent", "onManaChange", LuaScriptInterface::luaCreatureEventOnCallback);
	registerMethod("CreatureEvent", "onExtendedOpcode", LuaScriptInterface::luaCreatureEventOnCallback);

	// MoveEvent
	registerClass("MoveEvent", "", LuaScriptInterface::luaCreateMoveEvent);
	registerMethod("MoveEvent", "type", LuaScriptInterface::luaMoveEventType);
	registerMethod("MoveEvent", "register", LuaScriptInterface::luaMoveEventRegister);
	registerMethod("MoveEvent", "level", LuaScriptInterface::luaMoveEventLevel);
	registerMethod("MoveEvent", "magicLevel", LuaScriptInterface::luaMoveEventMagLevel);
	registerMethod("MoveEvent", "slot", LuaScriptInterface::luaMoveEventSlot);
	registerMethod("MoveEvent", "id", LuaScriptInterface::luaMoveEventItemId);
	registerMethod("MoveEvent", "aid", LuaScriptInterface::luaMoveEventActionId);
	registerMethod("MoveEvent", "uid", LuaScriptInterface::luaMoveEventUniqueId);
	registerMethod("MoveEvent", "position", LuaScriptInterface::luaMoveEventPosition);
	registerMethod("MoveEvent", "premium", LuaScriptInterface::luaMoveEventPremium);
	registerMethod("MoveEvent", "vocation", LuaScriptInterface::luaMoveEventVocation);
	registerMethod("MoveEvent", "onEquip", LuaScriptInterface::luaMoveEventOnCallback);
	registerMethod("MoveEvent", "onDeEquip", LuaScriptInterface::luaMoveEventOnCallback);
	registerMethod("MoveEvent", "onStepIn", LuaScriptInterface::luaMoveEventOnCallback);
	registerMethod("MoveEvent", "onStepOut", LuaScriptInterface::luaMoveEventOnCallback);
	registerMethod("MoveEvent", "onAddItem", LuaScriptInterface::luaMoveEventOnCallback);
	registerMethod("MoveEvent", "onRemoveItem", LuaScriptInterface::luaMoveEventOnCallback);

	// GlobalEvent
	registerClass("GlobalEvent", "", LuaScriptInterface::luaCreateGlobalEvent);
	registerMethod("GlobalEvent", "type", LuaScriptInterface::luaGlobalEventType);
	registerMethod("GlobalEvent", "register", LuaScriptInterface::luaGlobalEventRegister);
	registerMethod("GlobalEvent", "time", LuaScriptInterface::luaGlobalEventTime);
	registerMethod("GlobalEvent", "interval", LuaScriptInterface::luaGlobalEventInterval);
	registerMethod("GlobalEvent", "onThink", LuaScriptInterface::luaGlobalEventOnCallback);
	registerMethod("GlobalEvent", "onTime", LuaScriptInterface::luaGlobalEventOnCallback);
	registerMethod("GlobalEvent", "onStartup", LuaScriptInterface::luaGlobalEventOnCallback);
	registerMethod("GlobalEvent", "onShutdown", LuaScriptInterface::luaGlobalEventOnCallback);
	registerMethod("GlobalEvent", "onRecord", LuaScriptInterface::luaGlobalEventOnCallback);

	// Weapon
	registerClass("Weapon", "", LuaScriptInterface::luaCreateWeapon);
	registerMethod("Weapon", "action", LuaScriptInterface::luaWeaponAction);
	registerMethod("Weapon", "register", LuaScriptInterface::luaWeaponRegister);
	registerMethod("Weapon", "id", LuaScriptInterface::luaWeaponId);
	registerMethod("Weapon", "level", LuaScriptInterface::luaWeaponLevel);
	registerMethod("Weapon", "magicLevel", LuaScriptInterface::luaWeaponMagicLevel);
	registerMethod("Weapon", "mana", LuaScriptInterface::luaWeaponMana);
	registerMethod("Weapon", "manaPercent", LuaScriptInterface::luaWeaponManaPercent);
	registerMethod("Weapon", "health", LuaScriptInterface::luaWeaponHealth);
	registerMethod("Weapon", "healthPercent", LuaScriptInterface::luaWeaponHealthPercent);
	registerMethod("Weapon", "soul", LuaScriptInterface::luaWeaponSoul);
	registerMethod("Weapon", "breakChance", LuaScriptInterface::luaWeaponBreakChance);
	registerMethod("Weapon", "premium", LuaScriptInterface::luaWeaponPremium);
	registerMethod("Weapon", "wieldUnproperly", LuaScriptInterface::luaWeaponUnproperly);
	registerMethod("Weapon", "vocation", LuaScriptInterface::luaWeaponVocation);
	registerMethod("Weapon", "onUseWeapon", LuaScriptInterface::luaWeaponOnUseWeapon);
	registerMethod("Weapon", "element", LuaScriptInterface::luaWeaponElement);
	registerMethod("Weapon", "attack", LuaScriptInterface::luaWeaponAttack);
	registerMethod("Weapon", "defense", LuaScriptInterface::luaWeaponDefense);
	registerMethod("Weapon", "range", LuaScriptInterface::luaWeaponRange);
	registerMethod("Weapon", "charges", LuaScriptInterface::luaWeaponCharges);
	registerMethod("Weapon", "duration", LuaScriptInterface::luaWeaponDuration);
	registerMethod("Weapon", "decayTo", LuaScriptInterface::luaWeaponDecayTo);
	registerMethod("Weapon", "transformEquipTo", LuaScriptInterface::luaWeaponTransformEquipTo);
	registerMethod("Weapon", "transformDeEquipTo", LuaScriptInterface::luaWeaponTransformDeEquipTo);
	registerMethod("Weapon", "slotType", LuaScriptInterface::luaWeaponSlotType);
	registerMethod("Weapon", "hitChance", LuaScriptInterface::luaWeaponHitChance);
	registerMethod("Weapon", "extraElement", LuaScriptInterface::luaWeaponExtraElement);

	// exclusively for distance weapons
	registerMethod("Weapon", "ammoType", LuaScriptInterface::luaWeaponAmmoType);
	registerMethod("Weapon", "maxHitChance", LuaScriptInterface::luaWeaponMaxHitChance);

	// exclusively for wands
	registerMethod("Weapon", "damage", LuaScriptInterface::luaWeaponWandDamage);

	// exclusively for wands & distance weapons
	registerMethod("Weapon", "shootType", LuaScriptInterface::luaWeaponShootType);
}

#undef registerEnum
#undef registerEnumIn

void LuaScriptInterface::registerClass(const std::string& className, const std::string& baseClass, lua_CFunction newFunction/* = nullptr*/)
{
	// className = {}
	lua_newtable(luaState);
	lua_pushvalue(luaState, -1);
	lua_setglobal(luaState, className.c_str());
	int methods = lua_gettop(luaState);

	// methodsTable = {}
	lua_newtable(luaState);
	int methodsTable = lua_gettop(luaState);

	if (newFunction) {
		// className.__call = newFunction
		lua_pushcfunction(luaState, newFunction);
		lua_setfield(luaState, methodsTable, "__call");
	}

	uint32_t parents = 0;
	if (!baseClass.empty()) {
		lua_getglobal(luaState, baseClass.c_str());
		lua_rawgeti(luaState, -1, 'p');
		parents = getNumber<uint32_t>(luaState, -1) + 1;
		lua_pop(luaState, 1);
		lua_setfield(luaState, methodsTable, "__index");
	}

	// setmetatable(className, methodsTable)
	lua_setmetatable(luaState, methods);

	// className.metatable = {}
	luaL_newmetatable(luaState, className.c_str());
	int metatable = lua_gettop(luaState);

	// className.metatable.__metatable = className
	lua_pushvalue(luaState, methods);
	lua_setfield(luaState, metatable, "__metatable");

	// className.metatable.__index = className
	lua_pushvalue(luaState, methods);
	lua_setfield(luaState, metatable, "__index");

	// className.metatable['h'] = hash
	lua_pushnumber(luaState, std::hash<std::string>()(className));
	lua_rawseti(luaState, metatable, 'h');

	// className.metatable['p'] = parents
	lua_pushnumber(luaState, parents);
	lua_rawseti(luaState, metatable, 'p');

	// className.metatable['t'] = type
	if (className == "Item") {
		lua_pushnumber(luaState, LuaData_Item);
	} else if (className == "Container") {
		lua_pushnumber(luaState, LuaData_Container);
	} else if (className == "Teleport") {
		lua_pushnumber(luaState, LuaData_Teleport);
	} else if (className == "Player") {
		lua_pushnumber(luaState, LuaData_Player);
	} else if (className == "Monster") {
		lua_pushnumber(luaState, LuaData_Monster);
	} else if (className == "Npc") {
		lua_pushnumber(luaState, LuaData_Npc);
	} else if (className == "Tile") {
		lua_pushnumber(luaState, LuaData_Tile);
	} else {
		lua_pushnumber(luaState, LuaData_Unknown);
	}
	lua_rawseti(luaState, metatable, 't');

	// pop className, className.metatable
	lua_pop(luaState, 2);
}

void LuaScriptInterface::registerTable(const std::string& tableName)
{
	// _G[tableName] = {}
	lua_newtable(luaState);
	lua_setglobal(luaState, tableName.c_str());
}

void LuaScriptInterface::registerMethod(const std::string& globalName, const std::string& methodName, lua_CFunction func)
{
	// globalName.methodName = func
	lua_getglobal(luaState, globalName.c_str());
	lua_pushcfunction(luaState, func);
	lua_setfield(luaState, -2, methodName.c_str());

	// pop globalName
	lua_pop(luaState, 1);
}

void LuaScriptInterface::registerMetaMethod(const std::string& className, const std::string& methodName, lua_CFunction func)
{
	// className.metatable.methodName = func
	luaL_getmetatable(luaState, className.c_str());
	lua_pushcfunction(luaState, func);
	lua_setfield(luaState, -2, methodName.c_str());

	// pop className.metatable
	lua_pop(luaState, 1);
}

void LuaScriptInterface::registerGlobalMethod(const std::string& functionName, lua_CFunction func)
{
	// _G[functionName] = func
	lua_pushcfunction(luaState, func);
	lua_setglobal(luaState, functionName.c_str());
}

void LuaScriptInterface::registerVariable(const std::string& tableName, const std::string& name, lua_Number value)
{
	// tableName.name = value
	lua_getglobal(luaState, tableName.c_str());
	setField(luaState, name.c_str(), value);

	// pop tableName
	lua_pop(luaState, 1);
}

void LuaScriptInterface::registerGlobalVariable(const std::string& name, lua_Number value)
{
	// _G[name] = value
	lua_pushnumber(luaState, value);
	lua_setglobal(luaState, name.c_str());
}

void LuaScriptInterface::registerGlobalBoolean(const std::string& name, bool value)
{
	// _G[name] = value
	pushBoolean(luaState, value);
	lua_setglobal(luaState, name.c_str());
}

int LuaScriptInterface::luaDoPlayerAddItem(lua_State* L)
{
	//doPlayerAddItem(cid, itemid, <optional: default: 1> count/subtype, <optional: default: 1> canDropOnMap)
	//doPlayerAddItem(cid, itemid, <optional: default: 1> count, <optional: default: 1> canDropOnMap, <optional: default: 1>subtype)
	Player* player = getPlayer(L, 1);
	if (!player) {
		reportErrorFunc(getErrorDesc(LUA_ERROR_PLAYER_NOT_FOUND));
		pushBoolean(L, false);
		return 1;
	}

	uint16_t itemId = getNumber<uint16_t>(L, 2);
	int32_t count = getNumber<int32_t>(L, 3, 1);
	bool canDropOnMap = getBoolean(L, 4, true);
	uint16_t subType = getNumber<uint16_t>(L, 5, 1);

	const ItemType& it = Item::items[itemId];
	int32_t itemCount;

	auto parameters = lua_gettop(L);
	if (parameters > 4) {
		//subtype already supplied, count then is the amount
		itemCount = std::max<int32_t>(1, count);
	} else if (it.hasSubType()) {
		if (it.stackable) {
			itemCount = static_cast<int32_t>(std::ceil(static_cast<float>(count) / 100));
		} else {
			itemCount = 1;
		}
		subType = count;
	} else {
		itemCount = std::max<int32_t>(1, count);
	}

	while (itemCount > 0) {
		uint16_t stackCount = subType;
		if (it.stackable && stackCount > 100) {
			stackCount = 100;
		}

		Item* newItem = Item::CreateItem(itemId, stackCount);
		if (!newItem) {
			reportErrorFunc(getErrorDesc(LUA_ERROR_ITEM_NOT_FOUND));
			pushBoolean(L, false);
			return 1;
		}

		if (it.stackable) {
			subType -= stackCount;
		}

		ReturnValue ret = g_game.internalPlayerAddItem(player, newItem, canDropOnMap);
		if (ret != RETURNVALUE_NOERROR) {
			delete newItem;
			pushBoolean(L, false);
			return 1;
		}

		if (--itemCount == 0) {
			if (newItem->getParent()) {
				uint32_t uid = getScriptEnv()->addThing(newItem);
				lua_pushnumber(L, uid);
				return 1;
			} else {
				//stackable item stacked with existing object, newItem will be released
				pushBoolean(L, false);
				return 1;
			}
		}
	}

	pushBoolean(L, false);
	return 1;
}

int LuaScriptInterface::luaDebugPrint(lua_State* L)
{
	//debugPrint(text)
	reportErrorFunc(getString(L, -1));
	return 0;
}

int LuaScriptInterface::luaGetWorldTime(lua_State* L)
{
	//getWorldTime()
	uint32_t time = g_game.getLightHour();
	lua_pushnumber(L, time);
	return 1;
}

int LuaScriptInterface::luaGetWorldLight(lua_State* L)
{
	//getWorldLight()
	LightInfo lightInfo = g_game.getWorldLightInfo();
	lua_pushnumber(L, lightInfo.level);
	lua_pushnumber(L, lightInfo.color);
	return 2;
}

int LuaScriptInterface::luaGetWorldUpTime(lua_State* L)
{
	//getWorldUpTime()
	uint64_t uptime = (OTSYS_TIME() - ProtocolStatus::start) / 1000;
	lua_pushnumber(L, uptime);
	return 1;
}

bool LuaScriptInterface::getArea(lua_State* L, std::list<uint32_t>& list, uint32_t& rows)
{
	lua_pushnil(L);
	for (rows = 0; lua_next(L, -2) != 0; ++rows) {
		if (!isTable(L, -1)) {
			return false;
		}

		lua_pushnil(L);
		while (lua_next(L, -2) != 0) {
			if (!isNumber(L, -1)) {
				return false;
			}
			list.push_back(getNumber<uint32_t>(L, -1));
			lua_pop(L, 1);
		}

		lua_pop(L, 1);
	}

	lua_pop(L, 1);
	return (rows != 0);
}

int LuaScriptInterface::luaCreateCombatArea(lua_State* L)
{
	//createCombatArea( {area}, <optional> {extArea} )
	ScriptEnvironment* env = getScriptEnv();
	if (env->getScriptId() != EVENT_ID_LOADING) {
		reportErrorFunc("This function can only be used while loading the script.");
		pushBoolean(L, false);
		return 1;
	}

	uint32_t areaId = g_luaEnvironment.createAreaObject(env->getScriptInterface());
	AreaCombat* area = g_luaEnvironment.getAreaObject(areaId);

	int parameters = lua_gettop(L);
	if (parameters >= 2) {
		uint32_t rowsExtArea;
		std::list<uint32_t> listExtArea;
		if (!isTable(L, 2) || !getArea(L, listExtArea, rowsExtArea)) {
			reportErrorFunc("Invalid extended area table.");
			pushBoolean(L, false);
			return 1;
		}
		area->setupExtArea(listExtArea, rowsExtArea);
	}

	uint32_t rowsArea = 0;
	std::list<uint32_t> listArea;
	if (!isTable(L, 1) || !getArea(L, listArea, rowsArea)) {
		reportErrorFunc("Invalid area table.");
		pushBoolean(L, false);
		return 1;
	}

	area->setupArea(listArea, rowsArea);
	lua_pushnumber(L, areaId);
	return 1;
}

int LuaScriptInterface::luaDoAreaCombatHealth(lua_State* L)
{
	//doAreaCombatHealth(cid, type, pos, area, min, max, effect[, origin = ORIGIN_SPELL])
	Creature* creature = getCreature(L, 1);
	if (!creature && (!isNumber(L, 1) || getNumber<uint32_t>(L, 1) != 0)) {
		reportErrorFunc(getErrorDesc(LUA_ERROR_CREATURE_NOT_FOUND));
		pushBoolean(L, false);
		return 1;
	}

	uint32_t areaId = getNumber<uint32_t>(L, 4);
	const AreaCombat* area = g_luaEnvironment.getAreaObject(areaId);
	if (area || areaId == 0) {
		CombatType_t combatType = getNumber<CombatType_t>(L, 2);

		CombatParams params;
		params.combatType = combatType;
		params.impactEffect = getNumber<uint8_t>(L, 7);

		CombatDamage damage;
		damage.origin = getNumber<CombatOrigin>(L, 8, ORIGIN_SPELL);
		damage.primary.type = combatType;
		damage.primary.value = normal_random(getNumber<int32_t>(L, 6), getNumber<int32_t>(L, 5));

		Combat::doCombatHealth(creature, getPosition(L, 3), area, damage, params);
		pushBoolean(L, true);
	} else {
		reportErrorFunc(getErrorDesc(LUA_ERROR_AREA_NOT_FOUND));
		pushBoolean(L, false);
	}
	return 1;
}

int LuaScriptInterface::luaDoTargetCombatHealth(lua_State* L)
{
	//doTargetCombatHealth(cid, target, type, min, max, effect[, origin = ORIGIN_SPELL])
	Creature* creature = getCreature(L, 1);
	if (!creature && (!isNumber(L, 1) || getNumber<uint32_t>(L, 1) != 0)) {
		reportErrorFunc(getErrorDesc(LUA_ERROR_CREATURE_NOT_FOUND));
		pushBoolean(L, false);
		return 1;
	}

	Creature* target = getCreature(L, 2);
	if (!target) {
		reportErrorFunc(getErrorDesc(LUA_ERROR_CREATURE_NOT_FOUND));
		pushBoolean(L, false);
		return 1;
	}

	CombatType_t combatType = getNumber<CombatType_t>(L, 3);

	CombatParams params;
	params.combatType = combatType;
	params.impactEffect = getNumber<uint8_t>(L, 6);

	CombatDamage damage;
	damage.origin = getNumber<CombatOrigin>(L, 7, ORIGIN_SPELL);
	damage.primary.type = combatType;
	damage.primary.value = normal_random(getNumber<int32_t>(L, 4), getNumber<int32_t>(L, 5));

	Combat::doCombatHealth(creature, target, damage, params);
	pushBoolean(L, true);
	return 1;
}

int LuaScriptInterface::luaDoAreaCombatMana(lua_State* L)
{
	//doAreaCombatMana(cid, pos, area, min, max, effect[, origin = ORIGIN_SPELL])
	Creature* creature = getCreature(L, 1);
	if (!creature && (!isNumber(L, 1) || getNumber<uint32_t>(L, 1) != 0)) {
		reportErrorFunc(getErrorDesc(LUA_ERROR_CREATURE_NOT_FOUND));
		pushBoolean(L, false);
		return 1;
	}

	uint32_t areaId = getNumber<uint32_t>(L, 3);
	const AreaCombat* area = g_luaEnvironment.getAreaObject(areaId);
	if (area || areaId == 0) {
		CombatParams params;
		params.impactEffect = getNumber<uint8_t>(L, 6);

		CombatDamage damage;
		damage.origin = getNumber<CombatOrigin>(L, 7, ORIGIN_SPELL);
		damage.primary.type = COMBAT_MANADRAIN;
		damage.primary.value = normal_random(getNumber<int32_t>(L, 4), getNumber<int32_t>(L, 5));

		Position pos = getPosition(L, 2);
		Combat::doCombatMana(creature, pos, area, damage, params);
		pushBoolean(L, true);
	} else {
		reportErrorFunc(getErrorDesc(LUA_ERROR_AREA_NOT_FOUND));
		pushBoolean(L, false);
	}
	return 1;
}

int LuaScriptInterface::luaDoTargetCombatMana(lua_State* L)
{
	//doTargetCombatMana(cid, target, min, max, effect[, origin = ORIGIN_SPELL)
	Creature* creature = getCreature(L, 1);
	if (!creature && (!isNumber(L, 1) || getNumber<uint32_t>(L, 1) != 0)) {
		reportErrorFunc(getErrorDesc(LUA_ERROR_CREATURE_NOT_FOUND));
		pushBoolean(L, false);
		return 1;
	}

	Creature* target = getCreature(L, 2);
	if (!target) {
		reportErrorFunc(getErrorDesc(LUA_ERROR_CREATURE_NOT_FOUND));
		pushBoolean(L, false);
		return 1;
	}

	CombatParams params;
	params.impactEffect = getNumber<uint8_t>(L, 5);

	CombatDamage damage;
	damage.origin = getNumber<CombatOrigin>(L, 6, ORIGIN_SPELL);
	damage.primary.type = COMBAT_MANADRAIN;
	damage.primary.value = normal_random(getNumber<int32_t>(L, 3), getNumber<int32_t>(L, 4));

	Combat::doCombatMana(creature, target, damage, params);
	pushBoolean(L, true);
	return 1;
}

int LuaScriptInterface::luaDoAreaCombatCondition(lua_State* L)
{
	//doAreaCombatCondition(cid, pos, area, condition, effect)
	Creature* creature = getCreature(L, 1);
	if (!creature && (!isNumber(L, 1) || getNumber<uint32_t>(L, 1) != 0)) {
		reportErrorFunc(getErrorDesc(LUA_ERROR_CREATURE_NOT_FOUND));
		pushBoolean(L, false);
		return 1;
	}

	const Condition* condition = getUserdata<Condition>(L, 4);
	if (!condition) {
		reportErrorFunc(getErrorDesc(LUA_ERROR_CONDITION_NOT_FOUND));
		pushBoolean(L, false);
		return 1;
	}

	uint32_t areaId = getNumber<uint32_t>(L, 3);
	const AreaCombat* area = g_luaEnvironment.getAreaObject(areaId);
	if (area || areaId == 0) {
		CombatParams params;
		params.impactEffect = getNumber<uint8_t>(L, 5);
		params.conditionList.emplace_front(condition->clone());
		Combat::doCombatCondition(creature, getPosition(L, 2), area, params);
		pushBoolean(L, true);
	} else {
		reportErrorFunc(getErrorDesc(LUA_ERROR_AREA_NOT_FOUND));
		pushBoolean(L, false);
	}
	return 1;
}

int LuaScriptInterface::luaDoTargetCombatCondition(lua_State* L)
{
	//doTargetCombatCondition(cid, target, condition, effect)
	Creature* creature = getCreature(L, 1);
	if (!creature && (!isNumber(L, 1) || getNumber<uint32_t>(L, 1) != 0)) {
		reportErrorFunc(getErrorDesc(LUA_ERROR_CREATURE_NOT_FOUND));
		pushBoolean(L, false);
		return 1;
	}

	Creature* target = getCreature(L, 2);
	if (!target) {
		reportErrorFunc(getErrorDesc(LUA_ERROR_CREATURE_NOT_FOUND));
		pushBoolean(L, false);
		return 1;
	}

	const Condition* condition = getUserdata<Condition>(L, 3);
	if (!condition) {
		reportErrorFunc(getErrorDesc(LUA_ERROR_CONDITION_NOT_FOUND));
		pushBoolean(L, false);
		return 1;
	}

	CombatParams params;
	params.impactEffect = getNumber<uint8_t>(L, 4);
	params.conditionList.emplace_front(condition->clone());
	Combat::doCombatCondition(creature, target, params);
	pushBoolean(L, true);
	return 1;
}

int LuaScriptInterface::luaDoAreaCombatDispel(lua_State* L)
{
	//doAreaCombatDispel(cid, pos, area, type, effect)
	Creature* creature = getCreature(L, 1);
	if (!creature && (!isNumber(L, 1) || getNumber<uint32_t>(L, 1) != 0)) {
		reportErrorFunc(getErrorDesc(LUA_ERROR_CREATURE_NOT_FOUND));
		pushBoolean(L, false);
		return 1;
	}

	uint32_t areaId = getNumber<uint32_t>(L, 3);
	const AreaCombat* area = g_luaEnvironment.getAreaObject(areaId);
	if (area || areaId == 0) {
		CombatParams params;
		params.impactEffect = getNumber<uint8_t>(L, 5);
		params.dispelType = getNumber<ConditionType_t>(L, 4);
		Combat::doCombatDispel(creature, getPosition(L, 2), area, params);

		pushBoolean(L, true);
	} else {
		reportErrorFunc(getErrorDesc(LUA_ERROR_AREA_NOT_FOUND));
		pushBoolean(L, false);
	}
	return 1;
}

int LuaScriptInterface::luaDoTargetCombatDispel(lua_State* L)
{
	//doTargetCombatDispel(cid, target, type, effect)
	Creature* creature = getCreature(L, 1);
	if (!creature && (!isNumber(L, 1) || getNumber<uint32_t>(L, 1) != 0)) {
		reportErrorFunc(getErrorDesc(LUA_ERROR_CREATURE_NOT_FOUND));
		pushBoolean(L, false);
		return 1;
	}

	Creature* target = getCreature(L, 2);
	if (!target) {
		reportErrorFunc(getErrorDesc(LUA_ERROR_CREATURE_NOT_FOUND));
		pushBoolean(L, false);
		return 1;
	}

	CombatParams params;
	params.dispelType = getNumber<ConditionType_t>(L, 3);
	params.impactEffect = getNumber<uint8_t>(L, 4);
	Combat::doCombatDispel(creature, target, params);
	pushBoolean(L, true);
	return 1;
}

int LuaScriptInterface::luaDoChallengeCreature(lua_State* L)
{
	//doChallengeCreature(cid, target)
	Creature* creature = getCreature(L, 1);
	if (!creature) {
		reportErrorFunc(getErrorDesc(LUA_ERROR_CREATURE_NOT_FOUND));
		pushBoolean(L, false);
		return 1;
	}

	Creature* target = getCreature(L, 2);
	if (!target) {
		reportErrorFunc(getErrorDesc(LUA_ERROR_CREATURE_NOT_FOUND));
		pushBoolean(L, false);
		return 1;
	}

	target->challengeCreature(creature);
	pushBoolean(L, true);
	return 1;
}

int LuaScriptInterface::luaIsValidUID(lua_State* L)
{
	//isValidUID(uid)
	pushBoolean(L, getScriptEnv()->getThingByUID(getNumber<uint32_t>(L, -1)) != nullptr);
	return 1;
}

int LuaScriptInterface::luaIsDepot(lua_State* L)
{
	//isDepot(uid)
	Container* container = getScriptEnv()->getContainerByUID(getNumber<uint32_t>(L, -1));
	pushBoolean(L, container && container->getDepotLocker());
	return 1;
}

int LuaScriptInterface::luaIsMoveable(lua_State* L)
{
	//isMoveable(uid)
	//isMovable(uid)
	Thing* thing = getScriptEnv()->getThingByUID(getNumber<uint32_t>(L, -1));
	pushBoolean(L, thing && thing->isPushable());
	return 1;
}

int LuaScriptInterface::luaDoAddContainerItem(lua_State* L)
{
	//doAddContainerItem(uid, itemid, <optional> count/subtype)
	uint32_t uid = getNumber<uint32_t>(L, 1);

	ScriptEnvironment* env = getScriptEnv();
	Container* container = env->getContainerByUID(uid);
	if (!container) {
		reportErrorFunc(getErrorDesc(LUA_ERROR_CONTAINER_NOT_FOUND));
		pushBoolean(L, false);
		return 1;
	}

	uint16_t itemId = getNumber<uint16_t>(L, 2);
	const ItemType& it = Item::items[itemId];

	int32_t itemCount = 1;
	int32_t subType = 1;
	uint32_t count = getNumber<uint32_t>(L, 3, 1);

	if (it.hasSubType()) {
		if (it.stackable) {
			itemCount = static_cast<int32_t>(std::ceil(static_cast<float>(count) / 100));
		}

		subType = count;
	} else {
		itemCount = std::max<int32_t>(1, count);
	}

	while (itemCount > 0) {
		int32_t stackCount = std::min<int32_t>(100, subType);
		Item* newItem = Item::CreateItem(itemId, stackCount);
		if (!newItem) {
			reportErrorFunc(getErrorDesc(LUA_ERROR_ITEM_NOT_FOUND));
			pushBoolean(L, false);
			return 1;
		}

		if (it.stackable) {
			subType -= stackCount;
		}

		ReturnValue ret = g_game.internalAddItem(container, newItem);
		if (ret != RETURNVALUE_NOERROR) {
			delete newItem;
			pushBoolean(L, false);
			return 1;
		}

		if (--itemCount == 0) {
			if (newItem->getParent()) {
				lua_pushnumber(L, env->addThing(newItem));
			} else {
				//stackable item stacked with existing object, newItem will be released
				pushBoolean(L, false);
			}
			return 1;
		}
	}

	pushBoolean(L, false);
	return 1;
}

int LuaScriptInterface::luaGetDepotId(lua_State* L)
{
	//getDepotId(uid)
	uint32_t uid = getNumber<uint32_t>(L, -1);

	Container* container = getScriptEnv()->getContainerByUID(uid);
	if (!container) {
		reportErrorFunc(getErrorDesc(LUA_ERROR_CONTAINER_NOT_FOUND));
		pushBoolean(L, false);
		return 1;
	}

	DepotLocker* depotLocker = container->getDepotLocker();
	if (!depotLocker) {
		reportErrorFunc("Depot not found");
		pushBoolean(L, false);
		return 1;
	}

	lua_pushnumber(L, depotLocker->getDepotId());
	return 1;
}

int LuaScriptInterface::luaDoSetCreatureLight(lua_State* L)
{
	//doSetCreatureLight(cid, lightLevel, lightColor, time)
	Creature* creature = getCreature(L, 1);
	if (!creature) {
		reportErrorFunc(getErrorDesc(LUA_ERROR_PLAYER_NOT_FOUND));
		pushBoolean(L, false);
		return 1;
	}

	uint16_t level = getNumber<uint16_t>(L, 2);
	uint16_t color = getNumber<uint16_t>(L, 3);
	uint32_t time = getNumber<uint32_t>(L, 4);
	Condition* condition = Condition::createCondition(CONDITIONID_COMBAT, CONDITION_LIGHT, time, level | (color << 8));
	creature->addCondition(condition);
	pushBoolean(L, true);
	return 1;
}

int LuaScriptInterface::luaAddEvent(lua_State* L)
{
	//addEvent(callback, delay, ...)
	lua_State* globalState = g_luaEnvironment.getLuaState();
	if (!globalState) {
		reportErrorFunc("No valid script interface!");
		pushBoolean(L, false);
		return 1;
	} else if (globalState != L) {
		lua_xmove(L, globalState, lua_gettop(L));
	}

	int parameters = lua_gettop(globalState);
	if (!isFunction(globalState, -parameters)) { //-parameters means the first parameter from left to right
		reportErrorFunc("callback parameter should be a function.");
		pushBoolean(L, false);
		return 1;
	}

	if (g_config.getBoolean(ConfigManager::WARN_UNSAFE_SCRIPTS) || g_config.getBoolean(ConfigManager::CONVERT_UNSAFE_SCRIPTS)) {
		std::vector<std::pair<int32_t, LuaDataType>> indexes;
		for (int i = 3; i <= parameters; ++i) {
			if (lua_getmetatable(globalState, i) == 0) {
				continue;
			}
			lua_rawgeti(L, -1, 't');

			LuaDataType type = getNumber<LuaDataType>(L, -1);
			if (type != LuaData_Unknown && type != LuaData_Tile) {
				indexes.push_back({i, type});
			}
			lua_pop(globalState, 2);
		}

		if (!indexes.empty()) {
			if (g_config.getBoolean(ConfigManager::WARN_UNSAFE_SCRIPTS)) {
				bool plural = indexes.size() > 1;

				std::string warningString = "Argument";
				if (plural) {
					warningString += 's';
				}

				for (const auto& entry : indexes) {
					if (entry == indexes.front()) {
						warningString += ' ';
					} else if (entry == indexes.back()) {
						warningString += " and ";
					} else {
						warningString += ", ";
					}
					warningString += '#';
					warningString += std::to_string(entry.first);
				}

				if (plural) {
					warningString += " are unsafe";
				} else {
					warningString += " is unsafe";
				}

				reportErrorFunc(warningString);
			}

			if (g_config.getBoolean(ConfigManager::CONVERT_UNSAFE_SCRIPTS)) {
				for (const auto& entry : indexes) {
					switch (entry.second) {
						case LuaData_Item:
						case LuaData_Container:
						case LuaData_Teleport: {
							lua_getglobal(globalState, "Item");
							lua_getfield(globalState, -1, "getUniqueId");
							break;
						}
						case LuaData_Player:
						case LuaData_Monster:
						case LuaData_Npc: {
							lua_getglobal(globalState, "Creature");
							lua_getfield(globalState, -1, "getId");
							break;
						}
						default:
							break;
					}
					lua_replace(globalState, -2);
					lua_pushvalue(globalState, entry.first);
					lua_call(globalState, 1, 1);
					lua_replace(globalState, entry.first);
				}
			}
		}
	}

	LuaTimerEventDesc eventDesc;
	for (int i = 0; i < parameters - 2; ++i) { //-2 because addEvent needs at least two parameters
		eventDesc.parameters.push_back(luaL_ref(globalState, LUA_REGISTRYINDEX));
	}

	uint32_t delay = std::max<uint32_t>(100, getNumber<uint32_t>(globalState, 2));
	lua_pop(globalState, 1);

	eventDesc.function = luaL_ref(globalState, LUA_REGISTRYINDEX);
	eventDesc.scriptId = getScriptEnv()->getScriptId();

	auto& lastTimerEventId = g_luaEnvironment.lastEventTimerId;
	eventDesc.eventId = g_scheduler.addEvent(createSchedulerTask(
		delay, std::bind(&LuaEnvironment::executeTimerEvent, &g_luaEnvironment, lastTimerEventId)
	));

	g_luaEnvironment.timerEvents.emplace(lastTimerEventId, std::move(eventDesc));
	lua_pushnumber(L, lastTimerEventId++);
	return 1;
}

int LuaScriptInterface::luaStopEvent(lua_State* L)
{
	//stopEvent(eventid)
	lua_State* globalState = g_luaEnvironment.getLuaState();
	if (!globalState) {
		reportErrorFunc("No valid script interface!");
		pushBoolean(L, false);
		return 1;
	}

	uint32_t eventId = getNumber<uint32_t>(L, 1);

	auto& timerEvents = g_luaEnvironment.timerEvents;
	auto it = timerEvents.find(eventId);
	if (it == timerEvents.end()) {
		pushBoolean(L, false);
		return 1;
	}

	LuaTimerEventDesc timerEventDesc = std::move(it->second);
	timerEvents.erase(it);

	g_scheduler.stopEvent(timerEventDesc.eventId);
	luaL_unref(globalState, LUA_REGISTRYINDEX, timerEventDesc.function);

	for (auto parameter : timerEventDesc.parameters) {
		luaL_unref(globalState, LUA_REGISTRYINDEX, parameter);
	}

	pushBoolean(L, true);
	return 1;
}

int LuaScriptInterface::luaSaveServer(lua_State* L)
{
	g_game.saveGameState();
	pushBoolean(L, true);
	return 1;
}

int LuaScriptInterface::luaCleanMap(lua_State* L)
{
	lua_pushnumber(L, g_game.map.clean());
	return 1;
}

int LuaScriptInterface::luaIsInWar(lua_State* L)
{
	//isInWar(cid, target)
	Player* player = getPlayer(L, 1);
	if (!player) {
		reportErrorFunc(getErrorDesc(LUA_ERROR_PLAYER_NOT_FOUND));
		pushBoolean(L, false);
		return 1;
	}

	Player* targetPlayer = getPlayer(L, 2);
	if (!targetPlayer) {
		reportErrorFunc(getErrorDesc(LUA_ERROR_PLAYER_NOT_FOUND));
		pushBoolean(L, false);
		return 1;
	}

	pushBoolean(L, player->isInWar(targetPlayer));
	return 1;
}

int LuaScriptInterface::luaGetWaypointPositionByName(lua_State* L)
{
	//getWaypointPositionByName(name)
	auto& waypoints = g_game.map.waypoints;

	auto it = waypoints.find(getString(L, -1));
	if (it != waypoints.end()) {
		pushPosition(L, it->second);
	} else {
		pushBoolean(L, false);
	}
	return 1;
}

int LuaScriptInterface::luaSendChannelMessage(lua_State* L)
{
	//sendChannelMessage(channelId, type, message)
	uint32_t channelId = getNumber<uint32_t>(L, 1);
	ChatChannel* channel = g_chat->getChannelById(channelId);
	if (!channel) {
		pushBoolean(L, false);
		return 1;
	}

	SpeakClasses type = getNumber<SpeakClasses>(L, 2);
	std::string message = getString(L, 3);
	channel->sendToAll(message, type);
	pushBoolean(L, true);
	return 1;
}

int LuaScriptInterface::luaSendGuildChannelMessage(lua_State* L)
{
	//sendGuildChannelMessage(guildId, type, message)
	uint32_t guildId = getNumber<uint32_t>(L, 1);
	ChatChannel* channel = g_chat->getGuildChannelById(guildId);
	if (!channel) {
		pushBoolean(L, false);
		return 1;
	}

	SpeakClasses type = getNumber<SpeakClasses>(L, 2);
	std::string message = getString(L, 3);
	channel->sendToAll(message, type);
	pushBoolean(L, true);
	return 1;
}

std::string LuaScriptInterface::escapeString(const std::string& string)
{
	std::string s = string;
	replaceString(s, "\\", "\\\\");
	replaceString(s, "\"", "\\\"");
	replaceString(s, "'", "\\'");
	replaceString(s, "[[", "\\[[");
	return s;
}

#ifndef LUAJIT_VERSION
const luaL_Reg LuaScriptInterface::luaBitReg[] = {
	//{"tobit", LuaScriptInterface::luaBitToBit},
	{"bnot", LuaScriptInterface::luaBitNot},
	{"band", LuaScriptInterface::luaBitAnd},
	{"bor", LuaScriptInterface::luaBitOr},
	{"bxor", LuaScriptInterface::luaBitXor},
	{"lshift", LuaScriptInterface::luaBitLeftShift},
	{"rshift", LuaScriptInterface::luaBitRightShift},
	//{"arshift", LuaScriptInterface::luaBitArithmeticalRightShift},
	//{"rol", LuaScriptInterface::luaBitRotateLeft},
	//{"ror", LuaScriptInterface::luaBitRotateRight},
	//{"bswap", LuaScriptInterface::luaBitSwapEndian},
	//{"tohex", LuaScriptInterface::luaBitToHex},
	{nullptr, nullptr}
};

int LuaScriptInterface::luaBitNot(lua_State* L)
{
	lua_pushnumber(L, ~getNumber<uint32_t>(L, -1));
	return 1;
}

#define MULTIOP(name, op) \
int LuaScriptInterface::luaBit##name(lua_State* L) \
{ \
	int n = lua_gettop(L); \
	uint32_t w = getNumber<uint32_t>(L, -1); \
	for (int i = 1; i < n; ++i) \
		w op getNumber<uint32_t>(L, i); \
	lua_pushnumber(L, w); \
	return 1; \
}

MULTIOP(And, &= )
MULTIOP(Or, |= )
MULTIOP(Xor, ^= )

#define SHIFTOP(name, op) \
int LuaScriptInterface::luaBit##name(lua_State* L) \
{ \
	uint32_t n1 = getNumber<uint32_t>(L, 1), n2 = getNumber<uint32_t>(L, 2); \
	lua_pushnumber(L, (n1 op n2)); \
	return 1; \
}

SHIFTOP(LeftShift, << )
SHIFTOP(RightShift, >> )
#endif

const luaL_Reg LuaScriptInterface::luaConfigManagerTable[] = {
	{"getString", LuaScriptInterface::luaConfigManagerGetString},
	{"getNumber", LuaScriptInterface::luaConfigManagerGetNumber},
	{"getBoolean", LuaScriptInterface::luaConfigManagerGetBoolean},
	{nullptr, nullptr}
};

int LuaScriptInterface::luaConfigManagerGetString(lua_State* L)
{
	pushString(L, g_config.getString(getNumber<ConfigManager::string_config_t>(L, -1)));
	return 1;
}

int LuaScriptInterface::luaConfigManagerGetNumber(lua_State* L)
{
	lua_pushnumber(L, g_config.getNumber(getNumber<ConfigManager::integer_config_t>(L, -1)));
	return 1;
}

int LuaScriptInterface::luaConfigManagerGetBoolean(lua_State* L)
{
	pushBoolean(L, g_config.getBoolean(getNumber<ConfigManager::boolean_config_t>(L, -1)));
	return 1;
}

const luaL_Reg LuaScriptInterface::luaDatabaseTable[] = {
	{"query", LuaScriptInterface::luaDatabaseExecute},
	{"asyncQuery", LuaScriptInterface::luaDatabaseAsyncExecute},
	{"storeQuery", LuaScriptInterface::luaDatabaseStoreQuery},
	{"asyncStoreQuery", LuaScriptInterface::luaDatabaseAsyncStoreQuery},
	{"escapeString", LuaScriptInterface::luaDatabaseEscapeString},
	{"escapeBlob", LuaScriptInterface::luaDatabaseEscapeBlob},
	{"lastInsertId", LuaScriptInterface::luaDatabaseLastInsertId},
	{"tableExists", LuaScriptInterface::luaDatabaseTableExists},
	{nullptr, nullptr}
};

int LuaScriptInterface::luaDatabaseExecute(lua_State* L)
{
	pushBoolean(L, Database::getInstance().executeQuery(getString(L, -1)));
	return 1;
}

int LuaScriptInterface::luaDatabaseAsyncExecute(lua_State* L)
{
	std::function<void(DBResult_ptr, bool)> callback;
	if (lua_gettop(L) > 1) {
		int32_t ref = luaL_ref(L, LUA_REGISTRYINDEX);
		auto scriptId = getScriptEnv()->getScriptId();
		callback = [ref, scriptId](DBResult_ptr, bool success) {
			lua_State* luaState = g_luaEnvironment.getLuaState();
			if (!luaState) {
				return;
			}

			if (!LuaScriptInterface::reserveScriptEnv()) {
				luaL_unref(luaState, LUA_REGISTRYINDEX, ref);
				return;
			}

			lua_rawgeti(luaState, LUA_REGISTRYINDEX, ref);
			pushBoolean(luaState, success);
			auto env = getScriptEnv();
			env->setScriptId(scriptId, &g_luaEnvironment);
			g_luaEnvironment.callFunction(1);

			luaL_unref(luaState, LUA_REGISTRYINDEX, ref);
		};
	}
	g_databaseTasks.addTask(getString(L, -1), callback);
	return 0;
}

int LuaScriptInterface::luaDatabaseStoreQuery(lua_State* L)
{
	if (DBResult_ptr res = Database::getInstance().storeQuery(getString(L, -1))) {
		lua_pushnumber(L, ScriptEnvironment::addResult(res));
	} else {
		pushBoolean(L, false);
	}
	return 1;
}

int LuaScriptInterface::luaDatabaseAsyncStoreQuery(lua_State* L)
{
	std::function<void(DBResult_ptr, bool)> callback;
	if (lua_gettop(L) > 1) {
		int32_t ref = luaL_ref(L, LUA_REGISTRYINDEX);
		auto scriptId = getScriptEnv()->getScriptId();
		callback = [ref, scriptId](DBResult_ptr result, bool) {
			lua_State* luaState = g_luaEnvironment.getLuaState();
			if (!luaState) {
				return;
			}

			if (!LuaScriptInterface::reserveScriptEnv()) {
				luaL_unref(luaState, LUA_REGISTRYINDEX, ref);
				return;
			}

			lua_rawgeti(luaState, LUA_REGISTRYINDEX, ref);
			if (result) {
				lua_pushnumber(luaState, ScriptEnvironment::addResult(result));
			} else {
				pushBoolean(luaState, false);
			}
			auto env = getScriptEnv();
			env->setScriptId(scriptId, &g_luaEnvironment);
			g_luaEnvironment.callFunction(1);

			luaL_unref(luaState, LUA_REGISTRYINDEX, ref);
		};
	}
	g_databaseTasks.addTask(getString(L, -1), callback, true);
	return 0;
}

int LuaScriptInterface::luaDatabaseEscapeString(lua_State* L)
{
	pushString(L, Database::getInstance().escapeString(getString(L, -1)));
	return 1;
}

int LuaScriptInterface::luaDatabaseEscapeBlob(lua_State* L)
{
	uint32_t length = getNumber<uint32_t>(L, 2);
	pushString(L, Database::getInstance().escapeBlob(getString(L, 1).c_str(), length));
	return 1;
}

int LuaScriptInterface::luaDatabaseLastInsertId(lua_State* L)
{
	lua_pushnumber(L, Database::getInstance().getLastInsertId());
	return 1;
}

int LuaScriptInterface::luaDatabaseTableExists(lua_State* L)
{
	pushBoolean(L, DatabaseManager::tableExists(getString(L, -1)));
	return 1;
}

const luaL_Reg LuaScriptInterface::luaResultTable[] = {
	{"getNumber", LuaScriptInterface::luaResultGetNumber},
	{"getString", LuaScriptInterface::luaResultGetString},
	{"getStream", LuaScriptInterface::luaResultGetStream},
	{"next", LuaScriptInterface::luaResultNext},
	{"free", LuaScriptInterface::luaResultFree},
	{nullptr, nullptr}
};

int LuaScriptInterface::luaResultGetNumber(lua_State* L)
{
	DBResult_ptr res = ScriptEnvironment::getResultByID(getNumber<uint32_t>(L, 1));
	if (!res) {
		pushBoolean(L, false);
		return 1;
	}

	const std::string& s = getString(L, 2);
	lua_pushnumber(L, res->getNumber<int64_t>(s));
	return 1;
}

int LuaScriptInterface::luaResultGetString(lua_State* L)
{
	DBResult_ptr res = ScriptEnvironment::getResultByID(getNumber<uint32_t>(L, 1));
	if (!res) {
		pushBoolean(L, false);
		return 1;
	}

	const std::string& s = getString(L, 2);
	pushString(L, res->getString(s));
	return 1;
}

int LuaScriptInterface::luaResultGetStream(lua_State* L)
{
	DBResult_ptr res = ScriptEnvironment::getResultByID(getNumber<uint32_t>(L, 1));
	if (!res) {
		pushBoolean(L, false);
		return 1;
	}

	unsigned long length;
	const char* stream = res->getStream(getString(L, 2), length);
	lua_pushlstring(L, stream, length);
	lua_pushnumber(L, length);
	return 2;
}

int LuaScriptInterface::luaResultNext(lua_State* L)
{
	DBResult_ptr res = ScriptEnvironment::getResultByID(getNumber<uint32_t>(L, -1));
	if (!res) {
		pushBoolean(L, false);
		return 1;
	}

	pushBoolean(L, res->next());
	return 1;
}

int LuaScriptInterface::luaResultFree(lua_State* L)
{
	pushBoolean(L, ScriptEnvironment::removeResult(getNumber<uint32_t>(L, -1)));
	return 1;
}

// Userdata
int LuaScriptInterface::luaUserdataCompare(lua_State* L)
{
	// userdataA == userdataB
	pushBoolean(L, getUserdata<void>(L, 1) == getUserdata<void>(L, 2));
	return 1;
}

// _G
int LuaScriptInterface::luaIsType(lua_State* L)
{
	// isType(derived, base)
	lua_getmetatable(L, -2);
	lua_getmetatable(L, -2);

	lua_rawgeti(L, -2, 'p');
	uint_fast8_t parentsB = getNumber<uint_fast8_t>(L, 1);

	lua_rawgeti(L, -3, 'h');
	size_t hashB = getNumber<size_t>(L, 1);

	lua_rawgeti(L, -3, 'p');
	uint_fast8_t parentsA = getNumber<uint_fast8_t>(L, 1);
	for (uint_fast8_t i = parentsA; i < parentsB; ++i) {
		lua_getfield(L, -3, "__index");
		lua_replace(L, -4);
	}

	lua_rawgeti(L, -4, 'h');
	size_t hashA = getNumber<size_t>(L, 1);

	pushBoolean(L, hashA == hashB);
	return 1;
}

int LuaScriptInterface::luaRawGetMetatable(lua_State* L)
{
	// rawgetmetatable(metatableName)
	luaL_getmetatable(L, getString(L, 1).c_str());
	return 1;
}

// os
int LuaScriptInterface::luaSystemTime(lua_State* L)
{
	// os.mtime()
	lua_pushnumber(L, OTSYS_TIME());
	return 1;
}

// table
int LuaScriptInterface::luaTableCreate(lua_State* L)
{
	// table.create(arrayLength, keyLength)
	lua_createtable(L, getNumber<int32_t>(L, 1), getNumber<int32_t>(L, 2));
	return 1;
}

// Game
int LuaScriptInterface::luaGameGetSpectators(lua_State* L)
{
	// Game.getSpectators(position[, multifloor = false[, onlyPlayer = false[, minRangeX = 0[, maxRangeX = 0[, minRangeY = 0[, maxRangeY = 0]]]]]])
	const Position& position = getPosition(L, 1);
	bool multifloor = getBoolean(L, 2, false);
	bool onlyPlayers = getBoolean(L, 3, false);
	int32_t minRangeX = getNumber<int32_t>(L, 4, 0);
	int32_t maxRangeX = getNumber<int32_t>(L, 5, 0);
	int32_t minRangeY = getNumber<int32_t>(L, 6, 0);
	int32_t maxRangeY = getNumber<int32_t>(L, 7, 0);

	SpectatorHashSet spectators;
	g_game.map.getSpectators(spectators, position, multifloor, onlyPlayers, minRangeX, maxRangeX, minRangeY, maxRangeY);

	lua_createtable(L, spectators.size(), 0);

	int index = 0;
	for (Creature* creature : spectators) {
		pushUserdata<Creature>(L, creature);
		setCreatureMetatable(L, -1, creature);
		lua_rawseti(L, -2, ++index);
	}
	return 1;
}

int LuaScriptInterface::luaGameGetPlayers(lua_State* L)
{
	// Game.getPlayers()
	lua_createtable(L, g_game.getPlayersOnline(), 0);

	int index = 0;
	for (const auto& playerEntry : g_game.getPlayers()) {
		pushUserdata<Player>(L, playerEntry.second);
		setMetatable(L, -1, "Player");
		lua_rawseti(L, -2, ++index);
	}
	return 1;
}

int LuaScriptInterface::luaGameLoadMap(lua_State* L)
{
	// Game.loadMap(path)
	const std::string& path = getString(L, 1);
	g_dispatcher.addTask(createTask([path]() {
		try {
			g_game.loadMap(path);
		} catch (const std::exception& e) {
			// FIXME: Should only catch some exceptions
			std::cout << "[Error - LuaScriptInterface::luaGameLoadMap] Failed to load map: "
				<< e.what() << std::endl;
		}
	}));
	return 0;
}

int LuaScriptInterface::luaGameGetExperienceStage(lua_State* L)
{
	// Game.getExperienceStage(level)
	uint32_t level = getNumber<uint32_t>(L, 1);
	lua_pushnumber(L, g_game.getExperienceStage(level));
	return 1;
}

int LuaScriptInterface::luaGameGetMonsterCount(lua_State* L)
{
	// Game.getMonsterCount()
	lua_pushnumber(L, g_game.getMonstersOnline());
	return 1;
}

int LuaScriptInterface::luaGameGetPlayerCount(lua_State* L)
{
	// Game.getPlayerCount()
	lua_pushnumber(L, g_game.getPlayersOnline());
	return 1;
}

int LuaScriptInterface::luaGameGetNpcCount(lua_State* L)
{
	// Game.getNpcCount()
	lua_pushnumber(L, g_game.getNpcsOnline());
	return 1;
}

int LuaScriptInterface::luaGameGetTowns(lua_State* L)
{
	// Game.getTowns()
	const auto& towns = g_game.map.towns.getTowns();
	lua_createtable(L, towns.size(), 0);

	int index = 0;
	for (auto townEntry : towns) {
		pushUserdata<Town>(L, townEntry.second);
		setMetatable(L, -1, "Town");
		lua_rawseti(L, -2, ++index);
	}
	return 1;
}

int LuaScriptInterface::luaGameGetHouses(lua_State* L)
{
	// Game.getHouses()
	const auto& houses = g_game.map.houses.getHouses();
	lua_createtable(L, houses.size(), 0);

	int index = 0;
	for (auto houseEntry : houses) {
		pushUserdata<House>(L, houseEntry.second);
		setMetatable(L, -1, "House");
		lua_rawseti(L, -2, ++index);
	}
	return 1;
}

int LuaScriptInterface::luaGameGetGameState(lua_State* L)
{
	// Game.getGameState()
	lua_pushnumber(L, g_game.getGameState());
	return 1;
}

int LuaScriptInterface::luaGameSetGameState(lua_State* L)
{
	// Game.setGameState(state)
	GameState_t state = getNumber<GameState_t>(L, 1);
	g_game.setGameState(state);
	pushBoolean(L, true);
	return 1;
}

int LuaScriptInterface::luaGameGetWorldType(lua_State* L)
{
	// Game.getWorldType()
	lua_pushnumber(L, g_game.getWorldType());
	return 1;
}

int LuaScriptInterface::luaGameSetWorldType(lua_State* L)
{
	// Game.setWorldType(type)
	WorldType_t type = getNumber<WorldType_t>(L, 1);
	g_game.setWorldType(type);
	pushBoolean(L, true);
	return 1;
}

int LuaScriptInterface::luaGameGetReturnMessage(lua_State* L)
{
	// Game.getReturnMessage(value)
	ReturnValue value = getNumber<ReturnValue>(L, 1);
	pushString(L, getReturnMessage(value));
	return 1;
}

int LuaScriptInterface::luaGameCreateItem(lua_State* L)
{
	// Game.createItem(itemId[, count[, position]])
	uint16_t count = getNumber<uint16_t>(L, 2, 1);
	uint16_t id;
	if (isNumber(L, 1)) {
		id = getNumber<uint16_t>(L, 1);
	} else {
		id = Item::items.getItemIdByName(getString(L, 1));
		if (id == 0) {
			lua_pushnil(L);
			return 1;
		}
	}

	const ItemType& it = Item::items[id];
	if (it.stackable) {
		count = std::min<uint16_t>(count, 100);
	}

	Item* item = Item::CreateItem(id, count);
	if (!item) {
		lua_pushnil(L);
		return 1;
	}

	if (lua_gettop(L) >= 3) {
		const Position& position = getPosition(L, 3);
		Tile* tile = g_game.map.getTile(position);
		if (!tile) {
			delete item;
			lua_pushnil(L);
			return 1;
		}

		g_game.internalAddItem(tile, item, INDEX_WHEREEVER, FLAG_NOLIMIT);
	} else {
		getScriptEnv()->addTempItem(item);
		item->setParent(VirtualCylinder::virtualCylinder);
	}

	pushUserdata<Item>(L, item);
	setItemMetatable(L, -1, item);
	return 1;
}

int LuaScriptInterface::luaGameCreateContainer(lua_State* L)
{
	// Game.createContainer(itemId, size[, position])
	uint16_t size = getNumber<uint16_t>(L, 2);
	uint16_t id;
	if (isNumber(L, 1)) {
		id = getNumber<uint16_t>(L, 1);
	} else {
		id = Item::items.getItemIdByName(getString(L, 1));
		if (id == 0) {
			lua_pushnil(L);
			return 1;
		}
	}

	Container* container = Item::CreateItemAsContainer(id, size);
	if (!container) {
		lua_pushnil(L);
		return 1;
	}

	if (lua_gettop(L) >= 3) {
		const Position& position = getPosition(L, 3);
		Tile* tile = g_game.map.getTile(position);
		if (!tile) {
			delete container;
			lua_pushnil(L);
			return 1;
		}

		g_game.internalAddItem(tile, container, INDEX_WHEREEVER, FLAG_NOLIMIT);
	} else {
		getScriptEnv()->addTempItem(container);
		container->setParent(VirtualCylinder::virtualCylinder);
	}

	pushUserdata<Container>(L, container);
	setMetatable(L, -1, "Container");
	return 1;
}

int LuaScriptInterface::luaGameCreateMonster(lua_State* L)
{
	// Game.createMonster(monsterName, position[, extended = false[, force = false]])
	Monster* monster = Monster::createMonster(getString(L, 1));
	if (!monster) {
		lua_pushnil(L);
		return 1;
	}

	const Position& position = getPosition(L, 2);
	bool extended = getBoolean(L, 3, false);
	bool force = getBoolean(L, 4, false);
	if (g_game.placeCreature(monster, position, extended, force)) {
		pushUserdata<Monster>(L, monster);
		setMetatable(L, -1, "Monster");
	} else {
		delete monster;
		lua_pushnil(L);
	}
	return 1;
}

int LuaScriptInterface::luaGameCreateNpc(lua_State* L)
{
	// Game.createNpc(npcName, position[, extended = false[, force = false]])
	Npc* npc = Npc::createNpc(getString(L, 1));
	if (!npc) {
		lua_pushnil(L);
		return 1;
	}

	const Position& position = getPosition(L, 2);
	bool extended = getBoolean(L, 3, false);
	bool force = getBoolean(L, 4, false);
	if (g_game.placeCreature(npc, position, extended, force)) {
		pushUserdata<Npc>(L, npc);
		setMetatable(L, -1, "Npc");
	} else {
		delete npc;
		lua_pushnil(L);
	}
	return 1;
}

int LuaScriptInterface::luaGameCreateTile(lua_State* L)
{
	// Game.createTile(x, y, z[, isDynamic = false])
	// Game.createTile(position[, isDynamic = false])
	Position position;
	bool isDynamic;
	if (isTable(L, 1)) {
		position = getPosition(L, 1);
		isDynamic = getBoolean(L, 2, false);
	} else {
		position.x = getNumber<uint16_t>(L, 1);
		position.y = getNumber<uint16_t>(L, 2);
		position.z = getNumber<uint16_t>(L, 3);
		isDynamic = getBoolean(L, 4, false);
	}

	Tile* tile = g_game.map.getTile(position);
	if (!tile) {
		if (isDynamic) {
			tile = new DynamicTile(position.x, position.y, position.z);
		} else {
			tile = new StaticTile(position.x, position.y, position.z);
		}

		g_game.map.setTile(position, tile);
	}

	pushUserdata(L, tile);
	setMetatable(L, -1, "Tile");
	return 1;
}

int LuaScriptInterface::luaGameCreateMonsterType(lua_State* L)
{
	// Game.createMonsterType(name)
	MonsterType* monsterType = g_monsters.getMonsterType(getString(L, 1));
	if (monsterType) {
		monsterType->info.lootItems.clear();
		monsterType->info.attackSpells.clear();
		monsterType->info.defenseSpells.clear();
		pushUserdata<MonsterType>(L, monsterType);
		setMetatable(L, -1, "MonsterType");
	} else if (isString(L, 1)) {
		monsterType = new MonsterType();
		std::string name = getString(L, 1);
		g_monsters.addMonsterType(name, monsterType);
		monsterType = g_monsters.getMonsterType(getString(L, 1));
		monsterType->name = name;
		monsterType->nameDescription = "a " + name;
		pushUserdata<MonsterType>(L, monsterType);
		setMetatable(L, -1, "MonsterType");
	} else {
		lua_pushnil(L);
	}
	return 1;
}

int LuaScriptInterface::luaGameStartRaid(lua_State* L)
{
	// Game.startRaid(raidName)
	const std::string& raidName = getString(L, 1);

	Raid* raid = g_game.raids.getRaidByName(raidName);
	if (!raid || !raid->isLoaded()) {
		lua_pushnumber(L, RETURNVALUE_NOSUCHRAIDEXISTS);
		return 1;
	}

	if (g_game.raids.getRunning()) {
		lua_pushnumber(L, RETURNVALUE_ANOTHERRAIDISALREADYEXECUTING);
		return 1;
	}

	g_game.raids.setRunning(raid);
	raid->startRaid();
	lua_pushnumber(L, RETURNVALUE_NOERROR);
	return 1;
}

int LuaScriptInterface::luaGameSendAnimatedText(lua_State* L)
{
	// Game.sendAnimatedText(message, position, color)
	int parameters = lua_gettop(L);
	if (parameters < 3) {
		pushBoolean(L, false);
		return 1;
	}

	TextColor_t color = getNumber<TextColor_t>(L, 3);
	const Position& position = getPosition(L, 2);
	const std::string& message = getString(L, 1);

	if (!position.x || !position.y) {
		pushBoolean(L, false);
		return 1;
	}

	g_game.addAnimatedText(message, position, color);
	pushBoolean(L, true);
	return 1;
}

int LuaScriptInterface::luaGameSendAnimatedText(lua_State* L)
{
	// Game.sendAnimatedText(message, position, color)
	int parameters = lua_gettop(L);
	if (parameters < 3) {
		pushBoolean(L, false);
		return 1;
	}

	TextColor_t color = getNumber<TextColor_t>(L, 3);
	const Position& position = getPosition(L, 2);
	const std::string& message = getString(L, 1);

	if (!position.x || !position.y) {
		pushBoolean(L, false);
		return 1;
	}

	g_game.addAnimatedText(message, position, color);
	pushBoolean(L, true);
	return 1;
}

int LuaScriptInterface::luaGameGetClientVersion(lua_State* L)
{
	// Game.getClientVersion()
	lua_createtable(L, 0, 3);
	setField(L, "min", CLIENT_VERSION_MIN);
	setField(L, "max", CLIENT_VERSION_MAX);
	setField(L, "string", CLIENT_VERSION_STR);
	return 1;
}

int LuaScriptInterface::luaGameReload(lua_State* L)
{
	// Game.reload(reloadType)
	ReloadTypes_t reloadType = getNumber<ReloadTypes_t>(L, 1);
	if (reloadType == RELOAD_TYPE_GLOBAL) {
		pushBoolean(L, g_luaEnvironment.loadFile("data/global.lua") == 0);
		pushBoolean(L, g_scripts->loadScripts("scripts/lib", true, true));
	} else {
		pushBoolean(L, g_game.reload(reloadType));
	}
	lua_gc(g_luaEnvironment.getLuaState(), LUA_GCCOLLECT, 0);
	return 1;
}

// Variant
int LuaScriptInterface::luaVariantCreate(lua_State* L)
{
	// Variant(number or string or position or thing)
	LuaVariant variant;
	if (isUserdata(L, 2)) {
		if (Thing* thing = getThing(L, 2)) {
			variant.type = VARIANT_TARGETPOSITION;
			variant.pos = thing->getPosition();
		}
	} else if (isTable(L, 2)) {
		variant.type = VARIANT_POSITION;
		variant.pos = getPosition(L, 2);
	} else if (isNumber(L, 2)) {
		variant.type = VARIANT_NUMBER;
		variant.number = getNumber<uint32_t>(L, 2);
	} else if (isString(L, 2)) {
		variant.type = VARIANT_STRING;
		variant.text = getString(L, 2);
	}
	pushVariant(L, variant);
	return 1;
}

int LuaScriptInterface::luaVariantGetNumber(lua_State* L)
{
	// Variant:getNumber()
	const LuaVariant& variant = getVariant(L, 1);
	if (variant.type == VARIANT_NUMBER) {
		lua_pushnumber(L, variant.number);
	} else {
		lua_pushnumber(L, 0);
	}
	return 1;
}

int LuaScriptInterface::luaVariantGetString(lua_State* L)
{
	// Variant:getString()
	const LuaVariant& variant = getVariant(L, 1);
	if (variant.type == VARIANT_STRING) {
		pushString(L, variant.text);
	} else {
		pushString(L, std::string());
	}
	return 1;
}

int LuaScriptInterface::luaVariantGetPosition(lua_State* L)
{
	// Variant:getPosition()
	const LuaVariant& variant = getVariant(L, 1);
	if (variant.type == VARIANT_POSITION || variant.type == VARIANT_TARGETPOSITION) {
		pushPosition(L, variant.pos);
	} else {
		pushPosition(L, Position());
	}
	return 1;
}

// Position
int LuaScriptInterface::luaPositionCreate(lua_State* L)
{
	// Position([x = 0[, y = 0[, z = 0[, stackpos = 0]]]])
	// Position([position])
	if (lua_gettop(L) <= 1) {
		pushPosition(L, Position());
		return 1;
	}

	int32_t stackpos;
	if (isTable(L, 2)) {
		const Position& position = getPosition(L, 2, stackpos);
		pushPosition(L, position, stackpos);
	} else {
		uint16_t x = getNumber<uint16_t>(L, 2, 0);
		uint16_t y = getNumber<uint16_t>(L, 3, 0);
		uint8_t z = getNumber<uint8_t>(L, 4, 0);
		stackpos = getNumber<int32_t>(L, 5, 0);

		pushPosition(L, Position(x, y, z), stackpos);
	}
	return 1;
}

int LuaScriptInterface::luaPositionAdd(lua_State* L)
{
	// positionValue = position + positionEx
	int32_t stackpos;
	const Position& position = getPosition(L, 1, stackpos);

	Position positionEx;
	if (stackpos == 0) {
		positionEx = getPosition(L, 2, stackpos);
	} else {
		positionEx = getPosition(L, 2);
	}

	pushPosition(L, position + positionEx, stackpos);
	return 1;
}

int LuaScriptInterface::luaPositionSub(lua_State* L)
{
	// positionValue = position - positionEx
	int32_t stackpos;
	const Position& position = getPosition(L, 1, stackpos);

	Position positionEx;
	if (stackpos == 0) {
		positionEx = getPosition(L, 2, stackpos);
	} else {
		positionEx = getPosition(L, 2);
	}

	pushPosition(L, position - positionEx, stackpos);
	return 1;
}

int LuaScriptInterface::luaPositionCompare(lua_State* L)
{
	// position == positionEx
	const Position& positionEx = getPosition(L, 2);
	const Position& position = getPosition(L, 1);
	pushBoolean(L, position == positionEx);
	return 1;
}

int LuaScriptInterface::luaPositionGetDistance(lua_State* L)
{
	// position:getDistance(positionEx)
	const Position& positionEx = getPosition(L, 2);
	const Position& position = getPosition(L, 1);
	lua_pushnumber(L, std::max<int32_t>(
		std::max<int32_t>(
			std::abs(Position::getDistanceX(position, positionEx)),
			std::abs(Position::getDistanceY(position, positionEx))
		),
		std::abs(Position::getDistanceZ(position, positionEx))
	));
	return 1;
}

int LuaScriptInterface::luaPositionIsSightClear(lua_State* L)
{
	// position:isSightClear(positionEx[, sameFloor = true])
	bool sameFloor = getBoolean(L, 3, true);
	const Position& positionEx = getPosition(L, 2);
	const Position& position = getPosition(L, 1);
	pushBoolean(L, g_game.isSightClear(position, positionEx, sameFloor));
	return 1;
}

int LuaScriptInterface::luaPositionSendMagicEffect(lua_State* L)
{
	// position:sendMagicEffect(magicEffect[, player = nullptr])
	SpectatorHashSet spectators;
	if (lua_gettop(L) >= 3) {
		Player* player = getPlayer(L, 3);
		if (player) {
			spectators.insert(player);
		}
	}

	MagicEffectClasses magicEffect = getNumber<MagicEffectClasses>(L, 2);
	const Position& position = getPosition(L, 1);
	if (!spectators.empty()) {
		Game::addMagicEffect(spectators, position, magicEffect);
	} else {
		g_game.addMagicEffect(position, magicEffect);
	}

	pushBoolean(L, true);
	return 1;
}

int LuaScriptInterface::luaPositionSendDistanceEffect(lua_State* L)
{
	// position:sendDistanceEffect(positionEx, distanceEffect[, player = nullptr])
	SpectatorHashSet spectators;
	if (lua_gettop(L) >= 4) {
		Player* player = getPlayer(L, 4);
		if (player) {
			spectators.insert(player);
		}
	}

	ShootType_t distanceEffect = getNumber<ShootType_t>(L, 3);
	const Position& positionEx = getPosition(L, 2);
	const Position& position = getPosition(L, 1);
	if (!spectators.empty()) {
		Game::addDistanceEffect(spectators, position, positionEx, distanceEffect);
	} else {
		g_game.addDistanceEffect(position, positionEx, distanceEffect);
	}

	pushBoolean(L, true);
	return 1;
}

// Tile
int LuaScriptInterface::luaTileCreate(lua_State* L)
{
	// Tile(x, y, z)
	// Tile(position)
	Tile* tile;
	if (isTable(L, 2)) {
		tile = g_game.map.getTile(getPosition(L, 2));
	} else {
		uint8_t z = getNumber<uint8_t>(L, 4);
		uint16_t y = getNumber<uint16_t>(L, 3);
		uint16_t x = getNumber<uint16_t>(L, 2);
		tile = g_game.map.getTile(x, y, z);
	}

	if (tile) {
		pushUserdata<Tile>(L, tile);
		setMetatable(L, -1, "Tile");
	} else {
		lua_pushnil(L);
	}
	return 1;
}

int LuaScriptInterface::luaTileGetPosition(lua_State* L)
{
	// tile:getPosition()
	Tile* tile = getUserdata<Tile>(L, 1);
	if (tile) {
		pushPosition(L, tile->getPosition());
	} else {
		lua_pushnil(L);
	}
	return 1;
}

int LuaScriptInterface::luaTileGetGround(lua_State* L)
{
	// tile:getGround()
	Tile* tile = getUserdata<Tile>(L, 1);
	if (tile && tile->getGround()) {
		pushUserdata<Item>(L, tile->getGround());
		setItemMetatable(L, -1, tile->getGround());
	} else {
		lua_pushnil(L);
	}
	return 1;
}

int LuaScriptInterface::luaTileGetThing(lua_State* L)
{
	// tile:getThing(index)
	int32_t index = getNumber<int32_t>(L, 2);
	Tile* tile = getUserdata<Tile>(L, 1);
	if (!tile) {
		lua_pushnil(L);
		return 1;
	}

	Thing* thing = tile->getThing(index);
	if (!thing) {
		lua_pushnil(L);
		return 1;
	}

	if (Creature* creature = thing->getCreature()) {
		pushUserdata<Creature>(L, creature);
		setCreatureMetatable(L, -1, creature);
	} else if (Item* item = thing->getItem()) {
		pushUserdata<Item>(L, item);
		setItemMetatable(L, -1, item);
	} else {
		lua_pushnil(L);
	}
	return 1;
}

int LuaScriptInterface::luaTileGetThingCount(lua_State* L)
{
	// tile:getThingCount()
	Tile* tile = getUserdata<Tile>(L, 1);
	if (tile) {
		lua_pushnumber(L, tile->getThingCount());
	} else {
		lua_pushnil(L);
	}
	return 1;
}

int LuaScriptInterface::luaTileGetTopVisibleThing(lua_State* L)
{
	// tile:getTopVisibleThing(creature)
	Creature* creature = getCreature(L, 2);
	Tile* tile = getUserdata<Tile>(L, 1);
	if (!tile) {
		lua_pushnil(L);
		return 1;
	}

	Thing* thing = tile->getTopVisibleThing(creature);
	if (!thing) {
		lua_pushnil(L);
		return 1;
	}

	if (Creature* visibleCreature = thing->getCreature()) {
		pushUserdata<Creature>(L, visibleCreature);
		setCreatureMetatable(L, -1, visibleCreature);
	} else if (Item* visibleItem = thing->getItem()) {
		pushUserdata<Item>(L, visibleItem);
		setItemMetatable(L, -1, visibleItem);
	} else {
		lua_pushnil(L);
	}
	return 1;
}

int LuaScriptInterface::luaTileGetTopTopItem(lua_State* L)
{
	// tile:getTopTopItem()
	Tile* tile = getUserdata<Tile>(L, 1);
	if (!tile) {
		lua_pushnil(L);
		return 1;
	}

	Item* item = tile->getTopTopItem();
	if (item) {
		pushUserdata<Item>(L, item);
		setItemMetatable(L, -1, item);
	} else {
		lua_pushnil(L);
	}
	return 1;
}

int LuaScriptInterface::luaTileGetTopDownItem(lua_State* L)
{
	// tile:getTopDownItem()
	Tile* tile = getUserdata<Tile>(L, 1);
	if (!tile) {
		lua_pushnil(L);
		return 1;
	}

	Item* item = tile->getTopDownItem();
	if (item) {
		pushUserdata<Item>(L, item);
		setItemMetatable(L, -1, item);
	} else {
		lua_pushnil(L);
	}
	return 1;
}

int LuaScriptInterface::luaTileGetFieldItem(lua_State* L)
{
	// tile:getFieldItem()
	Tile* tile = getUserdata<Tile>(L, 1);
	if (!tile) {
		lua_pushnil(L);
		return 1;
	}

	Item* item = tile->getFieldItem();
	if (item) {
		pushUserdata<Item>(L, item);
		setItemMetatable(L, -1, item);
	} else {
		lua_pushnil(L);
	}
	return 1;
}

int LuaScriptInterface::luaTileGetItemById(lua_State* L)
{
	// tile:getItemById(itemId[, subType = -1])
	Tile* tile = getUserdata<Tile>(L, 1);
	if (!tile) {
		lua_pushnil(L);
		return 1;
	}

	uint16_t itemId;
	if (isNumber(L, 2)) {
		itemId = getNumber<uint16_t>(L, 2);
	} else {
		itemId = Item::items.getItemIdByName(getString(L, 2));
		if (itemId == 0) {
			lua_pushnil(L);
			return 1;
		}
	}
	int32_t subType = getNumber<int32_t>(L, 3, -1);

	Item* item = g_game.findItemOfType(tile, itemId, false, subType);
	if (item) {
		pushUserdata<Item>(L, item);
		setItemMetatable(L, -1, item);
	} else {
		lua_pushnil(L);
	}
	return 1;
}

int LuaScriptInterface::luaTileGetItemByType(lua_State* L)
{
	// tile:getItemByType(itemType)
	Tile* tile = getUserdata<Tile>(L, 1);
	if (!tile) {
		lua_pushnil(L);
		return 1;
	}

	bool found;

	ItemTypes_t itemType = getNumber<ItemTypes_t>(L, 2);
	switch (itemType) {
		case ITEM_TYPE_TELEPORT:
			found = tile->hasFlag(TILESTATE_TELEPORT);
			break;
		case ITEM_TYPE_MAGICFIELD:
			found = tile->hasFlag(TILESTATE_MAGICFIELD);
			break;
		case ITEM_TYPE_MAILBOX:
			found = tile->hasFlag(TILESTATE_MAILBOX);
			break;
		case ITEM_TYPE_TRASHHOLDER:
			found = tile->hasFlag(TILESTATE_TRASHHOLDER);
			break;
		case ITEM_TYPE_BED:
			found = tile->hasFlag(TILESTATE_BED);
			break;
		case ITEM_TYPE_DEPOT:
			found = tile->hasFlag(TILESTATE_DEPOT);
			break;
		default:
			found = true;
			break;
	}

	if (!found) {
		lua_pushnil(L);
		return 1;
	}

	if (Item* item = tile->getGround()) {
		const ItemType& it = Item::items[item->getID()];
		if (it.type == itemType) {
			pushUserdata<Item>(L, item);
			setItemMetatable(L, -1, item);
			return 1;
		}
	}

	if (const TileItemVector* items = tile->getItemList()) {
		for (Item* item : *items) {
			const ItemType& it = Item::items[item->getID()];
			if (it.type == itemType) {
				pushUserdata<Item>(L, item);
				setItemMetatable(L, -1, item);
				return 1;
			}
		}
	}

	lua_pushnil(L);
	return 1;
}

int LuaScriptInterface::luaTileGetItemByTopOrder(lua_State* L)
{
	// tile:getItemByTopOrder(topOrder)
	Tile* tile = getUserdata<Tile>(L, 1);
	if (!tile) {
		lua_pushnil(L);
		return 1;
	}

	int32_t topOrder = getNumber<int32_t>(L, 2);

	Item* item = tile->getItemByTopOrder(topOrder);
	if (!item) {
		lua_pushnil(L);
		return 1;
	}

	pushUserdata<Item>(L, item);
	setItemMetatable(L, -1, item);
	return 1;
}

int LuaScriptInterface::luaTileGetItemCountById(lua_State* L)
{
	// tile:getItemCountById(itemId[, subType = -1])
	Tile* tile = getUserdata<Tile>(L, 1);
	if (!tile) {
		lua_pushnil(L);
		return 1;
	}

	int32_t subType = getNumber<int32_t>(L, 3, -1);

	uint16_t itemId;
	if (isNumber(L, 2)) {
		itemId = getNumber<uint16_t>(L, 2);
	} else {
		itemId = Item::items.getItemIdByName(getString(L, 2));
		if (itemId == 0) {
			lua_pushnil(L);
			return 1;
		}
	}

	lua_pushnumber(L, tile->getItemTypeCount(itemId, subType));
	return 1;
}

int LuaScriptInterface::luaTileGetBottomCreature(lua_State* L)
{
	// tile:getBottomCreature()
	Tile* tile = getUserdata<Tile>(L, 1);
	if (!tile) {
		lua_pushnil(L);
		return 1;
	}

	const Creature* creature = tile->getBottomCreature();
	if (!creature) {
		lua_pushnil(L);
		return 1;
	}

	pushUserdata<const Creature>(L, creature);
	setCreatureMetatable(L, -1, creature);
	return 1;
}

int LuaScriptInterface::luaTileGetTopCreature(lua_State* L)
{
	// tile:getTopCreature()
	Tile* tile = getUserdata<Tile>(L, 1);
	if (!tile) {
		lua_pushnil(L);
		return 1;
	}

	Creature* creature = tile->getTopCreature();
	if (!creature) {
		lua_pushnil(L);
		return 1;
	}

	pushUserdata<Creature>(L, creature);
	setCreatureMetatable(L, -1, creature);
	return 1;
}

int LuaScriptInterface::luaTileGetBottomVisibleCreature(lua_State* L)
{
	// tile:getBottomVisibleCreature(creature)
	Tile* tile = getUserdata<Tile>(L, 1);
	if (!tile) {
		lua_pushnil(L);
		return 1;
	}

	Creature* creature = getCreature(L, 2);
	if (!creature) {
		lua_pushnil(L);
		return 1;
	}

	const Creature* visibleCreature = tile->getBottomVisibleCreature(creature);
	if (visibleCreature) {
		pushUserdata<const Creature>(L, visibleCreature);
		setCreatureMetatable(L, -1, visibleCreature);
	} else {
		lua_pushnil(L);
	}
	return 1;
}

int LuaScriptInterface::luaTileGetTopVisibleCreature(lua_State* L)
{
	// tile:getTopVisibleCreature(creature)
	Tile* tile = getUserdata<Tile>(L, 1);
	if (!tile) {
		lua_pushnil(L);
		return 1;
	}

	Creature* creature = getCreature(L, 2);
	if (!creature) {
		lua_pushnil(L);
		return 1;
	}

	Creature* visibleCreature = tile->getTopVisibleCreature(creature);
	if (visibleCreature) {
		pushUserdata<Creature>(L, visibleCreature);
		setCreatureMetatable(L, -1, visibleCreature);
	} else {
		lua_pushnil(L);
	}
	return 1;
}

int LuaScriptInterface::luaTileGetItems(lua_State* L)
{
	// tile:getItems()
	Tile* tile = getUserdata<Tile>(L, 1);
	if (!tile) {
		lua_pushnil(L);
		return 1;
	}

	TileItemVector* itemVector = tile->getItemList();
	if (!itemVector) {
		lua_pushnil(L);
		return 1;
	}

	lua_createtable(L, itemVector->size(), 0);

	int index = 0;
	for (Item* item : *itemVector) {
		pushUserdata<Item>(L, item);
		setItemMetatable(L, -1, item);
		lua_rawseti(L, -2, ++index);
	}
	return 1;
}

int LuaScriptInterface::luaTileGetItemCount(lua_State* L)
{
	// tile:getItemCount()
	Tile* tile = getUserdata<Tile>(L, 1);
	if (!tile) {
		lua_pushnil(L);
		return 1;
	}

	lua_pushnumber(L, tile->getItemCount());
	return 1;
}

int LuaScriptInterface::luaTileGetDownItemCount(lua_State* L)
{
	// tile:getDownItemCount()
	Tile* tile = getUserdata<Tile>(L, 1);
	if (tile) {
		lua_pushnumber(L, tile->getDownItemCount());
	} else {
		lua_pushnil(L);
	}
	return 1;
}

int LuaScriptInterface::luaTileGetTopItemCount(lua_State* L)
{
	// tile:getTopItemCount()
	Tile* tile = getUserdata<Tile>(L, 1);
	if (!tile) {
		lua_pushnil(L);
		return 1;
	}

	lua_pushnumber(L, tile->getTopItemCount());
	return 1;
}

int LuaScriptInterface::luaTileGetCreatures(lua_State* L)
{
	// tile:getCreatures()
	Tile* tile = getUserdata<Tile>(L, 1);
	if (!tile) {
		lua_pushnil(L);
		return 1;
	}

	CreatureVector* creatureVector = tile->getCreatures();
	if (!creatureVector) {
		lua_pushnil(L);
		return 1;
	}

	lua_createtable(L, creatureVector->size(), 0);

	int index = 0;
	for (Creature* creature : *creatureVector) {
		pushUserdata<Creature>(L, creature);
		setCreatureMetatable(L, -1, creature);
		lua_rawseti(L, -2, ++index);
	}
	return 1;
}

int LuaScriptInterface::luaTileGetCreatureCount(lua_State* L)
{
	// tile:getCreatureCount()
	Tile* tile = getUserdata<Tile>(L, 1);
	if (!tile) {
		lua_pushnil(L);
		return 1;
	}

	lua_pushnumber(L, tile->getCreatureCount());
	return 1;
}

int LuaScriptInterface::luaTileHasProperty(lua_State* L)
{
	// tile:hasProperty(property[, item])
	Tile* tile = getUserdata<Tile>(L, 1);
	if (!tile) {
		lua_pushnil(L);
		return 1;
	}

	Item* item;
	if (lua_gettop(L) >= 3) {
		item = getUserdata<Item>(L, 3);
	} else {
		item = nullptr;
	}

	ITEMPROPERTY property = getNumber<ITEMPROPERTY>(L, 2);
	if (item) {
		pushBoolean(L, tile->hasProperty(item, property));
	} else {
		pushBoolean(L, tile->hasProperty(property));
	}
	return 1;
}

int LuaScriptInterface::luaTileGetThingIndex(lua_State* L)
{
	// tile:getThingIndex(thing)
	Tile* tile = getUserdata<Tile>(L, 1);
	if (!tile) {
		lua_pushnil(L);
		return 1;
	}

	Thing* thing = getThing(L, 2);
	if (thing) {
		lua_pushnumber(L, tile->getThingIndex(thing));
	} else {
		lua_pushnil(L);
	}
	return 1;
}

int LuaScriptInterface::luaTileHasFlag(lua_State* L)
{
	// tile:hasFlag(flag)
	Tile* tile = getUserdata<Tile>(L, 1);
	if (tile) {
		tileflags_t flag = getNumber<tileflags_t>(L, 2);
		pushBoolean(L, tile->hasFlag(flag));
	} else {
		lua_pushnil(L);
	}
	return 1;
}

int LuaScriptInterface::luaTileQueryAdd(lua_State* L)
{
	// tile:queryAdd(thing[, flags])
	Tile* tile = getUserdata<Tile>(L, 1);
	if (!tile) {
		lua_pushnil(L);
		return 1;
	}

	Thing* thing = getThing(L, 2);
	if (thing) {
		uint32_t flags = getNumber<uint32_t>(L, 3, 0);
		lua_pushnumber(L, tile->queryAdd(0, *thing, 1, flags));
	} else {
		lua_pushnil(L);
	}
	return 1;
}

int LuaScriptInterface::luaTileAddItem(lua_State* L)
{
	// tile:addItem(itemId[, count/subType = 1[, flags = 0]])
	Tile* tile = getUserdata<Tile>(L, 1);
	if (!tile) {
		lua_pushnil(L);
		return 1;
	}

	uint16_t itemId;
	if (isNumber(L, 2)) {
		itemId = getNumber<uint16_t>(L, 2);
	} else {
		itemId = Item::items.getItemIdByName(getString(L, 2));
		if (itemId == 0) {
			lua_pushnil(L);
			return 1;
		}
	}

	uint32_t subType = getNumber<uint32_t>(L, 3, 1);

	Item* item = Item::CreateItem(itemId, std::min<uint32_t>(subType, 100));
	if (!item) {
		lua_pushnil(L);
		return 1;
	}

	uint32_t flags = getNumber<uint32_t>(L, 4, 0);

	ReturnValue ret = g_game.internalAddItem(tile, item, INDEX_WHEREEVER, flags);
	if (ret == RETURNVALUE_NOERROR) {
		pushUserdata<Item>(L, item);
		setItemMetatable(L, -1, item);
	} else {
		delete item;
		lua_pushnil(L);
	}
	return 1;
}

int LuaScriptInterface::luaTileAddItemEx(lua_State* L)
{
	// tile:addItemEx(item[, flags = 0])
	Item* item = getUserdata<Item>(L, 2);
	if (!item) {
		lua_pushnil(L);
		return 1;
	}

	Tile* tile = getUserdata<Tile>(L, 1);
	if (!tile) {
		lua_pushnil(L);
		return 1;
	}

	if (item->getParent() != VirtualCylinder::virtualCylinder) {
		reportErrorFunc("Item already has a parent");
		lua_pushnil(L);
		return 1;
	}

	uint32_t flags = getNumber<uint32_t>(L, 3, 0);
	ReturnValue ret = g_game.internalAddItem(tile, item, INDEX_WHEREEVER, flags);
	if (ret == RETURNVALUE_NOERROR) {
		ScriptEnvironment::removeTempItem(item);
	}
	lua_pushnumber(L, ret);
	return 1;
}

int LuaScriptInterface::luaTileGetHouse(lua_State* L)
{
	// tile:getHouse()
	Tile* tile = getUserdata<Tile>(L, 1);
	if (!tile) {
		lua_pushnil(L);
		return 1;
	}

	if (HouseTile* houseTile = dynamic_cast<HouseTile*>(tile)) {
		pushUserdata<House>(L, houseTile->getHouse());
		setMetatable(L, -1, "House");
	} else {
		lua_pushnil(L);
	}
	return 1;
}

// NetworkMessage
int LuaScriptInterface::luaNetworkMessageCreate(lua_State* L)
{
	// NetworkMessage()
	pushUserdata<NetworkMessage>(L, new NetworkMessage);
	setMetatable(L, -1, "NetworkMessage");
	return 1;
}

int LuaScriptInterface::luaNetworkMessageDelete(lua_State* L)
{
	NetworkMessage** messagePtr = getRawUserdata<NetworkMessage>(L, 1);
	if (messagePtr && *messagePtr) {
		delete *messagePtr;
		*messagePtr = nullptr;
	}
	return 0;
}

int LuaScriptInterface::luaNetworkMessageGetByte(lua_State* L)
{
	// networkMessage:getByte()
	NetworkMessage* message = getUserdata<NetworkMessage>(L, 1);
	if (message) {
		lua_pushnumber(L, message->getByte());
	} else {
		lua_pushnil(L);
	}
	return 1;
}

int LuaScriptInterface::luaNetworkMessageGetU16(lua_State* L)
{
	// networkMessage:getU16()
	NetworkMessage* message = getUserdata<NetworkMessage>(L, 1);
	if (message) {
		lua_pushnumber(L, message->get<uint16_t>());
	} else {
		lua_pushnil(L);
	}
	return 1;
}

int LuaScriptInterface::luaNetworkMessageGetU32(lua_State* L)
{
	// networkMessage:getU32()
	NetworkMessage* message = getUserdata<NetworkMessage>(L, 1);
	if (message) {
		lua_pushnumber(L, message->get<uint32_t>());
	} else {
		lua_pushnil(L);
	}
	return 1;
}

int LuaScriptInterface::luaNetworkMessageGetU64(lua_State* L)
{
	// networkMessage:getU64()
	NetworkMessage* message = getUserdata<NetworkMessage>(L, 1);
	if (message) {
		lua_pushnumber(L, message->get<uint64_t>());
	} else {
		lua_pushnil(L);
	}
	return 1;
}

int LuaScriptInterface::luaNetworkMessageGetString(lua_State* L)
{
	// networkMessage:getString()
	NetworkMessage* message = getUserdata<NetworkMessage>(L, 1);
	if (message) {
		pushString(L, message->getString());
	} else {
		lua_pushnil(L);
	}
	return 1;
}

int LuaScriptInterface::luaNetworkMessageGetPosition(lua_State* L)
{
	// networkMessage:getPosition()
	NetworkMessage* message = getUserdata<NetworkMessage>(L, 1);
	if (message) {
		pushPosition(L, message->getPosition());
	} else {
		lua_pushnil(L);
	}
	return 1;
}

int LuaScriptInterface::luaNetworkMessageAddByte(lua_State* L)
{
	// networkMessage:addByte(number)
	uint8_t number = getNumber<uint8_t>(L, 2);
	NetworkMessage* message = getUserdata<NetworkMessage>(L, 1);
	if (message) {
		message->addByte(number);
		pushBoolean(L, true);
	} else {
		lua_pushnil(L);
	}
	return 1;
}

int LuaScriptInterface::luaNetworkMessageAddU16(lua_State* L)
{
	// networkMessage:addU16(number)
	uint16_t number = getNumber<uint16_t>(L, 2);
	NetworkMessage* message = getUserdata<NetworkMessage>(L, 1);
	if (message) {
		message->add<uint16_t>(number);
		pushBoolean(L, true);
	} else {
		lua_pushnil(L);
	}
	return 1;
}

int LuaScriptInterface::luaNetworkMessageAddU32(lua_State* L)
{
	// networkMessage:addU32(number)
	uint32_t number = getNumber<uint32_t>(L, 2);
	NetworkMessage* message = getUserdata<NetworkMessage>(L, 1);
	if (message) {
		message->add<uint32_t>(number);
		pushBoolean(L, true);
	} else {
		lua_pushnil(L);
	}
	return 1;
}

int LuaScriptInterface::luaNetworkMessageAddU64(lua_State* L)
{
	// networkMessage:addU64(number)
	uint64_t number = getNumber<uint64_t>(L, 2);
	NetworkMessage* message = getUserdata<NetworkMessage>(L, 1);
	if (message) {
		message->add<uint64_t>(number);
		pushBoolean(L, true);
	} else {
		lua_pushnil(L);
	}
	return 1;
}

int LuaScriptInterface::luaNetworkMessageAddString(lua_State* L)
{
	// networkMessage:addString(string)
	const std::string& string = getString(L, 2);
	NetworkMessage* message = getUserdata<NetworkMessage>(L, 1);
	if (message) {
		message->addString(string);
		pushBoolean(L, true);
	} else {
		lua_pushnil(L);
	}
	return 1;
}

int LuaScriptInterface::luaNetworkMessageAddPosition(lua_State* L)
{
	// networkMessage:addPosition(position)
	const Position& position = getPosition(L, 2);
	NetworkMessage* message = getUserdata<NetworkMessage>(L, 1);
	if (message) {
		message->addPosition(position);
		pushBoolean(L, true);
	} else {
		lua_pushnil(L);
	}
	return 1;
}

int LuaScriptInterface::luaNetworkMessageAddDouble(lua_State* L)
{
	// networkMessage:addDouble(number)
	double number = getNumber<double>(L, 2);
	NetworkMessage* message = getUserdata<NetworkMessage>(L, 1);
	if (message) {
		message->addDouble(number);
		pushBoolean(L, true);
	} else {
		lua_pushnil(L);
	}
	return 1;
}

int LuaScriptInterface::luaNetworkMessageAddItem(lua_State* L)
{
	// networkMessage:addItem(item)
	Item* item = getUserdata<Item>(L, 2);
	if (!item) {
		reportErrorFunc(getErrorDesc(LUA_ERROR_ITEM_NOT_FOUND));
		lua_pushnil(L);
		return 1;
	}

	NetworkMessage* message = getUserdata<NetworkMessage>(L, 1);
	if (message) {
		message->addItem(item);
		pushBoolean(L, true);
	} else {
		lua_pushnil(L);
	}
	return 1;
}

int LuaScriptInterface::luaNetworkMessageAddItemId(lua_State* L)
{
	// networkMessage:addItemId(itemId)
	NetworkMessage* message = getUserdata<NetworkMessage>(L, 1);
	if (!message) {
		lua_pushnil(L);
		return 1;
	}

	uint16_t itemId;
	if (isNumber(L, 2)) {
		itemId = getNumber<uint16_t>(L, 2);
	} else {
		itemId = Item::items.getItemIdByName(getString(L, 2));
		if (itemId == 0) {
			lua_pushnil(L);
			return 1;
		}
	}

	message->addItemId(itemId);
	pushBoolean(L, true);
	return 1;
}

int LuaScriptInterface::luaNetworkMessageReset(lua_State* L)
{
	// networkMessage:reset()
	NetworkMessage* message = getUserdata<NetworkMessage>(L, 1);
	if (message) {
		message->reset();
		pushBoolean(L, true);
	} else {
		lua_pushnil(L);
	}
	return 1;
}

int LuaScriptInterface::luaNetworkMessageSkipBytes(lua_State* L)
{
	// networkMessage:skipBytes(number)
	int16_t number = getNumber<int16_t>(L, 2);
	NetworkMessage* message = getUserdata<NetworkMessage>(L, 1);
	if (message) {
		message->skipBytes(number);
		pushBoolean(L, true);
	} else {
		lua_pushnil(L);
	}
	return 1;
}

int LuaScriptInterface::luaNetworkMessageSendToPlayer(lua_State* L)
{
	// networkMessage:sendToPlayer(player)
	NetworkMessage* message = getUserdata<NetworkMessage>(L, 1);
	if (!message) {
		lua_pushnil(L);
		return 1;
	}

	Player* player = getPlayer(L, 2);
	if (player) {
		player->sendNetworkMessage(*message);
		pushBoolean(L, true);
	} else {
		reportErrorFunc(getErrorDesc(LUA_ERROR_PLAYER_NOT_FOUND));
		lua_pushnil(L);
	}
	return 1;
}

// Item
int LuaScriptInterface::luaItemCreate(lua_State* L)
{
	// Item(uid)
	uint32_t id = getNumber<uint32_t>(L, 2);

	Item* item = getScriptEnv()->getItemByUID(id);
	if (item) {
		pushUserdata<Item>(L, item);
		setItemMetatable(L, -1, item);
	} else {
		lua_pushnil(L);
	}
	return 1;
}

int LuaScriptInterface::luaItemIsItem(lua_State* L)
{
	// item:isItem()
	pushBoolean(L, getUserdata<const Item>(L, 1) != nullptr);
	return 1;
}

int LuaScriptInterface::luaItemGetParent(lua_State* L)
{
	// item:getParent()
	Item* item = getUserdata<Item>(L, 1);
	if (!item) {
		lua_pushnil(L);
		return 1;
	}

	Cylinder* parent = item->getParent();
	if (!parent) {
		lua_pushnil(L);
		return 1;
	}

	pushCylinder(L, parent);
	return 1;
}

int LuaScriptInterface::luaItemGetTopParent(lua_State* L)
{
	// item:getTopParent()
	Item* item = getUserdata<Item>(L, 1);
	if (!item) {
		lua_pushnil(L);
		return 1;
	}

	Cylinder* topParent = item->getTopParent();
	if (!topParent) {
		lua_pushnil(L);
		return 1;
	}

	pushCylinder(L, topParent);
	return 1;
}

int LuaScriptInterface::luaItemGetId(lua_State* L)
{
	// item:getId()
	Item* item = getUserdata<Item>(L, 1);
	if (item) {
		lua_pushnumber(L, item->getID());
	} else {
		lua_pushnil(L);
	}
	return 1;
}

int LuaScriptInterface::luaItemClone(lua_State* L)
{
	// item:clone()
	Item* item = getUserdata<Item>(L, 1);
	if (!item) {
		lua_pushnil(L);
		return 1;
	}

	Item* clone = item->clone();
	if (!clone) {
		lua_pushnil(L);
		return 1;
	}

	getScriptEnv()->addTempItem(clone);
	clone->setParent(VirtualCylinder::virtualCylinder);

	pushUserdata<Item>(L, clone);
	setItemMetatable(L, -1, clone);
	return 1;
}

int LuaScriptInterface::luaItemSplit(lua_State* L)
{
	// item:split([count = 1])
	Item** itemPtr = getRawUserdata<Item>(L, 1);
	if (!itemPtr) {
		lua_pushnil(L);
		return 1;
	}

	Item* item = *itemPtr;
	if (!item || !item->isStackable()) {
		lua_pushnil(L);
		return 1;
	}

	uint16_t count = std::min<uint16_t>(getNumber<uint16_t>(L, 2, 1), item->getItemCount());
	uint16_t diff = item->getItemCount() - count;

	Item* splitItem = item->clone();
	if (!splitItem) {
		lua_pushnil(L);
		return 1;
	}

	splitItem->setItemCount(count);

	ScriptEnvironment* env = getScriptEnv();
	uint32_t uid = env->addThing(item);

	Item* newItem = g_game.transformItem(item, item->getID(), diff);
	if (item->isRemoved()) {
		env->removeItemByUID(uid);
	}

	if (newItem && newItem != item) {
		env->insertItem(uid, newItem);
	}

	*itemPtr = newItem;

	splitItem->setParent(VirtualCylinder::virtualCylinder);
	env->addTempItem(splitItem);

	pushUserdata<Item>(L, splitItem);
	setItemMetatable(L, -1, splitItem);
	return 1;
}

int LuaScriptInterface::luaItemRemove(lua_State* L)
{
	// item:remove([count = -1])
	Item* item = getUserdata<Item>(L, 1);
	if (item) {
		int32_t count = getNumber<int32_t>(L, 2, -1);
		pushBoolean(L, g_game.internalRemoveItem(item, count) == RETURNVALUE_NOERROR);
	} else {
		lua_pushnil(L);
	}
	return 1;
}

int LuaScriptInterface::luaItemGetUniqueId(lua_State* L)
{
	// item:getUniqueId()
	Item* item = getUserdata<Item>(L, 1);
	if (item) {
		uint32_t uniqueId = item->getUniqueId();
		if (uniqueId == 0) {
			uniqueId = getScriptEnv()->addThing(item);
		}
		lua_pushnumber(L, uniqueId);
	} else {
		lua_pushnil(L);
	}
	return 1;
}

int LuaScriptInterface::luaItemGetActionId(lua_State* L)
{
	// item:getActionId()
	Item* item = getUserdata<Item>(L, 1);
	if (item) {
		lua_pushnumber(L, item->getActionId());
	} else {
		lua_pushnil(L);
	}
	return 1;
}

int LuaScriptInterface::luaItemSetActionId(lua_State* L)
{
	// item:setActionId(actionId)
	uint16_t actionId = getNumber<uint16_t>(L, 2);
	Item* item = getUserdata<Item>(L, 1);
	if (item) {
		item->setActionId(actionId);
		pushBoolean(L, true);
	} else {
		lua_pushnil(L);
	}
	return 1;
}

int LuaScriptInterface::luaItemGetCount(lua_State* L)
{
	// item:getCount()
	Item* item = getUserdata<Item>(L, 1);
	if (item) {
		lua_pushnumber(L, item->getItemCount());
	} else {
		lua_pushnil(L);
	}
	return 1;
}

int LuaScriptInterface::luaItemGetCharges(lua_State* L)
{
	// item:getCharges()
	Item* item = getUserdata<Item>(L, 1);
	if (item) {
		lua_pushnumber(L, item->getCharges());
	} else {
		lua_pushnil(L);
	}
	return 1;
}

int LuaScriptInterface::luaItemGetFluidType(lua_State* L)
{
	// item:getFluidType()
	Item* item = getUserdata<Item>(L, 1);
	if (item) {
		lua_pushnumber(L, item->getFluidType());
	} else {
		lua_pushnil(L);
	}
	return 1;
}

int LuaScriptInterface::luaItemGetWeight(lua_State* L)
{
	// item:getWeight()
	Item* item = getUserdata<Item>(L, 1);
	if (item) {
		lua_pushnumber(L, item->getWeight());
	} else {
		lua_pushnil(L);
	}
	return 1;
}

int LuaScriptInterface::luaItemGetSubType(lua_State* L)
{
	// item:getSubType()
	Item* item = getUserdata<Item>(L, 1);
	if (item) {
		lua_pushnumber(L, item->getSubType());
	} else {
		lua_pushnil(L);
	}
	return 1;
}

int LuaScriptInterface::luaItemGetName(lua_State* L)
{
	// item:getName()
	Item* item = getUserdata<Item>(L, 1);
	if (item) {
		pushString(L, item->getName());
	} else {
		lua_pushnil(L);
	}
	return 1;
}

int LuaScriptInterface::luaItemGetPluralName(lua_State* L)
{
	// item:getPluralName()
	Item* item = getUserdata<Item>(L, 1);
	if (item) {
		pushString(L, item->getPluralName());
	} else {
		lua_pushnil(L);
	}
	return 1;
}

int LuaScriptInterface::luaItemGetArticle(lua_State* L)
{
	// item:getArticle()
	Item* item = getUserdata<Item>(L, 1);
	if (item) {
		pushString(L, item->getArticle());
	} else {
		lua_pushnil(L);
	}
	return 1;
}

int LuaScriptInterface::luaItemGetPosition(lua_State* L)
{
	// item:getPosition()
	Item* item = getUserdata<Item>(L, 1);
	if (item) {
		pushPosition(L, item->getPosition());
	} else {
		lua_pushnil(L);
	}
	return 1;
}

int LuaScriptInterface::luaItemGetTile(lua_State* L)
{
	// item:getTile()
	Item* item = getUserdata<Item>(L, 1);
	if (!item) {
		lua_pushnil(L);
		return 1;
	}

	Tile* tile = item->getTile();
	if (tile) {
		pushUserdata<Tile>(L, tile);
		setMetatable(L, -1, "Tile");
	} else {
		lua_pushnil(L);
	}
	return 1;
}

int LuaScriptInterface::luaItemHasAttribute(lua_State* L)
{
	// item:hasAttribute(key)
	Item* item = getUserdata<Item>(L, 1);
	if (!item) {
		lua_pushnil(L);
		return 1;
	}

	itemAttrTypes attribute;
	if (isNumber(L, 2)) {
		attribute = getNumber<itemAttrTypes>(L, 2);
	} else if (isString(L, 2)) {
		attribute = stringToItemAttribute(getString(L, 2));
	} else {
		attribute = ITEM_ATTRIBUTE_NONE;
	}

	pushBoolean(L, item->hasAttribute(attribute));
	return 1;
}

int LuaScriptInterface::luaItemGetAttribute(lua_State* L)
{
	// item:getAttribute(key)
	Item* item = getUserdata<Item>(L, 1);
	if (!item) {
		lua_pushnil(L);
		return 1;
	}

	itemAttrTypes attribute;
	if (isNumber(L, 2)) {
		attribute = getNumber<itemAttrTypes>(L, 2);
	} else if (isString(L, 2)) {
		attribute = stringToItemAttribute(getString(L, 2));
	} else {
		attribute = ITEM_ATTRIBUTE_NONE;
	}

	if (ItemAttributes::isIntAttrType(attribute)) {
		lua_pushnumber(L, item->getIntAttr(attribute));
	} else if (ItemAttributes::isStrAttrType(attribute)) {
		pushString(L, item->getStrAttr(attribute));
	} else {
		lua_pushnil(L);
	}
	return 1;
}

int LuaScriptInterface::luaItemSetAttribute(lua_State* L)
{
	// item:setAttribute(key, value)
	Item* item = getUserdata<Item>(L, 1);
	if (!item) {
		lua_pushnil(L);
		return 1;
	}

	itemAttrTypes attribute;
	if (isNumber(L, 2)) {
		attribute = getNumber<itemAttrTypes>(L, 2);
	} else if (isString(L, 2)) {
		attribute = stringToItemAttribute(getString(L, 2));
	} else {
		attribute = ITEM_ATTRIBUTE_NONE;
	}

	if (ItemAttributes::isIntAttrType(attribute)) {
		if (attribute == ITEM_ATTRIBUTE_UNIQUEID) {
			reportErrorFunc("Attempt to set protected key \"uid\"");
			pushBoolean(L, false);
			return 1;
		}

		item->setIntAttr(attribute, getNumber<int32_t>(L, 3));
		pushBoolean(L, true);
	} else if (ItemAttributes::isStrAttrType(attribute)) {
		item->setStrAttr(attribute, getString(L, 3));
		pushBoolean(L, true);
	} else {
		lua_pushnil(L);
	}
	return 1;
}

int LuaScriptInterface::luaItemRemoveAttribute(lua_State* L)
{
	// item:removeAttribute(key)
	Item* item = getUserdata<Item>(L, 1);
	if (!item) {
		lua_pushnil(L);
		return 1;
	}

	itemAttrTypes attribute;
	if (isNumber(L, 2)) {
		attribute = getNumber<itemAttrTypes>(L, 2);
	} else if (isString(L, 2)) {
		attribute = stringToItemAttribute(getString(L, 2));
	} else {
		attribute = ITEM_ATTRIBUTE_NONE;
	}

	bool ret = attribute != ITEM_ATTRIBUTE_UNIQUEID;
	if (ret) {
		item->removeAttribute(attribute);
	} else {
		reportErrorFunc("Attempt to erase protected key \"uid\"");
	}
	pushBoolean(L, ret);
	return 1;
}

int LuaScriptInterface::luaItemGetCustomAttribute(lua_State* L) {
	// item:getCustomAttribute(key)
	Item* item = getUserdata<Item>(L, 1);
	if (!item) {
		lua_pushnil(L);
		return 1;
	}

	const ItemAttributes::CustomAttribute* attr;
	if (isNumber(L, 2)) {
		attr = item->getCustomAttribute(getNumber<int64_t>(L, 2));
	} else if (isString(L, 2)) {
		attr = item->getCustomAttribute(getString(L, 2));
	} else {
		lua_pushnil(L);
		return 1;
	}

	if (attr) {
		attr->pushToLua(L);
	} else {
		lua_pushnil(L);
	}
	return 1;
}

int LuaScriptInterface::luaItemSetCustomAttribute(lua_State* L) {
	// item:setCustomAttribute(key, value)
	Item* item = getUserdata<Item>(L, 1);
	if (!item) {
		lua_pushnil(L);
		return 1;
	}

	std::string key;
	if (isNumber(L, 2)) {
		key = boost::lexical_cast<std::string>(getNumber<int64_t>(L, 2));
	} else if (isString(L, 2)) {
		key = getString(L, 2);
	} else {
		lua_pushnil(L);
		return 1;
	}

	ItemAttributes::CustomAttribute val;
	if (isNumber(L, 3)) {
		double tmp = getNumber<double>(L, 3);
		if (std::floor(tmp) < tmp) {
			val.set<double>(tmp);
		} else {
			val.set<int64_t>(tmp);
		}
	} else if (isString(L, 3)) {
		val.set<std::string>(getString(L, 3));
	} else if (isBoolean(L, 3)) {
		val.set<bool>(getBoolean(L, 3));
	} else {
		lua_pushnil(L);
		return 1;
	}

	item->setCustomAttribute(key, val);
	pushBoolean(L, true);
	return 1;
}

int LuaScriptInterface::luaItemRemoveCustomAttribute(lua_State* L) {
	// item:removeCustomAttribute(key)
	Item* item = getUserdata<Item>(L, 1);
	if (!item) {
		lua_pushnil(L);
		return 1;
	}

	if (isNumber(L, 2)) {
		pushBoolean(L, item->removeCustomAttribute(getNumber<int64_t>(L, 2)));
	} else if (isString(L, 2)) {
		pushBoolean(L, item->removeCustomAttribute(getString(L, 2)));
	} else {
		lua_pushnil(L);
	}
	return 1;
}

int LuaScriptInterface::luaItemMoveTo(lua_State* L)
{
	// item:moveTo(position or cylinder[, flags])
	Item** itemPtr = getRawUserdata<Item>(L, 1);
	if (!itemPtr) {
		lua_pushnil(L);
		return 1;
	}

	Item* item = *itemPtr;
	if (!item || item->isRemoved()) {
		lua_pushnil(L);
		return 1;
	}

	Cylinder* toCylinder;
	if (isUserdata(L, 2)) {
		const LuaDataType type = getUserdataType(L, 2);
		switch (type) {
			case LuaData_Container:
				toCylinder = getUserdata<Container>(L, 2);
				break;
			case LuaData_Player:
				toCylinder = getUserdata<Player>(L, 2);
				break;
			case LuaData_Tile:
				toCylinder = getUserdata<Tile>(L, 2);
				break;
			default:
				toCylinder = nullptr;
				break;
		}
	} else {
		toCylinder = g_game.map.getTile(getPosition(L, 2));
	}

	if (!toCylinder) {
		lua_pushnil(L);
		return 1;
	}

	if (item->getParent() == toCylinder) {
		pushBoolean(L, true);
		return 1;
	}

	uint32_t flags = getNumber<uint32_t>(L, 3, FLAG_NOLIMIT | FLAG_IGNOREBLOCKITEM | FLAG_IGNOREBLOCKCREATURE | FLAG_IGNORENOTMOVEABLE);

	if (item->getParent() == VirtualCylinder::virtualCylinder) {
		pushBoolean(L, g_game.internalAddItem(toCylinder, item, INDEX_WHEREEVER, flags) == RETURNVALUE_NOERROR);
	} else {
		Item* moveItem = nullptr;
		ReturnValue ret = g_game.internalMoveItem(item->getParent(), toCylinder, INDEX_WHEREEVER, item, item->getItemCount(), &moveItem, flags);
		if (moveItem) {
			*itemPtr = moveItem;
		}
		pushBoolean(L, ret == RETURNVALUE_NOERROR);
	}
	return 1;
}

int LuaScriptInterface::luaItemTransform(lua_State* L)
{
	// item:transform(itemId[, count/subType = -1])
	Item** itemPtr = getRawUserdata<Item>(L, 1);
	if (!itemPtr) {
		lua_pushnil(L);
		return 1;
	}

	Item*& item = *itemPtr;
	if (!item) {
		lua_pushnil(L);
		return 1;
	}

	uint16_t itemId;
	if (isNumber(L, 2)) {
		itemId = getNumber<uint16_t>(L, 2);
	} else {
		itemId = Item::items.getItemIdByName(getString(L, 2));
		if (itemId == 0) {
			lua_pushnil(L);
			return 1;
		}
	}

	int32_t subType = getNumber<int32_t>(L, 3, -1);
	if (item->getID() == itemId && (subType == -1 || subType == item->getSubType())) {
		pushBoolean(L, true);
		return 1;
	}

	const ItemType& it = Item::items[itemId];
	if (it.stackable) {
		subType = std::min<int32_t>(subType, 100);
	}

	ScriptEnvironment* env = getScriptEnv();
	uint32_t uid = env->addThing(item);

	Item* newItem = g_game.transformItem(item, itemId, subType);
	if (item->isRemoved()) {
		env->removeItemByUID(uid);
	}

	if (newItem && newItem != item) {
		env->insertItem(uid, newItem);
	}

	item = newItem;
	pushBoolean(L, true);
	return 1;
}

int LuaScriptInterface::luaItemDecay(lua_State* L)
{
	// item:decay(decayId)
	Item* item = getUserdata<Item>(L, 1);
	if (item) {
		if (isNumber(L, 2)) {
			ItemType& it = Item::items.getItemType(item->getID());
			it.decayTo = getNumber<int32_t>(L, 2);
		}

		g_game.startDecay(item);
		pushBoolean(L, true);
	} else {
		lua_pushnil(L);
	}
	return 1;
}

int LuaScriptInterface::luaItemGetDescription(lua_State* L)
{
	// item:getDescription(distance)
	Item* item = getUserdata<Item>(L, 1);
	if (item) {
		int32_t distance = getNumber<int32_t>(L, 2);
		pushString(L, item->getDescription(distance));
	} else {
		lua_pushnil(L);
	}
	return 1;
}

int LuaScriptInterface::luaItemHasProperty(lua_State* L)
{
	// item:hasProperty(property)
	Item* item = getUserdata<Item>(L, 1);
	if (item) {
		ITEMPROPERTY property = getNumber<ITEMPROPERTY>(L, 2);
		pushBoolean(L, item->hasProperty(property));
	} else {
		lua_pushnil(L);
	}
	return 1;
}

int LuaScriptInterface::luaItemIsLoadedFromMap(lua_State* L)
{
	// item:isLoadedFromMap()
	Item* item = getUserdata<Item>(L, 1);
	if (item) {
		pushBoolean(L, item->isLoadedFromMap());
	} else {
		lua_pushnil(L);
	}
	return 1;
}

// Container
int LuaScriptInterface::luaContainerCreate(lua_State* L)
{
	// Container(uid)
	uint32_t id = getNumber<uint32_t>(L, 2);

	Container* container = getScriptEnv()->getContainerByUID(id);
	if (container) {
		pushUserdata(L, container);
		setMetatable(L, -1, "Container");
	} else {
		lua_pushnil(L);
	}
	return 1;
}

int LuaScriptInterface::luaContainerGetSize(lua_State* L)
{
	// container:getSize()
	Container* container = getUserdata<Container>(L, 1);
	if (container) {
		lua_pushnumber(L, container->size());
	} else {
		lua_pushnil(L);
	}
	return 1;
}

int LuaScriptInterface::luaContainerGetCapacity(lua_State* L)
{
	// container:getCapacity()
	Container* container = getUserdata<Container>(L, 1);
	if (container) {
		lua_pushnumber(L, container->capacity());
	} else {
		lua_pushnil(L);
	}
	return 1;
}

int LuaScriptInterface::luaContainerGetEmptySlots(lua_State* L)
{
	// container:getEmptySlots([recursive = false])
	Container* container = getUserdata<Container>(L, 1);
	if (!container) {
		lua_pushnil(L);
		return 1;
	}

	uint32_t slots = container->capacity() - container->size();
	bool recursive = getBoolean(L, 2, false);
	if (recursive) {
		for (ContainerIterator it = container->iterator(); it.hasNext(); it.advance()) {
			if (Container* tmpContainer = (*it)->getContainer()) {
				slots += tmpContainer->capacity() - tmpContainer->size();
			}
		}
	}
	lua_pushnumber(L, slots);
	return 1;
}

int LuaScriptInterface::luaContainerGetItemHoldingCount(lua_State* L)
{
	// container:getItemHoldingCount()
	Container* container = getUserdata<Container>(L, 1);
	if (container) {
		lua_pushnumber(L, container->getItemHoldingCount());
	} else {
		lua_pushnil(L);
	}
	return 1;
}

int LuaScriptInterface::luaContainerGetItem(lua_State* L)
{
	// container:getItem(index)
	Container* container = getUserdata<Container>(L, 1);
	if (!container) {
		lua_pushnil(L);
		return 1;
	}

	uint32_t index = getNumber<uint32_t>(L, 2);
	Item* item = container->getItemByIndex(index);
	if (item) {
		pushUserdata<Item>(L, item);
		setItemMetatable(L, -1, item);
	} else {
		lua_pushnil(L);
	}
	return 1;
}

int LuaScriptInterface::luaContainerHasItem(lua_State* L)
{
	// container:hasItem(item)
	Item* item = getUserdata<Item>(L, 2);
	Container* container = getUserdata<Container>(L, 1);
	if (container) {
		pushBoolean(L, container->isHoldingItem(item));
	} else {
		lua_pushnil(L);
	}
	return 1;
}

int LuaScriptInterface::luaContainerAddItem(lua_State* L)
{
	// container:addItem(itemId[, count/subType = 1[, index = INDEX_WHEREEVER[, flags = 0]]])
	Container* container = getUserdata<Container>(L, 1);
	if (!container) {
		lua_pushnil(L);
		return 1;
	}

	uint16_t itemId;
	if (isNumber(L, 2)) {
		itemId = getNumber<uint16_t>(L, 2);
	} else {
		itemId = Item::items.getItemIdByName(getString(L, 2));
		if (itemId == 0) {
			lua_pushnil(L);
			return 1;
		}
	}

	uint32_t count = getNumber<uint32_t>(L, 3, 1);
	const ItemType& it = Item::items[itemId];
	if (it.stackable) {
		count = std::min<uint16_t>(count, 100);
	}

	Item* item = Item::CreateItem(itemId, count);
	if (!item) {
		lua_pushnil(L);
		return 1;
	}

	int32_t index = getNumber<int32_t>(L, 4, INDEX_WHEREEVER);
	uint32_t flags = getNumber<uint32_t>(L, 5, 0);

	ReturnValue ret = g_game.internalAddItem(container, item, index, flags);
	if (ret == RETURNVALUE_NOERROR) {
		pushUserdata<Item>(L, item);
		setItemMetatable(L, -1, item);
	} else {
		delete item;
		lua_pushnil(L);
	}
	return 1;
}

int LuaScriptInterface::luaContainerAddItemEx(lua_State* L)
{
	// container:addItemEx(item[, index = INDEX_WHEREEVER[, flags = 0]])
	Item* item = getUserdata<Item>(L, 2);
	if (!item) {
		lua_pushnil(L);
		return 1;
	}

	Container* container = getUserdata<Container>(L, 1);
	if (!container) {
		lua_pushnil(L);
		return 1;
	}

	if (item->getParent() != VirtualCylinder::virtualCylinder) {
		reportErrorFunc("Item already has a parent");
		lua_pushnil(L);
		return 1;
	}

	int32_t index = getNumber<int32_t>(L, 3, INDEX_WHEREEVER);
	uint32_t flags = getNumber<uint32_t>(L, 4, 0);
	ReturnValue ret = g_game.internalAddItem(container, item, index, flags);
	if (ret == RETURNVALUE_NOERROR) {
		ScriptEnvironment::removeTempItem(item);
	}
	lua_pushnumber(L, ret);
	return 1;
}

int LuaScriptInterface::luaContainerGetCorpseOwner(lua_State* L)
{
	// container:getCorpseOwner()
	Container* container = getUserdata<Container>(L, 1);
	if (container) {
		lua_pushnumber(L, container->getCorpseOwner());
	} else {
		lua_pushnil(L);
	}
	return 1;
}

int LuaScriptInterface::luaContainerGetItemCountById(lua_State* L)
{
	// container:getItemCountById(itemId[, subType = -1])
	Container* container = getUserdata<Container>(L, 1);
	if (!container) {
		lua_pushnil(L);
		return 1;
	}

	uint16_t itemId;
	if (isNumber(L, 2)) {
		itemId = getNumber<uint16_t>(L, 2);
	} else {
		itemId = Item::items.getItemIdByName(getString(L, 2));
		if (itemId == 0) {
			lua_pushnil(L);
			return 1;
		}
	}

	int32_t subType = getNumber<int32_t>(L, 3, -1);
	lua_pushnumber(L, container->getItemTypeCount(itemId, subType));
	return 1;
}

int LuaScriptInterface::luaContainerGetContentDescription(lua_State* L)
{
	// container:getContentDescription()
	Container* container = getUserdata<Container>(L, 1);
	if (container) {
		pushString(L, container->getContentDescription());
	} else {
		lua_pushnil(L);
	}
	return 1;
}

// Teleport
int LuaScriptInterface::luaTeleportCreate(lua_State* L)
{
	// Teleport(uid)
	uint32_t id = getNumber<uint32_t>(L, 2);

	Item* item = getScriptEnv()->getItemByUID(id);
	if (item && item->getTeleport()) {
		pushUserdata(L, item);
		setMetatable(L, -1, "Teleport");
	} else {
		lua_pushnil(L);
	}
	return 1;
}

int LuaScriptInterface::luaTeleportGetDestination(lua_State* L)
{
	// teleport:getDestination()
	Teleport* teleport = getUserdata<Teleport>(L, 1);
	if (teleport) {
		pushPosition(L, teleport->getDestPos());
	} else {
		lua_pushnil(L);
	}
	return 1;
}

int LuaScriptInterface::luaTeleportSetDestination(lua_State* L)
{
	// teleport:setDestination(position)
	Teleport* teleport = getUserdata<Teleport>(L, 1);
	if (teleport) {
		teleport->setDestPos(getPosition(L, 2));
		pushBoolean(L, true);
	} else {
		lua_pushnil(L);
	}
	return 1;
}

// Creature
int LuaScriptInterface::luaCreatureCreate(lua_State* L)
{
	// Creature(id or name or userdata)
	Creature* creature;
	if (isNumber(L, 2)) {
		creature = g_game.getCreatureByID(getNumber<uint32_t>(L, 2));
	} else if (isString(L, 2)) {
		creature = g_game.getCreatureByName(getString(L, 2));
	} else if (isUserdata(L, 2)) {
		LuaDataType type = getUserdataType(L, 2);
		if (type != LuaData_Player && type != LuaData_Monster && type != LuaData_Npc) {
			lua_pushnil(L);
			return 1;
		}
		creature = getUserdata<Creature>(L, 2);
	} else {
		creature = nullptr;
	}

	if (creature) {
		pushUserdata<Creature>(L, creature);
		setCreatureMetatable(L, -1, creature);
	} else {
		lua_pushnil(L);
	}
	return 1;
}

int LuaScriptInterface::luaCreatureGetEvents(lua_State* L)
{
	// creature:getEvents(type)
	Creature* creature = getUserdata<Creature>(L, 1);
	if (!creature) {
		lua_pushnil(L);
		return 1;
	}

	CreatureEventType_t eventType = getNumber<CreatureEventType_t>(L, 2);
	const auto& eventList = creature->getCreatureEvents(eventType);
	lua_createtable(L, eventList.size(), 0);

	int index = 0;
	for (CreatureEvent* event : eventList) {
		pushString(L, event->getName());
		lua_rawseti(L, -2, ++index);
	}
	return 1;
}

int LuaScriptInterface::luaCreatureRegisterEvent(lua_State* L)
{
	// creature:registerEvent(name)
	Creature* creature = getUserdata<Creature>(L, 1);
	if (creature) {
		const std::string& name = getString(L, 2);
		pushBoolean(L, creature->registerCreatureEvent(name));
	} else {
		lua_pushnil(L);
	}
	return 1;
}

int LuaScriptInterface::luaCreatureUnregisterEvent(lua_State* L)
{
	// creature:unregisterEvent(name)
	const std::string& name = getString(L, 2);
	Creature* creature = getUserdata<Creature>(L, 1);
	if (creature) {
		pushBoolean(L, creature->unregisterCreatureEvent(name));
	} else {
		lua_pushnil(L);
	}
	return 1;
}

int LuaScriptInterface::luaCreatureIsRemoved(lua_State* L)
{
	// creature:isRemoved()
	const Creature* creature = getUserdata<const Creature>(L, 1);
	if (creature) {
		pushBoolean(L, creature->isRemoved());
	} else {
		lua_pushnil(L);
	}
	return 1;
}

int LuaScriptInterface::luaCreatureIsCreature(lua_State* L)
{
	// creature:isCreature()
	pushBoolean(L, getUserdata<const Creature>(L, 1) != nullptr);
	return 1;
}

int LuaScriptInterface::luaCreatureIsInGhostMode(lua_State* L)
{
	// creature:isInGhostMode()
	const Creature* creature = getUserdata<const Creature>(L, 1);
	if (creature) {
		pushBoolean(L, creature->isInGhostMode());
	} else {
		lua_pushnil(L);
	}
	return 1;
}

int LuaScriptInterface::luaCreatureIsHealthHidden(lua_State* L)
{
	// creature:isHealthHidden()
	const Creature* creature = getUserdata<const Creature>(L, 1);
	if (creature) {
		pushBoolean(L, creature->isHealthHidden());
	} else {
		lua_pushnil(L);
	}
	return 1;
}

int LuaScriptInterface::luaCreatureCanSee(lua_State* L)
{
	// creature:canSee(position)
	const Creature* creature = getUserdata<const Creature>(L, 1);
	if (creature) {
		const Position& position = getPosition(L, 2);
		pushBoolean(L, creature->canSee(position));
	} else {
		lua_pushnil(L);
	}
	return 1;
}

int LuaScriptInterface::luaCreatureCanSeeCreature(lua_State* L)
{
	// creature:canSeeCreature(creature)
	const Creature* creature = getUserdata<const Creature>(L, 1);
	if (creature) {
		const Creature* otherCreature = getCreature(L, 2);
		pushBoolean(L, creature->canSeeCreature(otherCreature));
	} else {
		lua_pushnil(L);
	}
	return 1;
}

int LuaScriptInterface::luaCreatureGetParent(lua_State* L)
{
	// creature:getParent()
	Creature* creature = getUserdata<Creature>(L, 1);
	if (!creature) {
		lua_pushnil(L);
		return 1;
	}

	Cylinder* parent = creature->getParent();
	if (!parent) {
		lua_pushnil(L);
		return 1;
	}

	pushCylinder(L, parent);
	return 1;
}

int LuaScriptInterface::luaCreatureGetId(lua_State* L)
{
	// creature:getId()
	const Creature* creature = getUserdata<const Creature>(L, 1);
	if (creature) {
		lua_pushnumber(L, creature->getID());
	} else {
		lua_pushnil(L);
	}
	return 1;
}

int LuaScriptInterface::luaCreatureGetName(lua_State* L)
{
	// creature:getName()
	const Creature* creature = getUserdata<const Creature>(L, 1);
	if (creature) {
		pushString(L, creature->getName());
	} else {
		lua_pushnil(L);
	}
	return 1;
}

int LuaScriptInterface::luaCreatureGetTarget(lua_State* L)
{
	// creature:getTarget()
	Creature* creature = getUserdata<Creature>(L, 1);
	if (!creature) {
		lua_pushnil(L);
		return 1;
	}

	Creature* target = creature->getAttackedCreature();
	if (target) {
		pushUserdata<Creature>(L, target);
		setCreatureMetatable(L, -1, target);
	} else {
		lua_pushnil(L);
	}
	return 1;
}

int LuaScriptInterface::luaCreatureSetTarget(lua_State* L)
{
	// creature:setTarget(target)
	Creature* creature = getUserdata<Creature>(L, 1);
	if (creature) {
		Creature* target = getCreature(L, 2);
		pushBoolean(L, creature->setAttackedCreature(target));
	} else {
		lua_pushnil(L);
	}
	return 1;
}

int LuaScriptInterface::luaCreatureGetFollowCreature(lua_State* L)
{
	// creature:getFollowCreature()
	Creature* creature = getUserdata<Creature>(L, 1);
	if (!creature) {
		lua_pushnil(L);
		return 1;
	}

	Creature* followCreature = creature->getFollowCreature();
	if (followCreature) {
		pushUserdata<Creature>(L, followCreature);
		setCreatureMetatable(L, -1, followCreature);
	} else {
		lua_pushnil(L);
	}
	return 1;
}

int LuaScriptInterface::luaCreatureSetFollowCreature(lua_State* L)
{
	// creature:setFollowCreature(followedCreature)
	Creature* creature = getUserdata<Creature>(L, 1);
	if (creature) {
		Creature* followCreature = getCreature(L, 2);
		pushBoolean(L, creature->setFollowCreature(followCreature));
	} else {
		lua_pushnil(L);
	}
	return 1;
}

int LuaScriptInterface::luaCreatureGetMaster(lua_State* L)
{
	// creature:getMaster()
	Creature* creature = getUserdata<Creature>(L, 1);
	if (!creature) {
		lua_pushnil(L);
		return 1;
	}

	Creature* master = creature->getMaster();
	if (!master) {
		lua_pushnil(L);
		return 1;
	}

	pushUserdata<Creature>(L, master);
	setCreatureMetatable(L, -1, master);
	return 1;
}

int LuaScriptInterface::luaCreatureSetMaster(lua_State* L)
{
	// creature:setMaster(master)
	Creature* creature = getUserdata<Creature>(L, 1);
	if (!creature) {
		lua_pushnil(L);
		return 1;
	}

	pushBoolean(L, creature->setMaster(getCreature(L, 2)));
	return 1;
}

int LuaScriptInterface::luaCreatureGetLight(lua_State* L)
{
	// creature:getLight()
	const Creature* creature = getUserdata<const Creature>(L, 1);
	if (!creature) {
		lua_pushnil(L);
		return 1;
	}

	LightInfo lightInfo = creature->getCreatureLight();
	lua_pushnumber(L, lightInfo.level);
	lua_pushnumber(L, lightInfo.color);
	return 2;
}

int LuaScriptInterface::luaCreatureSetLight(lua_State* L)
{
	// creature:setLight(color, level)
	Creature* creature = getUserdata<Creature>(L, 1);
	if (!creature) {
		lua_pushnil(L);
		return 1;
	}

	LightInfo light;
	light.color = getNumber<uint8_t>(L, 2);
	light.level = getNumber<uint8_t>(L, 3);
	creature->setCreatureLight(light);
	g_game.changeLight(creature);
	pushBoolean(L, true);
	return 1;
}

int LuaScriptInterface::luaCreatureGetSpeed(lua_State* L)
{
	// creature:getSpeed()
	const Creature* creature = getUserdata<const Creature>(L, 1);
	if (creature) {
		lua_pushnumber(L, creature->getSpeed());
	} else {
		lua_pushnil(L);
	}
	return 1;
}

int LuaScriptInterface::luaCreatureGetBaseSpeed(lua_State* L)
{
	// creature:getBaseSpeed()
	const Creature* creature = getUserdata<const Creature>(L, 1);
	if (creature) {
		lua_pushnumber(L, creature->getBaseSpeed());
	} else {
		lua_pushnil(L);
	}
	return 1;
}

int LuaScriptInterface::luaCreatureChangeSpeed(lua_State* L)
{
	// creature:changeSpeed(delta)
	Creature* creature = getCreature(L, 1);
	if (!creature) {
		reportErrorFunc(getErrorDesc(LUA_ERROR_CREATURE_NOT_FOUND));
		pushBoolean(L, false);
		return 1;
	}

	int32_t delta = getNumber<int32_t>(L, 2);
	g_game.changeSpeed(creature, delta);
	pushBoolean(L, true);
	return 1;
}

int LuaScriptInterface::luaCreatureSetDropLoot(lua_State* L)
{
	// creature:setDropLoot(doDrop)
	Creature* creature = getUserdata<Creature>(L, 1);
	if (creature) {
		creature->setDropLoot(getBoolean(L, 2));
		pushBoolean(L, true);
	} else {
		lua_pushnil(L);
	}
	return 1;
}

int LuaScriptInterface::luaCreatureSetSkillLoss(lua_State* L)
{
	// creature:setSkillLoss(skillLoss)
	Creature* creature = getUserdata<Creature>(L, 1);
	if (creature) {
		creature->setSkillLoss(getBoolean(L, 2));
		pushBoolean(L, true);
	} else {
		lua_pushnil(L);
	}
	return 1;
}

int LuaScriptInterface::luaCreatureGetPosition(lua_State* L)
{
	// creature:getPosition()
	const Creature* creature = getUserdata<const Creature>(L, 1);
	if (creature) {
		pushPosition(L, creature->getPosition());
	} else {
		lua_pushnil(L);
	}
	return 1;
}

int LuaScriptInterface::luaCreatureGetTile(lua_State* L)
{
	// creature:getTile()
	Creature* creature = getUserdata<Creature>(L, 1);
	if (!creature) {
		lua_pushnil(L);
		return 1;
	}

	Tile* tile = creature->getTile();
	if (tile) {
		pushUserdata<Tile>(L, tile);
		setMetatable(L, -1, "Tile");
	} else {
		lua_pushnil(L);
	}
	return 1;
}

int LuaScriptInterface::luaCreatureGetDirection(lua_State* L)
{
	// creature:getDirection()
	const Creature* creature = getUserdata<const Creature>(L, 1);
	if (creature) {
		lua_pushnumber(L, creature->getDirection());
	} else {
		lua_pushnil(L);
	}
	return 1;
}

int LuaScriptInterface::luaCreatureSetDirection(lua_State* L)
{
	// creature:setDirection(direction)
	Creature* creature = getUserdata<Creature>(L, 1);
	if (creature) {
		pushBoolean(L, g_game.internalCreatureTurn(creature, getNumber<Direction>(L, 2)));
	} else {
		lua_pushnil(L);
	}
	return 1;
}

int LuaScriptInterface::luaCreatureGetHealth(lua_State* L)
{
	// creature:getHealth()
	const Creature* creature = getUserdata<const Creature>(L, 1);
	if (creature) {
		lua_pushnumber(L, creature->getHealth());
	} else {
		lua_pushnil(L);
	}
	return 1;
}

int LuaScriptInterface::luaCreatureSetHealth(lua_State* L)
{
	// creature:setHealth(health)
	Creature* creature = getUserdata<Creature>(L, 1);
	if (!creature) {
		lua_pushnil(L);
		return 1;
	}

	creature->health = std::min<int32_t>(getNumber<uint32_t>(L, 2), creature->healthMax);
	g_game.addCreatureHealth(creature);

	Player* player = creature->getPlayer();
	if (player) {
		player->sendStats();
	}
	pushBoolean(L, true);
	return 1;
}

int LuaScriptInterface::luaCreatureAddHealth(lua_State* L)
{
	// creature:addHealth(healthChange)
	Creature* creature = getUserdata<Creature>(L, 1);
	if (!creature) {
		lua_pushnil(L);
		return 1;
	}

	CombatDamage damage;
	damage.primary.value = getNumber<int32_t>(L, 2);
	if (damage.primary.value >= 0) {
		damage.primary.type = COMBAT_HEALING;
	} else {
		damage.primary.type = COMBAT_UNDEFINEDDAMAGE;
	}
	pushBoolean(L, g_game.combatChangeHealth(nullptr, creature, damage));
	return 1;
}

int LuaScriptInterface::luaCreatureGetMaxHealth(lua_State* L)
{
	// creature:getMaxHealth()
	const Creature* creature = getUserdata<const Creature>(L, 1);
	if (creature) {
		lua_pushnumber(L, creature->getMaxHealth());
	} else {
		lua_pushnil(L);
	}
	return 1;
}

int LuaScriptInterface::luaCreatureSetMaxHealth(lua_State* L)
{
	// creature:setMaxHealth(maxHealth)
	Creature* creature = getUserdata<Creature>(L, 1);
	if (!creature) {
		lua_pushnil(L);
		return 1;
	}

	creature->healthMax = getNumber<uint32_t>(L, 2);
	creature->health = std::min<int32_t>(creature->health, creature->healthMax);
	g_game.addCreatureHealth(creature);

	Player* player = creature->getPlayer();
	if (player) {
		player->sendStats();
	}
	pushBoolean(L, true);
	return 1;
}

int LuaScriptInterface::luaCreatureSetHiddenHealth(lua_State* L)
{
	// creature:setHiddenHealth(hide)
	Creature* creature = getUserdata<Creature>(L, 1);
	if (creature) {
		creature->setHiddenHealth(getBoolean(L, 2));
		g_game.addCreatureHealth(creature);
		pushBoolean(L, true);
	} else {
		lua_pushnil(L);
	}
	return 1;
}

int LuaScriptInterface::luaCreatureGetSkull(lua_State* L)
{
	// creature:getSkull()
	Creature* creature = getUserdata<Creature>(L, 1);
	if (creature) {
		lua_pushnumber(L, creature->getSkull());
	} else {
		lua_pushnil(L);
	}
	return 1;
}

int LuaScriptInterface::luaCreatureSetSkull(lua_State* L)
{
	// creature:setSkull(skull)
	Creature* creature = getUserdata<Creature>(L, 1);
	if (creature) {
		creature->setSkull(getNumber<Skulls_t>(L, 2));
		pushBoolean(L, true);
	} else {
		lua_pushnil(L);
	}
	return 1;
}

int LuaScriptInterface::luaCreatureGetOutfit(lua_State* L)
{
	// creature:getOutfit()
	const Creature* creature = getUserdata<const Creature>(L, 1);
	if (creature) {
		pushOutfit(L, creature->getCurrentOutfit());
	} else {
		lua_pushnil(L);
	}
	return 1;
}

int LuaScriptInterface::luaCreatureSetOutfit(lua_State* L)
{
	// creature:setOutfit(outfit)
	Creature* creature = getUserdata<Creature>(L, 1);
	if (creature) {
		creature->defaultOutfit = getOutfit(L, 2);
		g_game.internalCreatureChangeOutfit(creature, creature->defaultOutfit);
		pushBoolean(L, true);
	} else {
		lua_pushnil(L);
	}
	return 1;
}

int LuaScriptInterface::luaCreatureGetCondition(lua_State* L)
{
	// creature:getCondition(conditionType[, conditionId = CONDITIONID_COMBAT[, subId = 0]])
	Creature* creature = getUserdata<Creature>(L, 1);
	if (!creature) {
		lua_pushnil(L);
		return 1;
	}

	ConditionType_t conditionType = getNumber<ConditionType_t>(L, 2);
	ConditionId_t conditionId = getNumber<ConditionId_t>(L, 3, CONDITIONID_COMBAT);
	uint32_t subId = getNumber<uint32_t>(L, 4, 0);

	Condition* condition = creature->getCondition(conditionType, conditionId, subId);
	if (condition) {
		pushUserdata<Condition>(L, condition);
		setWeakMetatable(L, -1, "Condition");
	} else {
		lua_pushnil(L);
	}
	return 1;
}

int LuaScriptInterface::luaCreatureAddCondition(lua_State* L)
{
	// creature:addCondition(condition[, force = false])
	Creature* creature = getUserdata<Creature>(L, 1);
	Condition* condition = getUserdata<Condition>(L, 2);
	if (creature && condition) {
		bool force = getBoolean(L, 3, false);
		pushBoolean(L, creature->addCondition(condition->clone(), force));
	} else {
		lua_pushnil(L);
	}
	return 1;
}

int LuaScriptInterface::luaCreatureRemoveCondition(lua_State* L)
{
	// creature:removeCondition(conditionType[, conditionId = CONDITIONID_COMBAT[, subId = 0[, force = false]]])
	Creature* creature = getUserdata<Creature>(L, 1);
	if (!creature) {
		lua_pushnil(L);
		return 1;
	}

	ConditionType_t conditionType = getNumber<ConditionType_t>(L, 2);
	ConditionId_t conditionId = getNumber<ConditionId_t>(L, 3, CONDITIONID_COMBAT);
	uint32_t subId = getNumber<uint32_t>(L, 4, 0);
	Condition* condition = creature->getCondition(conditionType, conditionId, subId);
	if (condition) {
		bool force = getBoolean(L, 5, false);
		creature->removeCondition(condition, force);
		pushBoolean(L, true);
	} else {
		lua_pushnil(L);
	}
	return 1;
}

int LuaScriptInterface::luaCreatureHasCondition(lua_State* L)
{
	// creature:hasCondition(conditionType[, subId = 0])
	Creature* creature = getUserdata<Creature>(L, 1);
	if (!creature) {
		lua_pushnil(L);
		return 1;
	}

	ConditionType_t conditionType = getNumber<ConditionType_t>(L, 2);
	uint32_t subId = getNumber<uint32_t>(L, 3, 0);
	pushBoolean(L, creature->hasCondition(conditionType, subId));
	return 1;
}

int LuaScriptInterface::luaCreatureIsImmune(lua_State* L)
{
	// creature:isImmune(condition or conditionType)
	Creature* creature = getUserdata<Creature>(L, 1);
	if (!creature) {
		lua_pushnil(L);
		return 1;
	}

	if (isNumber(L, 2)) {
		pushBoolean(L, creature->isImmune(getNumber<ConditionType_t>(L, 2)));
	} else if (Condition* condition = getUserdata<Condition>(L, 2)) {
		pushBoolean(L, creature->isImmune(condition->getType()));
	} else {
		lua_pushnil(L);
	}
	return 1;
}

int LuaScriptInterface::luaCreatureRemove(lua_State* L)
{
	// creature:remove()
	Creature** creaturePtr = getRawUserdata<Creature>(L, 1);
	if (!creaturePtr) {
		lua_pushnil(L);
		return 1;
	}

	Creature* creature = *creaturePtr;
	if (!creature) {
		lua_pushnil(L);
		return 1;
	}

	Player* player = creature->getPlayer();
	if (player) {
		player->kickPlayer(true);
	} else {
		g_game.removeCreature(creature);
	}

	*creaturePtr = nullptr;
	pushBoolean(L, true);
	return 1;
}

int LuaScriptInterface::luaCreatureTeleportTo(lua_State* L)
{
	// creature:teleportTo(position[, pushMovement = false])
	bool pushMovement = getBoolean(L, 3, false);

	const Position& position = getPosition(L, 2);
	Creature* creature = getUserdata<Creature>(L, 1);
	if (!creature) {
		lua_pushnil(L);
		return 1;
	}

	const Position oldPosition = creature->getPosition();
	if (g_game.internalTeleport(creature, position, pushMovement) != RETURNVALUE_NOERROR) {
		pushBoolean(L, false);
		return 1;
	}

	if (pushMovement) {
		if (oldPosition.x == position.x) {
			if (oldPosition.y < position.y) {
				g_game.internalCreatureTurn(creature, DIRECTION_SOUTH);
			} else {
				g_game.internalCreatureTurn(creature, DIRECTION_NORTH);
			}
		} else if (oldPosition.x > position.x) {
			g_game.internalCreatureTurn(creature, DIRECTION_WEST);
		} else if (oldPosition.x < position.x) {
			g_game.internalCreatureTurn(creature, DIRECTION_EAST);
		}
	}
	pushBoolean(L, true);
	return 1;
}

int LuaScriptInterface::luaCreatureSay(lua_State* L)
{
	// creature:say(text, type[, ghost = false[, target = nullptr[, position]]])
	int parameters = lua_gettop(L);

	Position position;
	if (parameters >= 6) {
		position = getPosition(L, 6);
		if (!position.x || !position.y) {
			reportErrorFunc("Invalid position specified.");
			pushBoolean(L, false);
			return 1;
		}
	}

	Creature* target = nullptr;
	if (parameters >= 5) {
		target = getCreature(L, 5);
	}

	bool ghost = getBoolean(L, 4, false);

	SpeakClasses type = getNumber<SpeakClasses>(L, 3);
	const std::string& text = getString(L, 2);
	Creature* creature = getUserdata<Creature>(L, 1);
	if (!creature) {
		lua_pushnil(L);
		return 1;
	}

	SpectatorHashSet spectators;
	if (target) {
		spectators.insert(target);
	}

	if (position.x != 0) {
		pushBoolean(L, g_game.internalCreatureSay(creature, type, text, ghost, &spectators, &position));
	} else {
		pushBoolean(L, g_game.internalCreatureSay(creature, type, text, ghost, &spectators));
	}
	return 1;
}

int LuaScriptInterface::luaCreatureGetDamageMap(lua_State* L)
{
	// creature:getDamageMap()
	Creature* creature = getUserdata<Creature>(L, 1);
	if (!creature) {
		lua_pushnil(L);
		return 1;
	}

	lua_createtable(L, creature->damageMap.size(), 0);
	for (auto damageEntry : creature->damageMap) {
		lua_createtable(L, 0, 2);
		setField(L, "total", damageEntry.second.total);
		setField(L, "ticks", damageEntry.second.ticks);
		lua_rawseti(L, -2, damageEntry.first);
	}
	return 1;
}

int LuaScriptInterface::luaCreatureGetSummons(lua_State* L)
{
	// creature:getSummons()
	Creature* creature = getUserdata<Creature>(L, 1);
	if (!creature) {
		lua_pushnil(L);
		return 1;
	}

	lua_createtable(L, creature->getSummonCount(), 0);

	int index = 0;
	for (Creature* summon : creature->getSummons()) {
		pushUserdata<Creature>(L, summon);
		setCreatureMetatable(L, -1, summon);
		lua_rawseti(L, -2, ++index);
	}
	return 1;
}

int LuaScriptInterface::luaCreatureGetDescription(lua_State* L)
{
	// creature:getDescription(distance)
	int32_t distance = getNumber<int32_t>(L, 2);
	Creature* creature = getUserdata<Creature>(L, 1);
	if (creature) {
		pushString(L, creature->getDescription(distance));
	} else {
		lua_pushnil(L);
	}
	return 1;
}

int LuaScriptInterface::luaCreatureGetPathTo(lua_State* L)
{
	// creature:getPathTo(pos[, minTargetDist = 0[, maxTargetDist = 1[, fullPathSearch = true[, clearSight = true[, maxSearchDist = 0]]]]])
	Creature* creature = getUserdata<Creature>(L, 1);
	if (!creature) {
		lua_pushnil(L);
		return 1;
	}

	const Position& position = getPosition(L, 2);

	FindPathParams fpp;
	fpp.minTargetDist = getNumber<int32_t>(L, 3, 0);
	fpp.maxTargetDist = getNumber<int32_t>(L, 4, 1);
	fpp.fullPathSearch = getBoolean(L, 5, fpp.fullPathSearch);
	fpp.clearSight = getBoolean(L, 6, fpp.clearSight);
	fpp.maxSearchDist = getNumber<int32_t>(L, 7, fpp.maxSearchDist);

	std::forward_list<Direction> dirList;
	if (creature->getPathTo(position, dirList, fpp)) {
		lua_newtable(L);

		int index = 0;
		for (Direction dir : dirList) {
			lua_pushnumber(L, dir);
			lua_rawseti(L, -2, ++index);
		}
	} else {
		pushBoolean(L, false);
	}
	return 1;
}

int LuaScriptInterface::luaCreatureMove(lua_State* L)
{
	// creature:move(direction)
	// creature:move(tile[, flags = 0])
	Creature* creature = getUserdata<Creature>(L, 1);
	if (!creature) {
		lua_pushnil(L);
		return 1;
	}

	if (isNumber(L, 2)) {
		Direction direction = getNumber<Direction>(L, 2);
		if (direction > DIRECTION_LAST) {
			lua_pushnil(L);
			return 1;
		}
		lua_pushnumber(L, g_game.internalMoveCreature(creature, direction, FLAG_NOLIMIT));
	} else {
		Tile* tile = getUserdata<Tile>(L, 2);
		if (!tile) {
			lua_pushnil(L);
			return 1;
		}
		lua_pushnumber(L, g_game.internalMoveCreature(*creature, *tile, getNumber<uint32_t>(L, 3)));
	}
	return 1;
}

int LuaScriptInterface::luaCreatureGetZone(lua_State* L)
{
	// creature:getZone()
	Creature* creature = getUserdata<Creature>(L, 1);
	if (creature) {
		lua_pushnumber(L, creature->getZone());
	} else {
		lua_pushnil(L);
	}
	return 1;
}

// Player
int LuaScriptInterface::luaPlayerCreate(lua_State* L)
{
	// Player(id or guid or name or userdata)
	Player* player;
	if (isNumber(L, 2)) {
		uint32_t id = getNumber<uint32_t>(L, 2);
		if (id >= 0x10000000 && id <= Player::playerAutoID) {
			player = g_game.getPlayerByID(id);
		} else {
			player = g_game.getPlayerByGUID(id);
		}
	} else if (isString(L, 2)) {
		ReturnValue ret = g_game.getPlayerByNameWildcard(getString(L, 2), player);
		if (ret != RETURNVALUE_NOERROR) {
			lua_pushnil(L);
			lua_pushnumber(L, ret);
			return 2;
		}
	} else if (isUserdata(L, 2)) {
		if (getUserdataType(L, 2) != LuaData_Player) {
			lua_pushnil(L);
			return 1;
		}
		player = getUserdata<Player>(L, 2);
	} else {
		player = nullptr;
	}

	if (player) {
		pushUserdata<Player>(L, player);
		setMetatable(L, -1, "Player");
	} else {
		lua_pushnil(L);
	}
	return 1;
}

int LuaScriptInterface::luaPlayerIsPlayer(lua_State* L)
{
	// player:isPlayer()
	pushBoolean(L, getUserdata<const Player>(L, 1) != nullptr);
	return 1;
}

int LuaScriptInterface::luaPlayerGetGuid(lua_State* L)
{
	// player:getGuid()
	Player* player = getUserdata<Player>(L, 1);
	if (player) {
		lua_pushnumber(L, player->getGUID());
	} else {
		lua_pushnil(L);
	}
	return 1;
}

int LuaScriptInterface::luaPlayerGetIp(lua_State* L)
{
	// player:getIp()
	Player* player = getUserdata<Player>(L, 1);
	if (player) {
		lua_pushnumber(L, player->getIP());
	} else {
		lua_pushnil(L);
	}
	return 1;
}

int LuaScriptInterface::luaPlayerGetAccountId(lua_State* L)
{
	// player:getAccountId()
	Player* player = getUserdata<Player>(L, 1);
	if (player) {
		lua_pushnumber(L, player->getAccount());
	} else {
		lua_pushnil(L);
	}
	return 1;
}

int LuaScriptInterface::luaPlayerGetLastLoginSaved(lua_State* L)
{
	// player:getLastLoginSaved()
	Player* player = getUserdata<Player>(L, 1);
	if (player) {
		lua_pushnumber(L, player->getLastLoginSaved());
	} else {
		lua_pushnil(L);
	}
	return 1;
}

int LuaScriptInterface::luaPlayerGetLastLogout(lua_State* L)
{
	// player:getLastLogout()
	Player* player = getUserdata<Player>(L, 1);
	if (player) {
		lua_pushnumber(L, player->getLastLogout());
	} else {
		lua_pushnil(L);
	}
	return 1;
}

int LuaScriptInterface::luaPlayerGetAccountType(lua_State* L)
{
	// player:getAccountType()
	Player* player = getUserdata<Player>(L, 1);
	if (player) {
		lua_pushnumber(L, player->getAccountType());
	} else {
		lua_pushnil(L);
	}
	return 1;
}

int LuaScriptInterface::luaPlayerSetAccountType(lua_State* L)
{
	// player:setAccountType(accountType)
	Player* player = getUserdata<Player>(L, 1);
	if (player) {
		player->accountType = getNumber<AccountType_t>(L, 2);
		IOLoginData::setAccountType(player->getAccount(), player->accountType);
		pushBoolean(L, true);
	} else {
		lua_pushnil(L);
	}
	return 1;
}

int LuaScriptInterface::luaPlayerGetCapacity(lua_State* L)
{
	// player:getCapacity()
	Player* player = getUserdata<Player>(L, 1);
	if (player) {
		lua_pushnumber(L, player->getCapacity());
	} else {
		lua_pushnil(L);
	}
	return 1;
}

int LuaScriptInterface::luaPlayerSetCapacity(lua_State* L)
{
	// player:setCapacity(capacity)
	Player* player = getUserdata<Player>(L, 1);
	if (player) {
		player->capacity = getNumber<uint32_t>(L, 2);
		player->sendStats();
		pushBoolean(L, true);
	} else {
		lua_pushnil(L);
	}
	return 1;
}

int LuaScriptInterface::luaPlayerGetFreeCapacity(lua_State* L)
{
	// player:getFreeCapacity()
	Player* player = getUserdata<Player>(L, 1);
	if (player) {
		lua_pushnumber(L, player->getFreeCapacity());
	} else {
		lua_pushnil(L);
	}
	return 1;
}

int LuaScriptInterface::luaPlayerGetDepotChest(lua_State* L)
{
	// player:getDepotChest(depotId[, autoCreate = false])
	Player* player = getUserdata<Player>(L, 1);
	if (!player) {
		lua_pushnil(L);
		return 1;
	}

	uint32_t depotId = getNumber<uint32_t>(L, 2);
	bool autoCreate = getBoolean(L, 3, false);
	DepotChest* depotChest = player->getDepotChest(depotId, autoCreate);
	if (depotChest) {
		player->setLastDepotId(depotId); // FIXME: workaround for #2251
		pushUserdata<Item>(L, depotChest);
		setItemMetatable(L, -1, depotChest);
	} else {
		pushBoolean(L, false);
	}
	return 1;
}

int LuaScriptInterface::luaPlayerGetSkullTime(lua_State* L)
{
	// player:getSkullTime()
	Player* player = getUserdata<Player>(L, 1);
	if (player) {
		lua_pushnumber(L, player->getSkullTicks());
	} else {
		lua_pushnil(L);
	}
	return 1;
}

int LuaScriptInterface::luaPlayerSetSkullTime(lua_State* L)
{
	// player:setSkullTime(skullTime)
	Player* player = getUserdata<Player>(L, 1);
	if (player) {
		player->setSkullTicks(getNumber<int64_t>(L, 2));
		pushBoolean(L, true);
	} else {
		lua_pushnil(L);
	}
	return 1;
}

int LuaScriptInterface::luaPlayerGetDeathPenalty(lua_State* L)
{
	// player:getDeathPenalty()
	Player* player = getUserdata<Player>(L, 1);
	if (player) {
		lua_pushnumber(L, static_cast<uint32_t>(player->getLostPercent() * 100));
	} else {
		lua_pushnil(L);
	}
	return 1;
}

int LuaScriptInterface::luaPlayerGetExperience(lua_State* L)
{
	// player:getExperience()
	Player* player = getUserdata<Player>(L, 1);
	if (player) {
		lua_pushnumber(L, player->getExperience());
	} else {
		lua_pushnil(L);
	}
	return 1;
}

int LuaScriptInterface::luaPlayerAddExperience(lua_State* L)
{
	// player:addExperience(experience[, sendText = false])
	Player* player = getUserdata<Player>(L, 1);
	if (player) {
		int64_t experience = getNumber<int64_t>(L, 2);
		bool sendText = getBoolean(L, 3, false);
		player->addExperience(nullptr, experience, sendText);
		pushBoolean(L, true);
	} else {
		lua_pushnil(L);
	}
	return 1;
}

int LuaScriptInterface::luaPlayerRemoveExperience(lua_State* L)
{
	// player:removeExperience(experience[, sendText = false])
	Player* player = getUserdata<Player>(L, 1);
	if (player) {
		int64_t experience = getNumber<int64_t>(L, 2);
		bool sendText = getBoolean(L, 3, false);
		player->removeExperience(experience, sendText);
		pushBoolean(L, true);
	} else {
		lua_pushnil(L);
	}
	return 1;
}

int LuaScriptInterface::luaPlayerGetLevel(lua_State* L)
{
	// player:getLevel()
	Player* player = getUserdata<Player>(L, 1);
	if (player) {
		lua_pushnumber(L, player->getLevel());
	} else {
		lua_pushnil(L);
	}
	return 1;
}

int LuaScriptInterface::luaPlayerGetMagicLevel(lua_State* L)
{
	// player:getMagicLevel()
	Player* player = getUserdata<Player>(L, 1);
	if (player) {
		lua_pushnumber(L, player->getMagicLevel());
	} else {
		lua_pushnil(L);
	}
	return 1;
}

int LuaScriptInterface::luaPlayerGetBaseMagicLevel(lua_State* L)
{
	// player:getBaseMagicLevel()
	Player* player = getUserdata<Player>(L, 1);
	if (player) {
		lua_pushnumber(L, player->getBaseMagicLevel());
	} else {
		lua_pushnil(L);
	}
	return 1;
}

int LuaScriptInterface::luaPlayerGetMana(lua_State* L)
{
	// player:getMana()
	const Player* player = getUserdata<const Player>(L, 1);
	if (player) {
		lua_pushnumber(L, player->getMana());
	} else {
		lua_pushnil(L);
	}
	return 1;
}

int LuaScriptInterface::luaPlayerAddMana(lua_State* L)
{
	// player:addMana(manaChange[, animationOnLoss = false])
	Player* player = getUserdata<Player>(L, 1);
	if (!player) {
		lua_pushnil(L);
		return 1;
	}

	int32_t manaChange = getNumber<int32_t>(L, 2);
	bool animationOnLoss = getBoolean(L, 3, false);
	if (!animationOnLoss && manaChange < 0) {
		player->changeMana(manaChange);
	} else {
		CombatDamage damage;
		damage.primary.value = manaChange;
		damage.origin = ORIGIN_NONE;
		g_game.combatChangeMana(nullptr, player, damage);
	}
	pushBoolean(L, true);
	return 1;
}

int LuaScriptInterface::luaPlayerGetMaxMana(lua_State* L)
{
	// player:getMaxMana()
	const Player* player = getUserdata<const Player>(L, 1);
	if (player) {
		lua_pushnumber(L, player->getMaxMana());
	} else {
		lua_pushnil(L);
	}
	return 1;
}

int LuaScriptInterface::luaPlayerSetMaxMana(lua_State* L)
{
	// player:setMaxMana(maxMana)
	Player* player = getPlayer(L, 1);
	if (player) {
		player->manaMax = getNumber<int32_t>(L, 2);
		player->mana = std::min<int32_t>(player->mana, player->manaMax);
		player->sendStats();
		pushBoolean(L, true);
	} else {
		lua_pushnil(L);
	}
	return 1;
}

int LuaScriptInterface::luaPlayerGetManaSpent(lua_State* L)
{
	// player:getManaSpent()
	Player* player = getUserdata<Player>(L, 1);
	if (player) {
		lua_pushnumber(L, player->getSpentMana());
	} else {
		lua_pushnil(L);
	}
	return 1;
}

int LuaScriptInterface::luaPlayerAddManaSpent(lua_State* L)
{
	// player:addManaSpent(amount)
	Player* player = getUserdata<Player>(L, 1);
	if (player) {
		player->addManaSpent(getNumber<uint64_t>(L, 2));
		pushBoolean(L, true);
	} else {
		lua_pushnil(L);
	}
	return 1;
}

int LuaScriptInterface::luaPlayerGetBaseMaxHealth(lua_State* L)
{
	// player:getBaseMaxHealth()
	Player* player = getUserdata<Player>(L, 1);
	if (player) {
		lua_pushnumber(L, player->healthMax);
	} else {
		lua_pushnil(L);
	}
	return 1;
}

int LuaScriptInterface::luaPlayerGetBaseMaxMana(lua_State* L)
{
	// player:getBaseMaxMana()
	Player* player = getUserdata<Player>(L, 1);
	if (player) {
		lua_pushnumber(L, player->manaMax);
	} else {
		lua_pushnil(L);
	}
	return 1;
}

int LuaScriptInterface::luaPlayerGetSkillLevel(lua_State* L)
{
	// player:getSkillLevel(skillType)
	skills_t skillType = getNumber<skills_t>(L, 2);
	Player* player = getUserdata<Player>(L, 1);
	if (player && skillType <= SKILL_LAST) {
		lua_pushnumber(L, player->skills[skillType].level);
	} else {
		lua_pushnil(L);
	}
	return 1;
}

int LuaScriptInterface::luaPlayerGetEffectiveSkillLevel(lua_State* L)
{
	// player:getEffectiveSkillLevel(skillType)
	skills_t skillType = getNumber<skills_t>(L, 2);
	Player* player = getUserdata<Player>(L, 1);
	if (player && skillType <= SKILL_LAST) {
		lua_pushnumber(L, player->getSkillLevel(skillType));
	} else {
		lua_pushnil(L);
	}
	return 1;
}

int LuaScriptInterface::luaPlayerGetSkillPercent(lua_State* L)
{
	// player:getSkillPercent(skillType)
	skills_t skillType = getNumber<skills_t>(L, 2);
	Player* player = getUserdata<Player>(L, 1);
	if (player && skillType <= SKILL_LAST) {
		lua_pushnumber(L, player->skills[skillType].percent);
	} else {
		lua_pushnil(L);
	}
	return 1;
}

int LuaScriptInterface::luaPlayerGetSkillTries(lua_State* L)
{
	// player:getSkillTries(skillType)
	skills_t skillType = getNumber<skills_t>(L, 2);
	Player* player = getUserdata<Player>(L, 1);
	if (player && skillType <= SKILL_LAST) {
		lua_pushnumber(L, player->skills[skillType].tries);
	} else {
		lua_pushnil(L);
	}
	return 1;
}

int LuaScriptInterface::luaPlayerAddSkillTries(lua_State* L)
{
	// player:addSkillTries(skillType, tries)
	Player* player = getUserdata<Player>(L, 1);
	if (player) {
		skills_t skillType = getNumber<skills_t>(L, 2);
		uint64_t tries = getNumber<uint64_t>(L, 3);
		player->addSkillAdvance(skillType, tries);
		pushBoolean(L, true);
	} else {
		lua_pushnil(L);
	}
	return 1;
}

<<<<<<< HEAD
=======
int LuaScriptInterface::luaPlayerGetSpecialSkill(lua_State* L)
{
	// player:getSpecialSkill(specialSkillType)
	SpecialSkills_t specialSkillType = getNumber<SpecialSkills_t>(L, 2);
	Player* player = getUserdata<Player>(L, 1);
	if (player && specialSkillType <= SPECIALSKILL_LAST) {
		lua_pushnumber(L, player->getSpecialSkill(specialSkillType));
	} else {
		lua_pushnil(L);
	}
	return 1;
}

int LuaScriptInterface::luaPlayerAddSpecialSkill(lua_State* L)
{
	// player:addSpecialSkill(specialSkillType, value)
	Player* player = getUserdata<Player>(L, 1);
	if (!player) {
		lua_pushnil(L);
		return 1;
	}

	SpecialSkills_t specialSkillType = getNumber<SpecialSkills_t>(L, 2);
	if (specialSkillType > SPECIALSKILL_LAST) {
		lua_pushnil(L);
		return 1;
	}

	player->setVarSpecialSkill(specialSkillType, getNumber<int32_t>(L, 3));
	pushBoolean(L, true);
	return 1;
}

int LuaScriptInterface::luaPlayerAddOfflineTrainingTime(lua_State* L)
{
	// player:addOfflineTrainingTime(time)
	Player* player = getUserdata<Player>(L, 1);
	if (player) {
		int32_t time = getNumber<int32_t>(L, 2);
		player->addOfflineTrainingTime(time);
		player->sendStats();
		pushBoolean(L, true);
	} else {
		lua_pushnil(L);
	}
	return 1;
}


int LuaScriptInterface::luaPlayerGetOfflineTrainingTime(lua_State* L)
{
	// player:getOfflineTrainingTime()
	Player* player = getUserdata<Player>(L, 1);
	if (player) {
		lua_pushnumber(L, player->getOfflineTrainingTime());
	} else {
		lua_pushnil(L);
	}
	return 1;
}

int LuaScriptInterface::luaPlayerRemoveOfflineTrainingTime(lua_State* L)
{
	// player:removeOfflineTrainingTime(time)
	Player* player = getUserdata<Player>(L, 1);
	if (player) {
		int32_t time = getNumber<int32_t>(L, 2);
		player->removeOfflineTrainingTime(time);
		player->sendStats();
		pushBoolean(L, true);
	} else {
		lua_pushnil(L);
	}
	return 1;
}

int LuaScriptInterface::luaPlayerAddOfflineTrainingTries(lua_State* L)
{
	// player:addOfflineTrainingTries(skillType, tries)
	Player* player = getUserdata<Player>(L, 1);
	if (player) {
		skills_t skillType = getNumber<skills_t>(L, 2);
		uint64_t tries = getNumber<uint64_t>(L, 3);
		pushBoolean(L, player->addOfflineTrainingTries(skillType, tries));
	} else {
		lua_pushnil(L);
	}
	return 1;
}

int LuaScriptInterface::luaPlayerGetOfflineTrainingSkill(lua_State* L)
{
	// player:getOfflineTrainingSkill()
	Player* player = getUserdata<Player>(L, 1);
	if (player) {
		lua_pushnumber(L, player->getOfflineTrainingSkill());
	} else {
		lua_pushnil(L);
	}
	return 1;
}

int LuaScriptInterface::luaPlayerSetOfflineTrainingSkill(lua_State* L)
{
	// player:setOfflineTrainingSkill(skillId)
	Player* player = getUserdata<Player>(L, 1);
	if (player) {
		uint32_t skillId = getNumber<uint32_t>(L, 2);
		player->setOfflineTrainingSkill(skillId);
		pushBoolean(L, true);
	} else {
		lua_pushnil(L);
	}
	return 1;
}

>>>>>>> 1b0bcb64
int LuaScriptInterface::luaPlayerGetItemCount(lua_State* L)
{
	// player:getItemCount(itemId[, subType = -1])
	Player* player = getUserdata<Player>(L, 1);
	if (!player) {
		lua_pushnil(L);
		return 1;
	}

	uint16_t itemId;
	if (isNumber(L, 2)) {
		itemId = getNumber<uint16_t>(L, 2);
	} else {
		itemId = Item::items.getItemIdByName(getString(L, 2));
		if (itemId == 0) {
			lua_pushnil(L);
			return 1;
		}
	}

	int32_t subType = getNumber<int32_t>(L, 3, -1);
	lua_pushnumber(L, player->getItemTypeCount(itemId, subType));
	return 1;
}

int LuaScriptInterface::luaPlayerGetItemById(lua_State* L)
{
	// player:getItemById(itemId, deepSearch[, subType = -1])
	Player* player = getUserdata<Player>(L, 1);
	if (!player) {
		lua_pushnil(L);
		return 1;
	}

	uint16_t itemId;
	if (isNumber(L, 2)) {
		itemId = getNumber<uint16_t>(L, 2);
	} else {
		itemId = Item::items.getItemIdByName(getString(L, 2));
		if (itemId == 0) {
			lua_pushnil(L);
			return 1;
		}
	}
	bool deepSearch = getBoolean(L, 3);
	int32_t subType = getNumber<int32_t>(L, 4, -1);

	Item* item = g_game.findItemOfType(player, itemId, deepSearch, subType);
	if (item) {
		pushUserdata<Item>(L, item);
		setItemMetatable(L, -1, item);
	} else {
		lua_pushnil(L);
	}
	return 1;
}

int LuaScriptInterface::luaPlayerGetVocation(lua_State* L)
{
	// player:getVocation()
	Player* player = getUserdata<Player>(L, 1);
	if (player) {
		pushUserdata<Vocation>(L, player->getVocation());
		setMetatable(L, -1, "Vocation");
	} else {
		lua_pushnil(L);
	}
	return 1;
}

int LuaScriptInterface::luaPlayerSetVocation(lua_State* L)
{
	// player:setVocation(id or name or userdata)
	Player* player = getUserdata<Player>(L, 1);
	if (!player) {
		lua_pushnil(L);
		return 1;
	}

	Vocation* vocation;
	if (isNumber(L, 2)) {
		vocation = g_vocations.getVocation(getNumber<uint16_t>(L, 2));
	} else if (isString(L, 2)) {
		vocation = g_vocations.getVocation(g_vocations.getVocationId(getString(L, 2)));
	} else if (isUserdata(L, 2)) {
		vocation = getUserdata<Vocation>(L, 2);
	} else {
		vocation = nullptr;
	}

	if (!vocation) {
		pushBoolean(L, false);
		return 1;
	}

	player->setVocation(vocation->getId());
	pushBoolean(L, true);
	return 1;
}

int LuaScriptInterface::luaPlayerGetSex(lua_State* L)
{
	// player:getSex()
	Player* player = getUserdata<Player>(L, 1);
	if (player) {
		lua_pushnumber(L, player->getSex());
	} else {
		lua_pushnil(L);
	}
	return 1;
}

int LuaScriptInterface::luaPlayerSetSex(lua_State* L)
{
	// player:setSex(newSex)
	Player* player = getUserdata<Player>(L, 1);
	if (player) {
		PlayerSex_t newSex = getNumber<PlayerSex_t>(L, 2);
		player->setSex(newSex);
		pushBoolean(L, true);
	} else {
		lua_pushnil(L);
	}
	return 1;
}

int LuaScriptInterface::luaPlayerGetTown(lua_State* L)
{
	// player:getTown()
	Player* player = getUserdata<Player>(L, 1);
	if (player) {
		pushUserdata<Town>(L, player->getTown());
		setMetatable(L, -1, "Town");
	} else {
		lua_pushnil(L);
	}
	return 1;
}

int LuaScriptInterface::luaPlayerSetTown(lua_State* L)
{
	// player:setTown(town)
	Town* town = getUserdata<Town>(L, 2);
	if (!town) {
		pushBoolean(L, false);
		return 1;
	}

	Player* player = getUserdata<Player>(L, 1);
	if (player) {
		player->setTown(town);
		pushBoolean(L, true);
	} else {
		lua_pushnil(L);
	}
	return 1;
}

int LuaScriptInterface::luaPlayerGetGuild(lua_State* L)
{
	// player:getGuild()
	Player* player = getUserdata<Player>(L, 1);
	if (!player) {
		lua_pushnil(L);
		return 1;
	}

	Guild* guild = player->getGuild();
	if (!guild) {
		lua_pushnil(L);
		return 1;
	}

	pushUserdata<Guild>(L, guild);
	setMetatable(L, -1, "Guild");
	return 1;
}

int LuaScriptInterface::luaPlayerSetGuild(lua_State* L)
{
	// player:setGuild(guild)
	Player* player = getUserdata<Player>(L, 1);
	if (!player) {
		lua_pushnil(L);
		return 1;
	}

	player->setGuild(getUserdata<Guild>(L, 2));
	pushBoolean(L, true);
	return 1;
}

int LuaScriptInterface::luaPlayerGetGuildLevel(lua_State* L)
{
	// player:getGuildLevel()
	Player* player = getUserdata<Player>(L, 1);
	if (player && player->getGuild()) {
		lua_pushnumber(L, player->getGuildRank()->level);
	} else {
		lua_pushnil(L);
	}
	return 1;
}

int LuaScriptInterface::luaPlayerSetGuildLevel(lua_State* L)
{
	// player:setGuildLevel(level)
	uint8_t level = getNumber<uint8_t>(L, 2);
	Player* player = getUserdata<Player>(L, 1);
	if (!player || !player->getGuild()) {
		lua_pushnil(L);
		return 1;
	}

	const GuildRank* rank = player->getGuild()->getRankByLevel(level);
	if (!rank) {
		pushBoolean(L, false);
	} else {
		player->setGuildRank(rank);
		pushBoolean(L, true);
	}

	return 1;
}

int LuaScriptInterface::luaPlayerGetGuildNick(lua_State* L)
{
	// player:getGuildNick()
	Player* player = getUserdata<Player>(L, 1);
	if (player) {
		pushString(L, player->getGuildNick());
	} else {
		lua_pushnil(L);
	}
	return 1;
}

int LuaScriptInterface::luaPlayerSetGuildNick(lua_State* L)
{
	// player:setGuildNick(nick)
	const std::string& nick = getString(L, 2);
	Player* player = getUserdata<Player>(L, 1);
	if (player) {
		player->setGuildNick(nick);
		pushBoolean(L, true);
	} else {
		lua_pushnil(L);
	}
	return 1;
}

int LuaScriptInterface::luaPlayerGetGroup(lua_State* L)
{
	// player:getGroup()
	Player* player = getUserdata<Player>(L, 1);
	if (player) {
		pushUserdata<Group>(L, player->getGroup());
		setMetatable(L, -1, "Group");
	} else {
		lua_pushnil(L);
	}
	return 1;
}

int LuaScriptInterface::luaPlayerSetGroup(lua_State* L)
{
	// player:setGroup(group)
	Group* group = getUserdata<Group>(L, 2);
	if (!group) {
		pushBoolean(L, false);
		return 1;
	}

	Player* player = getUserdata<Player>(L, 1);
	if (player) {
		player->setGroup(group);
		pushBoolean(L, true);
	} else {
		lua_pushnil(L);
	}
	return 1;
}

int LuaScriptInterface::luaPlayerGetStamina(lua_State* L)
{
	// player:getStamina()
	Player* player = getUserdata<Player>(L, 1);
	if (player) {
		lua_pushnumber(L, player->getStaminaMinutes());
	} else {
		lua_pushnil(L);
	}
	return 1;
}

int LuaScriptInterface::luaPlayerSetStamina(lua_State* L)
{
	// player:setStamina(stamina)
	uint16_t stamina = getNumber<uint16_t>(L, 2);
	Player* player = getUserdata<Player>(L, 1);
	if (player) {
		player->staminaMinutes = std::min<uint16_t>(2520, stamina);
		player->sendStats();
		pushBoolean(L, true);
	} else {
		lua_pushnil(L);
	}
	return 1;
}

int LuaScriptInterface::luaPlayerGetSoul(lua_State* L)
{
	// player:getSoul()
	Player* player = getUserdata<Player>(L, 1);
	if (player) {
		lua_pushnumber(L, player->getSoul());
	} else {
		lua_pushnil(L);
	}
	return 1;
}

int LuaScriptInterface::luaPlayerAddSoul(lua_State* L)
{
	// player:addSoul(soulChange)
	int32_t soulChange = getNumber<int32_t>(L, 2);
	Player* player = getUserdata<Player>(L, 1);
	if (player) {
		player->changeSoul(soulChange);
		pushBoolean(L, true);
	} else {
		lua_pushnil(L);
	}
	return 1;
}

int LuaScriptInterface::luaPlayerGetMaxSoul(lua_State* L)
{
	// player:getMaxSoul()
	Player* player = getUserdata<Player>(L, 1);
	if (player && player->vocation) {
		lua_pushnumber(L, player->vocation->getSoulMax());
	} else {
		lua_pushnil(L);
	}
	return 1;
}

int LuaScriptInterface::luaPlayerGetBankBalance(lua_State* L)
{
	// player:getBankBalance()
	Player* player = getUserdata<Player>(L, 1);
	if (player) {
		lua_pushnumber(L, player->getBankBalance());
	} else {
		lua_pushnil(L);
	}
	return 1;
}

int LuaScriptInterface::luaPlayerSetBankBalance(lua_State* L)
{
	// player:setBankBalance(bankBalance)
	Player* player = getUserdata<Player>(L, 1);
	if (!player) {
		lua_pushnil(L);
		return 1;
	}

	int64_t balance = getNumber<int64_t>(L, 2);
	if (balance < 0) {
		reportErrorFunc("Invalid bank balance value.");
		lua_pushnil(L);
		return 1;
	}

	player->setBankBalance(balance);
	pushBoolean(L, true);
	return 1;
}

int LuaScriptInterface::luaPlayerGetStorageValue(lua_State* L)
{
	// player:getStorageValue(key)
	Player* player = getUserdata<Player>(L, 1);
	if (!player) {
		lua_pushnil(L);
		return 1;
	}

	uint32_t key = getNumber<uint32_t>(L, 2);
	int32_t value;
	if (player->getStorageValue(key, value)) {
		lua_pushnumber(L, value);
	} else {
		lua_pushnumber(L, -1);
	}
	return 1;
}

int LuaScriptInterface::luaPlayerSetStorageValue(lua_State* L)
{
	// player:setStorageValue(key, value)
	int32_t value = getNumber<int32_t>(L, 3);
	uint32_t key = getNumber<uint32_t>(L, 2);
	Player* player = getUserdata<Player>(L, 1);
	if (IS_IN_KEYRANGE(key, RESERVED_RANGE)) {
		std::ostringstream ss;
		ss << "Accessing reserved range: " << key;
		reportErrorFunc(ss.str());
		pushBoolean(L, false);
		return 1;
	}

	if (player) {
		player->addStorageValue(key, value);
		pushBoolean(L, true);
	} else {
		lua_pushnil(L);
	}
	return 1;
}

int LuaScriptInterface::luaPlayerAddItem(lua_State* L)
{
	// player:addItem(itemId[, count = 1[, canDropOnMap = true[, subType = 1[, slot = CONST_SLOT_WHEREEVER]]]])
	Player* player = getUserdata<Player>(L, 1);
	if (!player) {
		pushBoolean(L, false);
		return 1;
	}

	uint16_t itemId;
	if (isNumber(L, 2)) {
		itemId = getNumber<uint16_t>(L, 2);
	} else {
		itemId = Item::items.getItemIdByName(getString(L, 2));
		if (itemId == 0) {
			lua_pushnil(L);
			return 1;
		}
	}

	int32_t count = getNumber<int32_t>(L, 3, 1);
	int32_t subType = getNumber<int32_t>(L, 5, 1);

	const ItemType& it = Item::items[itemId];

	int32_t itemCount = 1;
	int parameters = lua_gettop(L);
	if (parameters >= 4) {
		itemCount = std::max<int32_t>(1, count);
	} else if (it.hasSubType()) {
		if (it.stackable) {
			itemCount = std::ceil(count / 100.f);
		}

		subType = count;
	} else {
		itemCount = std::max<int32_t>(1, count);
	}

	bool hasTable = itemCount > 1;
	if (hasTable) {
		lua_newtable(L);
	} else if (itemCount == 0) {
		lua_pushnil(L);
		return 1;
	}

	bool canDropOnMap = getBoolean(L, 4, true);
	slots_t slot = getNumber<slots_t>(L, 6, CONST_SLOT_WHEREEVER);
	for (int32_t i = 1; i <= itemCount; ++i) {
		int32_t stackCount = subType;
		if (it.stackable) {
			stackCount = std::min<int32_t>(stackCount, 100);
			subType -= stackCount;
		}

		Item* item = Item::CreateItem(itemId, stackCount);
		if (!item) {
			if (!hasTable) {
				lua_pushnil(L);
			}
			return 1;
		}

		ReturnValue ret = g_game.internalPlayerAddItem(player, item, canDropOnMap, slot);
		if (ret != RETURNVALUE_NOERROR) {
			delete item;
			if (!hasTable) {
				lua_pushnil(L);
			}
			return 1;
		}

		if (hasTable) {
			lua_pushnumber(L, i);
			pushUserdata<Item>(L, item);
			setItemMetatable(L, -1, item);
			lua_settable(L, -3);
		} else {
			pushUserdata<Item>(L, item);
			setItemMetatable(L, -1, item);
		}
	}
	return 1;
}

int LuaScriptInterface::luaPlayerAddItemEx(lua_State* L)
{
	// player:addItemEx(item[, canDropOnMap = false[, index = INDEX_WHEREEVER[, flags = 0]]])
	// player:addItemEx(item[, canDropOnMap = true[, slot = CONST_SLOT_WHEREEVER]])
	Item* item = getUserdata<Item>(L, 2);
	if (!item) {
		reportErrorFunc(getErrorDesc(LUA_ERROR_ITEM_NOT_FOUND));
		pushBoolean(L, false);
		return 1;
	}

	Player* player = getUserdata<Player>(L, 1);
	if (!player) {
		lua_pushnil(L);
		return 1;
	}

	if (item->getParent() != VirtualCylinder::virtualCylinder) {
		reportErrorFunc("Item already has a parent");
		pushBoolean(L, false);
		return 1;
	}

	bool canDropOnMap = getBoolean(L, 3, false);
	ReturnValue returnValue;
	if (canDropOnMap) {
		slots_t slot = getNumber<slots_t>(L, 4, CONST_SLOT_WHEREEVER);
		returnValue = g_game.internalPlayerAddItem(player, item, true, slot);
	} else {
		int32_t index = getNumber<int32_t>(L, 4, INDEX_WHEREEVER);
		uint32_t flags = getNumber<uint32_t>(L, 5, 0);
		returnValue = g_game.internalAddItem(player, item, index, flags);
	}

	if (returnValue == RETURNVALUE_NOERROR) {
		ScriptEnvironment::removeTempItem(item);
	}
	lua_pushnumber(L, returnValue);
	return 1;
}

int LuaScriptInterface::luaPlayerRemoveItem(lua_State* L)
{
	// player:removeItem(itemId, count[, subType = -1[, ignoreEquipped = false]])
	Player* player = getUserdata<Player>(L, 1);
	if (!player) {
		lua_pushnil(L);
		return 1;
	}

	uint16_t itemId;
	if (isNumber(L, 2)) {
		itemId = getNumber<uint16_t>(L, 2);
	} else {
		itemId = Item::items.getItemIdByName(getString(L, 2));
		if (itemId == 0) {
			lua_pushnil(L);
			return 1;
		}
	}

	uint32_t count = getNumber<uint32_t>(L, 3);
	int32_t subType = getNumber<int32_t>(L, 4, -1);
	bool ignoreEquipped = getBoolean(L, 5, false);
	pushBoolean(L, player->removeItemOfType(itemId, count, subType, ignoreEquipped));
	return 1;
}

int LuaScriptInterface::luaPlayerGetMoney(lua_State* L)
{
	// player:getMoney()
	Player* player = getUserdata<Player>(L, 1);
	if (player) {
		lua_pushnumber(L, player->getMoney());
	} else {
		lua_pushnil(L);
	}
	return 1;
}

int LuaScriptInterface::luaPlayerAddMoney(lua_State* L)
{
	// player:addMoney(money)
	uint64_t money = getNumber<uint64_t>(L, 2);
	Player* player = getUserdata<Player>(L, 1);
	if (player) {
		g_game.addMoney(player, money);
		pushBoolean(L, true);
	} else {
		lua_pushnil(L);
	}
	return 1;
}

int LuaScriptInterface::luaPlayerRemoveMoney(lua_State* L)
{
	// player:removeMoney(money)
	Player* player = getUserdata<Player>(L, 1);
	if (player) {
		uint64_t money = getNumber<uint64_t>(L, 2);
		pushBoolean(L, g_game.removeMoney(player, money));
	} else {
		lua_pushnil(L);
	}
	return 1;
}

int LuaScriptInterface::luaPlayerShowTextDialog(lua_State* L)
{
	// player:showTextDialog(id or name or userdata[, text[, canWrite[, length]]])
	Player* player = getUserdata<Player>(L, 1);
	if (!player) {
		lua_pushnil(L);
		return 1;
	}

	int32_t length = getNumber<int32_t>(L, 5, -1);
	bool canWrite = getBoolean(L, 4, false);
	std::string text;

	int parameters = lua_gettop(L);
	if (parameters >= 3) {
		text = getString(L, 3);
	}

	Item* item;
	if (isNumber(L, 2)) {
		item = Item::CreateItem(getNumber<uint16_t>(L, 2));
	} else if (isString(L, 2)) {
		item = Item::CreateItem(Item::items.getItemIdByName(getString(L, 2)));
	} else if (isUserdata(L, 2)) {
		if (getUserdataType(L, 2) != LuaData_Item) {
			pushBoolean(L, false);
			return 1;
		}

		item = getUserdata<Item>(L, 2);
	} else {
		item = nullptr;
	}

	if (!item) {
		reportErrorFunc(getErrorDesc(LUA_ERROR_ITEM_NOT_FOUND));
		pushBoolean(L, false);
		return 1;
	}

	if (length < 0) {
		length = Item::items[item->getID()].maxTextLen;
	}

	if (!text.empty()) {
		item->setText(text);
		length = std::max<int32_t>(text.size(), length);
	}

	item->setParent(player);
	player->setWriteItem(item, length);
	player->sendTextWindow(item, length, canWrite);
	pushBoolean(L, true);
	return 1;
}

int LuaScriptInterface::luaPlayerSendTextMessage(lua_State* L)
{
	// player:sendTextMessage(type, text[, position, primaryValue = 0, primaryColor = TEXTCOLOR_NONE[, secondaryValue = 0, secondaryColor = TEXTCOLOR_NONE]])
	// player:sendTextMessage(type, text, channelId)

	Player* player = getUserdata<Player>(L, 1);
	if (!player) {
		lua_pushnil(L);
		return 1;
	}

	int parameters = lua_gettop(L);

	TextMessage message(getNumber<MessageClasses>(L, 2), getString(L, 3));
	if (parameters == 4) {
		uint16_t channelId = getNumber<uint16_t>(L, 4);
		ChatChannel* channel = g_chat->getChannel(*player, channelId);
		if (!channel || !channel->hasUser(*player)) {
			pushBoolean(L, false);
			return 1;
		}
		message.channelId = channelId;
	} else {
		if (parameters >= 6) {
			message.position = getPosition(L, 4);
			message.primary.value = getNumber<int32_t>(L, 5);
			message.primary.color = getNumber<TextColor_t>(L, 6);
		}

		if (parameters >= 8) {
			message.secondary.value = getNumber<int32_t>(L, 7);
			message.secondary.color = getNumber<TextColor_t>(L, 8);
		}
	}

	player->sendTextMessage(message);
	pushBoolean(L, true);

	return 1;
}

int LuaScriptInterface::luaPlayerSendChannelMessage(lua_State* L)
{
	// player:sendChannelMessage(author, text, type, channelId)
	uint16_t channelId = getNumber<uint16_t>(L, 5);
	SpeakClasses type = getNumber<SpeakClasses>(L, 4);
	const std::string& text = getString(L, 3);
	const std::string& author = getString(L, 2);
	Player* player = getUserdata<Player>(L, 1);
	if (player) {
		player->sendChannelMessage(author, text, type, channelId);
		pushBoolean(L, true);
	} else {
		lua_pushnil(L);
	}
	return 1;
}

int LuaScriptInterface::luaPlayerSendPrivateMessage(lua_State* L)
{
	// player:sendPrivateMessage(speaker, text[, type])
	Player* player = getUserdata<Player>(L, 1);
	if (!player) {
		lua_pushnil(L);
		return 1;
	}

	const Player* speaker = getUserdata<const Player>(L, 2);
	const std::string& text = getString(L, 3);
	SpeakClasses type = getNumber<SpeakClasses>(L, 4, TALKTYPE_PRIVATE);
	player->sendPrivateMessage(speaker, type, text);
	pushBoolean(L, true);
	return 1;
}

int LuaScriptInterface::luaPlayerChannelSay(lua_State* L)
{
	// player:channelSay(speaker, type, text, channelId)
	Player* player = getUserdata<Player>(L, 1);
	if (!player) {
		lua_pushnil(L);
		return 1;
	}

	Creature* speaker = getCreature(L, 2);
	SpeakClasses type = getNumber<SpeakClasses>(L, 3);
	const std::string& text = getString(L, 4);
	uint16_t channelId = getNumber<uint16_t>(L, 5);
	player->sendToChannel(speaker, type, text, channelId);
	pushBoolean(L, true);
	return 1;
}

int LuaScriptInterface::luaPlayerOpenChannel(lua_State* L)
{
	// player:openChannel(channelId)
	uint16_t channelId = getNumber<uint16_t>(L, 2);
	Player* player = getUserdata<Player>(L, 1);
	if (player) {
		g_game.playerOpenChannel(player->getID(), channelId);
		pushBoolean(L, true);
	} else {
		lua_pushnil(L);
	}
	return 1;
}

int LuaScriptInterface::luaPlayerGetSlotItem(lua_State* L)
{
	// player:getSlotItem(slot)
	const Player* player = getUserdata<const Player>(L, 1);
	if (!player) {
		lua_pushnil(L);
		return 1;
	}

	uint32_t slot = getNumber<uint32_t>(L, 2);
	Thing* thing = player->getThing(slot);
	if (!thing) {
		lua_pushnil(L);
		return 1;
	}

	Item* item = thing->getItem();
	if (item) {
		pushUserdata<Item>(L, item);
		setItemMetatable(L, -1, item);
	} else {
		lua_pushnil(L);
	}
	return 1;
}

int LuaScriptInterface::luaPlayerGetParty(lua_State* L)
{
	// player:getParty()
	const Player* player = getUserdata<const Player>(L, 1);
	if (!player) {
		lua_pushnil(L);
		return 1;
	}

	Party* party = player->getParty();
	if (party) {
		pushUserdata<Party>(L, party);
		setMetatable(L, -1, "Party");
	} else {
		lua_pushnil(L);
	}
	return 1;
}

int LuaScriptInterface::luaPlayerAddOutfit(lua_State* L)
{
	// player:addOutfit(lookType)
	Player* player = getUserdata<Player>(L, 1);
	if (player) {
		player->addOutfit(getNumber<uint16_t>(L, 2), 0);
		pushBoolean(L, true);
	} else {
		lua_pushnil(L);
	}
	return 1;
}

int LuaScriptInterface::luaPlayerAddOutfitAddon(lua_State* L)
{
	// player:addOutfitAddon(lookType, addon)
	Player* player = getUserdata<Player>(L, 1);
	if (player) {
		uint16_t lookType = getNumber<uint16_t>(L, 2);
		uint8_t addon = getNumber<uint8_t>(L, 3);
		player->addOutfit(lookType, addon);
		pushBoolean(L, true);
	} else {
		lua_pushnil(L);
	}
	return 1;
}

int LuaScriptInterface::luaPlayerRemoveOutfit(lua_State* L)
{
	// player:removeOutfit(lookType)
	Player* player = getUserdata<Player>(L, 1);
	if (player) {
		uint16_t lookType = getNumber<uint16_t>(L, 2);
		pushBoolean(L, player->removeOutfit(lookType));
	} else {
		lua_pushnil(L);
	}
	return 1;
}

int LuaScriptInterface::luaPlayerRemoveOutfitAddon(lua_State* L)
{
	// player:removeOutfitAddon(lookType, addon)
	Player* player = getUserdata<Player>(L, 1);
	if (player) {
		uint16_t lookType = getNumber<uint16_t>(L, 2);
		uint8_t addon = getNumber<uint8_t>(L, 3);
		pushBoolean(L, player->removeOutfitAddon(lookType, addon));
	} else {
		lua_pushnil(L);
	}
	return 1;
}

int LuaScriptInterface::luaPlayerHasOutfit(lua_State* L)
{
	// player:hasOutfit(lookType[, addon = 0])
	Player* player = getUserdata<Player>(L, 1);
	if (player) {
		uint16_t lookType = getNumber<uint16_t>(L, 2);
		uint8_t addon = getNumber<uint8_t>(L, 3, 0);
		pushBoolean(L, player->canWear(lookType, addon));
	} else {
		lua_pushnil(L);
	}
	return 1;
}

int LuaScriptInterface::luaPlayerSendOutfitWindow(lua_State* L)
{
	// player:sendOutfitWindow()
	Player* player = getUserdata<Player>(L, 1);
	if (player) {
		player->sendOutfitWindow();
		pushBoolean(L, true);
	} else {
		lua_pushnil(L);
	}
	return 1;
}

int LuaScriptInterface::luaPlayerGetPremiumDays(lua_State* L)
{
	// player:getPremiumDays()
	Player* player = getUserdata<Player>(L, 1);
	if (player) {
		lua_pushnumber(L, player->premiumDays);
	} else {
		lua_pushnil(L);
	}
	return 1;
}

int LuaScriptInterface::luaPlayerAddPremiumDays(lua_State* L)
{
	// player:addPremiumDays(days)
	Player* player = getUserdata<Player>(L, 1);
	if (!player) {
		lua_pushnil(L);
		return 1;
	}

	if (player->premiumDays != std::numeric_limits<uint16_t>::max()) {
		uint16_t days = getNumber<uint16_t>(L, 2);
		int32_t addDays = std::min<int32_t>(0xFFFE - player->premiumDays, days);
		if (addDays > 0) {
			player->setPremiumDays(player->premiumDays + addDays);
			IOLoginData::addPremiumDays(player->getAccount(), addDays);
		}
	}
	pushBoolean(L, true);
	return 1;
}

int LuaScriptInterface::luaPlayerRemovePremiumDays(lua_State* L)
{
	// player:removePremiumDays(days)
	Player* player = getUserdata<Player>(L, 1);
	if (!player) {
		lua_pushnil(L);
		return 1;
	}

	if (player->premiumDays != std::numeric_limits<uint16_t>::max()) {
		uint16_t days = getNumber<uint16_t>(L, 2);
		int32_t removeDays = std::min<int32_t>(player->premiumDays, days);
		if (removeDays > 0) {
			player->setPremiumDays(player->premiumDays - removeDays);
			IOLoginData::removePremiumDays(player->getAccount(), removeDays);
		}
	}
	pushBoolean(L, true);
	return 1;
}

int LuaScriptInterface::luaPlayerHasBlessing(lua_State* L)
{
	// player:hasBlessing(blessing)
	uint8_t blessing = getNumber<uint8_t>(L, 2) - 1;
	Player* player = getUserdata<Player>(L, 1);
	if (player) {
		pushBoolean(L, player->hasBlessing(blessing));
	} else {
		lua_pushnil(L);
	}
	return 1;
}

int LuaScriptInterface::luaPlayerAddBlessing(lua_State* L)
{
	// player:addBlessing(blessing)
	Player* player = getUserdata<Player>(L, 1);
	if (!player) {
		lua_pushnil(L);
		return 1;
	}

	uint8_t blessing = getNumber<uint8_t>(L, 2) - 1;
	if (player->hasBlessing(blessing)) {
		pushBoolean(L, false);
		return 1;
	}

	player->addBlessing(1 << blessing);
	pushBoolean(L, true);
	return 1;
}

int LuaScriptInterface::luaPlayerRemoveBlessing(lua_State* L)
{
	// player:removeBlessing(blessing)
	Player* player = getUserdata<Player>(L, 1);
	if (!player) {
		lua_pushnil(L);
		return 1;
	}

	uint8_t blessing = getNumber<uint8_t>(L, 2) - 1;
	if (!player->hasBlessing(blessing)) {
		pushBoolean(L, false);
		return 1;
	}

	player->removeBlessing(1 << blessing);
	pushBoolean(L, true);
	return 1;
}

int LuaScriptInterface::luaPlayerCanLearnSpell(lua_State* L)
{
	// player:canLearnSpell(spellName)
	const Player* player = getUserdata<const Player>(L, 1);
	if (!player) {
		lua_pushnil(L);
		return 1;
	}

	const std::string& spellName = getString(L, 2);
	InstantSpell* spell = g_spells->getInstantSpellByName(spellName);
	if (!spell) {
		reportErrorFunc("Spell \"" + spellName + "\" not found");
		pushBoolean(L, false);
		return 1;
	}

	if (player->hasFlag(PlayerFlag_IgnoreSpellCheck)) {
		pushBoolean(L, true);
		return 1;
	}

	const auto& vocMap = spell->getVocMap();
	if (vocMap.count(player->getVocationId()) == 0) {
		pushBoolean(L, false);
	} else if (player->getLevel() < spell->getLevel()) {
		pushBoolean(L, false);
	} else if (player->getMagicLevel() < spell->getMagicLevel()) {
		pushBoolean(L, false);
	} else {
		pushBoolean(L, true);
	}
	return 1;
}

int LuaScriptInterface::luaPlayerLearnSpell(lua_State* L)
{
	// player:learnSpell(spellName)
	Player* player = getUserdata<Player>(L, 1);
	if (player) {
		const std::string& spellName = getString(L, 2);
		player->learnInstantSpell(spellName);
		pushBoolean(L, true);
	} else {
		lua_pushnil(L);
	}
	return 1;
}

int LuaScriptInterface::luaPlayerForgetSpell(lua_State* L)
{
	// player:forgetSpell(spellName)
	Player* player = getUserdata<Player>(L, 1);
	if (player) {
		const std::string& spellName = getString(L, 2);
		player->forgetInstantSpell(spellName);
		pushBoolean(L, true);
	} else {
		lua_pushnil(L);
	}
	return 1;
}

int LuaScriptInterface::luaPlayerHasLearnedSpell(lua_State* L)
{
	// player:hasLearnedSpell(spellName)
	Player* player = getUserdata<Player>(L, 1);
	if (player) {
		const std::string& spellName = getString(L, 2);
		pushBoolean(L, player->hasLearnedInstantSpell(spellName));
	} else {
		lua_pushnil(L);
	}
	return 1;
}

int LuaScriptInterface::luaPlayerSendTutorial(lua_State* L)
{
	// player:sendTutorial(tutorialId)
	Player* player = getUserdata<Player>(L, 1);
	if (player) {
		uint8_t tutorialId = getNumber<uint8_t>(L, 2);
		player->sendTutorial(tutorialId);
		pushBoolean(L, true);
	} else {
		lua_pushnil(L);
	}
	return 1;
}

int LuaScriptInterface::luaPlayerAddMapMark(lua_State* L)
{
	// player:addMapMark(position, type, description)
	Player* player = getUserdata<Player>(L, 1);
	if (player) {
		const Position& position = getPosition(L, 2);
		uint8_t type = getNumber<uint8_t>(L, 3);
		const std::string& description = getString(L, 4);
		player->sendAddMarker(position, type, description);
		pushBoolean(L, true);
	} else {
		lua_pushnil(L);
	}
	return 1;
}

int LuaScriptInterface::luaPlayerSave(lua_State* L)
{
	// player:save()
	Player* player = getUserdata<Player>(L, 1);
	if (player) {
		player->loginPosition = player->getPosition();
		pushBoolean(L, IOLoginData::savePlayer(player));
	} else {
		lua_pushnil(L);
	}
	return 1;
}

int LuaScriptInterface::luaPlayerPopupFYI(lua_State* L)
{
	// player:popupFYI(message)
	Player* player = getUserdata<Player>(L, 1);
	if (player) {
		const std::string& message = getString(L, 2);
		player->sendFYIBox(message);
		pushBoolean(L, true);
	} else {
		lua_pushnil(L);
	}
	return 1;
}

int LuaScriptInterface::luaPlayerIsPzLocked(lua_State* L)
{
	// player:isPzLocked()
	Player* player = getUserdata<Player>(L, 1);
	if (player) {
		pushBoolean(L, player->isPzLocked());
	} else {
		lua_pushnil(L);
	}
	return 1;
}

int LuaScriptInterface::luaPlayerGetClient(lua_State* L)
{
	// player:getClient()
	Player* player = getUserdata<Player>(L, 1);
	if (player) {
		lua_createtable(L, 0, 2);
		setField(L, "version", player->getProtocolVersion());
		setField(L, "os", player->getOperatingSystem());
	} else {
		lua_pushnil(L);
	}
	return 1;
}

int LuaScriptInterface::luaPlayerGetHouse(lua_State* L)
{
	// player:getHouse()
	Player* player = getUserdata<Player>(L, 1);
	if (!player) {
		lua_pushnil(L);
		return 1;
	}

	House* house = g_game.map.houses.getHouseByPlayerId(player->getGUID());
	if (house) {
		pushUserdata<House>(L, house);
		setMetatable(L, -1, "House");
	} else {
		lua_pushnil(L);
	}
	return 1;
}

int LuaScriptInterface::luaPlayerSendHouseWindow(lua_State* L)
{
	// player:sendHouseWindow(house, listId)
	Player* player = getUserdata<Player>(L, 1);
	if (!player) {
		lua_pushnil(L);
		return 1;
	}

	House* house = getUserdata<House>(L, 2);
	if (!house) {
		lua_pushnil(L);
		return 1;
	}

	uint32_t listId = getNumber<uint32_t>(L, 3);
	player->sendHouseWindow(house, listId);
	pushBoolean(L, true);
	return 1;
}

int LuaScriptInterface::luaPlayerSetEditHouse(lua_State* L)
{
	// player:setEditHouse(house, listId)
	Player* player = getUserdata<Player>(L, 1);
	if (!player) {
		lua_pushnil(L);
		return 1;
	}

	House* house = getUserdata<House>(L, 2);
	if (!house) {
		lua_pushnil(L);
		return 1;
	}

	uint32_t listId = getNumber<uint32_t>(L, 3);
	player->setEditHouse(house, listId);
	pushBoolean(L, true);
	return 1;
}

int LuaScriptInterface::luaPlayerSetGhostMode(lua_State* L)
{
	// player:setGhostMode(enabled[, showEffect=true])
	Player* player = getUserdata<Player>(L, 1);
	if (!player) {
		lua_pushnil(L);
		return 1;
	}

	bool enabled = getBoolean(L, 2);
	if (player->isInGhostMode() == enabled) {
		pushBoolean(L, true);
		return 1;
	}

	bool showEffect = getBoolean(L, 3, true);

	player->switchGhostMode();

	Tile* tile = player->getTile();
	const Position& position = player->getPosition();

	SpectatorHashSet spectators;
	g_game.map.getSpectators(spectators, position, true, true);
	for (Creature* spectator : spectators) {
		Player* tmpPlayer = spectator->getPlayer();
		if (tmpPlayer != player && !tmpPlayer->isAccessPlayer()) {
			if (enabled) {
				tmpPlayer->sendRemoveTileThing(position, tile->getStackposOfCreature(tmpPlayer, player));
			} else {
				tmpPlayer->sendCreatureAppear(player, position, showEffect);
			}
		} else {
			tmpPlayer->sendCreatureChangeVisible(player, !enabled);
		}
	}

	if (player->isInGhostMode()) {
		for (const auto& it : g_game.getPlayers()) {
			if (!it.second->isAccessPlayer()) {
				it.second->notifyStatusChange(player, VIPSTATUS_OFFLINE);
			}
		}
		IOLoginData::updateOnlineStatus(player->getGUID(), false);
	} else {
		for (const auto& it : g_game.getPlayers()) {
			if (!it.second->isAccessPlayer()) {
				it.second->notifyStatusChange(player, VIPSTATUS_ONLINE);
			}
		}
		IOLoginData::updateOnlineStatus(player->getGUID(), true);
	}
	pushBoolean(L, true);
	return 1;
}

int LuaScriptInterface::luaPlayerGetContainerId(lua_State* L)
{
	// player:getContainerId(container)
	Player* player = getUserdata<Player>(L, 1);
	if (!player) {
		lua_pushnil(L);
		return 1;
	}

	Container* container = getUserdata<Container>(L, 2);
	if (container) {
		lua_pushnumber(L, player->getContainerID(container));
	} else {
		lua_pushnil(L);
	}
	return 1;
}

int LuaScriptInterface::luaPlayerGetContainerById(lua_State* L)
{
	// player:getContainerById(id)
	Player* player = getUserdata<Player>(L, 1);
	if (!player) {
		lua_pushnil(L);
		return 1;
	}

	Container* container = player->getContainerByID(getNumber<uint8_t>(L, 2));
	if (container) {
		pushUserdata<Container>(L, container);
		setMetatable(L, -1, "Container");
	} else {
		lua_pushnil(L);
	}
	return 1;
}

int LuaScriptInterface::luaPlayerGetContainerIndex(lua_State* L)
{
	// player:getContainerIndex(id)
	Player* player = getUserdata<Player>(L, 1);
	if (player) {
		lua_pushnumber(L, player->getContainerIndex(getNumber<uint8_t>(L, 2)));
	} else {
		lua_pushnil(L);
	}
	return 1;
}

int LuaScriptInterface::luaPlayerGetInstantSpells(lua_State* L)
{
	// player:getInstantSpells()
	Player* player = getUserdata<Player>(L, 1);
	if (!player) {
		lua_pushnil(L);
		return 1;
	}

	std::vector<const InstantSpell*> spells;
	for (auto& spell : g_spells->getInstantSpells()) {
		if (spell.second.canCast(player)) {
			spells.push_back(&spell.second);
		}
	}

	lua_createtable(L, spells.size(), 0);

	int index = 0;
	for (auto spell : spells) {
		pushInstantSpell(L, *spell);
		lua_rawseti(L, -2, ++index);
	}
	return 1;
}

int LuaScriptInterface::luaPlayerCanCast(lua_State* L)
{
	// player:canCast(spell)
	Player* player = getUserdata<Player>(L, 1);
	InstantSpell* spell = getUserdata<InstantSpell>(L, 2);
	if (player && spell) {
		pushBoolean(L, spell->canCast(player));
	} else {
		lua_pushnil(L);
	}
	return 1;
}

int LuaScriptInterface::luaPlayerHasChaseMode(lua_State* L)
{
	// player:hasChaseMode()
	Player* player = getUserdata<Player>(L, 1);
	if (player) {
		pushBoolean(L, player->chaseMode);
	} else {
		lua_pushnil(L);
	}
	return 1;
}

int LuaScriptInterface::luaPlayerHasSecureMode(lua_State* L)
{
	// player:hasSecureMode()
	Player* player = getUserdata<Player>(L, 1);
	if (player) {
		pushBoolean(L, player->secureMode);
	} else {
		lua_pushnil(L);
	}
	return 1;
}

int LuaScriptInterface::luaPlayerGetFightMode(lua_State* L)
{
	// player:getFightMode()
	Player* player = getUserdata<Player>(L, 1);
	if (player) {
		lua_pushnumber(L, player->fightMode);
	} else {
		lua_pushnil(L);
	}
	return 1;
}

// Monster
int LuaScriptInterface::luaMonsterCreate(lua_State* L)
{
	// Monster(id or userdata)
	Monster* monster;
	if (isNumber(L, 2)) {
		monster = g_game.getMonsterByID(getNumber<uint32_t>(L, 2));
	} else if (isUserdata(L, 2)) {
		if (getUserdataType(L, 2) != LuaData_Monster) {
			lua_pushnil(L);
			return 1;
		}
		monster = getUserdata<Monster>(L, 2);
	} else {
		monster = nullptr;
	}

	if (monster) {
		pushUserdata<Monster>(L, monster);
		setMetatable(L, -1, "Monster");
	} else {
		lua_pushnil(L);
	}
	return 1;
}

int LuaScriptInterface::luaMonsterIsMonster(lua_State* L)
{
	// monster:isMonster()
	pushBoolean(L, getUserdata<const Monster>(L, 1) != nullptr);
	return 1;
}

int LuaScriptInterface::luaMonsterGetType(lua_State* L)
{
	// monster:getType()
	const Monster* monster = getUserdata<const Monster>(L, 1);
	if (monster) {
		pushUserdata<MonsterType>(L, monster->mType);
		setMetatable(L, -1, "MonsterType");
	} else {
		lua_pushnil(L);
	}
	return 1;
}

int LuaScriptInterface::luaMonsterGetSpawnPosition(lua_State* L)
{
	// monster:getSpawnPosition()
	const Monster* monster = getUserdata<const Monster>(L, 1);
	if (monster) {
		pushPosition(L, monster->getMasterPos());
	} else {
		lua_pushnil(L);
	}
	return 1;
}

int LuaScriptInterface::luaMonsterIsInSpawnRange(lua_State* L)
{
	// monster:isInSpawnRange([position])
	Monster* monster = getUserdata<Monster>(L, 1);
	if (monster) {
		pushBoolean(L, monster->isInSpawnRange(lua_gettop(L) >= 2 ? getPosition(L, 2) : monster->getPosition()));
	} else {
		lua_pushnil(L);
	}
	return 1;
}

int LuaScriptInterface::luaMonsterIsIdle(lua_State* L)
{
	// monster:isIdle()
	Monster* monster = getUserdata<Monster>(L, 1);
	if (monster) {
		pushBoolean(L, monster->getIdleStatus());
	} else {
		lua_pushnil(L);
	}
	return 1;
}

int LuaScriptInterface::luaMonsterSetIdle(lua_State* L)
{
	// monster:setIdle(idle)
	Monster* monster = getUserdata<Monster>(L, 1);
	if (!monster) {
		lua_pushnil(L);
		return 1;
	}

	monster->setIdle(getBoolean(L, 2));
	pushBoolean(L, true);
	return 1;
}

int LuaScriptInterface::luaMonsterIsTarget(lua_State* L)
{
	// monster:isTarget(creature)
	Monster* monster = getUserdata<Monster>(L, 1);
	if (monster) {
		const Creature* creature = getCreature(L, 2);
		pushBoolean(L, monster->isTarget(creature));
	} else {
		lua_pushnil(L);
	}
	return 1;
}

int LuaScriptInterface::luaMonsterIsOpponent(lua_State* L)
{
	// monster:isOpponent(creature)
	Monster* monster = getUserdata<Monster>(L, 1);
	if (monster) {
		const Creature* creature = getCreature(L, 2);
		pushBoolean(L, monster->isOpponent(creature));
	} else {
		lua_pushnil(L);
	}
	return 1;
}

int LuaScriptInterface::luaMonsterIsFriend(lua_State* L)
{
	// monster:isFriend(creature)
	Monster* monster = getUserdata<Monster>(L, 1);
	if (monster) {
		const Creature* creature = getCreature(L, 2);
		pushBoolean(L, monster->isFriend(creature));
	} else {
		lua_pushnil(L);
	}
	return 1;
}

int LuaScriptInterface::luaMonsterAddFriend(lua_State* L)
{
	// monster:addFriend(creature)
	Monster* monster = getUserdata<Monster>(L, 1);
	if (monster) {
		Creature* creature = getCreature(L, 2);
		monster->addFriend(creature);
		pushBoolean(L, true);
	} else {
		lua_pushnil(L);
	}
	return 1;
}

int LuaScriptInterface::luaMonsterRemoveFriend(lua_State* L)
{
	// monster:removeFriend(creature)
	Monster* monster = getUserdata<Monster>(L, 1);
	if (monster) {
		Creature* creature = getCreature(L, 2);
		monster->removeFriend(creature);
		pushBoolean(L, true);
	} else {
		lua_pushnil(L);
	}
	return 1;
}

int LuaScriptInterface::luaMonsterGetFriendList(lua_State* L)
{
	// monster:getFriendList()
	Monster* monster = getUserdata<Monster>(L, 1);
	if (!monster) {
		lua_pushnil(L);
		return 1;
	}

	const auto& friendList = monster->getFriendList();
	lua_createtable(L, friendList.size(), 0);

	int index = 0;
	for (Creature* creature : friendList) {
		pushUserdata<Creature>(L, creature);
		setCreatureMetatable(L, -1, creature);
		lua_rawseti(L, -2, ++index);
	}
	return 1;
}

int LuaScriptInterface::luaMonsterGetFriendCount(lua_State* L)
{
	// monster:getFriendCount()
	Monster* monster = getUserdata<Monster>(L, 1);
	if (monster) {
		lua_pushnumber(L, monster->getFriendList().size());
	} else {
		lua_pushnil(L);
	}
	return 1;
}

int LuaScriptInterface::luaMonsterAddTarget(lua_State* L)
{
	// monster:addTarget(creature[, pushFront = false])
	Monster* monster = getUserdata<Monster>(L, 1);
	if (!monster) {
		lua_pushnil(L);
		return 1;
	}

	Creature* creature = getCreature(L, 2);
	bool pushFront = getBoolean(L, 3, false);
	monster->addTarget(creature, pushFront);
	pushBoolean(L, true);
	return 1;
}

int LuaScriptInterface::luaMonsterRemoveTarget(lua_State* L)
{
	// monster:removeTarget(creature)
	Monster* monster = getUserdata<Monster>(L, 1);
	if (!monster) {
		lua_pushnil(L);
		return 1;
	}

	monster->removeTarget(getCreature(L, 2));
	pushBoolean(L, true);
	return 1;
}

int LuaScriptInterface::luaMonsterGetTargetList(lua_State* L)
{
	// monster:getTargetList()
	Monster* monster = getUserdata<Monster>(L, 1);
	if (!monster) {
		lua_pushnil(L);
		return 1;
	}

	const auto& targetList = monster->getTargetList();
	lua_createtable(L, targetList.size(), 0);

	int index = 0;
	for (Creature* creature : targetList) {
		pushUserdata<Creature>(L, creature);
		setCreatureMetatable(L, -1, creature);
		lua_rawseti(L, -2, ++index);
	}
	return 1;
}

int LuaScriptInterface::luaMonsterGetTargetCount(lua_State* L)
{
	// monster:getTargetCount()
	Monster* monster = getUserdata<Monster>(L, 1);
	if (monster) {
		lua_pushnumber(L, monster->getTargetList().size());
	} else {
		lua_pushnil(L);
	}
	return 1;
}

int LuaScriptInterface::luaMonsterSelectTarget(lua_State* L)
{
	// monster:selectTarget(creature)
	Monster* monster = getUserdata<Monster>(L, 1);
	if (monster) {
		Creature* creature = getCreature(L, 2);
		pushBoolean(L, monster->selectTarget(creature));
	} else {
		lua_pushnil(L);
	}
	return 1;
}

int LuaScriptInterface::luaMonsterSearchTarget(lua_State* L)
{
	// monster:searchTarget([searchType = TARGETSEARCH_DEFAULT])
	Monster* monster = getUserdata<Monster>(L, 1);
	if (monster) {
		TargetSearchType_t searchType = getNumber<TargetSearchType_t>(L, 2, TARGETSEARCH_DEFAULT);
		pushBoolean(L, monster->searchTarget(searchType));
	} else {
		lua_pushnil(L);
	}
	return 1;
}

// Npc
int LuaScriptInterface::luaNpcCreate(lua_State* L)
{
	// Npc([id or name or userdata])
	Npc* npc;
	if (lua_gettop(L) >= 2) {
		if (isNumber(L, 2)) {
			npc = g_game.getNpcByID(getNumber<uint32_t>(L, 2));
		} else if (isString(L, 2)) {
			npc = g_game.getNpcByName(getString(L, 2));
		} else if (isUserdata(L, 2)) {
			if (getUserdataType(L, 2) != LuaData_Npc) {
				lua_pushnil(L);
				return 1;
			}
			npc = getUserdata<Npc>(L, 2);
		} else {
			npc = nullptr;
		}
	} else {
		npc = getScriptEnv()->getNpc();
	}

	if (npc) {
		pushUserdata<Npc>(L, npc);
		setMetatable(L, -1, "Npc");
	} else {
		lua_pushnil(L);
	}
	return 1;
}

int LuaScriptInterface::luaNpcIsNpc(lua_State* L)
{
	// npc:isNpc()
	pushBoolean(L, getUserdata<const Npc>(L, 1) != nullptr);
	return 1;
}

int LuaScriptInterface::luaNpcSetMasterPos(lua_State* L)
{
	// npc:setMasterPos(pos[, radius])
	Npc* npc = getUserdata<Npc>(L, 1);
	if (!npc) {
		lua_pushnil(L);
		return 1;
	}

	const Position& pos = getPosition(L, 2);
	int32_t radius = getNumber<int32_t>(L, 3, 1);
	npc->setMasterPos(pos, radius);
	pushBoolean(L, true);
	return 1;
}

// Guild
int LuaScriptInterface::luaGuildCreate(lua_State* L)
{
	// Guild(id)
	uint32_t id = getNumber<uint32_t>(L, 2);

	Guild* guild = g_game.getGuild(id);
	if (guild) {
		pushUserdata<Guild>(L, guild);
		setMetatable(L, -1, "Guild");
	} else {
		lua_pushnil(L);
	}
	return 1;
}

int LuaScriptInterface::luaGuildGetId(lua_State* L)
{
	// guild:getId()
	Guild* guild = getUserdata<Guild>(L, 1);
	if (guild) {
		lua_pushnumber(L, guild->getId());
	} else {
		lua_pushnil(L);
	}
	return 1;
}

int LuaScriptInterface::luaGuildGetName(lua_State* L)
{
	// guild:getName()
	Guild* guild = getUserdata<Guild>(L, 1);
	if (guild) {
		pushString(L, guild->getName());
	} else {
		lua_pushnil(L);
	}
	return 1;
}

int LuaScriptInterface::luaGuildGetMembersOnline(lua_State* L)
{
	// guild:getMembersOnline()
	const Guild* guild = getUserdata<const Guild>(L, 1);
	if (!guild) {
		lua_pushnil(L);
		return 1;
	}

	const auto& members = guild->getMembersOnline();
	lua_createtable(L, members.size(), 0);

	int index = 0;
	for (Player* player : members) {
		pushUserdata<Player>(L, player);
		setMetatable(L, -1, "Player");
		lua_rawseti(L, -2, ++index);
	}
	return 1;
}

int LuaScriptInterface::luaGuildAddRank(lua_State* L)
{
	// guild:addRank(id, name, level)
	Guild* guild = getUserdata<Guild>(L, 1);
	if (guild) {
		uint32_t id = getNumber<uint32_t>(L, 2);
		const std::string& name = getString(L, 3);
		uint8_t level = getNumber<uint8_t>(L, 4);
		guild->addRank(id, name, level);
		pushBoolean(L, true);
	} else {
		lua_pushnil(L);
	}
	return 1;
}

int LuaScriptInterface::luaGuildGetRankById(lua_State* L)
{
	// guild:getRankById(id)
	Guild* guild = getUserdata<Guild>(L, 1);
	if (!guild) {
		lua_pushnil(L);
		return 1;
	}

	uint32_t id = getNumber<uint32_t>(L, 2);
	GuildRank* rank = guild->getRankById(id);
	if (rank) {
		lua_createtable(L, 0, 3);
		setField(L, "id", rank->id);
		setField(L, "name", rank->name);
		setField(L, "level", rank->level);
	} else {
		lua_pushnil(L);
	}
	return 1;
}

int LuaScriptInterface::luaGuildGetRankByLevel(lua_State* L)
{
	// guild:getRankByLevel(level)
	const Guild* guild = getUserdata<const Guild>(L, 1);
	if (!guild) {
		lua_pushnil(L);
		return 1;
	}

	uint8_t level = getNumber<uint8_t>(L, 2);
	const GuildRank* rank = guild->getRankByLevel(level);
	if (rank) {
		lua_createtable(L, 0, 3);
		setField(L, "id", rank->id);
		setField(L, "name", rank->name);
		setField(L, "level", rank->level);
	} else {
		lua_pushnil(L);
	}
	return 1;
}

int LuaScriptInterface::luaGuildGetMotd(lua_State* L)
{
	// guild:getMotd()
	Guild* guild = getUserdata<Guild>(L, 1);
	if (guild) {
		pushString(L, guild->getMotd());
	} else {
		lua_pushnil(L);
	}
	return 1;
}

int LuaScriptInterface::luaGuildSetMotd(lua_State* L)
{
	// guild:setMotd(motd)
	const std::string& motd = getString(L, 2);
	Guild* guild = getUserdata<Guild>(L, 1);
	if (guild) {
		guild->setMotd(motd);
		pushBoolean(L, true);
	} else {
		lua_pushnil(L);
	}
	return 1;
}

// Group
int LuaScriptInterface::luaGroupCreate(lua_State* L)
{
	// Group(id)
	uint32_t id = getNumber<uint32_t>(L, 2);

	Group* group = g_game.groups.getGroup(id);
	if (group) {
		pushUserdata<Group>(L, group);
		setMetatable(L, -1, "Group");
	} else {
		lua_pushnil(L);
	}
	return 1;
}

int LuaScriptInterface::luaGroupGetId(lua_State* L)
{
	// group:getId()
	Group* group = getUserdata<Group>(L, 1);
	if (group) {
		lua_pushnumber(L, group->id);
	} else {
		lua_pushnil(L);
	}
	return 1;
}

int LuaScriptInterface::luaGroupGetName(lua_State* L)
{
	// group:getName()
	Group* group = getUserdata<Group>(L, 1);
	if (group) {
		pushString(L, group->name);
	} else {
		lua_pushnil(L);
	}
	return 1;
}

int LuaScriptInterface::luaGroupGetFlags(lua_State* L)
{
	// group:getFlags()
	Group* group = getUserdata<Group>(L, 1);
	if (group) {
		lua_pushnumber(L, group->flags);
	} else {
		lua_pushnil(L);
	}
	return 1;
}

int LuaScriptInterface::luaGroupGetAccess(lua_State* L)
{
	// group:getAccess()
	Group* group = getUserdata<Group>(L, 1);
	if (group) {
		pushBoolean(L, group->access);
	} else {
		lua_pushnil(L);
	}
	return 1;
}

int LuaScriptInterface::luaGroupGetMaxDepotItems(lua_State* L)
{
	// group:getMaxDepotItems()
	Group* group = getUserdata<Group>(L, 1);
	if (group) {
		lua_pushnumber(L, group->maxDepotItems);
	} else {
		lua_pushnil(L);
	}
	return 1;
}

int LuaScriptInterface::luaGroupGetMaxVipEntries(lua_State* L)
{
	// group:getMaxVipEntries()
	Group* group = getUserdata<Group>(L, 1);
	if (group) {
		lua_pushnumber(L, group->maxVipEntries);
	} else {
		lua_pushnil(L);
	}
	return 1;
}

int LuaScriptInterface::luaGroupHasFlag(lua_State* L)
{
	// group:hasFlag(flag)
	Group* group = getUserdata<Group>(L, 1);
	if (group) {
		PlayerFlags flag = getNumber<PlayerFlags>(L, 2);
		pushBoolean(L, (group->flags & flag) != 0);
	} else {
		lua_pushnil(L);
	}
	return 1;
}

// Vocation
int LuaScriptInterface::luaVocationCreate(lua_State* L)
{
	// Vocation(id or name)
	uint32_t id;
	if (isNumber(L, 2)) {
		id = getNumber<uint32_t>(L, 2);
	} else {
		id = g_vocations.getVocationId(getString(L, 2));
	}

	Vocation* vocation = g_vocations.getVocation(id);
	if (vocation) {
		pushUserdata<Vocation>(L, vocation);
		setMetatable(L, -1, "Vocation");
	} else {
		lua_pushnil(L);
	}
	return 1;
}

int LuaScriptInterface::luaVocationGetId(lua_State* L)
{
	// vocation:getId()
	Vocation* vocation = getUserdata<Vocation>(L, 1);
	if (vocation) {
		lua_pushnumber(L, vocation->getId());
	} else {
		lua_pushnil(L);
	}
	return 1;
}

int LuaScriptInterface::luaVocationGetClientId(lua_State* L)
{
	// vocation:getClientId()
	Vocation* vocation = getUserdata<Vocation>(L, 1);
	if (vocation) {
		lua_pushnumber(L, vocation->getClientId());
	} else {
		lua_pushnil(L);
	}
	return 1;
}

int LuaScriptInterface::luaVocationGetName(lua_State* L)
{
	// vocation:getName()
	Vocation* vocation = getUserdata<Vocation>(L, 1);
	if (vocation) {
		pushString(L, vocation->getVocName());
	} else {
		lua_pushnil(L);
	}
	return 1;
}

int LuaScriptInterface::luaVocationGetDescription(lua_State* L)
{
	// vocation:getDescription()
	Vocation* vocation = getUserdata<Vocation>(L, 1);
	if (vocation) {
		pushString(L, vocation->getVocDescription());
	} else {
		lua_pushnil(L);
	}
	return 1;
}

int LuaScriptInterface::luaVocationGetRequiredSkillTries(lua_State* L)
{
	// vocation:getRequiredSkillTries(skillType, skillLevel)
	Vocation* vocation = getUserdata<Vocation>(L, 1);
	if (vocation) {
		skills_t skillType = getNumber<skills_t>(L, 2);
		uint16_t skillLevel = getNumber<uint16_t>(L, 3);
		lua_pushnumber(L, vocation->getReqSkillTries(skillType, skillLevel));
	} else {
		lua_pushnil(L);
	}
	return 1;
}

int LuaScriptInterface::luaVocationGetRequiredManaSpent(lua_State* L)
{
	// vocation:getRequiredManaSpent(magicLevel)
	Vocation* vocation = getUserdata<Vocation>(L, 1);
	if (vocation) {
		uint32_t magicLevel = getNumber<uint32_t>(L, 2);
		lua_pushnumber(L, vocation->getReqMana(magicLevel));
	} else {
		lua_pushnil(L);
	}
	return 1;
}

int LuaScriptInterface::luaVocationGetCapacityGain(lua_State* L)
{
	// vocation:getCapacityGain()
	Vocation* vocation = getUserdata<Vocation>(L, 1);
	if (vocation) {
		lua_pushnumber(L, vocation->getCapGain());
	} else {
		lua_pushnil(L);
	}
	return 1;
}

int LuaScriptInterface::luaVocationGetHealthGain(lua_State* L)
{
	// vocation:getHealthGain()
	Vocation* vocation = getUserdata<Vocation>(L, 1);
	if (vocation) {
		lua_pushnumber(L, vocation->getHPGain());
	} else {
		lua_pushnil(L);
	}
	return 1;
}

int LuaScriptInterface::luaVocationGetHealthGainTicks(lua_State* L)
{
	// vocation:getHealthGainTicks()
	Vocation* vocation = getUserdata<Vocation>(L, 1);
	if (vocation) {
		lua_pushnumber(L, vocation->getHealthGainTicks());
	} else {
		lua_pushnil(L);
	}
	return 1;
}

int LuaScriptInterface::luaVocationGetHealthGainAmount(lua_State* L)
{
	// vocation:getHealthGainAmount()
	Vocation* vocation = getUserdata<Vocation>(L, 1);
	if (vocation) {
		lua_pushnumber(L, vocation->getHealthGainAmount());
	} else {
		lua_pushnil(L);
	}
	return 1;
}

int LuaScriptInterface::luaVocationGetManaGain(lua_State* L)
{
	// vocation:getManaGain()
	Vocation* vocation = getUserdata<Vocation>(L, 1);
	if (vocation) {
		lua_pushnumber(L, vocation->getManaGain());
	} else {
		lua_pushnil(L);
	}
	return 1;
}

int LuaScriptInterface::luaVocationGetManaGainTicks(lua_State* L)
{
	// vocation:getManaGainTicks()
	Vocation* vocation = getUserdata<Vocation>(L, 1);
	if (vocation) {
		lua_pushnumber(L, vocation->getManaGainTicks());
	} else {
		lua_pushnil(L);
	}
	return 1;
}

int LuaScriptInterface::luaVocationGetManaGainAmount(lua_State* L)
{
	// vocation:getManaGainAmount()
	Vocation* vocation = getUserdata<Vocation>(L, 1);
	if (vocation) {
		lua_pushnumber(L, vocation->getManaGainAmount());
	} else {
		lua_pushnil(L);
	}
	return 1;
}

int LuaScriptInterface::luaVocationGetMaxSoul(lua_State* L)
{
	// vocation:getMaxSoul()
	Vocation* vocation = getUserdata<Vocation>(L, 1);
	if (vocation) {
		lua_pushnumber(L, vocation->getSoulMax());
	} else {
		lua_pushnil(L);
	}
	return 1;
}

int LuaScriptInterface::luaVocationGetSoulGainTicks(lua_State* L)
{
	// vocation:getSoulGainTicks()
	Vocation* vocation = getUserdata<Vocation>(L, 1);
	if (vocation) {
		lua_pushnumber(L, vocation->getSoulGainTicks());
	} else {
		lua_pushnil(L);
	}
	return 1;
}

int LuaScriptInterface::luaVocationGetAttackSpeed(lua_State* L)
{
	// vocation:getAttackSpeed()
	Vocation* vocation = getUserdata<Vocation>(L, 1);
	if (vocation) {
		lua_pushnumber(L, vocation->getAttackSpeed());
	} else {
		lua_pushnil(L);
	}
	return 1;
}

int LuaScriptInterface::luaVocationGetBaseSpeed(lua_State* L)
{
	// vocation:getBaseSpeed()
	Vocation* vocation = getUserdata<Vocation>(L, 1);
	if (vocation) {
		lua_pushnumber(L, vocation->getBaseSpeed());
	} else {
		lua_pushnil(L);
	}
	return 1;
}

int LuaScriptInterface::luaVocationGetDemotion(lua_State* L)
{
	// vocation:getDemotion()
	Vocation* vocation = getUserdata<Vocation>(L, 1);
	if (!vocation) {
		lua_pushnil(L);
		return 1;
	}

	uint16_t fromId = vocation->getFromVocation();
	if (fromId == VOCATION_NONE) {
		lua_pushnil(L);
		return 1;
	}

	Vocation* demotedVocation = g_vocations.getVocation(fromId);
	if (demotedVocation && demotedVocation != vocation) {
		pushUserdata<Vocation>(L, demotedVocation);
		setMetatable(L, -1, "Vocation");
	} else {
		lua_pushnil(L);
	}
	return 1;
}

int LuaScriptInterface::luaVocationGetPromotion(lua_State* L)
{
	// vocation:getPromotion()
	Vocation* vocation = getUserdata<Vocation>(L, 1);
	if (!vocation) {
		lua_pushnil(L);
		return 1;
	}

	uint16_t promotedId = g_vocations.getPromotedVocation(vocation->getId());
	if (promotedId == VOCATION_NONE) {
		lua_pushnil(L);
		return 1;
	}

	Vocation* promotedVocation = g_vocations.getVocation(promotedId);
	if (promotedVocation && promotedVocation != vocation) {
		pushUserdata<Vocation>(L, promotedVocation);
		setMetatable(L, -1, "Vocation");
	} else {
		lua_pushnil(L);
	}
	return 1;
}

// Town
int LuaScriptInterface::luaTownCreate(lua_State* L)
{
	// Town(id or name)
	Town* town;
	if (isNumber(L, 2)) {
		town = g_game.map.towns.getTown(getNumber<uint32_t>(L, 2));
	} else if (isString(L, 2)) {
		town = g_game.map.towns.getTown(getString(L, 2));
	} else {
		town = nullptr;
	}

	if (town) {
		pushUserdata<Town>(L, town);
		setMetatable(L, -1, "Town");
	} else {
		lua_pushnil(L);
	}
	return 1;
}

int LuaScriptInterface::luaTownGetId(lua_State* L)
{
	// town:getId()
	Town* town = getUserdata<Town>(L, 1);
	if (town) {
		lua_pushnumber(L, town->getID());
	} else {
		lua_pushnil(L);
	}
	return 1;
}

int LuaScriptInterface::luaTownGetName(lua_State* L)
{
	// town:getName()
	Town* town = getUserdata<Town>(L, 1);
	if (town) {
		pushString(L, town->getName());
	} else {
		lua_pushnil(L);
	}
	return 1;
}

int LuaScriptInterface::luaTownGetTemplePosition(lua_State* L)
{
	// town:getTemplePosition()
	Town* town = getUserdata<Town>(L, 1);
	if (town) {
		pushPosition(L, town->getTemplePosition());
	} else {
		lua_pushnil(L);
	}
	return 1;
}

// House
int LuaScriptInterface::luaHouseCreate(lua_State* L)
{
	// House(id)
	House* house = g_game.map.houses.getHouse(getNumber<uint32_t>(L, 2));
	if (house) {
		pushUserdata<House>(L, house);
		setMetatable(L, -1, "House");
	} else {
		lua_pushnil(L);
	}
	return 1;
}

int LuaScriptInterface::luaHouseGetId(lua_State* L)
{
	// house:getId()
	House* house = getUserdata<House>(L, 1);
	if (house) {
		lua_pushnumber(L, house->getId());
	} else {
		lua_pushnil(L);
	}
	return 1;
}

int LuaScriptInterface::luaHouseGetName(lua_State* L)
{
	// house:getName()
	House* house = getUserdata<House>(L, 1);
	if (house) {
		pushString(L, house->getName());
	} else {
		lua_pushnil(L);
	}
	return 1;
}

int LuaScriptInterface::luaHouseGetTown(lua_State* L)
{
	// house:getTown()
	House* house = getUserdata<House>(L, 1);
	if (!house) {
		lua_pushnil(L);
		return 1;
	}

	Town* town = g_game.map.towns.getTown(house->getTownId());
	if (town) {
		pushUserdata<Town>(L, town);
		setMetatable(L, -1, "Town");
	} else {
		lua_pushnil(L);
	}
	return 1;
}

int LuaScriptInterface::luaHouseGetExitPosition(lua_State* L)
{
	// house:getExitPosition()
	House* house = getUserdata<House>(L, 1);
	if (house) {
		pushPosition(L, house->getEntryPosition());
	} else {
		lua_pushnil(L);
	}
	return 1;
}

int LuaScriptInterface::luaHouseGetRent(lua_State* L)
{
	// house:getRent()
	House* house = getUserdata<House>(L, 1);
	if (house) {
		lua_pushnumber(L, house->getRent());
	} else {
		lua_pushnil(L);
	}
	return 1;
}

int LuaScriptInterface::luaHouseGetOwnerGuid(lua_State* L)
{
	// house:getOwnerGuid()
	House* house = getUserdata<House>(L, 1);
	if (house) {
		lua_pushnumber(L, house->getOwner());
	} else {
		lua_pushnil(L);
	}
	return 1;
}

int LuaScriptInterface::luaHouseSetOwnerGuid(lua_State* L)
{
	// house:setOwnerGuid(guid[, updateDatabase = true])
	House* house = getUserdata<House>(L, 1);
	if (house) {
		uint32_t guid = getNumber<uint32_t>(L, 2);
		bool updateDatabase = getBoolean(L, 3, true);
		house->setOwner(guid, updateDatabase);
		pushBoolean(L, true);
	} else {
		lua_pushnil(L);
	}
	return 1;
}

int LuaScriptInterface::luaHouseStartTrade(lua_State* L)
{
	// house:startTrade(player, tradePartner)
	House* house = getUserdata<House>(L, 1);
	Player* player = getUserdata<Player>(L, 2);
	Player* tradePartner = getUserdata<Player>(L, 3);

	if (!player || !tradePartner || !house) {
		lua_pushnil(L);
		return 1;
	}

	if (!Position::areInRange<2, 2, 0>(tradePartner->getPosition(), player->getPosition())) {
		lua_pushnumber(L, RETURNVALUE_TRADEPLAYERFARAWAY);
		return 1;
	}

	if (house->getOwner() != player->getGUID()) {
		lua_pushnumber(L, RETURNVALUE_YOUDONTOWNTHISHOUSE);
		return 1;
	}

	if (g_game.map.houses.getHouseByPlayerId(tradePartner->getGUID())) {
		lua_pushnumber(L, RETURNVALUE_TRADEPLAYERALREADYOWNSAHOUSE);
		return 1;
	}

	if (IOLoginData::hasBiddedOnHouse(tradePartner->getGUID())) {
		lua_pushnumber(L, RETURNVALUE_TRADEPLAYERHIGHESTBIDDER);
		return 1;
	}

	Item* transferItem = house->getTransferItem();
	if (!transferItem) {
		lua_pushnumber(L, RETURNVALUE_YOUCANNOTTRADETHISHOUSE);
		return 1;
	}

	transferItem->getParent()->setParent(player);
	if (!g_game.internalStartTrade(player, tradePartner, transferItem)) {
		house->resetTransferItem();
	}

	lua_pushnumber(L, RETURNVALUE_NOERROR);
	return 1;
}

int LuaScriptInterface::luaHouseGetBeds(lua_State* L)
{
	// house:getBeds()
	House* house = getUserdata<House>(L, 1);
	if (!house) {
		lua_pushnil(L);
		return 1;
	}

	const auto& beds = house->getBeds();
	lua_createtable(L, beds.size(), 0);

	int index = 0;
	for (BedItem* bedItem : beds) {
		pushUserdata<Item>(L, bedItem);
		setItemMetatable(L, -1, bedItem);
		lua_rawseti(L, -2, ++index);
	}
	return 1;
}

int LuaScriptInterface::luaHouseGetBedCount(lua_State* L)
{
	// house:getBedCount()
	House* house = getUserdata<House>(L, 1);
	if (house) {
		lua_pushnumber(L, house->getBedCount());
	} else {
		lua_pushnil(L);
	}
	return 1;
}

int LuaScriptInterface::luaHouseGetDoors(lua_State* L)
{
	// house:getDoors()
	House* house = getUserdata<House>(L, 1);
	if (!house) {
		lua_pushnil(L);
		return 1;
	}

	const auto& doors = house->getDoors();
	lua_createtable(L, doors.size(), 0);

	int index = 0;
	for (Door* door : doors) {
		pushUserdata<Item>(L, door);
		setItemMetatable(L, -1, door);
		lua_rawseti(L, -2, ++index);
	}
	return 1;
}

int LuaScriptInterface::luaHouseGetDoorCount(lua_State* L)
{
	// house:getDoorCount()
	House* house = getUserdata<House>(L, 1);
	if (house) {
		lua_pushnumber(L, house->getDoors().size());
	} else {
		lua_pushnil(L);
	}
	return 1;
}

int LuaScriptInterface::luaHouseGetDoorIdByPosition(lua_State* L)
{
	// house:getDoorIdByPosition(position)
	House* house = getUserdata<House>(L, 1);
	if (!house) {
		lua_pushnil(L);
		return 1;
	}

	Door* door = house->getDoorByPosition(getPosition(L, 2));
	if (door) {
		lua_pushnumber(L, door->getDoorId());
	} else {
		lua_pushnil(L);
	}
	return 1;
}

int LuaScriptInterface::luaHouseGetTiles(lua_State* L)
{
	// house:getTiles()
	House* house = getUserdata<House>(L, 1);
	if (!house) {
		lua_pushnil(L);
		return 1;
	}

	const auto& tiles = house->getTiles();
	lua_createtable(L, tiles.size(), 0);

	int index = 0;
	for (Tile* tile : tiles) {
		pushUserdata<Tile>(L, tile);
		setMetatable(L, -1, "Tile");
		lua_rawseti(L, -2, ++index);
	}
	return 1;
}

int LuaScriptInterface::luaHouseGetItems(lua_State* L)
{
	// house:getItems()
	House* house = getUserdata<House>(L, 1);
	if (!house) {
		lua_pushnil(L);
		return 1;
	}

	const auto& tiles = house->getTiles();
	lua_newtable(L);

	int index = 0;
	for (Tile* tile : tiles) {
		TileItemVector* itemVector = tile->getItemList();
		if(itemVector) {
			for(Item* item : *itemVector) {
				pushUserdata<Item>(L, item);
				setItemMetatable(L, -1, item);
				lua_rawseti(L, -2, ++index);
			}
		}
	}
	return 1;
}

int LuaScriptInterface::luaHouseGetTileCount(lua_State* L)
{
	// house:getTileCount()
	House* house = getUserdata<House>(L, 1);
	if (house) {
		lua_pushnumber(L, house->getTiles().size());
	} else {
		lua_pushnil(L);
	}
	return 1;
}

int LuaScriptInterface::luaHouseCanEditAccessList(lua_State* L)
{
	// house:canEditAccessList(listId, player)
	House* house = getUserdata<House>(L, 1);
	if (!house) {
		lua_pushnil(L);
		return 1;
	}

	uint32_t listId = getNumber<uint32_t>(L, 2);
	Player* player = getPlayer(L, 3);

	pushBoolean(L, house->canEditAccessList(listId, player));
	return 1;
}

int LuaScriptInterface::luaHouseGetAccessList(lua_State* L)
{
	// house:getAccessList(listId)
	House* house = getUserdata<House>(L, 1);
	if (!house) {
		lua_pushnil(L);
		return 1;
	}

	std::string list;
	uint32_t listId = getNumber<uint32_t>(L, 2);
	if (house->getAccessList(listId, list)) {
		pushString(L, list);
	} else {
		pushBoolean(L, false);
	}
	return 1;
}

int LuaScriptInterface::luaHouseSetAccessList(lua_State* L)
{
	// house:setAccessList(listId, list)
	House* house = getUserdata<House>(L, 1);
	if (!house) {
		lua_pushnil(L);
		return 1;
	}

	uint32_t listId = getNumber<uint32_t>(L, 2);
	const std::string& list = getString(L, 3);
	house->setAccessList(listId, list);
	pushBoolean(L, true);
	return 1;
}

int LuaScriptInterface::luaHouseKickPlayer(lua_State* L)
{
	// house:kickPlayer(player, targetPlayer)
	House* house = getUserdata<House>(L, 1);
	if (!house) {
		lua_pushnil(L);
		return 1;
	}

	pushBoolean(L, house->kickPlayer(getPlayer(L, 2), getPlayer(L, 3)));
	return 1;
}

// ItemType
int LuaScriptInterface::luaItemTypeCreate(lua_State* L)
{
	// ItemType(id or name)
	uint32_t id;
	if (isNumber(L, 2)) {
		id = getNumber<uint32_t>(L, 2);
	} else {
		id = Item::items.getItemIdByName(getString(L, 2));
	}

	const ItemType& itemType = Item::items[id];
	pushUserdata<const ItemType>(L, &itemType);
	setMetatable(L, -1, "ItemType");
	return 1;
}

int LuaScriptInterface::luaItemTypeIsCorpse(lua_State* L)
{
	// itemType:isCorpse()
	const ItemType* itemType = getUserdata<const ItemType>(L, 1);
	if (itemType) {
		pushBoolean(L, itemType->corpseType != RACE_NONE);
	} else {
		lua_pushnil(L);
	}
	return 1;
}

int LuaScriptInterface::luaItemTypeIsDoor(lua_State* L)
{
	// itemType:isDoor()
	const ItemType* itemType = getUserdata<const ItemType>(L, 1);
	if (itemType) {
		pushBoolean(L, itemType->isDoor());
	} else {
		lua_pushnil(L);
	}
	return 1;
}

int LuaScriptInterface::luaItemTypeIsContainer(lua_State* L)
{
	// itemType:isContainer()
	const ItemType* itemType = getUserdata<const ItemType>(L, 1);
	if (itemType) {
		pushBoolean(L, itemType->isContainer());
	} else {
		lua_pushnil(L);
	}
	return 1;
}

int LuaScriptInterface::luaItemTypeIsFluidContainer(lua_State* L)
{
	// itemType:isFluidContainer()
	const ItemType* itemType = getUserdata<const ItemType>(L, 1);
	if (itemType) {
		pushBoolean(L, itemType->isFluidContainer());
	} else {
		lua_pushnil(L);
	}
	return 1;
}

int LuaScriptInterface::luaItemTypeIsMovable(lua_State* L)
{
	// itemType:isMovable()
	const ItemType* itemType = getUserdata<const ItemType>(L, 1);
	if (itemType) {
		pushBoolean(L, itemType->moveable);
	} else {
		lua_pushnil(L);
	}
	return 1;
}

int LuaScriptInterface::luaItemTypeIsRune(lua_State* L)
{
	// itemType:isRune()
	const ItemType* itemType = getUserdata<const ItemType>(L, 1);
	if (itemType) {
		pushBoolean(L, itemType->isRune());
	} else {
		lua_pushnil(L);
	}
	return 1;
}

int LuaScriptInterface::luaItemTypeIsStackable(lua_State* L)
{
	// itemType:isStackable()
	const ItemType* itemType = getUserdata<const ItemType>(L, 1);
	if (itemType) {
		pushBoolean(L, itemType->stackable);
	} else {
		lua_pushnil(L);
	}
	return 1;
}

int LuaScriptInterface::luaItemTypeIsReadable(lua_State* L)
{
	// itemType:isReadable()
	const ItemType* itemType = getUserdata<const ItemType>(L, 1);
	if (itemType) {
		pushBoolean(L, itemType->canReadText);
	} else {
		lua_pushnil(L);
	}
	return 1;
}

int LuaScriptInterface::luaItemTypeIsWritable(lua_State* L)
{
	// itemType:isWritable()
	const ItemType* itemType = getUserdata<const ItemType>(L, 1);
	if (itemType) {
		pushBoolean(L, itemType->canWriteText);
	} else {
		lua_pushnil(L);
	}
	return 1;
}

int LuaScriptInterface::luaItemTypeIsBlocking(lua_State* L)
{
	// itemType:isBlocking()
	const ItemType* itemType = getUserdata<const ItemType>(L, 1);
	if (itemType) {
		pushBoolean(L, itemType->blockProjectile || itemType->blockSolid);
	} else {
		lua_pushnil(L);
	}
	return 1;
}

int LuaScriptInterface::luaItemTypeIsGroundTile(lua_State* L)
{
	// itemType:isGroundTile()
	const ItemType* itemType = getUserdata<const ItemType>(L, 1);
	if (itemType) {
		pushBoolean(L, itemType->isGroundTile());
	} else {
		lua_pushnil(L);
	}
	return 1;
}

int LuaScriptInterface::luaItemTypeIsMagicField(lua_State* L)
{
	// itemType:isMagicField()
	const ItemType* itemType = getUserdata<const ItemType>(L, 1);
	if (itemType) {
		pushBoolean(L, itemType->isMagicField());
	} else {
		lua_pushnil(L);
	}
	return 1;
}

int LuaScriptInterface::luaItemTypeIsUseable(lua_State* L)
{
	// itemType:isUseable()
	const ItemType* itemType = getUserdata<const ItemType>(L, 1);
	if (itemType) {
		pushBoolean(L, itemType->isUseable());
	} else {
		lua_pushnil(L);
	}
	return 1;
}

int LuaScriptInterface::luaItemTypeIsPickupable(lua_State* L)
{
	// itemType:isPickupable()
	const ItemType* itemType = getUserdata<const ItemType>(L, 1);
	if (itemType) {
		pushBoolean(L, itemType->isPickupable());
	} else {
		lua_pushnil(L);
	}
	return 1;
}

int LuaScriptInterface::luaItemTypeGetType(lua_State* L)
{
	// itemType:getType()
	const ItemType* itemType = getUserdata<const ItemType>(L, 1);
	if (itemType) {
		lua_pushnumber(L, itemType->type);
	} else {
		lua_pushnil(L);
	}
	return 1;
}

int LuaScriptInterface::luaItemTypeGetId(lua_State* L)
{
	// itemType:getId()
	const ItemType* itemType = getUserdata<const ItemType>(L, 1);
	if (itemType) {
		lua_pushnumber(L, itemType->id);
	} else {
		lua_pushnil(L);
	}
	return 1;
}

int LuaScriptInterface::luaItemTypeGetClientId(lua_State* L)
{
	// itemType:getClientId()
	const ItemType* itemType = getUserdata<const ItemType>(L, 1);
	if (itemType) {
		lua_pushnumber(L, itemType->clientId);
	} else {
		lua_pushnil(L);
	}
	return 1;
}

int LuaScriptInterface::luaItemTypeGetName(lua_State* L)
{
	// itemType:getName()
	const ItemType* itemType = getUserdata<const ItemType>(L, 1);
	if (itemType) {
		pushString(L, itemType->name);
	} else {
		lua_pushnil(L);
	}
	return 1;
}

int LuaScriptInterface::luaItemTypeGetPluralName(lua_State* L)
{
	// itemType:getPluralName()
	const ItemType* itemType = getUserdata<const ItemType>(L, 1);
	if (itemType) {
		pushString(L, itemType->getPluralName());
	} else {
		lua_pushnil(L);
	}
	return 1;
}

int LuaScriptInterface::luaItemTypeGetArticle(lua_State* L)
{
	// itemType:getArticle()
	const ItemType* itemType = getUserdata<const ItemType>(L, 1);
	if (itemType) {
		pushString(L, itemType->article);
	} else {
		lua_pushnil(L);
	}
	return 1;
}

int LuaScriptInterface::luaItemTypeGetDescription(lua_State* L)
{
	// itemType:getDescription()
	const ItemType* itemType = getUserdata<const ItemType>(L, 1);
	if (itemType) {
		pushString(L, itemType->description);
	} else {
		lua_pushnil(L);
	}
	return 1;
}

int LuaScriptInterface::luaItemTypeGetSlotPosition(lua_State *L)
{
	// itemType:getSlotPosition()
	const ItemType* itemType = getUserdata<const ItemType>(L, 1);
	if (itemType) {
		lua_pushnumber(L, itemType->slotPosition);
	} else {
		lua_pushnil(L);
	}
	return 1;
}

int LuaScriptInterface::luaItemTypeGetCharges(lua_State* L)
{
	// itemType:getCharges()
	const ItemType* itemType = getUserdata<const ItemType>(L, 1);
	if (itemType) {
		lua_pushnumber(L, itemType->charges);
	} else {
		lua_pushnil(L);
	}
	return 1;
}

int LuaScriptInterface::luaItemTypeGetFluidSource(lua_State* L)
{
	// itemType:getFluidSource()
	const ItemType* itemType = getUserdata<const ItemType>(L, 1);
	if (itemType) {
		lua_pushnumber(L, itemType->fluidSource);
	} else {
		lua_pushnil(L);
	}
	return 1;
}

int LuaScriptInterface::luaItemTypeGetCapacity(lua_State* L)
{
	// itemType:getCapacity()
	const ItemType* itemType = getUserdata<const ItemType>(L, 1);
	if (itemType) {
		lua_pushnumber(L, itemType->maxItems);
	} else {
		lua_pushnil(L);
	}
	return 1;
}

int LuaScriptInterface::luaItemTypeGetWeight(lua_State* L)
{
	// itemType:getWeight([count = 1])
	uint16_t count = getNumber<uint16_t>(L, 2, 1);

	const ItemType* itemType = getUserdata<const ItemType>(L, 1);
	if (!itemType) {
		lua_pushnil(L);
		return 1;
	}

	uint64_t weight = static_cast<uint64_t>(itemType->weight) * std::max<int32_t>(1, count);
	lua_pushnumber(L, weight);
	return 1;
}

int LuaScriptInterface::luaItemTypeGetHitChance(lua_State* L)
{
	// itemType:getHitChance()
	const ItemType* itemType = getUserdata<const ItemType>(L, 1);
	if (itemType) {
		lua_pushnumber(L, itemType->hitChance);
	} else {
		lua_pushnil(L);
	}
	return 1;
}

int LuaScriptInterface::luaItemTypeGetShootRange(lua_State* L)
{
	// itemType:getShootRange()
	const ItemType* itemType = getUserdata<const ItemType>(L, 1);
	if (itemType) {
		lua_pushnumber(L, itemType->shootRange);
	} else {
		lua_pushnil(L);
	}
	return 1;
}

int LuaScriptInterface::luaItemTypeGetAttack(lua_State* L)
{
	// itemType:getAttack()
	const ItemType* itemType = getUserdata<const ItemType>(L, 1);
	if (itemType) {
		lua_pushnumber(L, itemType->attack);
	} else {
		lua_pushnil(L);
	}
	return 1;
}

int LuaScriptInterface::luaItemTypeGetDefense(lua_State* L)
{
	// itemType:getDefense()
	const ItemType* itemType = getUserdata<const ItemType>(L, 1);
	if (itemType) {
		lua_pushnumber(L, itemType->defense);
	} else {
		lua_pushnil(L);
	}
	return 1;
}

int LuaScriptInterface::luaItemTypeGetExtraDefense(lua_State* L)
{
	// itemType:getExtraDefense()
	const ItemType* itemType = getUserdata<const ItemType>(L, 1);
	if (itemType) {
		lua_pushnumber(L, itemType->extraDefense);
	} else {
		lua_pushnil(L);
	}
	return 1;
}

int LuaScriptInterface::luaItemTypeGetArmor(lua_State* L)
{
	// itemType:getArmor()
	const ItemType* itemType = getUserdata<const ItemType>(L, 1);
	if (itemType) {
		lua_pushnumber(L, itemType->armor);
	} else {
		lua_pushnil(L);
	}
	return 1;
}

int LuaScriptInterface::luaItemTypeGetWeaponType(lua_State* L)
{
	// itemType:getWeaponType()
	const ItemType* itemType = getUserdata<const ItemType>(L, 1);
	if (itemType) {
		lua_pushnumber(L, itemType->weaponType);
	} else {
		lua_pushnil(L);
	}
	return 1;
}

int LuaScriptInterface::luaItemTypeGetAmmoType(lua_State* L)
{
	// itemType:getAmmoType()
	const ItemType* itemType = getUserdata<const ItemType>(L, 1);
	if (itemType) {
		lua_pushnumber(L, itemType->ammoType);
	} else {
		lua_pushnil(L);
	}
	return 1;
}

int LuaScriptInterface::luaItemTypeGetCorpseType(lua_State* L)
{
	// itemType:getCorpseType()
	const ItemType* itemType = getUserdata<const ItemType>(L, 1);
	if (itemType) {
		lua_pushnumber(L, itemType->corpseType);
	} else {
		lua_pushnil(L);
	}
	return 1;
}

int LuaScriptInterface::luaItemTypeGetElementType(lua_State* L)
{
	// itemType:getElementType()
	const ItemType* itemType = getUserdata<const ItemType>(L, 1);
	if (!itemType) {
		lua_pushnil(L);
		return 1;
	}

	auto& abilities = itemType->abilities;
	if (abilities) {
		lua_pushnumber(L, abilities->elementType);
	} else {
		lua_pushnil(L);
	}
	return 1;
}

int LuaScriptInterface::luaItemTypeGetElementDamage(lua_State* L)
{
	// itemType:getElementDamage()
	const ItemType* itemType = getUserdata<const ItemType>(L, 1);
	if (!itemType) {
		lua_pushnil(L);
		return 1;
	}

	auto& abilities = itemType->abilities;
	if (abilities) {
		lua_pushnumber(L, abilities->elementDamage);
	} else {
		lua_pushnil(L);
	}
	return 1;
}

int LuaScriptInterface::luaItemTypeGetTransformEquipId(lua_State* L)
{
	// itemType:getTransformEquipId()
	const ItemType* itemType = getUserdata<const ItemType>(L, 1);
	if (itemType) {
		lua_pushnumber(L, itemType->transformEquipTo);
	} else {
		lua_pushnil(L);
	}
	return 1;
}

int LuaScriptInterface::luaItemTypeGetTransformDeEquipId(lua_State* L)
{
	// itemType:getTransformDeEquipId()
	const ItemType* itemType = getUserdata<const ItemType>(L, 1);
	if (itemType) {
		lua_pushnumber(L, itemType->transformDeEquipTo);
	} else {
		lua_pushnil(L);
	}
	return 1;
}

int LuaScriptInterface::luaItemTypeGetDestroyId(lua_State* L)
{
	// itemType:getDestroyId()
	const ItemType* itemType = getUserdata<const ItemType>(L, 1);
	if (itemType) {
		lua_pushnumber(L, itemType->destroyTo);
	} else {
		lua_pushnil(L);
	}
	return 1;
}

int LuaScriptInterface::luaItemTypeGetDecayId(lua_State* L)
{
	// itemType:getDecayId()
	const ItemType* itemType = getUserdata<const ItemType>(L, 1);
	if (itemType) {
		lua_pushnumber(L, itemType->decayTo);
	} else {
		lua_pushnil(L);
	}
	return 1;
}

int LuaScriptInterface::luaItemTypeGetRequiredLevel(lua_State* L)
{
	// itemType:getRequiredLevel()
	const ItemType* itemType = getUserdata<const ItemType>(L, 1);
	if (itemType) {
		lua_pushnumber(L, itemType->minReqLevel);
	} else {
		lua_pushnil(L);
	}
	return 1;
}

int LuaScriptInterface::luaItemTypeHasSubType(lua_State* L)
{
	// itemType:hasSubType()
	const ItemType* itemType = getUserdata<const ItemType>(L, 1);
	if (itemType) {
		pushBoolean(L, itemType->hasSubType());
	} else {
		lua_pushnil(L);
	}
	return 1;
}

// Combat
int LuaScriptInterface::luaCombatCreate(lua_State* L)
{
	// Combat()
	pushUserdata<Combat>(L, g_luaEnvironment.createCombatObject(getScriptEnv()->getScriptInterface()));
	setMetatable(L, -1, "Combat");
	return 1;
}

int LuaScriptInterface::luaCombatSetParameter(lua_State* L)
{
	// combat:setParameter(key, value)
	Combat* combat = getUserdata<Combat>(L, 1);
	if (!combat) {
		lua_pushnil(L);
		return 1;
	}

	CombatParam_t key = getNumber<CombatParam_t>(L, 2);
	uint32_t value;
	if (isBoolean(L, 3)) {
		value = getBoolean(L, 3) ? 1 : 0;
	} else {
		value = getNumber<uint32_t>(L, 3);
	}
	combat->setParam(key, value);
	pushBoolean(L, true);
	return 1;
}

int LuaScriptInterface::luaCombatSetFormula(lua_State* L)
{
	// combat:setFormula(type, mina, minb, maxa, maxb)
	Combat* combat = getUserdata<Combat>(L, 1);
	if (!combat) {
		lua_pushnil(L);
		return 1;
	}

	formulaType_t type = getNumber<formulaType_t>(L, 2);
	double mina = getNumber<double>(L, 3);
	double minb = getNumber<double>(L, 4);
	double maxa = getNumber<double>(L, 5);
	double maxb = getNumber<double>(L, 6);
	combat->setPlayerCombatValues(type, mina, minb, maxa, maxb);
	pushBoolean(L, true);
	return 1;
}

int LuaScriptInterface::luaCombatSetArea(lua_State* L)
{
	// combat:setArea(area)
	if (getScriptEnv()->getScriptId() != EVENT_ID_LOADING) {
		reportErrorFunc("This function can only be used while loading the script.");
		lua_pushnil(L);
		return 1;
	}

	const AreaCombat* area = g_luaEnvironment.getAreaObject(getNumber<uint32_t>(L, 2));
	if (!area) {
		reportErrorFunc(getErrorDesc(LUA_ERROR_AREA_NOT_FOUND));
		lua_pushnil(L);
		return 1;
	}

	Combat* combat = getUserdata<Combat>(L, 1);
	if (combat) {
		combat->setArea(new AreaCombat(*area));
		pushBoolean(L, true);
	} else {
		lua_pushnil(L);
	}
	return 1;
}

int LuaScriptInterface::luaCombatAddCondition(lua_State* L)
{
	// combat:addCondition(condition)
	Condition* condition = getUserdata<Condition>(L, 2);
	Combat* combat = getUserdata<Combat>(L, 1);
	if (combat && condition) {
		combat->addCondition(condition->clone());
		pushBoolean(L, true);
	} else {
		lua_pushnil(L);
	}
	return 1;
}

int LuaScriptInterface::luaCombatSetCallback(lua_State* L)
{
	// combat:setCallback(key, function)
	Combat* combat = getUserdata<Combat>(L, 1);
	if (!combat) {
		lua_pushnil(L);
		return 1;
	}

	CallBackParam_t key = getNumber<CallBackParam_t>(L, 2);
	if (!combat->setCallback(key)) {
		lua_pushnil(L);
		return 1;
	}

	CallBack* callback = combat->getCallback(key);
	if (!callback) {
		lua_pushnil(L);
		return 1;
	}

	const std::string& function = getString(L, 3);
	pushBoolean(L, callback->loadCallBack(getScriptEnv()->getScriptInterface(), function));
	return 1;
}

int LuaScriptInterface::luaCombatSetOrigin(lua_State* L)
{
	// combat:setOrigin(origin)
	Combat* combat = getUserdata<Combat>(L, 1);
	if (combat) {
		combat->setOrigin(getNumber<CombatOrigin>(L, 2));
		pushBoolean(L, true);
	} else {
		lua_pushnil(L);
	}
	return 1;
}

int LuaScriptInterface::luaCombatExecute(lua_State* L)
{
	// combat:execute(creature, variant)
	Combat* combat = getUserdata<Combat>(L, 1);
	if (!combat) {
		pushBoolean(L, false);
		return 1;
	}

	if (isUserdata(L, 2)) {
		LuaDataType type = getUserdataType(L, 2);
		if (type != LuaData_Player && type != LuaData_Monster && type != LuaData_Npc) {
			pushBoolean(L, false);
			return 1;
		}
	}

	Creature* creature = getCreature(L, 2);

	const LuaVariant& variant = getVariant(L, 3);
	switch (variant.type) {
		case VARIANT_NUMBER: {
			Creature* target = g_game.getCreatureByID(variant.number);
			if (!target) {
				pushBoolean(L, false);
				return 1;
			}

			if (combat->hasArea()) {
				combat->doCombat(creature, target->getPosition());
			} else {
				combat->doCombat(creature, target);
			}
			break;
		}

		case VARIANT_POSITION: {
			combat->doCombat(creature, variant.pos);
			break;
		}

		case VARIANT_TARGETPOSITION: {
			if (combat->hasArea()) {
				combat->doCombat(creature, variant.pos);
			} else {
				combat->postCombatEffects(creature, variant.pos);
				g_game.addMagicEffect(variant.pos, CONST_ME_POFF);
			}
			break;
		}

		case VARIANT_STRING: {
			Player* target = g_game.getPlayerByName(variant.text);
			if (!target) {
				pushBoolean(L, false);
				return 1;
			}

			combat->doCombat(creature, target);
			break;
		}

		case VARIANT_NONE: {
			reportErrorFunc(getErrorDesc(LUA_ERROR_VARIANT_NOT_FOUND));
			pushBoolean(L, false);
			return 1;
		}

		default: {
			break;
		}
	}

	pushBoolean(L, true);
	return 1;
}

// Condition
int LuaScriptInterface::luaConditionCreate(lua_State* L)
{
	// Condition(conditionType[, conditionId = CONDITIONID_COMBAT])
	ConditionType_t conditionType = getNumber<ConditionType_t>(L, 2);
	ConditionId_t conditionId = getNumber<ConditionId_t>(L, 3, CONDITIONID_COMBAT);

	Condition* condition = Condition::createCondition(conditionId, conditionType, 0, 0);
	if (condition) {
		pushUserdata<Condition>(L, condition);
		setMetatable(L, -1, "Condition");
	} else {
		lua_pushnil(L);
	}
	return 1;
}

int LuaScriptInterface::luaConditionDelete(lua_State* L)
{
	// condition:delete()
	Condition** conditionPtr = getRawUserdata<Condition>(L, 1);
	if (conditionPtr && *conditionPtr) {
		delete *conditionPtr;
		*conditionPtr = nullptr;
	}
	return 0;
}

int LuaScriptInterface::luaConditionGetId(lua_State* L)
{
	// condition:getId()
	Condition* condition = getUserdata<Condition>(L, 1);
	if (condition) {
		lua_pushnumber(L, condition->getId());
	} else {
		lua_pushnil(L);
	}
	return 1;
}

int LuaScriptInterface::luaConditionGetSubId(lua_State* L)
{
	// condition:getSubId()
	Condition* condition = getUserdata<Condition>(L, 1);
	if (condition) {
		lua_pushnumber(L, condition->getSubId());
	} else {
		lua_pushnil(L);
	}
	return 1;
}

int LuaScriptInterface::luaConditionGetType(lua_State* L)
{
	// condition:getType()
	Condition* condition = getUserdata<Condition>(L, 1);
	if (condition) {
		lua_pushnumber(L, condition->getType());
	} else {
		lua_pushnil(L);
	}
	return 1;
}

int LuaScriptInterface::luaConditionGetIcons(lua_State* L)
{
	// condition:getIcons()
	Condition* condition = getUserdata<Condition>(L, 1);
	if (condition) {
		lua_pushnumber(L, condition->getIcons());
	} else {
		lua_pushnil(L);
	}
	return 1;
}

int LuaScriptInterface::luaConditionGetEndTime(lua_State* L)
{
	// condition:getEndTime()
	Condition* condition = getUserdata<Condition>(L, 1);
	if (condition) {
		lua_pushnumber(L, condition->getEndTime());
	} else {
		lua_pushnil(L);
	}
	return 1;
}

int LuaScriptInterface::luaConditionClone(lua_State* L)
{
	// condition:clone()
	Condition* condition = getUserdata<Condition>(L, 1);
	if (condition) {
		pushUserdata<Condition>(L, condition->clone());
		setMetatable(L, -1, "Condition");
	} else {
		lua_pushnil(L);
	}
	return 1;
}

int LuaScriptInterface::luaConditionGetTicks(lua_State* L)
{
	// condition:getTicks()
	Condition* condition = getUserdata<Condition>(L, 1);
	if (condition) {
		lua_pushnumber(L, condition->getTicks());
	} else {
		lua_pushnil(L);
	}
	return 1;
}

int LuaScriptInterface::luaConditionSetTicks(lua_State* L)
{
	// condition:setTicks(ticks)
	int32_t ticks = getNumber<int32_t>(L, 2);
	Condition* condition = getUserdata<Condition>(L, 1);
	if (condition) {
		condition->setTicks(ticks);
		pushBoolean(L, true);
	} else {
		lua_pushnil(L);
	}
	return 1;
}

int LuaScriptInterface::luaConditionSetParameter(lua_State* L)
{
	// condition:setParameter(key, value)
	Condition* condition = getUserdata<Condition>(L, 1);
	if (!condition) {
		lua_pushnil(L);
		return 1;
	}

	ConditionParam_t key = getNumber<ConditionParam_t>(L, 2);
	int32_t value;
	if (isBoolean(L, 3)) {
		value = getBoolean(L, 3) ? 1 : 0;
	} else {
		value = getNumber<int32_t>(L, 3);
	}
	condition->setParam(key, value);
	pushBoolean(L, true);
	return 1;
}

int LuaScriptInterface::luaConditionSetFormula(lua_State* L)
{
	// condition:setFormula(mina, minb, maxa, maxb)
	double maxb = getNumber<double>(L, 5);
	double maxa = getNumber<double>(L, 4);
	double minb = getNumber<double>(L, 3);
	double mina = getNumber<double>(L, 2);
	ConditionSpeed* condition = dynamic_cast<ConditionSpeed*>(getUserdata<Condition>(L, 1));
	if (condition) {
		condition->setFormulaVars(mina, minb, maxa, maxb);
		pushBoolean(L, true);
	} else {
		lua_pushnil(L);
	}
	return 1;
}

int LuaScriptInterface::luaConditionSetOutfit(lua_State* L)
{
	// condition:setOutfit(outfit)
	// condition:setOutfit(lookTypeEx, lookType, lookHead, lookBody, lookLegs, lookFeet[, lookAddons])
	Outfit_t outfit;
	if (isTable(L, 2)) {
		outfit = getOutfit(L, 2);
	} else {
		outfit.lookAddons = getNumber<uint8_t>(L, 8, outfit.lookAddons);
		outfit.lookFeet = getNumber<uint8_t>(L, 7);
		outfit.lookLegs = getNumber<uint8_t>(L, 6);
		outfit.lookBody = getNumber<uint8_t>(L, 5);
		outfit.lookHead = getNumber<uint8_t>(L, 4);
		outfit.lookType = getNumber<uint16_t>(L, 3);
		outfit.lookTypeEx = getNumber<uint16_t>(L, 2);
	}

	ConditionOutfit* condition = dynamic_cast<ConditionOutfit*>(getUserdata<Condition>(L, 1));
	if (condition) {
		condition->setOutfit(outfit);
		pushBoolean(L, true);
	} else {
		lua_pushnil(L);
	}
	return 1;
}

int LuaScriptInterface::luaConditionAddDamage(lua_State* L)
{
	// condition:addDamage(rounds, time, value)
	int32_t value = getNumber<int32_t>(L, 4);
	int32_t time = getNumber<int32_t>(L, 3);
	int32_t rounds = getNumber<int32_t>(L, 2);
	ConditionDamage* condition = dynamic_cast<ConditionDamage*>(getUserdata<Condition>(L, 1));
	if (condition) {
		pushBoolean(L, condition->addDamage(rounds, time, value));
	} else {
		lua_pushnil(L);
	}
	return 1;
}

// MonsterType
int LuaScriptInterface::luaMonsterTypeCreate(lua_State* L)
{
	// MonsterType(name)
	MonsterType* monsterType = g_monsters.getMonsterType(getString(L, 2));
	if (monsterType) {
		pushUserdata<MonsterType>(L, monsterType);
		setMetatable(L, -1, "MonsterType");
	} else {
		lua_pushnil(L);
	}
	return 1;
}

int LuaScriptInterface::luaMonsterTypeIsAttackable(lua_State* L)
{
	// get: monsterType:isAttackable() set: monsterType:isAttackable(bool)
	MonsterType* monsterType = getUserdata<MonsterType>(L, 1);
	if (monsterType) {
		if (lua_gettop(L) == 1) {
			pushBoolean(L, monsterType->info.isAttackable);
		} else {
			monsterType->info.isAttackable = getBoolean(L, 2);
			pushBoolean(L, true);
		}
	} else {
		lua_pushnil(L);
	}
	return 1;
}

int LuaScriptInterface::luaMonsterTypeIsConvinceable(lua_State* L)
{
	// get: monsterType:isConvinceable() set: monsterType:isConvinceable(bool)
	MonsterType* monsterType = getUserdata<MonsterType>(L, 1);
	if (monsterType) {
		if (lua_gettop(L) == 1) {
			pushBoolean(L, monsterType->info.isConvinceable);
		} else {
			monsterType->info.isConvinceable = getBoolean(L, 2);
			pushBoolean(L, true);
		}
	} else {
		lua_pushnil(L);
	}
	return 1;
}

int LuaScriptInterface::luaMonsterTypeIsSummonable(lua_State* L)
{
	// get: monsterType:isSummonable() set: monsterType:isSummonable(bool)
	MonsterType* monsterType = getUserdata<MonsterType>(L, 1);
	if (monsterType) {
		if (lua_gettop(L) == 1) {
			pushBoolean(L, monsterType->info.isSummonable);
		} else {
			monsterType->info.isSummonable = getBoolean(L, 2);
			pushBoolean(L, true);
		}
	} else {
		lua_pushnil(L);
	}
	return 1;
}

int LuaScriptInterface::luaMonsterTypeIsIllusionable(lua_State* L)
{
	// get: monsterType:isIllusionable() set: monsterType:isIllusionable(bool)
	MonsterType* monsterType = getUserdata<MonsterType>(L, 1);
	if (monsterType) {
		if (lua_gettop(L) == 1) {
			pushBoolean(L, monsterType->info.isIllusionable);
		} else {
			monsterType->info.isIllusionable = getBoolean(L, 2);
			pushBoolean(L, true);
		}
	} else {
		lua_pushnil(L);
	}
	return 1;
}

int LuaScriptInterface::luaMonsterTypeIsHostile(lua_State* L)
{
	// get: monsterType:isHostile() set: monsterType:isHostile(bool)
	MonsterType* monsterType = getUserdata<MonsterType>(L, 1);
	if (monsterType) {
		if (lua_gettop(L) == 1) {
			pushBoolean(L, monsterType->info.isHostile);
		} else {
			monsterType->info.isHostile = getBoolean(L, 2);
			pushBoolean(L, true);
		}
	} else {
		lua_pushnil(L);
	}
	return 1;
}

int LuaScriptInterface::luaMonsterTypeIsPushable(lua_State* L)
{
	// get: monsterType:isPushable() set: monsterType:isPushable(bool)
	MonsterType* monsterType = getUserdata<MonsterType>(L, 1);
	if (monsterType) {
		if (lua_gettop(L) == 1) {
			pushBoolean(L, monsterType->info.pushable);
		} else {
			monsterType->info.pushable = getBoolean(L, 2);
			pushBoolean(L, true);
		}
	} else {
		lua_pushnil(L);
	}
	return 1;
}

int LuaScriptInterface::luaMonsterTypeIsHealthHidden(lua_State* L)
{
	// get: monsterType:isHealthHidden() set: monsterType:isHealthHidden(bool)
	MonsterType* monsterType = getUserdata<MonsterType>(L, 1);
	if (monsterType) {
		if (lua_gettop(L) == 1) {
			pushBoolean(L, monsterType->info.hiddenHealth);
		} else {
			monsterType->info.hiddenHealth = getBoolean(L, 2);
			pushBoolean(L, true);
		}
	} else {
		lua_pushnil(L);
	}
	return 1;
}

int LuaScriptInterface::luaMonsterTypeCanPushItems(lua_State* L)
{
	// get: monsterType:canPushItems() set: monsterType:canPushItems(bool)
	MonsterType* monsterType = getUserdata<MonsterType>(L, 1);
	if (monsterType) {
		if (lua_gettop(L) == 1) {
			pushBoolean(L, monsterType->info.canPushItems);
		} else {
			monsterType->info.canPushItems = getBoolean(L, 2);
			pushBoolean(L, true);
		}
	} else {
		lua_pushnil(L);
	}
	return 1;
}

int LuaScriptInterface::luaMonsterTypeCanPushCreatures(lua_State* L)
{
	// get: monsterType:canPushCreatures() set: monsterType:canPushCreatures(bool)
	MonsterType* monsterType = getUserdata<MonsterType>(L, 1);
	if (monsterType) {
		if (lua_gettop(L) == 1) {
			pushBoolean(L, monsterType->info.canPushCreatures);
		} else {
			monsterType->info.canPushCreatures = getBoolean(L, 2);
			pushBoolean(L, true);
		}
	} else {
		lua_pushnil(L);
	}
	return 1;
}

int32_t LuaScriptInterface::luaMonsterTypeName(lua_State* L)
{
	// get: monsterType:name() set: monsterType:name(name)
	MonsterType* monsterType = getUserdata<MonsterType>(L, 1);
	if (monsterType) {
		if (lua_gettop(L) == 1) {
			pushString(L, monsterType->name);
		} else {
			monsterType->name = getString(L, 2);
			pushBoolean(L, true);
		}
	} else {
		lua_pushnil(L);
	}
	return 1;
}

int LuaScriptInterface::luaMonsterTypeNameDescription(lua_State* L)
{
	// get: monsterType:nameDescription() set: monsterType:nameDescription(desc)
	MonsterType* monsterType = getUserdata<MonsterType>(L, 1);
	if (monsterType) {
		if (lua_gettop(L) == 1) {
			pushString(L, monsterType->nameDescription);
		} else {
			monsterType->nameDescription = getString(L, 2);
			pushBoolean(L, true);
		}
	} else {
		lua_pushnil(L);
	}
	return 1;
}

int LuaScriptInterface::luaMonsterTypeHealth(lua_State* L)
{
	// get: monsterType:health() set: monsterType:health(health)
	MonsterType* monsterType = getUserdata<MonsterType>(L, 1);
	if (monsterType) {
		if (lua_gettop(L) == 1) {
			lua_pushnumber(L, monsterType->info.health);
		} else {
			monsterType->info.health = getNumber<int32_t>(L, 2);
			pushBoolean(L, true);
		}
	} else {
		lua_pushnil(L);
	}
	return 1;
}

int LuaScriptInterface::luaMonsterTypeMaxHealth(lua_State* L)
{
	// get: monsterType:maxHealth() set: monsterType:maxHealth(health)
	MonsterType* monsterType = getUserdata<MonsterType>(L, 1);
	if (monsterType) {
		if (lua_gettop(L) == 1) {
			lua_pushnumber(L, monsterType->info.healthMax);
		} else {
			monsterType->info.healthMax = getNumber<int32_t>(L, 2);
			pushBoolean(L, true);
		}
	} else {
		lua_pushnil(L);
	}
	return 1;
}

int LuaScriptInterface::luaMonsterTypeRunHealth(lua_State* L)
{
	// get: monsterType:runHealth() set: monsterType:runHealth(health)
	MonsterType* monsterType = getUserdata<MonsterType>(L, 1);
	if (monsterType) {
		if (lua_gettop(L) == 1) {
			lua_pushnumber(L, monsterType->info.runAwayHealth);
		} else {
			monsterType->info.runAwayHealth = getNumber<int32_t>(L, 2);
			pushBoolean(L, true);
		}
	} else {
		lua_pushnil(L);
	}
	return 1;
}

int LuaScriptInterface::luaMonsterTypeExperience(lua_State* L)
{
	// get: monsterType:experience() set: monsterType:experience(exp)
	MonsterType* monsterType = getUserdata<MonsterType>(L, 1);
	if (monsterType) {
		if (lua_gettop(L) == 1) {
			lua_pushnumber(L, monsterType->info.experience);
		} else {
			monsterType->info.experience = getNumber<uint64_t>(L, 2);
			pushBoolean(L, true);
		}
	} else {
		lua_pushnil(L);
	}
	return 1;
}

int LuaScriptInterface::luaMonsterTypeCombatImmunities(lua_State* L)
{
	// get: monsterType:combatImmunities() set: monsterType:combatImmunities(immunity)
	MonsterType* monsterType = getUserdata<MonsterType>(L, 1);
	if (monsterType) {
		if (lua_gettop(L) == 1) {
			lua_pushnumber(L, monsterType->info.damageImmunities);
		} else {
			std::string immunity = getString(L, 2);
			if (immunity == "physical") {
				monsterType->info.damageImmunities |= COMBAT_PHYSICALDAMAGE;
				pushBoolean(L, true);
			} else if (immunity == "energy") {
				monsterType->info.damageImmunities |= COMBAT_ENERGYDAMAGE;
				pushBoolean(L, true);
			} else if (immunity == "fire") {
				monsterType->info.damageImmunities |= COMBAT_FIREDAMAGE;
				pushBoolean(L, true);
			} else if (immunity == "poison" || immunity == "earth") {
				monsterType->info.damageImmunities |= COMBAT_EARTHDAMAGE;
				pushBoolean(L, true);
			} else if (immunity == "drown") {
				monsterType->info.damageImmunities |= COMBAT_DROWNDAMAGE;
				pushBoolean(L, true);
			} else if (immunity == "ice") {
				monsterType->info.damageImmunities |= COMBAT_ICEDAMAGE;
				pushBoolean(L, true);
			} else if (immunity == "holy") {
				monsterType->info.damageImmunities |= COMBAT_HOLYDAMAGE;
				pushBoolean(L, true);
			} else if (immunity == "death") {
				monsterType->info.damageImmunities |= COMBAT_DEATHDAMAGE;
				pushBoolean(L, true);
			} else if (immunity == "lifedrain") {
				monsterType->info.damageImmunities |= COMBAT_LIFEDRAIN;
				pushBoolean(L, true);
			} else if (immunity == "manadrain") {
				monsterType->info.damageImmunities |= COMBAT_MANADRAIN;
				pushBoolean(L, true);
			} else {
				std::cout << "[Warning - Monsters::loadMonster] Unknown immunity name " << immunity << " for monster: " << monsterType->name << std::endl;
				lua_pushnil(L);
			}
		}
	} else {
		lua_pushnil(L);
	}
	return 1;
}

int LuaScriptInterface::luaMonsterTypeConditionImmunities(lua_State* L)
{
	// get: monsterType:conditionImmunities() set: monsterType:conditionImmunities(immunity)
	MonsterType* monsterType = getUserdata<MonsterType>(L, 1);
	if (monsterType) {
		if (lua_gettop(L) == 1) {
			lua_pushnumber(L, monsterType->info.conditionImmunities);
		} else {
			std::string immunity = getString(L, 2);
			if (immunity == "physical") {
				monsterType->info.conditionImmunities |= CONDITION_BLEEDING;
				pushBoolean(L, true);
			} else if (immunity == "energy") {
				monsterType->info.conditionImmunities |= CONDITION_ENERGY;
				pushBoolean(L, true);
			} else if (immunity == "fire") {
				monsterType->info.conditionImmunities |= CONDITION_FIRE;
				pushBoolean(L, true);
			} else if (immunity == "poison" || immunity == "earth") {
				monsterType->info.conditionImmunities |= CONDITION_POISON;
				pushBoolean(L, true);
			} else if (immunity == "drown") {
				monsterType->info.conditionImmunities |= CONDITION_DROWN;
				pushBoolean(L, true);
			} else if (immunity == "ice") {
				monsterType->info.conditionImmunities |= CONDITION_FREEZING;
				pushBoolean(L, true);
			} else if (immunity == "holy") {
				monsterType->info.conditionImmunities |= CONDITION_DAZZLED;
				pushBoolean(L, true);
			} else if (immunity == "death") {
				monsterType->info.conditionImmunities |= CONDITION_CURSED;
				pushBoolean(L, true);
			} else if (immunity == "paralyze") {
				monsterType->info.conditionImmunities |= CONDITION_PARALYZE;
				pushBoolean(L, true);
			} else if (immunity == "outfit") {
				monsterType->info.conditionImmunities |= CONDITION_OUTFIT;
				pushBoolean(L, true);
			} else if (immunity == "drunk") {
				monsterType->info.conditionImmunities |= CONDITION_DRUNK;
				pushBoolean(L, true);
			} else if (immunity == "invisible" || immunity == "invisibility") {
				monsterType->info.conditionImmunities |= CONDITION_INVISIBLE;
				pushBoolean(L, true);
			} else if (immunity == "bleed") {
				monsterType->info.conditionImmunities |= CONDITION_BLEEDING;
				pushBoolean(L, true);
			} else {
				std::cout << "[Warning - Monsters::loadMonster] Unknown immunity name " << immunity << " for monster: " << monsterType->name << std::endl;
				lua_pushnil(L);
			}
		}
	} else {
		lua_pushnil(L);
	}
	return 1;
}

int LuaScriptInterface::luaMonsterTypeGetAttackList(lua_State* L)
{
	// monsterType:getAttackList()
	MonsterType* monsterType = getUserdata<MonsterType>(L, 1);
	if (!monsterType) {
		lua_pushnil(L);
		return 1;
	}

	lua_createtable(L, monsterType->info.attackSpells.size(), 0);

	int index = 0;
	for (const auto& spellBlock : monsterType->info.attackSpells) {
		lua_createtable(L, 0, 8);

		setField(L, "chance", spellBlock.chance);
		setField(L, "isCombatSpell", spellBlock.combatSpell ? 1 : 0);
		setField(L, "isMelee", spellBlock.isMelee ? 1 : 0);
		setField(L, "minCombatValue", spellBlock.minCombatValue);
		setField(L, "maxCombatValue", spellBlock.maxCombatValue);
		setField(L, "range", spellBlock.range);
		setField(L, "speed", spellBlock.speed);
		pushUserdata<CombatSpell>(L, static_cast<CombatSpell*>(spellBlock.spell));
		lua_setfield(L, -2, "spell");

		lua_rawseti(L, -2, ++index);
	}
	return 1;
}

int LuaScriptInterface::luaMonsterTypeAddAttack(lua_State* L)
{
	// monsterType:addAttack(monsterspell)
	MonsterType* monsterType = getUserdata<MonsterType>(L, 1);
	if (monsterType) {
		MonsterSpell* spell = getUserdata<MonsterSpell>(L, 2);
		if (spell) {
			spellBlock_t sb;
			if (g_monsters.deserializeSpell(spell, sb, monsterType->name)) {
				monsterType->info.attackSpells.push_back(std::move(sb));
			} else {
				std::cout << monsterType->name << std::endl;
				std::cout << "[Warning - Monsters::loadMonster] Cant load spell. " << spell->name << std::endl;
			}
		} else {
			lua_pushnil(L);
		}
	} else {
		lua_pushnil(L);
	}
	return 1;
}

int LuaScriptInterface::luaMonsterTypeGetDefenseList(lua_State* L)
{
	// monsterType:getDefenseList()
	MonsterType* monsterType = getUserdata<MonsterType>(L, 1);
	if (!monsterType) {
		lua_pushnil(L);
		return 1;
	}

	lua_createtable(L, monsterType->info.defenseSpells.size(), 0);


	int index = 0;
	for (const auto& spellBlock : monsterType->info.defenseSpells) {
		lua_createtable(L, 0, 8);

		setField(L, "chance", spellBlock.chance);
		setField(L, "isCombatSpell", spellBlock.combatSpell ? 1 : 0);
		setField(L, "isMelee", spellBlock.isMelee ? 1 : 0);
		setField(L, "minCombatValue", spellBlock.minCombatValue);
		setField(L, "maxCombatValue", spellBlock.maxCombatValue);
		setField(L, "range", spellBlock.range);
		setField(L, "speed", spellBlock.speed);
		pushUserdata<CombatSpell>(L, static_cast<CombatSpell*>(spellBlock.spell));
		lua_setfield(L, -2, "spell");

		lua_rawseti(L, -2, ++index);
	}
	return 1;
}

int LuaScriptInterface::luaMonsterTypeAddDefense(lua_State* L)
{
	// monsterType:addDefense(monsterspell)
	MonsterType* monsterType = getUserdata<MonsterType>(L, 1);
	if (monsterType) {
		MonsterSpell* spell = getUserdata<MonsterSpell>(L, 2);
		if (spell) {
			spellBlock_t sb;
			if (g_monsters.deserializeSpell(spell, sb, monsterType->name)) {
				monsterType->info.defenseSpells.push_back(std::move(sb));
			} else {
				std::cout << monsterType->name << std::endl;
				std::cout << "[Warning - Monsters::loadMonster] Cant load spell. " << spell->name << std::endl;
			}
		} else {
			lua_pushnil(L);
		}
	} else {
		lua_pushnil(L);
	}
	return 1;
}

int LuaScriptInterface::luaMonsterTypeGetElementList(lua_State* L)
{
	// monsterType:getElementList()
	MonsterType* monsterType = getUserdata<MonsterType>(L, 1);
	if (!monsterType) {
		lua_pushnil(L);
		return 1;
	}

	lua_createtable(L, monsterType->info.elementMap.size(), 0);
	for (const auto& elementEntry : monsterType->info.elementMap) {
		lua_pushnumber(L, elementEntry.second);
		lua_rawseti(L, -2, elementEntry.first);
	}
	return 1;
}

int LuaScriptInterface::luaMonsterTypeAddElement(lua_State* L)
{
	// monsterType:addElement(type, percent)
	MonsterType* monsterType = getUserdata<MonsterType>(L, 1);
	if (monsterType) {
		CombatType_t element = getNumber<CombatType_t>(L, 2);
		monsterType->info.elementMap[element] = getNumber<int32_t>(L, 3);
		pushBoolean(L, true);
	} else {
		lua_pushnil(L);
	}
	return 1;
}

int LuaScriptInterface::luaMonsterTypeGetVoices(lua_State* L)
{
	// monsterType:getVoices()
	MonsterType* monsterType = getUserdata<MonsterType>(L, 1);
	if (!monsterType) {
		lua_pushnil(L);
		return 1;
	}

	int index = 0;
	lua_createtable(L, monsterType->info.voiceVector.size(), 0);
	for (const auto& voiceBlock : monsterType->info.voiceVector) {
		lua_createtable(L, 0, 2);
		setField(L, "text", voiceBlock.text);
		setField(L, "yellText", voiceBlock.yellText);
		lua_rawseti(L, -2, ++index);
	}
	return 1;
}

int LuaScriptInterface::luaMonsterTypeAddVoice(lua_State* L)
{
	// monsterType:addVoice(sentence, interval, chance, yell)
	MonsterType* monsterType = getUserdata<MonsterType>(L, 1);
	if (monsterType) {
		voiceBlock_t voice;
		voice.text = getString(L, 2);
		monsterType->info.yellSpeedTicks = getNumber<uint32_t>(L, 3);
		monsterType->info.yellChance = getNumber<uint32_t>(L, 4);
		voice.yellText = getBoolean(L, 5);
		monsterType->info.voiceVector.push_back(voice);
		pushBoolean(L, true);
	} else {
		lua_pushnil(L);
	}
	return 1;
}

int LuaScriptInterface::luaMonsterTypeGetLoot(lua_State* L)
{
	// monsterType:getLoot()
	MonsterType* monsterType = getUserdata<MonsterType>(L, 1);
	if (!monsterType) {
		lua_pushnil(L);
		return 1;
	}

	pushLoot(L, monsterType->info.lootItems);
	return 1;
}

int LuaScriptInterface::luaMonsterTypeAddLoot(lua_State* L)
{
	// monsterType:addLoot(loot)
	MonsterType* monsterType = getUserdata<MonsterType>(L, 1);
	if (monsterType) {
		Loot* loot = getUserdata<Loot>(L, 2);
		if (loot) {
			monsterType->loadLoot(monsterType, loot->lootBlock);
			pushBoolean(L, true);
		} else {
			lua_pushnil(L);
		}
	} else {
		lua_pushnil(L);
	}
	return 1;
}

int LuaScriptInterface::luaMonsterTypeGetCreatureEvents(lua_State* L)
{
	// monsterType:getCreatureEvents()
	MonsterType* monsterType = getUserdata<MonsterType>(L, 1);
	if (!monsterType) {
		lua_pushnil(L);
		return 1;
	}

	int index = 0;
	lua_createtable(L, monsterType->info.scripts.size(), 0);
	for (const std::string& creatureEvent : monsterType->info.scripts) {
		pushString(L, creatureEvent);
		lua_rawseti(L, -2, ++index);
	}
	return 1;
}

int LuaScriptInterface::luaMonsterTypeRegisterEvent(lua_State* L)
{
	// monsterType:registerEvent(name)
	MonsterType* monsterType = getUserdata<MonsterType>(L, 1);
	if (monsterType) {
		monsterType->info.scripts.push_back(getString(L, 2));
		pushBoolean(L, true);
	} else {
		lua_pushnil(L);
	}
	return 1;
}

int LuaScriptInterface::luaMonsterTypeEventOnCallback(lua_State* L)
{
	// monstertype:onThink / onAppear / etc. (callback)
	MonsterType* mType = getUserdata<MonsterType>(L, 1);
	if (mType) {
		LuaScriptInterface* scriptsInterface = &g_scripts->getScriptInterface();
		if (!g_monsters.scriptInterface) {
			g_monsters.scriptInterface.reset(scriptsInterface);
			g_monsters.scriptInterface->initState();
		}

		mType->info.scriptInterface = g_monsters.scriptInterface.get();
		if (g_monsters.loadCallback(scriptsInterface, mType)) {
			pushBoolean(L, true);
			return 1;
		}
		pushBoolean(L, false);
	} else {
		lua_pushnil(L);
	}
	return 1;
}

int LuaScriptInterface::luaMonsterTypeEventType(lua_State* L)
{
	// monstertype:eventType(event)
	MonsterType* mType = getUserdata<MonsterType>(L, 1);
	if (mType) {
		mType->info.eventType = getNumber<MonstersEvent_t>(L, 2);
		pushBoolean(L, true);
	} else {
		lua_pushnil(L);
	}
	return 1;
}

int LuaScriptInterface::luaMonsterTypeGetSummonList(lua_State* L)
{
	// monsterType:getSummonList()
	MonsterType* monsterType = getUserdata<MonsterType>(L, 1);
	if (!monsterType) {
		lua_pushnil(L);
		return 1;
	}

	int index = 0;
	lua_createtable(L, monsterType->info.summons.size(), 0);
	for (const auto& summonBlock : monsterType->info.summons) {
		lua_createtable(L, 0, 3);
		setField(L, "name", summonBlock.name);
		setField(L, "speed", summonBlock.speed);
		setField(L, "chance", summonBlock.chance);
		lua_rawseti(L, -2, ++index);
	}
	return 1;
}

int LuaScriptInterface::luaMonsterTypeAddSummon(lua_State* L)
{
	// monsterType:addSummon(name, interval, chance)
	MonsterType* monsterType = getUserdata<MonsterType>(L, 1);
	if (monsterType) {
		summonBlock_t summon;
		summon.name = getString(L, 2);
		summon.chance = getNumber<int32_t>(L, 3);
		summon.speed = getNumber<int32_t>(L, 4);
		monsterType->info.summons.push_back(summon);
		pushBoolean(L, true);
	} else {
		lua_pushnil(L);
	}
	return 1;
}

int LuaScriptInterface::luaMonsterTypeMaxSummons(lua_State* L)
{
	// get: monsterType:maxSummons() set: monsterType:maxSummons(ammount)
	MonsterType* monsterType = getUserdata<MonsterType>(L, 1);
	if (monsterType) {
		if (lua_gettop(L) == 1) {
			lua_pushnumber(L, monsterType->info.maxSummons);
		} else {
			monsterType->info.maxSummons = getNumber<uint32_t>(L, 2);
			pushBoolean(L, true);
		}
	} else {
		lua_pushnil(L);
	}
	return 1;
}

int LuaScriptInterface::luaMonsterTypeArmor(lua_State* L)
{
	// get: monsterType:armor() set: monsterType:armor(armor)
	MonsterType* monsterType = getUserdata<MonsterType>(L, 1);
	if (monsterType) {
		if (lua_gettop(L) == 1) {
			lua_pushnumber(L, monsterType->info.armor);
		} else {
			monsterType->info.armor = getNumber<int32_t>(L, 2);
			pushBoolean(L, true);
		}
	} else {
		lua_pushnil(L);
	}
	return 1;
}

int LuaScriptInterface::luaMonsterTypeDefense(lua_State* L)
{
	// get: monsterType:defense() set: monsterType:defense(defense)
	MonsterType* monsterType = getUserdata<MonsterType>(L, 1);
	if (monsterType) {
		if (lua_gettop(L) == 1) {
			lua_pushnumber(L, monsterType->info.defense);
		} else {
			monsterType->info.defense = getNumber<int32_t>(L, 2);
			pushBoolean(L, true);
		}
	} else {
		lua_pushnil(L);
	}
	return 1;
}

int LuaScriptInterface::luaMonsterTypeOutfit(lua_State* L)
{
	// get: monsterType:outfit() set: monsterType:outfit(outfit)
	MonsterType* monsterType = getUserdata<MonsterType>(L, 1);
	if (monsterType) {
		if (lua_gettop(L) == 1) {
			pushOutfit(L, monsterType->info.outfit);
		} else {
			monsterType->info.outfit = getOutfit(L, 2);
			pushBoolean(L, true);
		}
	} else {
		lua_pushnil(L);
	}
	return 1;
}

int LuaScriptInterface::luaMonsterTypeRace(lua_State* L)
{
	// get: monsterType:race() set: monsterType:race(race)
	MonsterType* monsterType = getUserdata<MonsterType>(L, 1);
	std::string race = getString(L, 2);
	if (monsterType) {
		if (lua_gettop(L) == 1) {
			lua_pushnumber(L, monsterType->info.race);
		} else {
			if (race == "venom") {
				monsterType->info.race = RACE_VENOM;
			} else if (race == "blood") {
				monsterType->info.race = RACE_BLOOD;
			} else if (race == "undead") {
				monsterType->info.race = RACE_UNDEAD;
			} else if (race == "fire") {
				monsterType->info.race = RACE_FIRE;
			} else if (race == "energy") {
				monsterType->info.race = RACE_ENERGY;
			} else {
				std::cout << "[Warning - Monsters::loadMonster] Unknown race type " << race << "." << std::endl;
				lua_pushnil(L);
				return 1;
			}
			pushBoolean(L, true);
		}
	} else {
		lua_pushnil(L);
	}
	return 1;
}

int LuaScriptInterface::luaMonsterTypeCorpseId(lua_State* L)
{
	// get: monsterType:corpseId() set: monsterType:corpseId(id)
	MonsterType* monsterType = getUserdata<MonsterType>(L, 1);
	if (monsterType) {
		if (lua_gettop(L) == 1) {
			lua_pushnumber(L, monsterType->info.lookcorpse);
		} else {
			monsterType->info.lookcorpse = getNumber<uint16_t>(L, 2);
			lua_pushboolean(L, true);
		}
	} else {
		lua_pushnil(L);
	}
	return 1;
}

int LuaScriptInterface::luaMonsterTypeManaCost(lua_State* L)
{
	// get: monsterType:manaCost() set: monsterType:manaCost(mana)
	MonsterType* monsterType = getUserdata<MonsterType>(L, 1);
	if (monsterType) {
		if (lua_gettop(L) == 1) {
			lua_pushnumber(L, monsterType->info.manaCost);
		} else {
			monsterType->info.manaCost = getNumber<uint32_t>(L, 2);
			pushBoolean(L, true);
		}
	} else {
		lua_pushnil(L);
	}
	return 1;
}

int LuaScriptInterface::luaMonsterTypeBaseSpeed(lua_State* L)
{
	// get: monsterType:baseSpeed() set: monsterType:baseSpeed(speed)
	MonsterType* monsterType = getUserdata<MonsterType>(L, 1);
	if (monsterType) {
		if (lua_gettop(L) == 1) {
			lua_pushnumber(L, monsterType->info.baseSpeed);
		} else {
			monsterType->info.baseSpeed = getNumber<uint32_t>(L, 2);
			pushBoolean(L, true);
		}
	} else {
		lua_pushnil(L);
	}
	return 1;
}

int LuaScriptInterface::luaMonsterTypeLight(lua_State* L)
{
	// get: monsterType:light() set: monsterType:light(color, level)
	MonsterType* monsterType = getUserdata<MonsterType>(L, 1);
	if (!monsterType) {
		lua_pushnil(L);
		return 1;
	}
	if (lua_gettop(L) == 1) {
		lua_pushnumber(L, monsterType->info.light.level);
		lua_pushnumber(L, monsterType->info.light.color);
		return 2;
	} else {
		monsterType->info.light.color = getNumber<uint8_t>(L, 2);
		monsterType->info.light.level = getNumber<uint8_t>(L, 3);
		pushBoolean(L, true);
	}
	return 1;
}

int LuaScriptInterface::luaMonsterTypeStaticAttackChance(lua_State* L)
{
	// get: monsterType:staticAttackChance() set: monsterType:staticAttackChance(chance)
	MonsterType* monsterType = getUserdata<MonsterType>(L, 1);
	if (monsterType) {
		if (lua_gettop(L) == 1) {
			lua_pushnumber(L, monsterType->info.staticAttackChance);
		} else {
			monsterType->info.staticAttackChance = getNumber<uint32_t>(L, 2);
			pushBoolean(L, true);
		}
	} else {
		lua_pushnil(L);
	}
	return 1;
}

int LuaScriptInterface::luaMonsterTypeTargetDistance(lua_State* L)
{
	// get: monsterType:targetDistance() set: monsterType:targetDistance(distance)
	MonsterType* monsterType = getUserdata<MonsterType>(L, 1);
	if (monsterType) {
		if (lua_gettop(L) == 1) {
			lua_pushnumber(L, monsterType->info.targetDistance);
		} else {
			monsterType->info.targetDistance = getNumber<int32_t>(L, 2);
			pushBoolean(L, true);
		}
	} else {
		lua_pushnil(L);
	}
	return 1;
}

int LuaScriptInterface::luaMonsterTypeYellChance(lua_State* L)
{
	// get: monsterType:yellChance() set: monsterType:yellChance(chance)
	MonsterType* monsterType = getUserdata<MonsterType>(L, 1);
	if (monsterType) {
		if (lua_gettop(L) == 1) {
			lua_pushnumber(L, monsterType->info.yellChance);
		} else {
			monsterType->info.yellChance = getNumber<uint32_t>(L, 2);
			pushBoolean(L, true);
		}
	} else {
		lua_pushnil(L);
	}
	return 1;
}

int LuaScriptInterface::luaMonsterTypeYellSpeedTicks(lua_State* L)
{
	// get: monsterType:yellSpeedTicks() set: monsterType:yellSpeedTicks(rate)
	MonsterType* monsterType = getUserdata<MonsterType>(L, 1);
	if (monsterType) {
		if (lua_gettop(L) == 1) {
			lua_pushnumber(L, monsterType->info.yellSpeedTicks);
		} else {
			monsterType->info.yellSpeedTicks = getNumber<uint32_t>(L, 2);
			pushBoolean(L, true);
		}
	} else {
		lua_pushnil(L);
	}
	return 1;
}

int LuaScriptInterface::luaMonsterTypeChangeTargetChance(lua_State* L)
{
	// get: monsterType:changeTargetChance() set: monsterType:changeTargetChance(chance)
	MonsterType* monsterType = getUserdata<MonsterType>(L, 1);
	if (monsterType) {
		if (lua_gettop(L) == 1) {
			lua_pushnumber(L, monsterType->info.changeTargetChance);
		} else {
			monsterType->info.changeTargetChance = getNumber<int32_t>(L, 2);
			pushBoolean(L, true);
		}
	} else {
		lua_pushnil(L);
	}
	return 1;
}

int LuaScriptInterface::luaMonsterTypeChangeTargetSpeed(lua_State* L)
{
	// get: monsterType:changeTargetSpeed() set: monsterType:changeTargetSpeed(speed)
	MonsterType* monsterType = getUserdata<MonsterType>(L, 1);
	if (monsterType) {
		if (lua_gettop(L) == 1) {
			lua_pushnumber(L, monsterType->info.changeTargetSpeed);
		} else {
			monsterType->info.changeTargetSpeed = getNumber<uint32_t>(L, 2);
			pushBoolean(L, true);
		}
	} else {
		lua_pushnil(L);
	}
	return 1;
}

// Loot
int LuaScriptInterface::luaCreateLoot(lua_State* L)
{
	// Loot() will create a new loot item
	Loot* loot = new Loot();
	if (loot) {
		pushUserdata<Loot>(L, loot);
		setMetatable(L, -1, "Loot");
	} else {
		lua_pushnil(L);
	}
	return 1;
}

int LuaScriptInterface::luaDeleteLoot(lua_State* L)
{
	// loot:delete() loot:__gc()
	Loot** lootPtr = getRawUserdata<Loot>(L, 1);
	if (lootPtr && *lootPtr) {
		delete *lootPtr;
		*lootPtr = nullptr;
	}
	return 0;
}

int LuaScriptInterface::luaLootSetId(lua_State* L)
{
	// loot:setId(id or name)
	Loot* loot = getUserdata<Loot>(L, 1);
	uint16_t item;
	if (loot) {
		if (isNumber(L, 2)) {
			loot->lootBlock.id = getNumber<uint16_t>(L, 2);
		} else {
			item = Item::items.getItemIdByName(getString(L, 2));
			loot->lootBlock.id = item;
		}
		pushBoolean(L, true);
	} else {
		lua_pushnil(L);
	}
	return 1;
}

int LuaScriptInterface::luaLootSetSubType(lua_State* L)
{
	// loot:setSubType(type)
	Loot* loot = getUserdata<Loot>(L, 1);
	if (loot) {
		loot->lootBlock.subType = getNumber<uint16_t>(L, 2);
		pushBoolean(L, true);
	} else {
		lua_pushnil(L);
	}
	return 1;
}

int LuaScriptInterface::luaLootSetChance(lua_State* L)
{
	// loot:setChance(chance)
	Loot* loot = getUserdata<Loot>(L, 1);
	if (loot) {
		loot->lootBlock.chance = getNumber<uint32_t>(L, 2);
		pushBoolean(L, true);
	} else {
		lua_pushnil(L);
	}
	return 1;
}

int LuaScriptInterface::luaLootSetMaxCount(lua_State* L)
{
	// loot:setMaxCount(max)
	Loot* loot = getUserdata<Loot>(L, 1);
	if (loot) {
		loot->lootBlock.countmax = getNumber<uint32_t>(L, 2);
		pushBoolean(L, true);
	} else {
		lua_pushnil(L);
	}
	return 1;
}

int LuaScriptInterface::luaLootSetActionId(lua_State* L)
{
	// loot:setActionId(actionid)
	Loot* loot = getUserdata<Loot>(L, 1);
	if (loot) {
		loot->lootBlock.actionId = getNumber<uint32_t>(L, 2);
		pushBoolean(L, true);
	} else {
		lua_pushnil(L);
	}
	return 1;
}

int LuaScriptInterface::luaLootSetDescription(lua_State* L)
{
	// loot:setDescription(desc)
	Loot* loot = getUserdata<Loot>(L, 1);
	if (loot) {
		loot->lootBlock.text = getString(L, 2);
		pushBoolean(L, true);
	} else {
		lua_pushnil(L);
	}
	return 1;
}

int LuaScriptInterface::luaLootAddChildLoot(lua_State* L)
{
	// loot:addChildLoot(loot)
	Loot* loot = getUserdata<Loot>(L, 1);
	if (loot) {
		loot->lootBlock.childLoot.push_back(getUserdata<Loot>(L, 2)->lootBlock);
	} else {
		lua_pushnil(L);
	}
	return 1;
}

// MonsterSpell
int LuaScriptInterface::luaCreateMonsterSpell(lua_State* L)
{
	// MonsterSpell() will create a new Monster Spell
	MonsterSpell* spell = new MonsterSpell();
	if (spell) {
		pushUserdata<MonsterSpell>(L, spell);
		setMetatable(L, -1, "MonsterSpell");
	} else {
		lua_pushnil(L);
	}
	return 1;
}

int LuaScriptInterface::luaDeleteMonsterSpell(lua_State* L)
{
	// monsterSpell:delete() monsterSpell:__gc()
	MonsterSpell** monsterSpellPtr = getRawUserdata<MonsterSpell>(L, 1);
	if (monsterSpellPtr && *monsterSpellPtr) {
		delete *monsterSpellPtr;
		*monsterSpellPtr = nullptr;
	}
	return 0;
}

int LuaScriptInterface::luaMonsterSpellSetType(lua_State* L)
{
	// monsterSpell:setType(type)
	MonsterSpell* spell = getUserdata<MonsterSpell>(L, 1);
	if (spell) {
		spell->name = getString(L, 2);
		pushBoolean(L, true);
	} else {
		lua_pushnil(L);
	}
	return 1;
}

int LuaScriptInterface::luaMonsterSpellSetScriptName(lua_State* L)
{
	// monsterSpell:setScriptName(name)
	MonsterSpell* spell = getUserdata<MonsterSpell>(L, 1);
	if (spell) {
		spell->scriptName = getString(L, 2);
		pushBoolean(L, true);
	} else {
		lua_pushnil(L);
	}
	return 1;
}

int LuaScriptInterface::luaMonsterSpellSetChance(lua_State* L)
{
	// monsterSpell:setChance(chance)
	MonsterSpell* spell = getUserdata<MonsterSpell>(L, 1);
	if (spell) {
		spell->chance = getNumber<uint8_t>(L, 2);
		pushBoolean(L, true);
	} else {
		lua_pushnil(L);
	}
	return 1;
}

int LuaScriptInterface::luaMonsterSpellSetInterval(lua_State* L)
{
	// monsterSpell:setInterval(interval)
	MonsterSpell* spell = getUserdata<MonsterSpell>(L, 1);
	if (spell) {
		spell->interval = getNumber<uint16_t>(L, 2);
		pushBoolean(L, true);
	} else {
		lua_pushnil(L);
	}
	return 1;
}

int LuaScriptInterface::luaMonsterSpellSetRange(lua_State* L)
{
	// monsterSpell:setRange(range)
	MonsterSpell* spell = getUserdata<MonsterSpell>(L, 1);
	if (spell) {
		spell->range = getNumber<uint8_t>(L, 2);
		pushBoolean(L, true);
	} else {
		lua_pushnil(L);
	}
	return 1;
}

int LuaScriptInterface::luaMonsterSpellSetCombatValue(lua_State* L)
{
	// monsterSpell:setCombatValue(min, max)
	MonsterSpell* spell = getUserdata<MonsterSpell>(L, 1);
	if (spell) {
		spell->minCombatValue = getNumber<int32_t>(L, 2);
		spell->maxCombatValue = getNumber<int32_t>(L, 3);
		pushBoolean(L, true);
	} else {
		lua_pushnil(L);
	}
	return 1;
}

int LuaScriptInterface::luaMonsterSpellSetCombatType(lua_State* L)
{
	// monsterSpell:setCombatType(combatType_t)
	MonsterSpell* spell = getUserdata<MonsterSpell>(L, 1);
	if (spell) {
		spell->combatType = getNumber<CombatType_t>(L, 2);
		pushBoolean(L, true);
	} else {
		lua_pushnil(L);
	}
	return 1;
}

int LuaScriptInterface::luaMonsterSpellSetAttackValue(lua_State* L)
{
	// monsterSpell:setAttackValue(attack, skill)
	MonsterSpell* spell = getUserdata<MonsterSpell>(L, 1);
	if (spell) {
		spell->attack = getNumber<int32_t>(L, 2);
		spell->skill = getNumber<int32_t>(L, 3);
		pushBoolean(L, true);
	} else {
		lua_pushnil(L);
	}
	return 1;
}

int LuaScriptInterface::luaMonsterSpellSetNeedTarget(lua_State* L)
{
	// monsterSpell:setNeedTarget(bool)
	MonsterSpell* spell = getUserdata<MonsterSpell>(L, 1);
	if (spell) {
		spell->needTarget = getBoolean(L, 2);
		pushBoolean(L, true);
	} else {
		lua_pushnil(L);
	}
	return 1;
}

int LuaScriptInterface::luaMonsterSpellSetCombatLength(lua_State* L)
{
	// monsterSpell:setCombatLength(length)
	MonsterSpell* spell = getUserdata<MonsterSpell>(L, 1);
	if (spell) {
		spell->length = getNumber<int32_t>(L, 2);
		pushBoolean(L, true);
	} else {
		lua_pushnil(L);
	}
	return 1;
}

int LuaScriptInterface::luaMonsterSpellSetCombatSpread(lua_State* L)
{
	// monsterSpell:setCombatSpread(spread)
	MonsterSpell* spell = getUserdata<MonsterSpell>(L, 1);
	if (spell) {
		spell->spread = getNumber<int32_t>(L, 2);
		pushBoolean(L, true);
	} else {
		lua_pushnil(L);
	}
	return 1;
}

int LuaScriptInterface::luaMonsterSpellSetCombatRadius(lua_State* L)
{
	// monsterSpell:setCombatRadius(radius)
	MonsterSpell* spell = getUserdata<MonsterSpell>(L, 1);
	if (spell) {
		spell->radius = getNumber<int32_t>(L, 2);
		pushBoolean(L, true);
	} else {
		lua_pushnil(L);
	}
	return 1;
}

int LuaScriptInterface::luaMonsterSpellSetConditionType(lua_State* L)
{
	// monsterSpell:setConditionType(type)
	MonsterSpell* spell = getUserdata<MonsterSpell>(L, 1);
	if (spell) {
		spell->conditionType = getNumber<ConditionType_t>(L, 2);
		pushBoolean(L, true);
	} else {
		lua_pushnil(L);
	}
	return 1;
}

int LuaScriptInterface::luaMonsterSpellSetConditionDamage(lua_State* L)
{
	// monsterSpell:setConditionDamage(min, max, start)
	MonsterSpell* spell = getUserdata<MonsterSpell>(L, 1);
	if (spell) {
		spell->conditionMinDamage = getNumber<int32_t>(L, 2);
		spell->conditionMaxDamage = getNumber<int32_t>(L, 3);
		spell->conditionStartDamage = getNumber<int32_t>(L, 4);
		pushBoolean(L, true);
	} else {
		lua_pushnil(L);
	}
	return 1;
}

int LuaScriptInterface::luaMonsterSpellSetConditionSpeedChange(lua_State* L)
{
	// monsterSpell:setConditionSpeedChange(speed)
	MonsterSpell* spell = getUserdata<MonsterSpell>(L, 1);
	if (spell) {
		spell->speedChange = getNumber<int32_t>(L, 2);
		pushBoolean(L, true);
	} else {
		lua_pushnil(L);
	}
	return 1;
}

int LuaScriptInterface::luaMonsterSpellSetConditionDuration(lua_State* L)
{
	// monsterSpell:setConditionDuration(duration)
	MonsterSpell* spell = getUserdata<MonsterSpell>(L, 1);
	if (spell) {
		spell->duration = getNumber<int32_t>(L, 2);
		pushBoolean(L, true);
	} else {
		lua_pushnil(L);
	}
	return 1;
}

int LuaScriptInterface::luaMonsterSpellSetConditionTickInterval(lua_State* L)
{
	// monsterSpell:setConditionTickInterval(interval)
	MonsterSpell* spell = getUserdata<MonsterSpell>(L, 1);
	if (spell) {
		spell->tickInterval = getNumber<int32_t>(L, 2);
		pushBoolean(L, true);
	} else {
		lua_pushnil(L);
	}
	return 1;
}

int LuaScriptInterface::luaMonsterSpellSetCombatShootEffect(lua_State* L)
{
	// monsterSpell:setCombatShootEffect(effect)
	MonsterSpell* spell = getUserdata<MonsterSpell>(L, 1);
	if (spell) {
		spell->shoot = getNumber<ShootType_t>(L, 2);
		pushBoolean(L, true);
	} else {
		lua_pushnil(L);
	}
	return 1;
}

int LuaScriptInterface::luaMonsterSpellSetCombatEffect(lua_State* L)
{
	// monsterSpell:setCombatEffect(effect)
	MonsterSpell* spell = getUserdata<MonsterSpell>(L, 1);
	if (spell) {
		spell->effect = getNumber<MagicEffectClasses>(L, 2);
		pushBoolean(L, true);
	} else {
		lua_pushnil(L);
	}
	return 1;
}

// Party
int32_t LuaScriptInterface::luaPartyCreate(lua_State* L)
{
	// Party(userdata)
	Player* player = getUserdata<Player>(L, 2);
	if (!player) {
		lua_pushnil(L);
		return 1;
	}

	Party* party = player->getParty();
	if (!party) {
		party = new Party(player);
		g_game.updatePlayerShield(player);
		player->sendCreatureSkull(player);
		pushUserdata<Party>(L, party);
		setMetatable(L, -1, "Party");
	} else {
		lua_pushnil(L);
	}
	return 1;
}

int LuaScriptInterface::luaPartyDisband(lua_State* L)
{
	// party:disband()
	Party** partyPtr = getRawUserdata<Party>(L, 1);
	if (partyPtr && *partyPtr) {
		Party*& party = *partyPtr;
		party->disband();
		party = nullptr;
		pushBoolean(L, true);
	} else {
		lua_pushnil(L);
	}
	return 1;
}

int LuaScriptInterface::luaPartyGetLeader(lua_State* L)
{
	// party:getLeader()
	Party* party = getUserdata<Party>(L, 1);
	if (!party) {
		lua_pushnil(L);
		return 1;
	}

	Player* leader = party->getLeader();
	if (leader) {
		pushUserdata<Player>(L, leader);
		setMetatable(L, -1, "Player");
	} else {
		lua_pushnil(L);
	}
	return 1;
}

int LuaScriptInterface::luaPartySetLeader(lua_State* L)
{
	// party:setLeader(player)
	Player* player = getPlayer(L, 2);
	Party* party = getUserdata<Party>(L, 1);
	if (party && player) {
		pushBoolean(L, party->passPartyLeadership(player));
	} else {
		lua_pushnil(L);
	}
	return 1;
}

int LuaScriptInterface::luaPartyGetMembers(lua_State* L)
{
	// party:getMembers()
	Party* party = getUserdata<Party>(L, 1);
	if (!party) {
		lua_pushnil(L);
		return 1;
	}

	int index = 0;
	lua_createtable(L, party->getMemberCount(), 0);
	for (Player* player : party->getMembers()) {
		pushUserdata<Player>(L, player);
		setMetatable(L, -1, "Player");
		lua_rawseti(L, -2, ++index);
	}
	return 1;
}

int LuaScriptInterface::luaPartyGetMemberCount(lua_State* L)
{
	// party:getMemberCount()
	Party* party = getUserdata<Party>(L, 1);
	if (party) {
		lua_pushnumber(L, party->getMemberCount());
	} else {
		lua_pushnil(L);
	}
	return 1;
}

int LuaScriptInterface::luaPartyGetInvitees(lua_State* L)
{
	// party:getInvitees()
	Party* party = getUserdata<Party>(L, 1);
	if (party) {
		lua_createtable(L, party->getInvitationCount(), 0);

		int index = 0;
		for (Player* player : party->getInvitees()) {
			pushUserdata<Player>(L, player);
			setMetatable(L, -1, "Player");
			lua_rawseti(L, -2, ++index);
		}
	} else {
		lua_pushnil(L);
	}
	return 1;
}

int LuaScriptInterface::luaPartyGetInviteeCount(lua_State* L)
{
	// party:getInviteeCount()
	Party* party = getUserdata<Party>(L, 1);
	if (party) {
		lua_pushnumber(L, party->getInvitationCount());
	} else {
		lua_pushnil(L);
	}
	return 1;
}

int LuaScriptInterface::luaPartyAddInvite(lua_State* L)
{
	// party:addInvite(player)
	Player* player = getPlayer(L, 2);
	Party* party = getUserdata<Party>(L, 1);
	if (party && player) {
		pushBoolean(L, party->invitePlayer(*player));
	} else {
		lua_pushnil(L);
	}
	return 1;
}

int LuaScriptInterface::luaPartyRemoveInvite(lua_State* L)
{
	// party:removeInvite(player)
	Player* player = getPlayer(L, 2);
	Party* party = getUserdata<Party>(L, 1);
	if (party && player) {
		pushBoolean(L, party->removeInvite(*player));
	} else {
		lua_pushnil(L);
	}
	return 1;
}

int LuaScriptInterface::luaPartyAddMember(lua_State* L)
{
	// party:addMember(player)
	Player* player = getPlayer(L, 2);
	Party* party = getUserdata<Party>(L, 1);
	if (party && player) {
		pushBoolean(L, party->joinParty(*player));
	} else {
		lua_pushnil(L);
	}
	return 1;
}

int LuaScriptInterface::luaPartyRemoveMember(lua_State* L)
{
	// party:removeMember(player)
	Player* player = getPlayer(L, 2);
	Party* party = getUserdata<Party>(L, 1);
	if (party && player) {
		pushBoolean(L, party->leaveParty(player));
	} else {
		lua_pushnil(L);
	}
	return 1;
}

int LuaScriptInterface::luaPartyIsSharedExperienceActive(lua_State* L)
{
	// party:isSharedExperienceActive()
	Party* party = getUserdata<Party>(L, 1);
	if (party) {
		pushBoolean(L, party->isSharedExperienceActive());
	} else {
		lua_pushnil(L);
	}
	return 1;
}

int LuaScriptInterface::luaPartyIsSharedExperienceEnabled(lua_State* L)
{
	// party:isSharedExperienceEnabled()
	Party* party = getUserdata<Party>(L, 1);
	if (party) {
		pushBoolean(L, party->isSharedExperienceEnabled());
	} else {
		lua_pushnil(L);
	}
	return 1;
}

int LuaScriptInterface::luaPartyShareExperience(lua_State* L)
{
	// party:shareExperience(experience)
	uint64_t experience = getNumber<uint64_t>(L, 2);
	Party* party = getUserdata<Party>(L, 1);
	if (party) {
		party->shareExperience(experience);
		pushBoolean(L, true);
	} else {
		lua_pushnil(L);
	}
	return 1;
}

int LuaScriptInterface::luaPartySetSharedExperience(lua_State* L)
{
	// party:setSharedExperience(active)
	bool active = getBoolean(L, 2);
	Party* party = getUserdata<Party>(L, 1);
	if (party) {
		pushBoolean(L, party->setSharedExperience(party->getLeader(), active));
	} else {
		lua_pushnil(L);
	}
	return 1;
}

// Spells
int LuaScriptInterface::luaSpellCreate(lua_State* L)
{
	// Spell(words, name or id) to get an existing spell
	// Spell(type) ex: Spell(SPELL_INSTANT) or Spell(SPELL_RUNE) to create a new spell
	if (lua_gettop(L) == 1) {
		std::cout << "[Error - Spell::luaSpellCreate] There is no parameter set!" << std::endl;
		lua_pushnil(L);
		return 1;
	}

	SpellType_t type = getNumber<SpellType_t>(L, 2);

	if (isString(L, 2)) {
		std::string tmp = asLowerCaseString(getString(L, 2));
		if (tmp == "instant") {
			type = SPELL_INSTANT;
		} else if (tmp == "rune") {
			type = SPELL_RUNE;
		}
	}

	if (type == SPELL_INSTANT) {
		InstantSpell* spell = new InstantSpell(getScriptEnv()->getScriptInterface());
		spell->fromLua = true;
		pushUserdata<Spell>(L, spell);
		setMetatable(L, -1, "Spell");
		spell->spellType = SPELL_INSTANT;
		return 1;
	} else if (type == SPELL_RUNE) {
		RuneSpell* spell = new RuneSpell(getScriptEnv()->getScriptInterface());
		spell->fromLua = true;
		pushUserdata<Spell>(L, spell);
		setMetatable(L, -1, "Spell");
		spell->spellType = SPELL_RUNE;
		return 1;
	}

	// isNumber(L, 2) doesn't work here for some reason, maybe a bug?
	if (getNumber<uint32_t>(L, 2)) {
		InstantSpell* instant = g_spells->getInstantSpellById(getNumber<uint32_t>(L, 2));
		if (instant) {
			pushUserdata<Spell>(L, instant);
			setMetatable(L, -1, "Spell");
			return 1;
		}
		RuneSpell* rune = g_spells->getRuneSpell(getNumber<uint32_t>(L, 2));
		if (rune) {
			pushUserdata<Spell>(L, rune);
			setMetatable(L, -1, "Spell");
			return 1;
		}
	} else if (isString(L, 2)) {
		std::string arg = getString(L, 2);
		InstantSpell* instant = g_spells->getInstantSpellByName(arg);
		if (instant) {
			pushUserdata<Spell>(L, instant);
			setMetatable(L, -1, "Spell");
			return 1;
		}
		instant = g_spells->getInstantSpell(arg);
		if (instant) {
			pushUserdata<Spell>(L, instant);
			setMetatable(L, -1, "Spell");
			return 1;
		}
		RuneSpell* rune = g_spells->getRuneSpellByName(arg);
		if (rune) {
			pushUserdata<Spell>(L, rune);
			setMetatable(L, -1, "Spell");
			return 1;
		}
	}
	lua_pushnil(L);
	return 1;
}

int LuaScriptInterface::luaSpellOnCastSpell(lua_State* L)
{
	// spell:onCastSpell(callback)
	Spell* spell = getUserdata<Spell>(L, 1);
	if (spell) {
		if (spell->spellType == SPELL_INSTANT) {
			InstantSpell* instant = dynamic_cast<InstantSpell*>(getUserdata<Spell>(L, 1));
			if (!instant->loadCallback()) {
				pushBoolean(L, false);
				return 1;
			}
			instant->scripted = true;
			pushBoolean(L, true);
		} else if (spell->spellType == SPELL_RUNE) {
			RuneSpell* rune = dynamic_cast<RuneSpell*>(getUserdata<Spell>(L, 1));
			if (!rune->loadCallback()) {
				pushBoolean(L, false);
				return 1;
			}
			rune->scripted = true;
			pushBoolean(L, true);
		}
	} else {
		lua_pushnil(L);
	}
	return 1;
}

int LuaScriptInterface::luaSpellRegister(lua_State* L)
{
	// spell:register()
	Spell* spell = getUserdata<Spell>(L, 1);
	if (spell) {
		if (spell->spellType == SPELL_INSTANT) {
			InstantSpell* instant = dynamic_cast<InstantSpell*>(getUserdata<Spell>(L, 1));
			if (!instant->isScripted()) {
				pushBoolean(L, false);
				return 1;
			}
			pushBoolean(L, g_spells->registerInstantLuaEvent(instant));
		} else if (spell->spellType == SPELL_RUNE) {
			RuneSpell* rune = dynamic_cast<RuneSpell*>(getUserdata<Spell>(L, 1));
			if (rune->getMagicLevel() != 0 || rune->getLevel() != 0) {
				//Change information in the ItemType to get accurate description
				ItemType& iType = Item::items.getItemType(rune->getRuneItemId());
				iType.name = rune->getName();
				iType.runeMagLevel = rune->getMagicLevel();
				iType.runeLevel = rune->getLevel();
				iType.charges = rune->getCharges();
			}
			if (!rune->isScripted()) {
				pushBoolean(L, false);
				return 1;
			}
			pushBoolean(L, g_spells->registerRuneLuaEvent(rune));
		}
	} else {
		lua_pushnil(L);
	}
	return 1;
}

int LuaScriptInterface::luaSpellName(lua_State* L)
{
	// spell:name(name)
	Spell* spell = getUserdata<Spell>(L, 1);
	if (spell) {
		if (lua_gettop(L) == 1) {
			pushString(L, spell->getName());
		} else {
			spell->setName(getString(L, 2));
			pushBoolean(L, true);
		}
	} else {
		lua_pushnil(L);
	}
	return 1;
}

int LuaScriptInterface::luaSpellId(lua_State* L)
{
	// spell:id(id)
	Spell* spell = getUserdata<Spell>(L, 1);
	if (spell) {
		if (lua_gettop(L) == 1) {
			lua_pushnumber(L, spell->getId());
		} else {
			spell->setId(getNumber<uint8_t>(L, 2));
			pushBoolean(L, true);
		}
	} else {
		lua_pushnil(L);
	}
	return 1;
}

int LuaScriptInterface::luaSpellGroup(lua_State* L)
{
	// spell:group(primaryGroup[, secondaryGroup])
	Spell* spell = getUserdata<Spell>(L, 1);
	if (spell) {
		if (lua_gettop(L) == 1) {
			lua_pushnumber(L, spell->getGroup());
			lua_pushnumber(L, spell->getSecondaryGroup());
			return 2;
		} else if (lua_gettop(L) == 2) {
			SpellGroup_t group = getNumber<SpellGroup_t>(L, 2);
			if (group) {
				spell->setGroup(group);
				pushBoolean(L, true);
			} else if (isString(L, 2)) {
				group = stringToSpellGroup(getString(L, 2));
				if (group != SPELLGROUP_NONE) {
					spell->setGroup(group);
				} else {
					std::cout << "[Warning - Spell::group] Unknown group: " << getString(L, 2) << std::endl;
					pushBoolean(L, false);
					return 1;
				}
				pushBoolean(L, true);
			} else {
				std::cout << "[Warning - Spell::group] Unknown group: " << getString(L, 2) << std::endl;
				pushBoolean(L, false);
				return 1;
			}
		} else {
			SpellGroup_t primaryGroup = getNumber<SpellGroup_t>(L, 2);
			SpellGroup_t secondaryGroup = getNumber<SpellGroup_t>(L, 2);
			if (primaryGroup && secondaryGroup) {
				spell->setGroup(primaryGroup);
				spell->setSecondaryGroup(secondaryGroup);
				pushBoolean(L, true);
			} else if (isString(L, 2) && isString(L, 3)) {
				primaryGroup = stringToSpellGroup(getString(L, 2));
				if (primaryGroup != SPELLGROUP_NONE) {
					spell->setGroup(primaryGroup);
				} else {
					std::cout << "[Warning - Spell::group] Unknown primaryGroup: " << getString(L, 2) << std::endl;
					pushBoolean(L, false);
					return 1;
				}
				secondaryGroup = stringToSpellGroup(getString(L, 3));
				if (secondaryGroup != SPELLGROUP_NONE) {
					spell->setSecondaryGroup(secondaryGroup);
				} else {
					std::cout << "[Warning - Spell::group] Unknown secondaryGroup: " << getString(L, 3) << std::endl;
					pushBoolean(L, false);
					return 1;
				}
				pushBoolean(L, true);
			} else {
				std::cout << "[Warning - Spell::group] Unknown primaryGroup: " << getString(L, 2) << " or secondaryGroup: " << getString(L, 3) << std::endl;
				pushBoolean(L, false);
				return 1;
			}
		}
	} else {
		lua_pushnil(L);
	}
	return 1;
}

int LuaScriptInterface::luaSpellCooldown(lua_State* L)
{
	// spell:cooldown(cooldown)
	Spell* spell = getUserdata<Spell>(L, 1);
	if (spell) {
		if (lua_gettop(L) == 1) {
			lua_pushnumber(L, spell->getCooldown());
		} else {
			spell->setCooldown(getNumber<uint32_t>(L, 2));
			pushBoolean(L, true);
		}
	} else {
		lua_pushnil(L);
	}
	return 1;
}

int LuaScriptInterface::luaSpellGroupCooldown(lua_State* L)
{
	// spell:groupCooldown(primaryGroupCd[, secondaryGroupCd])
	Spell* spell = getUserdata<Spell>(L, 1);
	if (spell) {
		if (lua_gettop(L) == 1) {
			lua_pushnumber(L, spell->getGroupCooldown());
			lua_pushnumber(L, spell->getSecondaryCooldown());
			return 2;
		} else if (lua_gettop(L) == 2) {
			spell->setGroupCooldown(getNumber<uint32_t>(L, 2));
			pushBoolean(L, true);
		} else {
			spell->setGroupCooldown(getNumber<uint32_t>(L, 2));
			spell->setSecondaryCooldown(getNumber<uint32_t>(L, 3));
			pushBoolean(L, true);
		}
	} else {
		lua_pushnil(L);
	}
	return 1;
}

int LuaScriptInterface::luaSpellLevel(lua_State* L)
{
	// spell:level(lvl)
	Spell* spell = getUserdata<Spell>(L, 1);
	if (spell) {
		if (lua_gettop(L) == 1) {
			lua_pushnumber(L, spell->getLevel());
		} else {
			spell->setLevel(getNumber<uint32_t>(L, 2));
			pushBoolean(L, true);
		}
	} else {
		lua_pushnil(L);
	}
	return 1;
}

int LuaScriptInterface::luaSpellMagicLevel(lua_State* L)
{
	// spell:magicLevel(lvl)
	Spell* spell = getUserdata<Spell>(L, 1);
	if (spell) {
		if (lua_gettop(L) == 1) {
			lua_pushnumber(L, spell->getMagicLevel());
		} else {
			spell->setMagicLevel(getNumber<uint32_t>(L, 2));
			pushBoolean(L, true);
		}
	} else {
		lua_pushnil(L);
	}
	return 1;
}

int LuaScriptInterface::luaSpellMana(lua_State* L)
{
	// spell:mana(mana)
	Spell* spell = getUserdata<Spell>(L, 1);
	if (spell) {
		if (lua_gettop(L) == 1) {
			lua_pushnumber(L, spell->getMana());
		} else {
			spell->setMana(getNumber<uint32_t>(L, 2));
			pushBoolean(L, true);
		}
	} else {
		lua_pushnil(L);
	}
	return 1;
}

int LuaScriptInterface::luaSpellManaPercent(lua_State* L)
{
	// spell:manaPercent(percent)
	Spell* spell = getUserdata<Spell>(L, 1);
	if (spell) {
		if (lua_gettop(L) == 1) {
			lua_pushnumber(L, spell->getManaPercent());
		} else {
			spell->setManaPercent(getNumber<uint32_t>(L, 2));
			pushBoolean(L, true);
		}
	} else {
		lua_pushnil(L);
	}
	return 1;
}

int LuaScriptInterface::luaSpellSoul(lua_State* L)
{
	// spell:soul(soul)
	Spell* spell = getUserdata<Spell>(L, 1);
	if (spell) {
		if (lua_gettop(L) == 1) {
			lua_pushnumber(L, spell->getSoulCost());
		} else {
			spell->setSoulCost(getNumber<uint32_t>(L, 2));
			pushBoolean(L, true);
		}
	} else {
		lua_pushnil(L);
	}
	return 1;
}

int LuaScriptInterface::luaSpellRange(lua_State* L)
{
	// spell:range(range)
	Spell* spell = getUserdata<Spell>(L, 1);
	if (spell) {
		if (lua_gettop(L) == 1) {
			lua_pushnumber(L, spell->getRange());
		} else {
			spell->setRange(getNumber<int32_t>(L, 2));
			pushBoolean(L, true);
		}
	} else {
		lua_pushnil(L);
	}
	return 1;
}

int LuaScriptInterface::luaSpellPremium(lua_State* L)
{
	// spell:isPremium(bool)
	Spell* spell = getUserdata<Spell>(L, 1);
	if (spell) {
		if (lua_gettop(L) == 1) {
			pushBoolean(L, spell->isPremium());
		} else {
			spell->setPremium(getBoolean(L, 2));
			pushBoolean(L, true);
		}
	} else {
		lua_pushnil(L);
	}
	return 1;
}

int LuaScriptInterface::luaSpellEnabled(lua_State* L)
{
	// spell:isEnabled(bool)
	Spell* spell = getUserdata<Spell>(L, 1);
	if (spell) {
		if (lua_gettop(L) == 1) {
			pushBoolean(L, spell->isEnabled());
		} else {
			spell->setEnabled(getBoolean(L, 2));
			pushBoolean(L, true);
		}
	} else {
		lua_pushnil(L);
	}
	return 1;
}

int LuaScriptInterface::luaSpellNeedTarget(lua_State* L)
{
	// spell:needTarget(bool)
	Spell* spell = getUserdata<Spell>(L, 1);
	if (spell) {
		if (lua_gettop(L) == 1) {
			pushBoolean(L, spell->getNeedTarget());
		} else {
			spell->setNeedTarget(getBoolean(L, 2));
			pushBoolean(L, true);
		}
	} else {
		lua_pushnil(L);
	}
	return 1;
}

int LuaScriptInterface::luaSpellNeedWeapon(lua_State* L)
{
	// spell:needWeapon(bool)
	Spell* spell = getUserdata<Spell>(L, 1);
	if (spell) {
		if (lua_gettop(L) == 1) {
			pushBoolean(L, spell->getNeedWeapon());
		} else {
			spell->setNeedWeapon(getBoolean(L, 2));
			pushBoolean(L, true);
		}
	} else {
		lua_pushnil(L);
	}
	return 1;
}

int LuaScriptInterface::luaSpellNeedLearn(lua_State* L)
{
	// spell:needLearn(bool)
	Spell* spell = getUserdata<Spell>(L, 1);
	if (spell) {
		if (lua_gettop(L) == 1) {
			pushBoolean(L, spell->getNeedLearn());
		} else {
			spell->setNeedLearn(getBoolean(L, 2));
			pushBoolean(L, true);
		}
	} else {
		lua_pushnil(L);
	}
	return 1;
}

int LuaScriptInterface::luaSpellSelfTarget(lua_State* L)
{
	// spell:isSelfTarget(bool)
	Spell* spell = getUserdata<Spell>(L, 1);
	if (spell) {
		if (lua_gettop(L) == 1) {
			pushBoolean(L, spell->getSelfTarget());
		} else {
			spell->setSelfTarget(getBoolean(L, 2));
			pushBoolean(L, true);
		}
	} else {
		lua_pushnil(L);
	}
	return 1;
}

int LuaScriptInterface::luaSpellBlocking(lua_State* L)
{
	// spell:isBlocking(blockingSolid, blockingCreature)
	Spell* spell = getUserdata<Spell>(L, 1);
	if (spell) {
		if (lua_gettop(L) == 1) {
			pushBoolean(L, spell->getBlockingSolid());
			pushBoolean(L, spell->getBlockingCreature());
			return 2;
		} else {
			spell->setBlockingSolid(getBoolean(L, 2));
			spell->setBlockingCreature(getBoolean(L, 3));
			pushBoolean(L, true);
		}
	} else {
		lua_pushnil(L);
	}
	return 1;
}

int LuaScriptInterface::luaSpellAggressive(lua_State* L)
{
	// spell:isAggressive(bool)
	Spell* spell = getUserdata<Spell>(L, 1);
	if (spell) {
		if (lua_gettop(L) == 1) {
			pushBoolean(L, spell->getAggressive());
		} else {
			spell->setAggressive(getBoolean(L, 2));
			pushBoolean(L, true);
		}
	} else {
		lua_pushnil(L);
	}
	return 1;
}

int LuaScriptInterface::luaSpellVocation(lua_State* L)
{
	// spell:vocation(vocation)
	Spell* spell = getUserdata<Spell>(L, 1);
	if (spell) {
		if (lua_gettop(L) == 1) {
			lua_createtable(L, 0, 0);
			auto it = 0;
			for (auto voc : spell->getVocMap()) {
				++it;
				std::string s = std::to_string(it);
				char const *pchar = s.c_str();
				std::string name = g_vocations.getVocation(voc.first)->getVocName();
				setField(L, pchar, name);
			}
			setMetatable(L, -1, "Spell");
		} else {
			int parameters = lua_gettop(L) - 1; // - 1 because self is a parameter aswell, which we want to skip ofc
			for (int i = 0; i < parameters; ++i) {
				if (getString(L, 2 + i).find(";") != std::string::npos) {
					std::vector<std::string> vocList = explodeString(getString(L, 2 + i), ";");
					int32_t vocationId = g_vocations.getVocationId(vocList[0]);
					if (vocList.size() > 0) {
						if (vocList[1] == "true") {
							spell->addVocMap(vocationId, true);
						} else {
							spell->addVocMap(vocationId, false);
						}
					}
				} else {
					int32_t vocationId = g_vocations.getVocationId(getString(L, 2 + i));
					spell->addVocMap(vocationId, false);
				}
			}
			pushBoolean(L, true);
		}
	} else {
		lua_pushnil(L);
	}
	return 1;
}

// only for InstantSpells
int LuaScriptInterface::luaSpellWords(lua_State* L)
{
	// spell:words(words[, separator = ""])
	InstantSpell* spell = dynamic_cast<InstantSpell*>(getUserdata<Spell>(L, 1));
	if (spell) {
		// if spell != SPELL_INSTANT, it means that this actually is no InstantSpell, so we return nil
		if (spell->spellType != SPELL_INSTANT) {
			lua_pushnil(L);
			return 1;
		}

		if (lua_gettop(L) == 1) {
			pushString(L, spell->getWords());
			pushString(L, spell->getSeparator());
			return 2;
		} else {
			std::string sep = "";
			if (lua_gettop(L) == 3) {
				sep = getString(L, 3);
			}
			spell->setWords(getString(L, 2));
			spell->setSeparator(sep);
			pushBoolean(L, true);
		}
	} else {
		lua_pushnil(L);
	}
	return 1;
}

// only for InstantSpells
int LuaScriptInterface::luaSpellNeedDirection(lua_State* L)
{
	// spell:needDirection(bool)
	InstantSpell* spell = dynamic_cast<InstantSpell*>(getUserdata<Spell>(L, 1));
	if (spell) {
		// if spell != SPELL_INSTANT, it means that this actually is no InstantSpell, so we return nil
		if (spell->spellType != SPELL_INSTANT) {
			lua_pushnil(L);
			return 1;
		}

		if (lua_gettop(L) == 1) {
			pushBoolean(L, spell->getNeedDirection());
		} else {
			spell->setNeedDirection(getBoolean(L, 2));
			pushBoolean(L, true);
		}
	} else {
		lua_pushnil(L);
	}
	return 1;
}

// only for InstantSpells
int LuaScriptInterface::luaSpellHasParams(lua_State* L)
{
	// spell:hasParams(bool)
	InstantSpell* spell = dynamic_cast<InstantSpell*>(getUserdata<Spell>(L, 1));
	if (spell) {
		// if spell != SPELL_INSTANT, it means that this actually is no InstantSpell, so we return nil
		if (spell->spellType != SPELL_INSTANT) {
			lua_pushnil(L);
			return 1;
		}

		if (lua_gettop(L) == 1) {
			pushBoolean(L, spell->getHasParam());
		} else {
			spell->setHasParam(getBoolean(L, 2));
			pushBoolean(L, true);
		}
	} else {
		lua_pushnil(L);
	}
	return 1;
}

// only for InstantSpells
int LuaScriptInterface::luaSpellHasPlayerNameParam(lua_State* L)
{
	// spell:hasPlayerNameParam(bool)
	InstantSpell* spell = dynamic_cast<InstantSpell*>(getUserdata<Spell>(L, 1));
	if (spell) {
		// if spell != SPELL_INSTANT, it means that this actually is no InstantSpell, so we return nil
		if (spell->spellType != SPELL_INSTANT) {
			lua_pushnil(L);
			return 1;
		}

		if (lua_gettop(L) == 1) {
			pushBoolean(L, spell->getHasPlayerNameParam());
		} else {
			spell->setHasPlayerNameParam(getBoolean(L, 2));
			pushBoolean(L, true);
		}
	} else {
		lua_pushnil(L);
	}
	return 1;
}

// only for InstantSpells
int LuaScriptInterface::luaSpellNeedCasterTargetOrDirection(lua_State* L)
{
	// spell:needCasterTargetOrDirection(bool)
	InstantSpell* spell = dynamic_cast<InstantSpell*>(getUserdata<Spell>(L, 1));
	if (spell) {
		// if spell != SPELL_INSTANT, it means that this actually is no InstantSpell, so we return nil
		if (spell->spellType != SPELL_INSTANT) {
			lua_pushnil(L);
			return 1;
		}

		if (lua_gettop(L) == 1) {
			pushBoolean(L, spell->getNeedCasterTargetOrDirection());
		} else {
			spell->setNeedCasterTargetOrDirection(getBoolean(L, 2));
			pushBoolean(L, true);
		}
	} else {
		lua_pushnil(L);
	}
	return 1;
}

// only for InstantSpells
int LuaScriptInterface::luaSpellIsBlockingWalls(lua_State* L)
{
	// spell:blockWalls(bool)
	InstantSpell* spell = dynamic_cast<InstantSpell*>(getUserdata<Spell>(L, 1));
	if (spell) {
		// if spell != SPELL_INSTANT, it means that this actually is no InstantSpell, so we return nil
		if (spell->spellType != SPELL_INSTANT) {
			lua_pushnil(L);
			return 1;
		}

		if (lua_gettop(L) == 1) {
			pushBoolean(L, spell->getBlockWalls());
		} else {
			spell->setBlockWalls(getBoolean(L, 2));
			pushBoolean(L, true);
		}
	} else {
		lua_pushnil(L);
	}
	return 1;
}

// only for RuneSpells
int LuaScriptInterface::luaSpellRuneId(lua_State* L)
{
	// spell:runeId(id)
	RuneSpell* spell = dynamic_cast<RuneSpell*>(getUserdata<Spell>(L, 1));
	if (spell) {
		// if spell != SPELL_RUNE, it means that this actually is no RuneSpell, so we return nil
		if (spell->spellType != SPELL_RUNE) {
			lua_pushnil(L);
			return 1;
		}

		if (lua_gettop(L) == 1) {
			lua_pushnumber(L, spell->getRuneItemId());
		} else {
			spell->setRuneItemId(getNumber<uint16_t>(L, 2));
			pushBoolean(L, true);
		}
	} else {
		lua_pushnil(L);
	}
	return 1;
}

// only for RuneSpells
int LuaScriptInterface::luaSpellCharges(lua_State* L)
{
	// spell:charges(charges)
	RuneSpell* spell = dynamic_cast<RuneSpell*>(getUserdata<Spell>(L, 1));
	if (spell) {
		// if spell != SPELL_RUNE, it means that this actually is no RuneSpell, so we return nil
		if (spell->spellType != SPELL_RUNE) {
			lua_pushnil(L);
			return 1;
		}

		if (lua_gettop(L) == 1) {
			lua_pushnumber(L, spell->getCharges());
		} else {
			spell->setCharges(getNumber<uint32_t>(L, 2));
			pushBoolean(L, true);
		}
	} else {
		lua_pushnil(L);
	}
	return 1;
}

// only for RuneSpells
int LuaScriptInterface::luaSpellAllowFarUse(lua_State* L)
{
	// spell:allowFarUse(bool)
	RuneSpell* spell = dynamic_cast<RuneSpell*>(getUserdata<Spell>(L, 1));
	if (spell) {
		// if spell != SPELL_RUNE, it means that this actually is no RuneSpell, so we return nil
		if (spell->spellType != SPELL_RUNE) {
			lua_pushnil(L);
			return 1;
		}

		if (lua_gettop(L) == 1) {
			pushBoolean(L, spell->getAllowFarUse());
		} else {
			spell->setAllowFarUse(getBoolean(L, 2));
			pushBoolean(L, true);
		}
	} else {
		lua_pushnil(L);
	}
	return 1;
}

// only for RuneSpells
int LuaScriptInterface::luaSpellBlockWalls(lua_State* L)
{
	// spell:blockWalls(bool)
	RuneSpell* spell = dynamic_cast<RuneSpell*>(getUserdata<Spell>(L, 1));
	if (spell) {
		// if spell != SPELL_RUNE, it means that this actually is no RuneSpell, so we return nil
		if (spell->spellType != SPELL_RUNE) {
			lua_pushnil(L);
			return 1;
		}

		if (lua_gettop(L) == 1) {
			pushBoolean(L, spell->getCheckLineOfSight());
		} else {
			spell->setCheckLineOfSight(getBoolean(L, 2));
			pushBoolean(L, true);
		}
	} else {
		lua_pushnil(L);
	}
	return 1;
}

// only for RuneSpells
int LuaScriptInterface::luaSpellCheckFloor(lua_State* L)
{
	// spell:checkFloor(bool)
	RuneSpell* spell = dynamic_cast<RuneSpell*>(getUserdata<Spell>(L, 1));
	if (spell) {
		// if spell != SPELL_RUNE, it means that this actually is no RuneSpell, so we return nil
		if (spell->spellType != SPELL_RUNE) {
			lua_pushnil(L);
			return 1;
		}

		if (lua_gettop(L) == 1) {
			pushBoolean(L, spell->getCheckFloor());
		} else {
			spell->setCheckFloor(getBoolean(L, 2));
			pushBoolean(L, true);
		}
	} else {
		lua_pushnil(L);
	}
	return 1;
}

int LuaScriptInterface::luaCreateAction(lua_State* L)
{
	// Action()
	Action* action = new Action(getScriptEnv()->getScriptInterface());
	if (action) {
		action->fromLua = true;
		pushUserdata<Action>(L, action);
		setMetatable(L, -1, "Action");
	} else {
		lua_pushnil(L);
	}
	return 1;
}

int LuaScriptInterface::luaActionOnUse(lua_State* L)
{
	// action:onUse(callback)
	Action* action = getUserdata<Action>(L, 1);
	if (action) {
		if (!action->loadCallback()) {
			pushBoolean(L, false);
			return 1;
		}
		action->scripted = true;
		pushBoolean(L, true);
	} else {
		lua_pushnil(L);
	}
	return 1;
}

int LuaScriptInterface::luaActionRegister(lua_State* L)
{
	// action:register()
	Action* action = getUserdata<Action>(L, 1);
	if (action) {
		if (!action->isScripted()) {
			pushBoolean(L, false);
			return 1;
		}
		pushBoolean(L, g_actions->registerLuaEvent(action));
	} else {
		lua_pushnil(L);
	}
	return 1;
}

int LuaScriptInterface::luaActionItemId(lua_State* L)
{
	// action:id(ids)
	Action* action = getUserdata<Action>(L, 1);
	if (action) {
		int parameters = lua_gettop(L) - 1; // - 1 because self is a parameter aswell, which we want to skip ofc
		if (parameters > 1) {
			for (int i = 0; i < parameters; ++i) {
				action->addItemId(getNumber<uint32_t>(L, 2 + i));
			}
		} else {
			action->addItemId(getNumber<uint32_t>(L, 2));
		}
		pushBoolean(L, true);
	} else {
		lua_pushnil(L);
	}
	return 1;
}

int LuaScriptInterface::luaActionActionId(lua_State* L)
{
	// action:aid(aids)
	Action* action = getUserdata<Action>(L, 1);
	if (action) {
		int parameters = lua_gettop(L) - 1; // - 1 because self is a parameter aswell, which we want to skip ofc
		if (parameters > 1) {
			for (int i = 0; i < parameters; ++i) {
				action->addActionId(getNumber<uint32_t>(L, 2 + i));
			}
		} else {
			action->addActionId(getNumber<uint32_t>(L, 2));
		}
		pushBoolean(L, true);
	} else {
		lua_pushnil(L);
	}
	return 1;
}

int LuaScriptInterface::luaActionUniqueId(lua_State* L)
{
	// action:uid(uids)
	Action* action = getUserdata<Action>(L, 1);
	if (action) {
		int parameters = lua_gettop(L) - 1; // - 1 because self is a parameter aswell, which we want to skip ofc
		if (parameters > 1) {
			for (int i = 0; i < parameters; ++i) {
				action->addUniqueId(getNumber<uint32_t>(L, 2 + i));
			}
		} else {
			action->addUniqueId(getNumber<uint32_t>(L, 2));
		}
		pushBoolean(L, true);
	} else {
		lua_pushnil(L);
	}
	return 1;
}

int LuaScriptInterface::luaActionAllowFarUse(lua_State* L)
{
	// action:allowFarUse(bool)
	Action* action = getUserdata<Action>(L, 1);
	if (action) {
		action->setAllowFarUse(getBoolean(L, 2));
		pushBoolean(L, true);
	} else {
		lua_pushnil(L);
	}
	return 1;
}

int LuaScriptInterface::luaActionBlockWalls(lua_State* L)
{
	// action:blockWalls(bool)
	Action* action = getUserdata<Action>(L, 1);
	if (action) {
		action->setCheckLineOfSight(getBoolean(L, 2));
		pushBoolean(L, true);
	} else {
		lua_pushnil(L);
	}
	return 1;
}

int LuaScriptInterface::luaActionCheckFloor(lua_State* L)
{
	// action:checkFloor(bool)
	Action* action = getUserdata<Action>(L, 1);
	if (action) {
		action->setCheckFloor(getBoolean(L, 2));
		pushBoolean(L, true);
	} else {
		lua_pushnil(L);
	}
	return 1;
}

int LuaScriptInterface::luaCreateTalkaction(lua_State* L)
{
	// TalkAction(words)
	TalkAction* talk = new TalkAction(getScriptEnv()->getScriptInterface());
	if (talk) {
		talk->setWords(getString(L, 2));
		talk->fromLua = true;
		pushUserdata<TalkAction>(L, talk);
		setMetatable(L, -1, "TalkAction");
	} else {
		lua_pushnil(L);
	}
	return 1;
}

int LuaScriptInterface::luaTalkactionOnSay(lua_State* L)
{
	// talkAction:onSay(callback)
	TalkAction* talk = getUserdata<TalkAction>(L, 1);
	if (talk) {
		if (!talk->loadCallback()) {
			pushBoolean(L, false);
			return 1;
		}
		pushBoolean(L, true);
	} else {
		lua_pushnil(L);
	}
	return 1;
}

int LuaScriptInterface::luaTalkactionRegister(lua_State* L)
{
	// talkAction:register()
	TalkAction* talk = getUserdata<TalkAction>(L, 1);
	if (talk) {
		if (!talk->isScripted()) {
			pushBoolean(L, false);
			return 1;
		}
		pushBoolean(L, g_talkActions->registerLuaEvent(talk));
	} else {
		lua_pushnil(L);
	}
	return 1;
}

int LuaScriptInterface::luaTalkactionSeparator(lua_State* L)
{
	// talkAction:separator(sep)
	TalkAction* talk = getUserdata<TalkAction>(L, 1);
	if (talk) {
		talk->setSeparator(getString(L, 2).c_str());
		pushBoolean(L, true);
	} else {
		lua_pushnil(L);
	}
	return 1;
}

int LuaScriptInterface::luaCreateCreatureEvent(lua_State* L)
{
	// CreatureEvent(eventName)
	CreatureEvent* creature = new CreatureEvent(getScriptEnv()->getScriptInterface());
	if (creature) {
		creature->setName(getString(L, 2));
		creature->fromLua = true;
		pushUserdata<CreatureEvent>(L, creature);
		setMetatable(L, -1, "CreatureEvent");
	} else {
		lua_pushnil(L);
	}
	return 1;
}

int LuaScriptInterface::luaCreatureEventType(lua_State* L)
{
	// creatureevent:type(callback)
	CreatureEvent* creature = getUserdata<CreatureEvent>(L, 1);
	if (creature) {
		std::string typeName = getString(L, 2);
		std::string tmpStr = asLowerCaseString(typeName);
		if (tmpStr == "login") {
			creature->setEventType(CREATURE_EVENT_LOGIN);
		} else if (tmpStr == "logout") {
			creature->setEventType(CREATURE_EVENT_LOGOUT);
		} else if (tmpStr == "think") {
			creature->setEventType(CREATURE_EVENT_THINK);
		} else if (tmpStr == "preparedeath") {
			creature->setEventType(CREATURE_EVENT_PREPAREDEATH);
		} else if (tmpStr == "death") {
			creature->setEventType(CREATURE_EVENT_DEATH);
		} else if (tmpStr == "kill") {
			creature->setEventType(CREATURE_EVENT_KILL);
		} else if (tmpStr == "advance") {
			creature->setEventType(CREATURE_EVENT_ADVANCE);
		} else if (tmpStr == "modalwindow") {
			creature->setEventType(CREATURE_EVENT_MODALWINDOW);
		} else if (tmpStr == "textedit") {
			creature->setEventType(CREATURE_EVENT_TEXTEDIT);
		} else if (tmpStr == "healthchange") {
			creature->setEventType(CREATURE_EVENT_HEALTHCHANGE);
		} else if (tmpStr == "manachange") {
			creature->setEventType(CREATURE_EVENT_MANACHANGE);
		} else if (tmpStr == "extendedopcode") {
			creature->setEventType(CREATURE_EVENT_EXTENDED_OPCODE);
		} else {
			std::cout << "[Error - CreatureEvent::configureLuaEvent] Invalid type for creature event: " << typeName << std::endl;
			pushBoolean(L, false);
		}
		creature->setLoaded(true);
		pushBoolean(L, true);
	} else {
		lua_pushnil(L);
	}
	return 1;
}

int LuaScriptInterface::luaCreatureEventRegister(lua_State* L)
{
	// creatureevent:register()
	CreatureEvent* creature = getUserdata<CreatureEvent>(L, 1);
	if (creature) {
		if (!creature->isScripted()) {
			pushBoolean(L, false);
			return 1;
		}
		pushBoolean(L, g_creatureEvents->registerLuaEvent(creature));
	} else {
		lua_pushnil(L);
	}
	return 1;
}

int LuaScriptInterface::luaCreatureEventOnCallback(lua_State* L)
{
	// creatureevent:onLogin / logout / etc. (callback)
	CreatureEvent* creature = getUserdata<CreatureEvent>(L, 1);
	if (creature) {
		if (!creature->loadCallback()) {
			pushBoolean(L, false);
			return 1;
		}
		pushBoolean(L, true);
	} else {
		lua_pushnil(L);
	}
	return 1;
}

int LuaScriptInterface::luaCreateMoveEvent(lua_State* L)
{
	// MoveEvent()
	MoveEvent* moveevent = new MoveEvent(getScriptEnv()->getScriptInterface());
	if (moveevent) {
		moveevent->fromLua = true;
		pushUserdata<MoveEvent>(L, moveevent);
		setMetatable(L, -1, "MoveEvent");
	} else {
		lua_pushnil(L);
	}
	return 1;
}

int LuaScriptInterface::luaMoveEventType(lua_State* L)
{
	// moveevent:type(callback)
	MoveEvent* moveevent = getUserdata<MoveEvent>(L, 1);
	if (moveevent) {
		std::string typeName = getString(L, 2);
		std::string tmpStr = asLowerCaseString(typeName);
		if (tmpStr == "stepin") {
			moveevent->setEventType(MOVE_EVENT_STEP_IN);
			moveevent->stepFunction = moveevent->StepInField;
		} else if (tmpStr == "stepout") {
			moveevent->setEventType(MOVE_EVENT_STEP_OUT);
			moveevent->stepFunction = moveevent->StepOutField;
		} else if (tmpStr == "equip") {
			moveevent->setEventType(MOVE_EVENT_EQUIP);
			moveevent->equipFunction = moveevent->EquipItem;
		} else if (tmpStr == "deequip") {
			moveevent->setEventType(MOVE_EVENT_DEEQUIP);
			moveevent->equipFunction = moveevent->DeEquipItem;
		} else if (tmpStr == "additem") {
			moveevent->setEventType(MOVE_EVENT_ADD_ITEM_ITEMTILE);
			moveevent->moveFunction = moveevent->AddItemField;
		} else if (tmpStr == "removeitem") {
			moveevent->setEventType(MOVE_EVENT_REMOVE_ITEM_ITEMTILE);
			moveevent->moveFunction = moveevent->RemoveItemField;
		} else {
			std::cout << "Error: [MoveEvent::configureMoveEvent] No valid event name " << typeName << std::endl;
			pushBoolean(L, false);
		}
		pushBoolean(L, true);
	} else {
		lua_pushnil(L);
	}
	return 1;
}

int LuaScriptInterface::luaMoveEventRegister(lua_State* L)
{
	// moveevent:register()
	MoveEvent* moveevent = getUserdata<MoveEvent>(L, 1);
	if (moveevent) {
		if (!moveevent->isScripted()) {
			pushBoolean(L, g_moveEvents->registerLuaFunction(moveevent));
			return 1;
		}
		pushBoolean(L, g_moveEvents->registerLuaEvent(moveevent));
	} else {
		lua_pushnil(L);
	}
	return 1;
}

int LuaScriptInterface::luaMoveEventOnCallback(lua_State* L)
{
	// moveevent:onEquip / deEquip / etc. (callback)
	MoveEvent* moveevent = getUserdata<MoveEvent>(L, 1);
	if (moveevent) {
		if (!moveevent->loadCallback()) {
			pushBoolean(L, false);
			return 1;
		}
		pushBoolean(L, true);
	} else {
		lua_pushnil(L);
	}
	return 1;
}

int LuaScriptInterface::luaMoveEventSlot(lua_State* L)
{
	// moveevent:slot(slot)
	MoveEvent* moveevent = getUserdata<MoveEvent>(L, 1);
	if (moveevent) {
		if (moveevent->getEventType() == MOVE_EVENT_EQUIP || moveevent->getEventType() == MOVE_EVENT_DEEQUIP) {
			if (!moveevent->getSlotName().empty()) {
				std::string slotName = getString(L, 2);
				std::string tmpStr = asLowerCaseString(slotName);
				tmpStr = asLowerCaseString(moveevent->getSlotName());
				if (tmpStr == "head") {
					moveevent->setSlot(SLOTP_HEAD);
				} else if (tmpStr == "necklace") {
					moveevent->setSlot(SLOTP_NECKLACE);
				} else if (tmpStr == "backpack") {
					moveevent->setSlot(SLOTP_BACKPACK);
				} else if (tmpStr == "armor" || tmpStr == "body") {
					moveevent->setSlot(SLOTP_ARMOR);
				} else if (tmpStr == "right-hand") {
					moveevent->setSlot(SLOTP_RIGHT);
				} else if (tmpStr == "left-hand") {
					moveevent->setSlot(SLOTP_LEFT);
				} else if (tmpStr == "hand" || tmpStr == "shield") {
					moveevent->setSlot(SLOTP_RIGHT | SLOTP_LEFT);
				} else if (tmpStr == "legs") {
					moveevent->setSlot(SLOTP_LEGS);
				} else if (tmpStr == "feet") {
					moveevent->setSlot(SLOTP_FEET);
				} else if (tmpStr == "ring") {
					moveevent->setSlot(SLOTP_RING);
				} else if (tmpStr == "ammo") {
					moveevent->setSlot(SLOTP_AMMO);
				} else {
					std::cout << "[Warning - MoveEvent::configureMoveEvent] Unknown slot type: " << moveevent->getSlotName() << std::endl;
				}
			}
		}
		pushBoolean(L, true);
	} else {
		lua_pushnil(L);
	}
	return 1;
}

int LuaScriptInterface::luaMoveEventLevel(lua_State* L)
{
	// moveevent:level(lvl)
	MoveEvent* moveevent = getUserdata<MoveEvent>(L, 1);
	if (moveevent) {
		moveevent->setRequiredLevel(getNumber<uint32_t>(L, 2));
		moveevent->setWieldInfo(WIELDINFO_LEVEL);
		pushBoolean(L, true);
	} else {
		lua_pushnil(L);
	}
	return 1;
}

int LuaScriptInterface::luaMoveEventMagLevel(lua_State* L)
{
	// moveevent:magicLevel(lvl)
	MoveEvent* moveevent = getUserdata<MoveEvent>(L, 1);
	if (moveevent) {
		moveevent->setRequiredMagLevel(getNumber<uint32_t>(L, 2));
		moveevent->setWieldInfo(WIELDINFO_MAGLV);
		pushBoolean(L, true);
	} else {
		lua_pushnil(L);
	}
	return 1;
}

int LuaScriptInterface::luaMoveEventPremium(lua_State* L)
{
	// moveevent:premium(bool)
	MoveEvent* moveevent = getUserdata<MoveEvent>(L, 1);
	if (moveevent) {
		moveevent->setNeedPremium(getBoolean(L, 2));
		moveevent->setWieldInfo(WIELDINFO_PREMIUM);
		pushBoolean(L, true);
	} else {
		lua_pushnil(L);
	}
	return 1;
}

int LuaScriptInterface::luaMoveEventVocation(lua_State* L)
{
	// moveevent:vocation(vocName[, showInDescription = false, lastVoc = false])
	MoveEvent* moveevent = getUserdata<MoveEvent>(L, 1);
	if (moveevent) {
		moveevent->addVocEquipMap(getString(L, 2));
		moveevent->setWieldInfo(WIELDINFO_VOCREQ);
		std::string tmp;
		bool showInDescription = false;
		bool lastVoc = false;
		if (getBoolean(L, 3)) {
			showInDescription = getBoolean(L, 3);
		}
		if (getBoolean(L, 4)) {
			lastVoc = getBoolean(L, 4);
		}
		if (showInDescription) {
			if (moveevent->getVocationString().empty()) {
				tmp = asLowerCaseString(getString(L, 2));
				tmp += "s";
				moveevent->setVocationString(tmp);
			} else {
				tmp = moveevent->getVocationString();
				if (lastVoc) {
					tmp += " and ";
				} else {
					tmp += ", ";
				}
				tmp += asLowerCaseString(getString(L, 2));
				tmp += "s";
				moveevent->setVocationString(tmp);
			}
		}
		pushBoolean(L, true);
	} else {
		lua_pushnil(L);
	}
	return 1;
}

int LuaScriptInterface::luaMoveEventItemId(lua_State* L)
{
	// moveevent:id(ids)
	MoveEvent* moveevent = getUserdata<MoveEvent>(L, 1);
	if (moveevent) {
		int parameters = lua_gettop(L) - 1; // - 1 because self is a parameter aswell, which we want to skip ofc
		if (parameters > 1) {
			for (int i = 0; i < parameters; ++i) {
				moveevent->addItemId(getNumber<uint32_t>(L, 2 + i));
			}
		} else {
			moveevent->addItemId(getNumber<uint32_t>(L, 2));
		}
		pushBoolean(L, true);
	} else {
		lua_pushnil(L);
	}
	return 1;
}

int LuaScriptInterface::luaMoveEventActionId(lua_State* L)
{
	// moveevent:aid(ids)
	MoveEvent* moveevent = getUserdata<MoveEvent>(L, 1);
	if (moveevent) {
		int parameters = lua_gettop(L) - 1; // - 1 because self is a parameter aswell, which we want to skip ofc
		if (parameters > 1) {
			for (int i = 0; i < parameters; ++i) {
				moveevent->addActionId(getNumber<uint32_t>(L, 2 + i));
			}
		} else {
			moveevent->addActionId(getNumber<uint32_t>(L, 2));
		}
		pushBoolean(L, true);
	} else {
		lua_pushnil(L);
	}
	return 1;
}

int LuaScriptInterface::luaMoveEventUniqueId(lua_State* L)
{
	// moveevent:uid(ids)
	MoveEvent* moveevent = getUserdata<MoveEvent>(L, 1);
	if (moveevent) {
		int parameters = lua_gettop(L) - 1; // - 1 because self is a parameter aswell, which we want to skip ofc
		if (parameters > 1) {
			for (int i = 0; i < parameters; ++i) {
				moveevent->addUniqueId(getNumber<uint32_t>(L, 2 + i));
			}
		} else {
			moveevent->addUniqueId(getNumber<uint32_t>(L, 2));
		}
		pushBoolean(L, true);
	} else {
		lua_pushnil(L);
	}
	return 1;
}

int LuaScriptInterface::luaMoveEventPosition(lua_State* L)
{
	// moveevent:position(positions)
	MoveEvent* moveevent = getUserdata<MoveEvent>(L, 1);
	if (moveevent) {
		int parameters = lua_gettop(L) - 1; // - 1 because self is a parameter aswell, which we want to skip ofc
		if (parameters > 1) {
			for (int i = 0; i < parameters; ++i) {
				moveevent->addPosList(getPosition(L, 2 + i));
			}
		} else {
			moveevent->addPosList(getPosition(L, 2));
		}
		pushBoolean(L, true);
	} else {
		lua_pushnil(L);
	}
	return 1;
}

int LuaScriptInterface::luaCreateGlobalEvent(lua_State* L)
{
	// GlobalEvent(eventName)
	GlobalEvent* global = new GlobalEvent(getScriptEnv()->getScriptInterface());
	if (global) {
		global->setName(getString(L, 2));
		global->setEventType(GLOBALEVENT_NONE);
		global->fromLua = true;
		pushUserdata<GlobalEvent>(L, global);
		setMetatable(L, -1, "GlobalEvent");
	} else {
		lua_pushnil(L);
	}
	return 1;
}

int LuaScriptInterface::luaGlobalEventType(lua_State* L)
{
	// globalevent:type(callback)
	GlobalEvent* global = getUserdata<GlobalEvent>(L, 1);
	if (global) {
		std::string typeName = getString(L, 2);
		std::string tmpStr = asLowerCaseString(typeName);
		if (tmpStr == "startup") {
			global->setEventType(GLOBALEVENT_STARTUP);
		} else if (tmpStr == "shutdown") {
			global->setEventType(GLOBALEVENT_SHUTDOWN);
		} else if (tmpStr == "record") {
			global->setEventType(GLOBALEVENT_RECORD);
		} else {
			std::cout << "[Error - CreatureEvent::configureLuaEvent] Invalid type for global event: " << typeName << std::endl;
			pushBoolean(L, false);
		}
		pushBoolean(L, true);
	} else {
		lua_pushnil(L);
	}
	return 1;
}

int LuaScriptInterface::luaGlobalEventRegister(lua_State* L)
{
	// globalevent:register()
	GlobalEvent* globalevent = getUserdata<GlobalEvent>(L, 1);
	if (globalevent) {
		if (!globalevent->isScripted()) {
			pushBoolean(L, false);
			return 1;
		}
		pushBoolean(L, g_globalEvents->registerLuaEvent(globalevent));
	} else {
		lua_pushnil(L);
	}
	return 1;
}

int LuaScriptInterface::luaGlobalEventOnCallback(lua_State* L)
{
	// globalevent:onThink / record / etc. (callback)
	GlobalEvent* globalevent = getUserdata<GlobalEvent>(L, 1);
	if (globalevent) {
		if (!globalevent->loadCallback()) {
			pushBoolean(L, false);
			return 1;
		}
		pushBoolean(L, true);
	} else {
		lua_pushnil(L);
	}
	return 1;
}

int LuaScriptInterface::luaGlobalEventTime(lua_State* L)
{
	// globalevent:time(time)
	GlobalEvent* globalevent = getUserdata<GlobalEvent>(L, 1);
	if (globalevent) {
		std::string timer = getString(L, 2);
		std::vector<int32_t> params = vectorAtoi(explodeString(timer, ":"));

		int32_t hour = params.front();
		if (hour < 0 || hour > 23) {
			std::cout << "[Error - GlobalEvent::configureEvent] Invalid hour \"" << timer << "\" for globalevent with name: " << globalevent->getName() << std::endl;
			pushBoolean(L, false);
			return 1;
		}

		globalevent->setInterval(hour << 16);

		int32_t min = 0;
		int32_t sec = 0;
		if (params.size() > 1) {
			min = params[1];
			if (min < 0 || min > 59) {
				std::cout << "[Error - GlobalEvent::configureEvent] Invalid minute \"" << timer << "\" for globalevent with name: " << globalevent->getName() << std::endl;
				pushBoolean(L, false);
				return 1;
			}

			if (params.size() > 2) {
				sec = params[2];
				if (sec < 0 || sec > 59) {
					std::cout << "[Error - GlobalEvent::configureEvent] Invalid second \"" << timer << "\" for globalevent with name: " << globalevent->getName() << std::endl;
					pushBoolean(L, false);
					return 1;
				}
			}
		}

		time_t current_time = time(nullptr);
		tm* timeinfo = localtime(&current_time);
		timeinfo->tm_hour = hour;
		timeinfo->tm_min = min;
		timeinfo->tm_sec = sec;

		time_t difference = static_cast<time_t>(difftime(mktime(timeinfo), current_time));
		if (difference < 0) {
			difference += 86400;
		}

		globalevent->setNextExecution(current_time + difference);
		globalevent->setEventType(GLOBALEVENT_TIMER);
		pushBoolean(L, true);
	} else {
		lua_pushnil(L);
	}
	return 1;
}

int LuaScriptInterface::luaGlobalEventInterval(lua_State* L)
{
	// globalevent:interval(interval)
	GlobalEvent* globalevent = getUserdata<GlobalEvent>(L, 1);
	if (globalevent) {
		globalevent->setInterval(getNumber<uint32_t>(L, 2));
		globalevent->setNextExecution(OTSYS_TIME() + getNumber<uint32_t>(L, 2));
		pushBoolean(L, true);
	} else {
		lua_pushnil(L);
	}
	return 1;
}

// Weapon
int LuaScriptInterface::luaCreateWeapon(lua_State* L)
{
	// Weapon(type)
	WeaponType_t type = getNumber<WeaponType_t>(L, 2);
	switch (type) {
		case WEAPON_SWORD:
		case WEAPON_AXE:
		case WEAPON_CLUB: {
			WeaponMelee* weapon = new WeaponMelee(getScriptEnv()->getScriptInterface());
			if (weapon) {
				pushUserdata<WeaponMelee>(L, weapon);
				setMetatable(L, -1, "Weapon");
				weapon->weaponType = type;
			} else {
				lua_pushnil(L);
			}
			break;
		}
		case WEAPON_DISTANCE:
		case WEAPON_AMMO: {
			WeaponDistance* weapon = new WeaponDistance(getScriptEnv()->getScriptInterface());
			if (weapon) {
				pushUserdata<WeaponDistance>(L, weapon);
				setMetatable(L, -1, "Weapon");
				weapon->weaponType = type;
			} else {
				lua_pushnil(L);
			}
			break;
		}
		case WEAPON_WAND: {
			WeaponWand* weapon = new WeaponWand(getScriptEnv()->getScriptInterface());
			if (weapon) {
				pushUserdata<WeaponWand>(L, weapon);
				setMetatable(L, -1, "Weapon");
				weapon->weaponType = type;
			} else {
				lua_pushnil(L);
			}
			break;
		}
		default: {
			lua_pushnil(L);
			break;
		}
	}
	return 1;
}

int LuaScriptInterface::luaWeaponAction(lua_State* L)
{
	// weapon:action(callback)
	Weapon* weapon = getUserdata<Weapon>(L, 1);
	if (weapon) {
		std::string typeName = getString(L, 2);
		std::string tmpStr = asLowerCaseString(typeName);
		if (tmpStr == "removecount") {
			weapon->action = WEAPONACTION_REMOVECOUNT;
		} else if (tmpStr == "removecharge") {
			weapon->action = WEAPONACTION_REMOVECHARGE;
		} else if (tmpStr == "move") {
			weapon->action = WEAPONACTION_MOVE;
		} else {
			std::cout << "Error: [Weapon::action] No valid action " << typeName << std::endl;
			pushBoolean(L, false);
		}
		pushBoolean(L, true);
	} else {
		lua_pushnil(L);
	}
	return 1;
}

int LuaScriptInterface::luaWeaponRegister(lua_State* L)
{
	// weapon:register()
	Weapon* weapon = getUserdata<Weapon>(L, 1);
	if (weapon) {
		if (weapon->weaponType == WEAPON_DISTANCE || weapon->weaponType == WEAPON_AMMO) {
			weapon = getUserdata<WeaponDistance>(L, 1);
		} else if (weapon->weaponType == WEAPON_WAND) {
			weapon = getUserdata<WeaponWand>(L, 1);
		} else {
			weapon = getUserdata<WeaponMelee>(L, 1);
		}

		uint16_t id = weapon->getID();
		ItemType& it = Item::items.getItemType(id);
		it.weaponType = weapon->weaponType;

		if (weapon->getWieldInfo() != 0) {
			it.wieldInfo = weapon->getWieldInfo();
			it.vocationString = weapon->getVocationString();
			it.minReqLevel = weapon->getReqLevel();
			it.minReqMagicLevel = weapon->getReqMagLv();
		}

		weapon->configureWeapon(it);
		pushBoolean(L, g_weapons->registerLuaEvent(weapon));
	} else {
		lua_pushnil(L);
	}
	return 1;
}

int LuaScriptInterface::luaWeaponOnUseWeapon(lua_State* L)
{
	// weapon:onUseWeapon(callback)
	Weapon* weapon = getUserdata<Weapon>(L, 1);
	if (weapon) {
		if (!weapon->loadCallback()) {
			pushBoolean(L, false);
			return 1;
		}
		pushBoolean(L, true);
	} else {
		lua_pushnil(L);
	}
	return 1;
}

int LuaScriptInterface::luaWeaponUnproperly(lua_State* L)
{
	// weapon:wieldedUnproperly(bool)
	Weapon* weapon = getUserdata<Weapon>(L, 1);
	if (weapon) {
		weapon->setWieldUnproperly(getBoolean(L, 2));
		pushBoolean(L, true);
	} else {
		lua_pushnil(L);
	}
	return 1;
}

int LuaScriptInterface::luaWeaponLevel(lua_State* L)
{
	// weapon:level(lvl)
	Weapon* weapon = getUserdata<Weapon>(L, 1);
	if (weapon) {
		weapon->setRequiredLevel(getNumber<uint32_t>(L, 2));
		weapon->setWieldInfo(WIELDINFO_LEVEL);
		pushBoolean(L, true);
	} else {
		lua_pushnil(L);
	}
	return 1;
}

int LuaScriptInterface::luaWeaponMagicLevel(lua_State* L)
{
	// weapon:magicLevel(lvl)
	Weapon* weapon = getUserdata<Weapon>(L, 1);
	if (weapon) {
		weapon->setRequiredMagLevel(getNumber<uint32_t>(L, 2));
		weapon->setWieldInfo(WIELDINFO_MAGLV);
		pushBoolean(L, true);
	} else {
		lua_pushnil(L);
	}
	return 1;
}

int LuaScriptInterface::luaWeaponMana(lua_State* L)
{
	// weapon:mana(mana)
	Weapon* weapon = getUserdata<Weapon>(L, 1);
	if (weapon) {
		weapon->setMana(getNumber<uint32_t>(L, 2));
		pushBoolean(L, true);
	} else {
		lua_pushnil(L);
	}
	return 1;
}

int LuaScriptInterface::luaWeaponManaPercent(lua_State* L)
{
	// weapon:manaPercent(percent)
	Weapon* weapon = getUserdata<Weapon>(L, 1);
	if (weapon) {
		weapon->setManaPercent(getNumber<uint32_t>(L, 2));
		pushBoolean(L, true);
	} else {
		lua_pushnil(L);
	}
	return 1;
}

int LuaScriptInterface::luaWeaponHealth(lua_State* L)
{
	// weapon:health(health)
	Weapon* weapon = getUserdata<Weapon>(L, 1);
	if (weapon) {
		weapon->setHealth(getNumber<int32_t>(L, 2));
		pushBoolean(L, true);
	} else {
		lua_pushnil(L);
	}
	return 1;
}

int LuaScriptInterface::luaWeaponHealthPercent(lua_State* L)
{
	// weapon:healthPercent(percent)
	Weapon* weapon = getUserdata<Weapon>(L, 1);
	if (weapon) {
		weapon->setHealthPercent(getNumber<uint32_t>(L, 2));
		pushBoolean(L, true);
	} else {
		lua_pushnil(L);
	}
	return 1;
}

int LuaScriptInterface::luaWeaponSoul(lua_State* L)
{
	// weapon:soul(soul)
	Weapon* weapon = getUserdata<Weapon>(L, 1);
	if (weapon) {
		weapon->setSoul(getNumber<uint32_t>(L, 2));
		pushBoolean(L, true);
	} else {
		lua_pushnil(L);
	}
	return 1;
}

int LuaScriptInterface::luaWeaponBreakChance(lua_State* L)
{
	// weapon:breakChance(percent)
	Weapon* weapon = getUserdata<Weapon>(L, 1);
	if (weapon) {
		weapon->setBreakChance(getNumber<uint32_t>(L, 2));
		pushBoolean(L, true);
	} else {
		lua_pushnil(L);
	}
	return 1;
}

int LuaScriptInterface::luaWeaponWandDamage(lua_State* L)
{
	// weapon:damage(damage[min, max]) only use this if the weapon is a wand!
	WeaponWand* weapon = getUserdata<WeaponWand>(L, 1);
	if (weapon) {
		weapon->setMinChange(getNumber<uint32_t>(L, 2));
		if (lua_gettop(L) > 2) {
			weapon->setMaxChange(getNumber<uint32_t>(L, 3));
		} else {
			weapon->setMaxChange(getNumber<uint32_t>(L, 2));
		}
		pushBoolean(L, true);
	} else {
		lua_pushnil(L);
	}
	return 1;
}

int LuaScriptInterface::luaWeaponElement(lua_State* L)
{
	// weapon:element(combatType)
	Weapon* weapon = getUserdata<Weapon>(L, 1);
	if (weapon) {
		if (!getNumber<CombatType_t>(L, 2)) {
			std::string element = getString(L, 2);
			std::string tmpStrValue = asLowerCaseString(element);
			if (tmpStrValue == "earth") {
				weapon->params.combatType = COMBAT_EARTHDAMAGE;
			} else if (tmpStrValue == "ice") {
				weapon->params.combatType = COMBAT_ICEDAMAGE;
			} else if (tmpStrValue == "energy") {
				weapon->params.combatType = COMBAT_ENERGYDAMAGE;
			} else if (tmpStrValue == "fire") {
				weapon->params.combatType = COMBAT_FIREDAMAGE;
			} else if (tmpStrValue == "death") {
				weapon->params.combatType = COMBAT_DEATHDAMAGE;
			} else if (tmpStrValue == "holy") {
				weapon->params.combatType = COMBAT_HOLYDAMAGE;
			} else {
				std::cout << "[Warning - weapon:element] Type \"" << element << "\" does not exist." << std::endl;
			}
		} else {
			weapon->params.combatType = getNumber<CombatType_t>(L, 2);
		}
		pushBoolean(L, true);
	} else {
		lua_pushnil(L);
	}
	return 1;
}

int LuaScriptInterface::luaWeaponPremium(lua_State* L)
{
	// weapon:premium(bool)
	Weapon* weapon = getUserdata<Weapon>(L, 1);
	if (weapon) {
		weapon->setNeedPremium(getBoolean(L, 2));
		weapon->setWieldInfo(WIELDINFO_PREMIUM);
		pushBoolean(L, true);
	} else {
		lua_pushnil(L);
	}
	return 1;
}

int LuaScriptInterface::luaWeaponVocation(lua_State* L)
{
	// weapon:vocation(vocName[, showInDescription = false, lastVoc = false])
	Weapon* weapon = getUserdata<Weapon>(L, 1);
	if (weapon) {
		weapon->addVocWeaponMap(getString(L, 2));
		weapon->setWieldInfo(WIELDINFO_VOCREQ);
		std::string tmp;
		bool showInDescription = getBoolean(L, 3, false);
		bool lastVoc = getBoolean(L, 4, false);

		if (showInDescription) {
			if (weapon->getVocationString().empty()) {
				tmp = asLowerCaseString(getString(L, 2));
				tmp += "s";
				weapon->setVocationString(tmp);
			} else {
				tmp = weapon->getVocationString();
				if (lastVoc) {
					tmp += " and ";
				} else {
					tmp += ", ";
				}
				tmp += asLowerCaseString(getString(L, 2));
				tmp += "s";
				weapon->setVocationString(tmp);
			}
		}
		pushBoolean(L, true);
	} else {
		lua_pushnil(L);
	}
	return 1;
}

int LuaScriptInterface::luaWeaponId(lua_State* L)
{
	// weapon:id(id)
	Weapon* weapon = getUserdata<Weapon>(L, 1);
	if (weapon) {
		weapon->setID(getNumber<uint32_t>(L, 2));
		pushBoolean(L, true);
	} else {
		lua_pushnil(L);
	}
	return 1;
}

int LuaScriptInterface::luaWeaponAttack(lua_State* L)
{
	// weapon:attack(atk)
	Weapon* weapon = getUserdata<Weapon>(L, 1);
	if (weapon) {
		uint16_t id = weapon->getID();
		ItemType& it = Item::items.getItemType(id);
		it.attack = getNumber<int32_t>(L, 2);
		pushBoolean(L, true);
	} else {
		lua_pushnil(L);
	}
	return 1;
}

int LuaScriptInterface::luaWeaponDefense(lua_State* L)
{
	// weapon:defense(defense[, extraDefense])
	Weapon* weapon = getUserdata<Weapon>(L, 1);
	if (weapon) {
		uint16_t id = weapon->getID();
		ItemType& it = Item::items.getItemType(id);
		it.defense = getNumber<int32_t>(L, 2);
		if (lua_gettop(L) > 2) {
			it.extraDefense = getNumber<int32_t>(L, 3);
		}
		pushBoolean(L, true);
	} else {
		lua_pushnil(L);
	}
	return 1;
}

int LuaScriptInterface::luaWeaponRange(lua_State* L)
{
	// weapon:range(range)
	Weapon* weapon = getUserdata<Weapon>(L, 1);
	if (weapon) {
		uint16_t id = weapon->getID();
		ItemType& it = Item::items.getItemType(id);
		it.shootRange = getNumber<uint8_t>(L, 2);
		pushBoolean(L, true);
	} else {
		lua_pushnil(L);
	}
	return 1;
}

int LuaScriptInterface::luaWeaponCharges(lua_State* L)
{
	// weapon:charges(charges[, showCharges = true])
	Weapon* weapon = getUserdata<Weapon>(L, 1);
	if (weapon) {
		bool showCharges = getBoolean(L, 3, true);
		uint16_t id = weapon->getID();
		ItemType& it = Item::items.getItemType(id);

		it.charges = getNumber<uint8_t>(L, 2);
		it.showCharges = showCharges;
		pushBoolean(L, true);
	} else {
		lua_pushnil(L);
	}
	return 1;
}

int LuaScriptInterface::luaWeaponDuration(lua_State* L)
{
	// weapon:duration(duration[, showDuration = true])
	Weapon* weapon = getUserdata<Weapon>(L, 1);
	if (weapon) {
		bool showDuration = getBoolean(L, 3, true);
		uint16_t id = weapon->getID();
		ItemType& it = Item::items.getItemType(id);

		it.decayTime = getNumber<uint32_t>(L, 2);
		it.showDuration = showDuration;
		pushBoolean(L, true);
	} else {
		lua_pushnil(L);
	}
	return 1;
}

int LuaScriptInterface::luaWeaponDecayTo(lua_State* L)
{
	// weapon:decayTo([itemid = 0]
	Weapon* weapon = getUserdata<Weapon>(L, 1);
	if (weapon) {
		uint16_t itemid = getNumber<uint16_t>(L, 2, 0);
		uint16_t id = weapon->getID();
		ItemType& it = Item::items.getItemType(id);

		it.decayTo = itemid;
		pushBoolean(L, true);
	} else {
		lua_pushnil(L);
	}
	return 1;
}

int LuaScriptInterface::luaWeaponTransformEquipTo(lua_State* L)
{
	// weapon:transformEquipTo(itemid)
	Weapon* weapon = getUserdata<Weapon>(L, 1);
	if (weapon) {
		uint16_t id = weapon->getID();
		ItemType& it = Item::items.getItemType(id);
		it.transformEquipTo = getNumber<uint16_t>(L, 2);
		pushBoolean(L, true);
	} else {
		lua_pushnil(L);
	}
	return 1;
}

int LuaScriptInterface::luaWeaponTransformDeEquipTo(lua_State* L)
{
	// weapon:transformDeEquipTo(itemid)
	Weapon* weapon = getUserdata<Weapon>(L, 1);
	if (weapon) {
		uint16_t id = weapon->getID();
		ItemType& it = Item::items.getItemType(id);
		it.transformDeEquipTo = getNumber<uint16_t>(L, 2);
		pushBoolean(L, true);
	} else {
		lua_pushnil(L);
	}
	return 1;
}

int LuaScriptInterface::luaWeaponShootType(lua_State* L)
{
	// weapon:shootType(type)
	Weapon* weapon = getUserdata<Weapon>(L, 1);
	if (weapon) {
		uint16_t id = weapon->getID();
		ItemType& it = Item::items.getItemType(id);
		it.shootType = getNumber<ShootType_t>(L, 2);
		pushBoolean(L, true);
	} else {
		lua_pushnil(L);
	}
	return 1;
}

int LuaScriptInterface::luaWeaponSlotType(lua_State* L)
{
	// weapon:slotType(slot)
	Weapon* weapon = getUserdata<Weapon>(L, 1);
	if (weapon) {
		uint16_t id = weapon->getID();
		ItemType& it = Item::items.getItemType(id);
		std::string slot = getString(L, 2);

		if (slot == "two-handed") {
			it.slotPosition |= SLOTP_TWO_HAND;
		} else {
			it.slotPosition |= SLOTP_HAND;
		}
		pushBoolean(L, true);
	} else {
		lua_pushnil(L);
	}
	return 1;
}

int LuaScriptInterface::luaWeaponAmmoType(lua_State* L)
{
	// weapon:ammoType(type)
	WeaponDistance* weapon = getUserdata<WeaponDistance>(L, 1);
	if (weapon) {
		uint16_t id = weapon->getID();
		ItemType& it = Item::items.getItemType(id);
		std::string type = getString(L, 2);

		if (type == "arrow") {
			it.ammoType = AMMO_ARROW;
		} else if (type == "bolt"){
			it.ammoType = AMMO_BOLT;
		} else {
			std::cout << "[Warning - weapon:ammoType] Type \"" << type << "\" does not exist." << std::endl;
			lua_pushnil(L);
			return 1;
		}
		pushBoolean(L, true);
	} else {
		lua_pushnil(L);
	}
	return 1;
}

int LuaScriptInterface::luaWeaponHitChance(lua_State* L)
{
	// weapon:hitChance(chance)
	Weapon* weapon = getUserdata<Weapon>(L, 1);
	if (weapon) {
		uint16_t id = weapon->getID();
		ItemType& it = Item::items.getItemType(id);
		it.hitChance = getNumber<int8_t>(L, 2);
		pushBoolean(L, true);
	} else {
		lua_pushnil(L);
	}
	return 1;
}

int LuaScriptInterface::luaWeaponMaxHitChance(lua_State* L)
{
	// weapon:maxHitChance(max)
	Weapon* weapon = getUserdata<Weapon>(L, 1);
	if (weapon) {
		uint16_t id = weapon->getID();
		ItemType& it = Item::items.getItemType(id);
		it.maxHitChance = getNumber<int32_t>(L, 2);
		pushBoolean(L, true);
	} else {
		lua_pushnil(L);
	}
	return 1;
}

int LuaScriptInterface::luaWeaponExtraElement(lua_State* L)
{
	// weapon:extraElement(atk, combatType)
	Weapon* weapon = getUserdata<Weapon>(L, 1);
	if (weapon) {
		uint16_t id = weapon->getID();
		ItemType& it = Item::items.getItemType(id);
		it.abilities.get()->elementDamage = getNumber<uint16_t>(L, 2);

		if (!getNumber<CombatType_t>(L, 3)) {
			std::string element = getString(L, 3);
			std::string tmpStrValue = asLowerCaseString(element);
			if (tmpStrValue == "earth") {
				it.abilities.get()->elementType = COMBAT_EARTHDAMAGE;
			} else if (tmpStrValue == "ice") {
				it.abilities.get()->elementType = COMBAT_ICEDAMAGE;
			} else if (tmpStrValue == "energy") {
				it.abilities.get()->elementType = COMBAT_ENERGYDAMAGE;
			} else if (tmpStrValue == "fire") {
				it.abilities.get()->elementType = COMBAT_FIREDAMAGE;
			} else if (tmpStrValue == "death") {
				it.abilities.get()->elementType = COMBAT_DEATHDAMAGE;
			} else if (tmpStrValue == "holy") {
				it.abilities.get()->elementType = COMBAT_HOLYDAMAGE;
			} else {
				std::cout << "[Warning - weapon:extraElement] Type \"" << element << "\" does not exist." << std::endl;
			}
		} else {
			it.abilities.get()->elementType = getNumber<CombatType_t>(L, 3);
		}
		pushBoolean(L, true);
	} else {
		lua_pushnil(L);
	}
	return 1;
}

//
LuaEnvironment::LuaEnvironment() : LuaScriptInterface("Main Interface") {}

LuaEnvironment::~LuaEnvironment()
{
	delete testInterface;
	closeState();
}

bool LuaEnvironment::initState()
{
	luaState = luaL_newstate();
	if (!luaState) {
		return false;
	}

	luaL_openlibs(luaState);
	registerFunctions();

	runningEventId = EVENT_ID_USER;
	return true;
}

bool LuaEnvironment::reInitState()
{
	// TODO: get children, reload children
	closeState();
	return initState();
}

bool LuaEnvironment::closeState()
{
	if (!luaState) {
		return false;
	}

	for (const auto& combatEntry : combatIdMap) {
		clearCombatObjects(combatEntry.first);
	}

	for (const auto& areaEntry : areaIdMap) {
		clearAreaObjects(areaEntry.first);
	}

	for (auto& timerEntry : timerEvents) {
		LuaTimerEventDesc timerEventDesc = std::move(timerEntry.second);
		for (int32_t parameter : timerEventDesc.parameters) {
			luaL_unref(luaState, LUA_REGISTRYINDEX, parameter);
		}
		luaL_unref(luaState, LUA_REGISTRYINDEX, timerEventDesc.function);
	}

	combatIdMap.clear();
	areaIdMap.clear();
	timerEvents.clear();
	cacheFiles.clear();

	lua_close(luaState);
	luaState = nullptr;
	return true;
}

LuaScriptInterface* LuaEnvironment::getTestInterface()
{
	if (!testInterface) {
		testInterface = new LuaScriptInterface("Test Interface");
		testInterface->initState();
	}
	return testInterface;
}

Combat* LuaEnvironment::getCombatObject(uint32_t id) const
{
	auto it = combatMap.find(id);
	if (it == combatMap.end()) {
		return nullptr;
	}
	return it->second;
}

Combat* LuaEnvironment::createCombatObject(LuaScriptInterface* interface)
{
	Combat* combat = new Combat;
	combatMap[++lastCombatId] = combat;
	combatIdMap[interface].push_back(lastCombatId);
	return combat;
}

void LuaEnvironment::clearCombatObjects(LuaScriptInterface* interface)
{
	auto it = combatIdMap.find(interface);
	if (it == combatIdMap.end()) {
		return;
	}

	for (uint32_t id : it->second) {
		auto itt = combatMap.find(id);
		if (itt != combatMap.end()) {
			delete itt->second;
			combatMap.erase(itt);
		}
	}
	it->second.clear();
}

AreaCombat* LuaEnvironment::getAreaObject(uint32_t id) const
{
	auto it = areaMap.find(id);
	if (it == areaMap.end()) {
		return nullptr;
	}
	return it->second;
}

uint32_t LuaEnvironment::createAreaObject(LuaScriptInterface* interface)
{
	areaMap[++lastAreaId] = new AreaCombat;
	areaIdMap[interface].push_back(lastAreaId);
	return lastAreaId;
}

void LuaEnvironment::clearAreaObjects(LuaScriptInterface* interface)
{
	auto it = areaIdMap.find(interface);
	if (it == areaIdMap.end()) {
		return;
	}

	for (uint32_t id : it->second) {
		auto itt = areaMap.find(id);
		if (itt != areaMap.end()) {
			delete itt->second;
			areaMap.erase(itt);
		}
	}
	it->second.clear();
}

void LuaEnvironment::executeTimerEvent(uint32_t eventIndex)
{
	auto it = timerEvents.find(eventIndex);
	if (it == timerEvents.end()) {
		return;
	}

	LuaTimerEventDesc timerEventDesc = std::move(it->second);
	timerEvents.erase(it);

	//push function
	lua_rawgeti(luaState, LUA_REGISTRYINDEX, timerEventDesc.function);

	//push parameters
	for (auto parameter : boost::adaptors::reverse(timerEventDesc.parameters)) {
		lua_rawgeti(luaState, LUA_REGISTRYINDEX, parameter);
	}

	//call the function
	if (reserveScriptEnv()) {
		ScriptEnvironment* env = getScriptEnv();
		env->setTimerEvent();
		env->setScriptId(timerEventDesc.scriptId, this);
		callFunction(timerEventDesc.parameters.size());
	} else {
		std::cout << "[Error - LuaScriptInterface::executeTimerEvent] Call stack overflow" << std::endl;
	}

	//free resources
	luaL_unref(luaState, LUA_REGISTRYINDEX, timerEventDesc.function);
	for (auto parameter : timerEventDesc.parameters) {
		luaL_unref(luaState, LUA_REGISTRYINDEX, parameter);
	}
}<|MERGE_RESOLUTION|>--- conflicted
+++ resolved
@@ -1224,16 +1224,6 @@
 	registerEnum(CONDITION_PARAM_SUBID)
 	registerEnum(CONDITION_PARAM_FIELD)
 	registerEnum(CONDITION_PARAM_DISABLE_DEFENSE)
-<<<<<<< HEAD
-=======
-	registerEnum(CONDITION_PARAM_SPECIALSKILL_CRITICALHITCHANCE)
-	registerEnum(CONDITION_PARAM_SPECIALSKILL_CRITICALHITAMOUNT)
-	registerEnum(CONDITION_PARAM_SPECIALSKILL_LIFELEECHCHANCE)
-	registerEnum(CONDITION_PARAM_SPECIALSKILL_LIFELEECHAMOUNT)
-	registerEnum(CONDITION_PARAM_SPECIALSKILL_MANALEECHCHANCE)
-	registerEnum(CONDITION_PARAM_SPECIALSKILL_MANALEECHAMOUNT)
->>>>>>> 1b0bcb64
-
 	registerEnum(CONST_ME_NONE)
 	registerEnum(CONST_ME_DRAWBLOOD)
 	registerEnum(CONST_ME_LOSEENERGY)
@@ -8065,126 +8055,6 @@
 	}
 	return 1;
 }
-
-<<<<<<< HEAD
-=======
-int LuaScriptInterface::luaPlayerGetSpecialSkill(lua_State* L)
-{
-	// player:getSpecialSkill(specialSkillType)
-	SpecialSkills_t specialSkillType = getNumber<SpecialSkills_t>(L, 2);
-	Player* player = getUserdata<Player>(L, 1);
-	if (player && specialSkillType <= SPECIALSKILL_LAST) {
-		lua_pushnumber(L, player->getSpecialSkill(specialSkillType));
-	} else {
-		lua_pushnil(L);
-	}
-	return 1;
-}
-
-int LuaScriptInterface::luaPlayerAddSpecialSkill(lua_State* L)
-{
-	// player:addSpecialSkill(specialSkillType, value)
-	Player* player = getUserdata<Player>(L, 1);
-	if (!player) {
-		lua_pushnil(L);
-		return 1;
-	}
-
-	SpecialSkills_t specialSkillType = getNumber<SpecialSkills_t>(L, 2);
-	if (specialSkillType > SPECIALSKILL_LAST) {
-		lua_pushnil(L);
-		return 1;
-	}
-
-	player->setVarSpecialSkill(specialSkillType, getNumber<int32_t>(L, 3));
-	pushBoolean(L, true);
-	return 1;
-}
-
-int LuaScriptInterface::luaPlayerAddOfflineTrainingTime(lua_State* L)
-{
-	// player:addOfflineTrainingTime(time)
-	Player* player = getUserdata<Player>(L, 1);
-	if (player) {
-		int32_t time = getNumber<int32_t>(L, 2);
-		player->addOfflineTrainingTime(time);
-		player->sendStats();
-		pushBoolean(L, true);
-	} else {
-		lua_pushnil(L);
-	}
-	return 1;
-}
-
-
-int LuaScriptInterface::luaPlayerGetOfflineTrainingTime(lua_State* L)
-{
-	// player:getOfflineTrainingTime()
-	Player* player = getUserdata<Player>(L, 1);
-	if (player) {
-		lua_pushnumber(L, player->getOfflineTrainingTime());
-	} else {
-		lua_pushnil(L);
-	}
-	return 1;
-}
-
-int LuaScriptInterface::luaPlayerRemoveOfflineTrainingTime(lua_State* L)
-{
-	// player:removeOfflineTrainingTime(time)
-	Player* player = getUserdata<Player>(L, 1);
-	if (player) {
-		int32_t time = getNumber<int32_t>(L, 2);
-		player->removeOfflineTrainingTime(time);
-		player->sendStats();
-		pushBoolean(L, true);
-	} else {
-		lua_pushnil(L);
-	}
-	return 1;
-}
-
-int LuaScriptInterface::luaPlayerAddOfflineTrainingTries(lua_State* L)
-{
-	// player:addOfflineTrainingTries(skillType, tries)
-	Player* player = getUserdata<Player>(L, 1);
-	if (player) {
-		skills_t skillType = getNumber<skills_t>(L, 2);
-		uint64_t tries = getNumber<uint64_t>(L, 3);
-		pushBoolean(L, player->addOfflineTrainingTries(skillType, tries));
-	} else {
-		lua_pushnil(L);
-	}
-	return 1;
-}
-
-int LuaScriptInterface::luaPlayerGetOfflineTrainingSkill(lua_State* L)
-{
-	// player:getOfflineTrainingSkill()
-	Player* player = getUserdata<Player>(L, 1);
-	if (player) {
-		lua_pushnumber(L, player->getOfflineTrainingSkill());
-	} else {
-		lua_pushnil(L);
-	}
-	return 1;
-}
-
-int LuaScriptInterface::luaPlayerSetOfflineTrainingSkill(lua_State* L)
-{
-	// player:setOfflineTrainingSkill(skillId)
-	Player* player = getUserdata<Player>(L, 1);
-	if (player) {
-		uint32_t skillId = getNumber<uint32_t>(L, 2);
-		player->setOfflineTrainingSkill(skillId);
-		pushBoolean(L, true);
-	} else {
-		lua_pushnil(L);
-	}
-	return 1;
-}
-
->>>>>>> 1b0bcb64
 int LuaScriptInterface::luaPlayerGetItemCount(lua_State* L)
 {
 	// player:getItemCount(itemId[, subType = -1])
