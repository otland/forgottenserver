/**
 * The Forgotten Server - a free and open-source MMORPG server emulator
 * Copyright (C) 2013  Mark Samman <mark.samman@gmail.com>
 *
 * This program is free software; you can redistribute it and/or modify
 * it under the terms of the GNU General Public License as published by
 * the Free Software Foundation; either version 2 of the License, or
 * (at your option) any later version.
 *
 * This program is distributed in the hope that it will be useful,
 * but WITHOUT ANY WARRANTY; without even the implied warranty of
 * MERCHANTABILITY or FITNESS FOR A PARTICULAR PURPOSE.  See the
 * GNU General Public License for more details.
 *
 * You should have received a copy of the GNU General Public License along
 * with this program; if not, write to the Free Software Foundation, Inc.,
 * 51 Franklin Street, Fifth Floor, Boston, MA 02110-1301 USA.
 */

#include "otpch.h"

#include "luascript.h"
#include "chat.h"
#include "player.h"
#include "item.h"
#include "game.h"
#include "house.h"
#include "housetile.h"
#include "protocolstatus.h"
#include "combat.h"
#include "spells.h"
#include "condition.h"
#include "monsters.h"
#include "baseevents.h"
#include "iologindata.h"
#include "configmanager.h"
#include "town.h"
#include "vocation.h"
#include "teleport.h"
#include "ban.h"
#include "mounts.h"
#include "databasemanager.h"
#include "beds.h"
#include "monster.h"
#include "scheduler.h"

#include <boost/range/adaptor/reversed.hpp>

extern Chat g_chat;
extern Game g_game;
extern Monsters g_monsters;
extern ConfigManager g_config;
extern Vocations g_vocations;
extern Spells* g_spells;

enum {
	EVENT_ID_LOADING = 1,
	EVENT_ID_USER = 1000,
};

ScriptEnvironment::ThingMap ScriptEnvironment::m_globalMap;

ScriptEnvironment::DBResultMap ScriptEnvironment::m_tempResults;
uint32_t ScriptEnvironment::m_lastResultId = 0;

ScriptEnvironment::TempItemListMap ScriptEnvironment::m_tempItems;

LuaEnvironment g_luaEnvironment;

ScriptEnvironment::ScriptEnvironment()
{
	m_curNpc = nullptr;
	resetEnv();
	m_lastUID = 70000;
}

ScriptEnvironment::~ScriptEnvironment()
{
	resetEnv();
}

void ScriptEnvironment::resetEnv()
{
	m_scriptId = 0;
	m_callbackId = 0;
	m_timerEvent = false;
	m_interface = nullptr;
	m_localMap.clear();

	for (const auto& it : m_tempItems) {
		for (Item* item : it.second) {
			if (item->getParent() == VirtualCylinder::virtualCylinder) {
				g_game.ReleaseItem(item);
			}
		}
	}
	m_tempItems.clear();

	for (const auto& it : m_tempResults) {
		Database::freeResult(it.second);
	}
	m_tempResults.clear();
}

bool ScriptEnvironment::setCallbackId(int32_t callbackId, LuaScriptInterface* scriptInterface)
{
	if (m_callbackId == 0) {
		m_callbackId = callbackId;
		m_interface = scriptInterface;
		return true;
	} else {
		//nested callbacks are not allowed
		if (m_interface) {
			m_interface->reportErrorFunc("Nested callbacks!");
		}

		return false;
	}
}

void ScriptEnvironment::getEventInfo(int32_t& scriptId, std::string& desc, LuaScriptInterface*& scriptInterface, int32_t& callbackId, bool& timerEvent) const
{
	scriptId = m_scriptId;
	desc = m_eventdesc;
	scriptInterface = m_interface;
	callbackId = m_callbackId;
	timerEvent = m_timerEvent;
}

void ScriptEnvironment::addUniqueThing(Thing* thing)
{
	Item* item = thing->getItem();
	if (!item) {
		return;
	}

	uint16_t uniqueId = item->getUniqueId();
	if (uniqueId != 0) {
		auto it = m_globalMap.find(uniqueId);
		if (it == m_globalMap.end()) {
			m_globalMap[uniqueId] = thing;
		} else {
			std::cout << "Duplicate uniqueId " << uniqueId << std::endl;
		}
	}
}

void ScriptEnvironment::removeUniqueThing(Thing* thing)
{
	Item* item = thing->getItem();
	if (!item) {
		return;
	}

	uint16_t uniqueId = item->getUniqueId();
	if (uniqueId != 0) {
		auto it = m_globalMap.find(uniqueId);
		if (it != m_globalMap.end()) {
			m_globalMap.erase(it);
		}
	}
}

uint32_t ScriptEnvironment::addThing(Thing* thing)
{
	if (!thing || thing->isRemoved()) {
		return 0;
	}

	Creature* creature = thing->getCreature();
	if (creature) {
		return creature->getID();
	}

	Item* item = thing->getItem();
	if (item) {
		uint16_t uid = item->getUniqueId();
		if (uid > 0) {
			bool isOnTile = false;

			const Cylinder* parent = item->getParent();
			if (item->getTile() == parent) {
				isOnTile = true;
			} else if (parent) {
				const Container* parentContainer = parent->getContainer();
				if (parentContainer && parentContainer->getID() == ITEM_BROWSEFIELD) {
					isOnTile = true;
				}
			}

			if (isOnTile) {
				if (m_localMap.find(uid) != m_localMap.end()) {
					return uid;
				}

				m_localMap[uid] = thing;
				return uid;
			}
		}
	}

	for (const auto& it : m_localMap) {
		if (it.second == thing) {
			return it.first;
		}
	}

	++m_lastUID;
	m_localMap[m_lastUID] = thing;
	return m_lastUID;
}

void ScriptEnvironment::insertThing(uint32_t uid, Thing* thing)
{
	if (m_localMap.find(uid) == m_localMap.end()) {
		m_localMap[uid] = thing;
	} else {
		std::cout << std::endl << "Lua Script Error: Thing uid already taken.";
	}
}

Thing* ScriptEnvironment::getThingByUID(uint32_t uid)
{
	if (uid >= 0x10000000) {
		Thing* thing = g_game.getCreatureByID(uid);
		if (thing) {
			return thing;
		}
	} else {
		auto it = m_localMap.find(uid);
		if (it != m_localMap.end()) {
			Thing* thing = it->second;
			if (thing && !thing->isRemoved()) {
				return thing;
			}
		}

		it = m_globalMap.find(uid);
		if (it != m_globalMap.end()) {
			Thing* thing = it->second;
			if (thing && !thing->isRemoved()) {
				return thing;
			}
		}
	}
	return nullptr;
}

Item* ScriptEnvironment::getItemByUID(uint32_t uid)
{
	Thing* thing = getThingByUID(uid);
	if (!thing) {
		return nullptr;
	}
	return thing->getItem();
}

Container* ScriptEnvironment::getContainerByUID(uint32_t uid)
{
	Item* item = getItemByUID(uid);
	if (!item) {
		return nullptr;
	}
	return item->getContainer();
}

void ScriptEnvironment::removeItemByUID(uint32_t uid)
{
	auto it = m_localMap.find(uid);
	if (it != m_localMap.end()) {
		m_localMap.erase(it);
	}

	it = m_globalMap.find(uid);
	if (it != m_globalMap.end()) {
		m_globalMap.erase(it);
	}
}

void ScriptEnvironment::addTempItem(ScriptEnvironment* env, Item* item)
{
	m_tempItems[env].push_back(item);
}

void ScriptEnvironment::removeTempItem(ScriptEnvironment* env, Item* item)
{
	ItemList& itemList = m_tempItems[env];

	auto it = std::find(itemList.begin(), itemList.end(), item);
	if (it != itemList.end()) {
		itemList.erase(it);
	}
}

void ScriptEnvironment::removeTempItem(Item* item)
{
	for (auto& it : m_tempItems) {
		ItemList& itemList = it.second;
		auto it_ = std::find(itemList.begin(), itemList.end(), item);
		if (it_ != itemList.end()) {
			itemList.erase(it_);
			break;
		}
	}
}

uint32_t ScriptEnvironment::addResult(DBResult* res)
{
	m_tempResults[++m_lastResultId] = res;
	return m_lastResultId;
}

bool ScriptEnvironment::removeResult(uint32_t id)
{
	auto it = m_tempResults.find(id);
	if (it == m_tempResults.end()) {
		return false;
	}

	Database::freeResult(it->second);
	m_tempResults.erase(it);
	return true;
}

DBResult* ScriptEnvironment::getResultByID(uint32_t id)
{
	auto it = m_tempResults.find(id);
	if (it == m_tempResults.end()) {
		return nullptr;
	}
	return it->second;
}

std::string LuaScriptInterface::getErrorDesc(ErrorCode_t code)
{
	switch (code) {
		case LUA_ERROR_PLAYER_NOT_FOUND:
			return "Player not found";

		case LUA_ERROR_CREATURE_NOT_FOUND:
			return "Creature not found";

		case LUA_ERROR_ITEM_NOT_FOUND:
			return "Item not found";

		case LUA_ERROR_THING_NOT_FOUND:
			return "Thing not found";

		case LUA_ERROR_TILE_NOT_FOUND:
			return "Tile not found";

		case LUA_ERROR_HOUSE_NOT_FOUND:
			return "House not found";

		case LUA_ERROR_COMBAT_NOT_FOUND:
			return "Combat not found";

		case LUA_ERROR_CONDITION_NOT_FOUND:
			return "Condition not found";

		case LUA_ERROR_AREA_NOT_FOUND:
			return "Area not found";

		case LUA_ERROR_CONTAINER_NOT_FOUND:
			return "Container not found";

		case LUA_ERROR_VARIANT_NOT_FOUND:
			return "Variant not found";

		case LUA_ERROR_VARIANT_UNKNOWN:
			return "Unknown variant type";

		case LUA_ERROR_SPELL_NOT_FOUND:
			return "Spell not found";

		default:
			return "Bad error code";
	}
}

ScriptEnvironment LuaScriptInterface::m_scriptEnv[16];
int32_t LuaScriptInterface::m_scriptEnvIndex = -1;

LuaScriptInterface::LuaScriptInterface(const std::string& interfaceName)
{
	if (interfaceName != "Main Interface" && !g_luaEnvironment.getLuaState()) {
		g_luaEnvironment.initState();
	}

	m_eventTableRef = -1;
	m_luaState = nullptr;
	m_interfaceName = interfaceName;
}

LuaScriptInterface::~LuaScriptInterface()
{
	closeState();
}

bool LuaScriptInterface::reInitState()
{
	g_luaEnvironment.clearCombatObjects(this);
	g_luaEnvironment.clearConditionObjects(this);
	g_luaEnvironment.clearAreaObjects(this);

	closeState();
	return initState();
}

/// Same as lua_pcall, but adds stack trace to error strings in called function.
int32_t LuaScriptInterface::protectedCall(lua_State* L, int32_t nargs, int32_t nresults)
{
	int32_t error_index = lua_gettop(L) - nargs;
	lua_pushcfunction(L, luaErrorHandler);
	lua_insert(L, error_index);

	int32_t ret = lua_pcall(L, nargs, nresults, error_index);
	lua_remove(L, error_index);
	return ret;
}

int32_t LuaScriptInterface::loadFile(const std::string& file, Npc* npc /* = nullptr*/)
{
	//loads file as a chunk at stack top
	int32_t ret = luaL_loadfile(m_luaState, file.c_str());
	if (ret != 0) {
		m_lastLuaError = popString(m_luaState);
		return -1;
	}

	//check that it is loaded as a function
	if (!isFunction(m_luaState, -1)) {
		return -1;
	}

	m_loadingFile = file;

	if (!reserveScriptEnv()) {
		return -1;
	}

	ScriptEnvironment* env = getScriptEnv();
	env->setScriptId(EVENT_ID_LOADING, this);
	env->setNpc(npc);

	//execute it
	ret = protectedCall(m_luaState, 0, 0);
	if (ret != 0) {
		reportError(nullptr, popString(m_luaState));
		resetScriptEnv();
		return -1;
	}

	resetScriptEnv();
	return 0;
}

int32_t LuaScriptInterface::getEvent(const std::string& eventName)
{
	//get our events table
	lua_rawgeti(m_luaState, LUA_REGISTRYINDEX, m_eventTableRef);
	if (!isTable(m_luaState, -1)) {
		lua_pop(m_luaState, 1);
		return -1;
	}

	//get current event function pointer
	lua_getglobal(m_luaState, eventName.c_str());
	if (!isFunction(m_luaState, -1)) {
		lua_pop(m_luaState, 2);
		return -1;
	}

	//save in our events table
	lua_pushnumber(m_luaState, m_runningEventId);
	lua_pushvalue(m_luaState, -2);
	lua_rawset(m_luaState, -4);
	lua_pop(m_luaState, 2);

	//reset global value of this event
	lua_pushnil(m_luaState);
	lua_setglobal(m_luaState, eventName.c_str());

	m_cacheFiles[m_runningEventId] = m_loadingFile + ":" + eventName;
	return m_runningEventId++;
}

const std::string& LuaScriptInterface::getFileById(int32_t scriptId)
{
	if (scriptId == EVENT_ID_LOADING) {
		return m_loadingFile;
	}

	auto it = m_cacheFiles.find(scriptId);
	if (it == m_cacheFiles.end()) {
		static const std::string& unk = "(Unknown scriptfile)";
		return unk;
	}
	return it->second;
}

std::string LuaScriptInterface::getStackTrace(const std::string& error_desc)
{
	lua_getglobal(m_luaState, "debug");
	if (!isTable(m_luaState, -1)) {
		lua_pop(m_luaState, 1);
		return error_desc;
	}

	lua_getfield(m_luaState, -1, "traceback");
	if (!isFunction(m_luaState, -1)) {
		lua_pop(m_luaState, 1);
		return error_desc;
	}

	pushString(m_luaState, error_desc);
	lua_call(m_luaState, 1, 1);
	return popString(m_luaState);
}

void LuaScriptInterface::reportError(const char* function, const std::string& error_desc, bool stack_trace/* = false*/)
{
	int32_t scriptId;
	int32_t callbackId;
	bool timerEvent;
	std::string event_desc;
	LuaScriptInterface* scriptInterface;
	getScriptEnv()->getEventInfo(scriptId, event_desc, scriptInterface, callbackId, timerEvent);

	std::cout << std::endl << "Lua Script Error: ";

	if (scriptInterface) {
		std::cout << '[' << scriptInterface->getInterfaceName() << "] " << std::endl;

		if (timerEvent) {
			std::cout << "in a timer event called from: " << std::endl;
		}

		if (callbackId) {
			std::cout << "in callback: " << scriptInterface->getFileById(callbackId) << std::endl;
		}

		std::cout << scriptInterface->getFileById(scriptId) << std::endl;
	}

	if (!event_desc.empty()) {
		std::cout << "Event: " << event_desc << std::endl;
	}

	if (function) {
		std::cout << function << "(). ";
	}

	if (stack_trace && scriptInterface) {
		std::cout << scriptInterface->getStackTrace(error_desc) << std::endl;
	} else {
		std::cout << error_desc << std::endl;
	}
}

bool LuaScriptInterface::pushFunction(int32_t functionId)
{
	lua_rawgeti(m_luaState, LUA_REGISTRYINDEX, m_eventTableRef);
	if (!isTable(m_luaState, -1)) {
		return false;
	}

	lua_pushnumber(m_luaState, functionId);
	lua_rawget(m_luaState, -2);
	lua_remove(m_luaState, -2);
	return isFunction(m_luaState, -1);
}

bool LuaScriptInterface::initState()
{
	m_luaState = g_luaEnvironment.getLuaState();
	if (!m_luaState) {
		return false;
	}

	lua_newtable(m_luaState);
	m_eventTableRef = luaL_ref(m_luaState, LUA_REGISTRYINDEX);
	m_runningEventId = EVENT_ID_USER;
	return true;
}

bool LuaScriptInterface::closeState()
{
	if (!g_luaEnvironment.getLuaState() || !m_luaState) {
		return false;
	}

	m_cacheFiles.clear();
	if (m_eventTableRef != -1) {
		luaL_unref(m_luaState, LUA_REGISTRYINDEX, m_eventTableRef);
		m_eventTableRef = -1;
	}

	m_luaState = nullptr;
	return true;
}

int32_t LuaScriptInterface::luaErrorHandler(lua_State* L)
{
	const std::string& errorMessage = popString(L);
	pushString(L, getScriptEnv()->getScriptInterface()->getStackTrace(errorMessage));
	return 1;
}

bool LuaScriptInterface::callFunction(uint32_t nParams)
{
	bool result = false;
	int32_t size0 = lua_gettop(m_luaState);

	int32_t ret = protectedCall(m_luaState, nParams, 1);
	if (ret != 0) {
		LuaScriptInterface::reportError(nullptr, LuaScriptInterface::popString(m_luaState));
	} else {
		result = LuaScriptInterface::popBoolean(m_luaState);
	}

	if ((lua_gettop(m_luaState) + (int)nParams + 1) != size0) {
		LuaScriptInterface::reportError(nullptr, "Stack size changed!");
	}

	resetScriptEnv();
	return result;
}

void LuaScriptInterface::pushVariant(lua_State* L, const LuaVariant& var)
{
	lua_newtable(L);
	setField(L, "type", var.type);

	switch (var.type) {
		case VARIANT_NUMBER:
			setField(L, "number", var.number);
			break;
		case VARIANT_STRING:
			setField(L, "string", var.text);
			break;
		case VARIANT_TARGETPOSITION:
		case VARIANT_POSITION: {
			lua_pushstring(L, "pos");
			pushPosition(L, var.pos, var.pos.stackpos);
			lua_settable(L, -3);
			break;
		}
		case VARIANT_NONE:
			break;
	}
}

void LuaScriptInterface::pushThing(lua_State* L, Thing* thing, uint32_t uid)
{
	lua_newtable(L);

	if (thing && thing->getItem()) {
		const Item* item = thing->getItem();
		setField(L, "uid", uid);
		setField(L, "itemid", item->getID());

		const ItemType& it = Item::items[item->getID()];
		if (it.hasSubType()) {
			setField(L, "type", item->getSubType());
		} else {
			setField(L, "type", 0);
		}

		setField(L, "actionid", item->getActionId());
	} else if (thing && thing->getCreature()) {
		const Creature* creature = thing->getCreature();
		setField(L, "uid", uid);
		setField(L, "itemid", 1);

		uint8_t type;
		if (creature->getPlayer()) {
			type = 1;
		} else if (creature->getMonster()) {
			type = 2;
		} else {
			type = 3;    //npc
		}

		setField(L, "type", type);
		setField(L, "actionid", 0);
	} else {
		setField(L, "uid", 0);
		setField(L, "itemid", 0);
		setField(L, "type", 0);
		setField(L, "actionid", 0);
	}
}

void LuaScriptInterface::pushPosition(lua_State* L, const Position& position, uint32_t stackpos)
{
	lua_newtable(L);
	setField(L, "z", position.z);
	setField(L, "y", position.y);
	setField(L, "x", position.x);
	setField(L, "stackpos", stackpos);
}

void LuaScriptInterface::pushString(lua_State* L, const std::string& value)
{
	lua_pushlstring(L, value.c_str(), value.length());
}

void LuaScriptInterface::pushCallback(lua_State* L, int32_t callback)
{
	lua_rawgeti(L, LUA_REGISTRYINDEX, callback);
}

LuaVariant LuaScriptInterface::popVariant(lua_State* L)
{
	LuaVariant var;
	switch (var.type = static_cast<LuaVariantType_t>(popField<uint32_t>(L, "type"))) {
		case VARIANT_NUMBER: {
			var.number = popField<uint32_t>(L, "number");
			break;
		}

		case VARIANT_STRING: {
			var.text = popFieldString(L, "string");
			break;
		}

		case VARIANT_POSITION:
		case VARIANT_TARGETPOSITION: {
			lua_getfield(L, -1, "pos");
			popPosition(L, var.pos);
			break;
		}

		default: {
			var.type = VARIANT_NONE;
			break;
		}
	}

	lua_pop(L, 1);
	return var;
}

void LuaScriptInterface::popPosition(lua_State* L, PositionEx& position)
{
	position.x = popField<uint16_t>(L, "x");
	position.y = popField<uint16_t>(L, "y");
	position.z = popField<uint8_t>(L, "z");
	position.stackpos = popField<int32_t>(L, "stackpos");
	lua_pop(L, 1);
}

uint32_t LuaScriptInterface::popNumber(lua_State* L)
{
	if (lua_gettop(L) == 0) {
		return 0;
	}

	uint32_t number = lua_tonumber(L, -1);
	lua_pop(L, 1);
	return number;
}

double LuaScriptInterface::popFloatNumber(lua_State* L)
{
	if (lua_gettop(L) == 0) {
		return 0.0;
	}

	double number = lua_tonumber(L, -1);
	lua_pop(L, 1);
	return number;
}

std::string LuaScriptInterface::popString(lua_State* L)
{
	if (lua_gettop(L) == 0) {
		return std::string();
	}

	std::string str(getString(L, -1));
	lua_pop(L, 1);
	return str;
}

int32_t LuaScriptInterface::popCallback(lua_State* L)
{
	return luaL_ref(L, LUA_REGISTRYINDEX);
}

bool LuaScriptInterface::popBoolean(lua_State* L)
{
	if (lua_gettop(L) == 0) {
		return false;
	}

	bool value = lua_toboolean(L, -1) != 0;
	lua_pop(L, 1);
	return value;
}

// Metatables
void LuaScriptInterface::setMetatable(lua_State* L, int32_t index, const std::string& string)
{
	luaL_getmetatable(L, string.c_str());
	lua_setmetatable(L, index - 1);
}

void LuaScriptInterface::setItemMetatable(lua_State* L, int32_t index, const Item* item)
{
	if (item->getContainer()) {
		luaL_getmetatable(L, "Container");
	} else {
		luaL_getmetatable(L, "Item");
	}
	lua_setmetatable(L, index - 1);
}

void LuaScriptInterface::setCreatureMetatable(lua_State* L, int32_t index, const Creature* creature)
{
	if (creature->getPlayer()) {
		luaL_getmetatable(L, "Player");
	} else if (creature->getMonster()) {
		luaL_getmetatable(L, "Monster");
	} else {
		luaL_getmetatable(L, "Npc");
	}
	lua_setmetatable(L, index - 1);
}

// Get
std::string LuaScriptInterface::getString(lua_State* L, int32_t arg)
{
	size_t len;
	const char* c_str = lua_tolstring(L, arg, &len);
	if (!c_str || len == 0) {
		return std::string();
	}
	return std::string(c_str, len);
}

bool LuaScriptInterface::getBoolean(lua_State* L, int32_t arg)
{
	return lua_toboolean(L, arg) != 0;
}

Position LuaScriptInterface::getPosition(lua_State* L, int32_t arg, uint32_t& stackpos)
{
	Position position;
	position.x = getField<uint16_t>(L, arg, "x");
	position.y = getField<uint16_t>(L, arg, "y");
	position.z = getField<uint8_t>(L, arg, "z");

	lua_getfield(L, arg, "stackpos");
	if (isNil(L, -1)) {
		stackpos = 0;
	} else {
		stackpos = getNumber<int32_t>(L, -1);
	}

	lua_pop(L, 4);
	return position;
}

Position LuaScriptInterface::getPosition(lua_State* L, int32_t arg)
{
	Position position;
	position.x = getField<uint16_t>(L, arg, "x");
	position.y = getField<uint16_t>(L, arg, "y");
	position.z = getField<uint8_t>(L, arg, "z");

	lua_pop(L, 3);
	return position;
}

Outfit_t LuaScriptInterface::getOutfit(lua_State* L, int32_t arg)
{
	Outfit_t outfit;
	outfit.lookMount = getField<uint16_t>(L, arg, "lookMount");
	outfit.lookAddons = getField<uint8_t>(L, arg, "lookAddons");

	outfit.lookFeet = getField<uint8_t>(L, arg, "lookFeet");
	outfit.lookLegs = getField<uint8_t>(L, arg, "lookLegs");
	outfit.lookBody = getField<uint8_t>(L, arg, "lookBody");
	outfit.lookHead = getField<uint8_t>(L, arg, "lookHead");

	outfit.lookTypeEx = getField<uint16_t>(L, arg, "lookTypeEx");
	outfit.lookType = getField<uint16_t>(L, arg, "lookType");

	lua_pop(L, 8);
	return outfit;
}

LuaVariant LuaScriptInterface::getVariant(lua_State* L, int32_t arg)
{
	LuaVariant var;
	switch (var.type = static_cast<LuaVariantType_t>(getField<int64_t>(L, arg, "type"))) {
		case VARIANT_NUMBER: {
			var.number = getField<uint32_t>(L, arg, "number");
			lua_pop(L, 2);
			break;
		}

		case VARIANT_STRING: {
			var.text = getFieldString(L, arg, "string");
			lua_pop(L, 2);
			break;
		}

		case VARIANT_POSITION:
		case VARIANT_TARGETPOSITION: {
			lua_getfield(L, arg, "pos");
			var.pos = getPosition(L, -1);
			lua_pop(L, 2);
			break;
		}

		default: {
			var.type = VARIANT_NONE;
			lua_pop(L, 1);
			break;
		}
	}
	return var;
}

Thing* LuaScriptInterface::getThing(lua_State* L, int32_t arg)
{
	Thing* thing;
	if (lua_getmetatable(L, arg) != 0) {
		lua_rawgeti(L, -1, 't');
		switch(getNumber<uint32_t>(L, -1)) {
			case LuaData_Item:
				thing = getUserdata<Item>(L, arg);
				break;
			case LuaData_Container:
				thing = getUserdata<Container>(L, arg);
				break;
			case LuaData_Player:
				thing = getUserdata<Player>(L, arg);
				break;
			case LuaData_Monster:
				thing = getUserdata<Monster>(L, arg);
				break;
			case LuaData_Npc:
				thing = getUserdata<Npc>(L, arg);
				break;
			default:
				thing = nullptr;
				break;
		}
		lua_pop(L, 2);
	} else {
		thing = getScriptEnv()->getThingByUID(getNumber<uint32_t>(L, arg));
	}
	return thing;
}

Creature* LuaScriptInterface::getCreature(lua_State* L, int32_t arg)
{
	if (isUserdata(L, arg)) {
		return getUserdata<Creature>(L, arg);
	}
	return g_game.getCreatureByID(getNumber<uint32_t>(L, arg));
}

Player* LuaScriptInterface::getPlayer(lua_State* L, int32_t arg)
{
	if (isUserdata(L, arg)) {
		return getUserdata<Player>(L, arg);
	}
	return g_game.getPlayerByID(getNumber<uint32_t>(L, arg));
}

std::string LuaScriptInterface::getFieldString(lua_State* L, int32_t arg, const std::string& key)
{
	lua_getfield(L, arg, key.c_str());
	return getString(L, -1);
}

// Other
int32_t LuaScriptInterface::getStackTop(lua_State* L)
{
	return lua_gettop(L);
}

// Is
bool LuaScriptInterface::isNil(lua_State* L, int32_t arg)
{
	return lua_isnil(L, arg);
}

bool LuaScriptInterface::isNumber(lua_State* L, int32_t arg)
{
	return lua_isnumber(L, arg) != 0;
}

bool LuaScriptInterface::isString(lua_State* L, int32_t arg)
{
	return lua_isstring(L, arg) != 0;
}

bool LuaScriptInterface::isBoolean(lua_State* L, int32_t arg)
{
	return lua_isboolean(L, arg);
}

bool LuaScriptInterface::isTable(lua_State* L, int32_t arg)
{
	return lua_istable(L, arg);
}

bool LuaScriptInterface::isFunction(lua_State* L, int32_t arg)
{
	return lua_isfunction(L, arg);
}

bool LuaScriptInterface::isUserdata(lua_State* L, int32_t arg)
{
	return lua_isuserdata(L, arg) != 0;
}

// Pop
Outfit_t LuaScriptInterface::popOutfit(lua_State* L)
{
	Outfit_t outfit;
	outfit.lookMount = popField<uint16_t>(L, "lookMount");
	outfit.lookAddons = popField<uint8_t>(L, "lookAddons");

	outfit.lookFeet = popField<uint8_t>(L, "lookFeet");
	outfit.lookLegs = popField<uint8_t>(L, "lookLegs");
	outfit.lookBody = popField<uint8_t>(L, "lookBody");
	outfit.lookHead = popField<uint8_t>(L, "lookHead");

	outfit.lookTypeEx = popField<uint16_t>(L, "lookTypeEx");
	outfit.lookType = popField<uint16_t>(L, "lookType");

	lua_pop(L, 1);
	return outfit;
}

// Push
void LuaScriptInterface::pushBoolean(lua_State* L, bool value)
{
	lua_pushboolean(L, value ? 1 : 0);
}

void LuaScriptInterface::pushNil(lua_State* L)
{
	lua_pushnil(L);
}

void LuaScriptInterface::pushMetaPosition(lua_State* L, const PositionEx& position)
{
	lua_newtable(L);

	pushNumber(L, position.x);
	lua_setfield(L, -2, "x");

	pushNumber(L, position.y);
	lua_setfield(L, -2, "y");

	pushNumber(L, position.z);
	lua_setfield(L, -2, "z");

	pushNumber(L, position.stackpos);
	lua_setfield(L, -2, "stackpos");

	setMetatable(L, -1, "Position");
}

void LuaScriptInterface::pushMetaPosition(lua_State* L, const Position& position, uint32_t stackpos)
{
	lua_newtable(L);

	pushNumber(L, position.x);
	lua_setfield(L, -2, "x");

	pushNumber(L, position.y);
	lua_setfield(L, -2, "y");

	pushNumber(L, position.z);
	lua_setfield(L, -2, "z");

	pushNumber(L, stackpos);
	lua_setfield(L, -2, "stackpos");

	setMetatable(L, -1, "Position");
}

void LuaScriptInterface::pushOutfit(lua_State* L, const Outfit_t& outfit)
{
	lua_newtable(L);

	pushNumber(L, outfit.lookType);
	lua_setfield(L, -2, "lookType");

	pushNumber(L, outfit.lookTypeEx);
	lua_setfield(L, -2, "lookTypeEx");

	pushNumber(L, outfit.lookHead);
	lua_setfield(L, -2, "lookHead");

	pushNumber(L, outfit.lookBody);
	lua_setfield(L, -2, "lookBody");

	pushNumber(L, outfit.lookLegs);
	lua_setfield(L, -2, "lookLegs");

	pushNumber(L, outfit.lookFeet);
	lua_setfield(L, -2, "lookFeet");

	pushNumber(L, outfit.lookAddons);
	lua_setfield(L, -2, "lookAddons");

	pushNumber(L, outfit.lookMount);
	lua_setfield(L, -2, "lookMount");
}

//
void LuaScriptInterface::setField(lua_State* L, const char* index, double val)
{
	lua_pushstring(L, index);
	lua_pushnumber(L, val);
	lua_settable(L, -3);
}

void LuaScriptInterface::setField(lua_State* L, const char* index, const std::string& val)
{
	lua_pushstring(L, index);
	pushString(L, val);
	lua_settable(L, -3);
}

std::string LuaScriptInterface::popFieldString(lua_State* L, const std::string& key)
{
	lua_getfield(L, -1, key.c_str());
	return popString(L);
}

#define registerEnum(value) { std::string enumName = #value; registerGlobalVariable(enumName.substr(enumName.find_last_of(':') + 1), value); }
#define registerEnumIn(tableName, value) { std::string enumName = #value; registerVariable(tableName, enumName.substr(enumName.find_last_of(':') + 1), value); }

void LuaScriptInterface::registerFunctions()
{
	//getPlayerFlagValue(cid, flag)
	lua_register(m_luaState, "getPlayerFlagValue", LuaScriptInterface::luaGetPlayerFlagValue);

	//getPlayerInstantSpellCount(cid)
	lua_register(m_luaState, "getPlayerInstantSpellCount", LuaScriptInterface::luaGetPlayerInstantSpellCount);

	//getPlayerInstantSpellInfo(cid, index)
	lua_register(m_luaState, "getPlayerInstantSpellInfo", LuaScriptInterface::luaGetPlayerInstantSpellInfo);

	//getInstantSpellInfoByName(cid, name)
	lua_register(m_luaState, "getInstantSpellInfoByName", LuaScriptInterface::luaGetInstantSpellInfoByName);

	//getInstantSpellWords(name)
	lua_register(m_luaState, "getInstantSpellWords", LuaScriptInterface::luaGetInstantSpellWords);

	//getTileHouseInfo(pos)
	//0 no house. != 0 house id
	lua_register(m_luaState, "getTileHouseInfo", LuaScriptInterface::luaGetTileHouseInfo);

	//getThingfromPos(pos)
	lua_register(m_luaState, "getThingfromPos", LuaScriptInterface::luaGetThingfromPos);

	//getThingPos(uid)
	lua_register(m_luaState, "getThingPos", LuaScriptInterface::luaGetThingPos);

	//doChangeTypeItem(uid, newtype)
	lua_register(m_luaState, "doChangeTypeItem", LuaScriptInterface::luaDoChangeTypeItem);

	//doPlayerAddMana(cid, mana[, animationOnLoss])
	lua_register(m_luaState, "doPlayerAddMana", LuaScriptInterface::luaDoPlayerAddMana);

	//doPlayerAddItem(uid, itemid, <optional: default: 1> count/subtype)
	//doPlayerAddItem(cid, itemid, <optional: default: 1> count, <optional: default: 1> canDropOnMap, <optional: default: 1>subtype)
	//Returns uid of the created item
	lua_register(m_luaState, "doPlayerAddItem", LuaScriptInterface::luaDoPlayerAddItem);

	//doCreateItem(itemid, type/count, pos)
	//Returns uid of the created item, only works on tiles.
	lua_register(m_luaState, "doCreateItem", LuaScriptInterface::luaDoCreateItem);

	//doCreateItemEx(itemid, <optional> count/subtype)
	lua_register(m_luaState, "doCreateItemEx", LuaScriptInterface::luaDoCreateItemEx);

	//doTileAddItemEx(pos, uid)
	lua_register(m_luaState, "doTileAddItemEx", LuaScriptInterface::luaDoTileAddItemEx);

	//doRelocate(pos, posTo)
	//Moves all moveable objects from pos to posTo
	lua_register(m_luaState, "doRelocate", LuaScriptInterface::luaDoRelocate);

	//doCreateTeleport(itemid, topos, createpos)
	lua_register(m_luaState, "doCreateTeleport", LuaScriptInterface::luaDoCreateTeleport);

	//doCreateNpc(name, pos)
	lua_register(m_luaState, "doCreateNpc", LuaScriptInterface::luaDoCreateNpc);

	//doSummonCreature(name, pos)
	lua_register(m_luaState, "doSummonCreature", LuaScriptInterface::luaDoSummonCreature);

	//doAddCondition(cid, condition)
	lua_register(m_luaState, "doAddCondition", LuaScriptInterface::luaDoAddCondition);

	//doRemoveCondition(cid, type[, subId])
	lua_register(m_luaState, "doRemoveCondition", LuaScriptInterface::luaDoRemoveCondition);

	//doMoveCreature(cid, direction)
	lua_register(m_luaState, "doMoveCreature", LuaScriptInterface::luaDoMoveCreature);

	//doPlayerRemoveItem(cid, itemid, count, <optional> subtype, <optional> ignoreEquipped)
	lua_register(m_luaState, "doPlayerRemoveItem", LuaScriptInterface::luaDoPlayerRemoveItem);

	//doPlayerSetGuildLevel(cid, level)
	lua_register(m_luaState, "doPlayerSetGuildLevel", LuaScriptInterface::luaDoPlayerSetGuildLevel);

	//doPlayerSetGuildNick(cid, nick)
	lua_register(m_luaState, "doPlayerSetGuildNick", LuaScriptInterface::luaDoPlayerSetGuildNick);

	//doSetCreatureLight(cid, lightLevel, lightColor, time)
	lua_register(m_luaState, "doSetCreatureLight", LuaScriptInterface::luaDoSetCreatureLight);

	//doSetCreatureDropLoot(cid, doDrop)
	lua_register(m_luaState, "doSetCreatureDropLoot", LuaScriptInterface::luaDoSetCreatureDropLoot);

	//getPlayerParty(cid)
	lua_register(m_luaState, "getPlayerParty", LuaScriptInterface::luaGetPlayerParty);

	//doPlayerJoinParty(cid, leaderId)
	lua_register(m_luaState, "doPlayerJoinParty", LuaScriptInterface::luaDoPlayerJoinParty);

	//getPartyMembers(leaderId)
	lua_register(m_luaState, "getPartyMembers", LuaScriptInterface::luaGetPartyMembers);

	//getCreatureSummons(cid)
	//returns a table with all the summons of the creature
	lua_register(m_luaState, "getCreatureSummons", LuaScriptInterface::luaGetCreatureSummons);

	//getSpectators(centerPos, rangex, rangey, multifloor, onlyPlayers)
	lua_register(m_luaState, "getSpectators", LuaScriptInterface::luaGetSpectators);

	//getCreatureCondition(cid, condition[, subId])
	lua_register(m_luaState, "getCreatureCondition", LuaScriptInterface::luaGetCreatureCondition);

	//isValidUID(uid)
	lua_register(m_luaState, "isValidUID", LuaScriptInterface::luaIsValidUID);

	//isDepot(uid)
	lua_register(m_luaState, "isDepot", LuaScriptInterface::luaIsDepot);

	//isMovable(uid)
	lua_register(m_luaState, "isMovable", LuaScriptInterface::luaIsMoveable);

	//doAddContainerItem(uid, itemid, <optional> count/subtype)
	lua_register(m_luaState, "doAddContainerItem", LuaScriptInterface::luaDoAddContainerItem);

	//getDepotId(uid)
	lua_register(m_luaState, "getDepotId", LuaScriptInterface::luaGetDepotId);

	//getHouseByPlayerGUID(playerGUID)
	lua_register(m_luaState, "getHouseByPlayerGUID", LuaScriptInterface::luaGetHouseByPlayerGUID);

	//getWorldType()
	lua_register(m_luaState, "getWorldType", LuaScriptInterface::luaGetWorldType);

	//getWorldTime()
	lua_register(m_luaState, "getWorldTime", LuaScriptInterface::luaGetWorldTime);

	//getWorldLight()
	lua_register(m_luaState, "getWorldLight", LuaScriptInterface::luaGetWorldLight);

	//getWorldUpTime()
	lua_register(m_luaState, "getWorldUpTime", LuaScriptInterface::luaGetWorldUpTime);

	//broadcastMessage(message, type)
	lua_register(m_luaState, "broadcastMessage", LuaScriptInterface::luaBroadcastMessage);

	//createCombatArea( {area}, <optional> {extArea} )
	lua_register(m_luaState, "createCombatArea", LuaScriptInterface::luaCreateCombatArea);

	//createConditionObject(type)
	lua_register(m_luaState, "createConditionObject", LuaScriptInterface::luaCreateConditionObject);

	//setCombatArea(combat, area)
	lua_register(m_luaState, "setCombatArea", LuaScriptInterface::luaSetCombatArea);

	//setCombatCondition(combat, condition)
	lua_register(m_luaState, "setCombatCondition", LuaScriptInterface::luaSetCombatCondition);

	//setCombatParam(combat, key, value)
	lua_register(m_luaState, "setCombatParam", LuaScriptInterface::luaSetCombatParam);

	//setConditionParam(condition, key, value)
	lua_register(m_luaState, "setConditionParam", LuaScriptInterface::luaSetConditionParam);

	//addDamageCondition(condition, rounds, time, value)
	lua_register(m_luaState, "addDamageCondition", LuaScriptInterface::luaAddDamageCondition);

	//addOutfitCondition(condition, lookTypeEx, lookType, lookHead, lookBody, lookLegs, lookFeet)
	lua_register(m_luaState, "addOutfitCondition", LuaScriptInterface::luaAddOutfitCondition);

	//setCombatCallBack(combat, key, function_name)
	lua_register(m_luaState, "setCombatCallback", LuaScriptInterface::luaSetCombatCallBack);

	//setCombatFormula(combat, type, mina, minb, maxa, maxb)
	lua_register(m_luaState, "setCombatFormula", LuaScriptInterface::luaSetCombatFormula);

	//setConditionFormula(combat, mina, minb, maxa, maxb)
	lua_register(m_luaState, "setConditionFormula", LuaScriptInterface::luaSetConditionFormula);

	//doCombat(cid, combat, param)
	lua_register(m_luaState, "doCombat", LuaScriptInterface::luaDoCombat);

	//createCombatObject()
	lua_register(m_luaState, "createCombatObject", LuaScriptInterface::luaCreateCombatObject);

	//doAreaCombatHealth(cid, type, pos, area, min, max, effect)
	lua_register(m_luaState, "doAreaCombatHealth", LuaScriptInterface::luaDoAreaCombatHealth);

	//doTargetCombatHealth(cid, target, type, min, max, effect)
	lua_register(m_luaState, "doTargetCombatHealth", LuaScriptInterface::luaDoTargetCombatHealth);

	//doAreaCombatMana(cid, pos, area, min, max, effect)
	lua_register(m_luaState, "doAreaCombatMana", LuaScriptInterface::luaDoAreaCombatMana);

	//doTargetCombatMana(cid, target, min, max, effect)
	lua_register(m_luaState, "doTargetCombatMana", LuaScriptInterface::luaDoTargetCombatMana);

	//doAreaCombatCondition(cid, pos, area, condition, effect)
	lua_register(m_luaState, "doAreaCombatCondition", LuaScriptInterface::luaDoAreaCombatCondition);

	//doTargetCombatCondition(cid, target, condition, effect)
	lua_register(m_luaState, "doTargetCombatCondition", LuaScriptInterface::luaDoTargetCombatCondition);

	//doAreaCombatDispel(cid, pos, area, type, effect)
	lua_register(m_luaState, "doAreaCombatDispel", LuaScriptInterface::luaDoAreaCombatDispel);

	//doTargetCombatDispel(cid, target, type, effect)
	lua_register(m_luaState, "doTargetCombatDispel", LuaScriptInterface::luaDoTargetCombatDispel);

	//doChallengeCreature(cid, target)
	lua_register(m_luaState, "doChallengeCreature", LuaScriptInterface::luaDoChallengeCreature);

	//numberToVariant(number)
	lua_register(m_luaState, "numberToVariant", LuaScriptInterface::luaNumberToVariant);

	//stringToVariant(string)
	lua_register(m_luaState, "stringToVariant", LuaScriptInterface::luaStringToVariant);

	//positionToVariant(pos)
	lua_register(m_luaState, "positionToVariant", LuaScriptInterface::luaPositionToVariant);

	//targetPositionToVariant(pos)
	lua_register(m_luaState, "targetPositionToVariant", LuaScriptInterface::luaTargetPositionToVariant);

	//variantToNumber(var)
	lua_register(m_luaState, "variantToNumber", LuaScriptInterface::luaVariantToNumber);

	//variantToString(var)
	lua_register(m_luaState, "variantToString", LuaScriptInterface::luaVariantToString);

	//variantToPosition(var)
	lua_register(m_luaState, "variantToPosition", LuaScriptInterface::luaVariantToPosition);

	//doChangeSpeed(cid, delta)
	lua_register(m_luaState, "doChangeSpeed", LuaScriptInterface::luaDoChangeSpeed);

	//doSetMonsterOutfit(cid, name, time)
	lua_register(m_luaState, "doSetMonsterOutfit", LuaScriptInterface::luaSetMonsterOutfit);

	//doSetItemOutfit(cid, item, time)
	lua_register(m_luaState, "doSetItemOutfit", LuaScriptInterface::luaSetItemOutfit);

	//doSetCreatureOutfit(cid, outfit, time)
	lua_register(m_luaState, "doSetCreatureOutfit", LuaScriptInterface::luaSetCreatureOutfit);

	//getCreatureSpeed(cid)
	lua_register(m_luaState, "getCreatureSpeed", LuaScriptInterface::luaGetCreatureSpeed);

	//getCreatureBaseSpeed(cid)
	lua_register(m_luaState, "getCreatureBaseSpeed", LuaScriptInterface::luaGetCreatureBaseSpeed);

	//hasProperty(uid, prop)
	lua_register(m_luaState, "hasProperty", LuaScriptInterface::luaHasProperty);

	//isInArray(array, value)
	lua_register(m_luaState, "isInArray", LuaScriptInterface::luaIsInArray);

	//addEvent(callback, delay, ...)
	lua_register(m_luaState, "addEvent", LuaScriptInterface::luaAddEvent);

	//stopEvent(eventid)
	lua_register(m_luaState, "stopEvent", LuaScriptInterface::luaStopEvent);

	//mayNotMove(cid, value)
	lua_register(m_luaState, "mayNotMove", LuaScriptInterface::luaMayNotMove);

	//saveServer()
	lua_register(m_luaState, "saveServer", LuaScriptInterface::luaSaveServer);

	//cleanMap()
	lua_register(m_luaState, "cleanMap", LuaScriptInterface::luaCleanMap);

	//debugPrint(text)
	lua_register(m_luaState, "debugPrint", LuaScriptInterface::luaDebugPrint);

	//isInWar(cid, target)
	lua_register(m_luaState, "isInWar", LuaScriptInterface::luaIsInWar);

	//doPlayerSetOfflineTrainingSkill(cid, skill)
	lua_register(m_luaState, "doPlayerSetOfflineTrainingSkill", LuaScriptInterface::luaDoPlayerSetOfflineTrainingSkill);

	//getWaypointPosition(name)
	lua_register(m_luaState, "getWaypointPositionByName", LuaScriptInterface::luaGetWaypointPositionByName);

	//sendChannelMessage(channelId, type, message)
	lua_register(m_luaState, "sendChannelMessage", LuaScriptInterface::luaSendChannelMessage);

	//sendGuildChannelMessage(guildId, type, message)
	lua_register(m_luaState, "sendGuildChannelMessage", LuaScriptInterface::luaSendGuildChannelMessage);

#ifndef LUAJIT_VERSION
	//bit operations for Lua, based on bitlib project release 24
	//bit.bnot, bit.band, bit.bor, bit.bxor, bit.lshift, bit.rshift
	luaL_register(m_luaState, "bit", LuaScriptInterface::luaBitReg);
#endif

	//configManager table
	luaL_register(m_luaState, "configManager", LuaScriptInterface::luaConfigManagerTable);

	//db table
	luaL_register(m_luaState, "db", LuaScriptInterface::luaDatabaseTable);

	//result table
	luaL_register(m_luaState, "result", LuaScriptInterface::luaResultTable);

	/* New functions */
	//registerClass(className, baseClass, newFunction)
	//registerTable(tableName)
	//registerMethod(className, functionName, function)
	//registerMetaMethod(className, functionName, function)
	//registerGlobalMethod(functionName, function)
	//registerVariable(tableName, name, value)
	//registerGlobalVariable(name, value)
	//registerEnum(value)
	//registerEnumIn(tableName, value)

	// Enums
	registerEnum(GAME_STATE_STARTUP)
	registerEnum(GAME_STATE_INIT)
	registerEnum(GAME_STATE_NORMAL)
	registerEnum(GAME_STATE_CLOSED)
	registerEnum(GAME_STATE_SHUTDOWN)
	registerEnum(GAME_STATE_CLOSING)
	registerEnum(GAME_STATE_MAINTAIN)

	registerEnum(CLIENTOS_LINUX)
	registerEnum(CLIENTOS_WINDOWS)
	registerEnum(CLIENTOS_FLASH)
	registerEnum(CLIENTOS_OTCLIENT_LINUX)
	registerEnum(CLIENTOS_OTCLIENT_WINDOWS)
	registerEnum(CLIENTOS_OTCLIENT_MAC)

	// _G
	registerGlobalMethod("isType", LuaScriptInterface::luaIsType);

	// configKeys
	registerTable("configKeys");

	registerEnumIn("configKeys", ConfigManager::ALLOW_CHANGEOUTFIT)
	registerEnumIn("configKeys", ConfigManager::CANNOT_ATTACK_SAME_LOOKFEET)
	registerEnumIn("configKeys", ConfigManager::ONE_PLAYER_ON_ACCOUNT)
	registerEnumIn("configKeys", ConfigManager::AIMBOT_HOTKEY_ENABLED)
	registerEnumIn("configKeys", ConfigManager::REMOVE_AMMO)
	registerEnumIn("configKeys", ConfigManager::REMOVE_RUNE_CHARGES)
	registerEnumIn("configKeys", ConfigManager::EXPERIENCE_FROM_PLAYERS)
	registerEnumIn("configKeys", ConfigManager::FREE_PREMIUM)
	registerEnumIn("configKeys", ConfigManager::ADMIN_LOGS_ENABLED)
	registerEnumIn("configKeys", ConfigManager::REPLACE_KICK_ON_LOGIN)
	registerEnumIn("configKeys", ConfigManager::ALLOW_CLONES)
	registerEnumIn("configKeys", ConfigManager::BIND_ONLY_GLOBAL_ADDRESS)
	registerEnumIn("configKeys", ConfigManager::OPTIMIZE_DATABASE)
	registerEnumIn("configKeys", ConfigManager::MARKET_PREMIUM)
	registerEnumIn("configKeys", ConfigManager::STAMINA_SYSTEM)

	registerEnumIn("configKeys", ConfigManager::MAP_NAME)
	registerEnumIn("configKeys", ConfigManager::HOUSE_RENT_PERIOD)
	registerEnumIn("configKeys", ConfigManager::SERVER_NAME)
	registerEnumIn("configKeys", ConfigManager::OWNER_NAME)
	registerEnumIn("configKeys", ConfigManager::OWNER_EMAIL)
	registerEnumIn("configKeys", ConfigManager::URL)
	registerEnumIn("configKeys", ConfigManager::LOCATION)
	registerEnumIn("configKeys", ConfigManager::IP)
	registerEnumIn("configKeys", ConfigManager::MOTD)
	registerEnumIn("configKeys", ConfigManager::WORLD_TYPE)
	registerEnumIn("configKeys", ConfigManager::MYSQL_HOST)
	registerEnumIn("configKeys", ConfigManager::MYSQL_USER)
	registerEnumIn("configKeys", ConfigManager::MYSQL_PASS)
	registerEnumIn("configKeys", ConfigManager::MYSQL_DB)
	registerEnumIn("configKeys", ConfigManager::DEFAULT_PRIORITY)
	registerEnumIn("configKeys", ConfigManager::MAP_AUTHOR)

	registerEnumIn("configKeys", ConfigManager::SQL_PORT)
	registerEnumIn("configKeys", ConfigManager::MAX_PLAYERS)
	registerEnumIn("configKeys", ConfigManager::PZ_LOCKED)
	registerEnumIn("configKeys", ConfigManager::DEFAULT_DESPAWNRANGE)
	registerEnumIn("configKeys", ConfigManager::DEFAULT_DESPAWNRADIUS)
	registerEnumIn("configKeys", ConfigManager::RATE_EXPERIENCE)
	registerEnumIn("configKeys", ConfigManager::RATE_SKILL)
	registerEnumIn("configKeys", ConfigManager::RATE_LOOT)
	registerEnumIn("configKeys", ConfigManager::RATE_MAGIC)
	registerEnumIn("configKeys", ConfigManager::RATE_SPAWN)
	registerEnumIn("configKeys", ConfigManager::HOUSE_PRICE)
	registerEnumIn("configKeys", ConfigManager::KILLS_TO_RED)
	registerEnumIn("configKeys", ConfigManager::KILLS_TO_BLACK)
	registerEnumIn("configKeys", ConfigManager::MAX_MESSAGEBUFFER)
	registerEnumIn("configKeys", ConfigManager::ACTIONS_DELAY_INTERVAL)
	registerEnumIn("configKeys", ConfigManager::EX_ACTIONS_DELAY_INTERVAL)
	registerEnumIn("configKeys", ConfigManager::KICK_AFTER_MINUTES)
	registerEnumIn("configKeys", ConfigManager::PROTECTION_LEVEL)
	registerEnumIn("configKeys", ConfigManager::DEATH_LOSE_PERCENT)
	registerEnumIn("configKeys", ConfigManager::STATUSQUERY_TIMEOUT)
	registerEnumIn("configKeys", ConfigManager::FRAG_TIME)
	registerEnumIn("configKeys", ConfigManager::WHITE_SKULL_TIME)
	registerEnumIn("configKeys", ConfigManager::ADMIN_PORT)
	registerEnumIn("configKeys", ConfigManager::GAME_PORT)
	registerEnumIn("configKeys", ConfigManager::LOGIN_PORT)
	registerEnumIn("configKeys", ConfigManager::STATUS_PORT)
	registerEnumIn("configKeys", ConfigManager::STAIRHOP_DELAY)
	registerEnumIn("configKeys", ConfigManager::MARKET_OFFER_DURATION)
	registerEnumIn("configKeys", ConfigManager::CHECK_EXPIRED_MARKET_OFFERS_EACH_MINUTES)
	registerEnumIn("configKeys", ConfigManager::MAX_MARKET_OFFERS_AT_A_TIME_PER_PLAYER)
	registerEnumIn("configKeys", ConfigManager::EXP_FROM_PLAYERS_LEVEL_RANGE)
	registerEnumIn("configKeys", ConfigManager::MAX_PACKETS_PER_SECOND)

	// Game
	registerTable("Game");

	registerMethod("Game", "getSpectators", LuaScriptInterface::luaGameGetSpectators);
	registerMethod("Game", "getPlayers", LuaScriptInterface::luaGameGetPlayers);
	registerMethod("Game", "loadMap", LuaScriptInterface::luaGameLoadMap);

	registerMethod("Game", "getExperienceStage", LuaScriptInterface::luaGameGetExperienceStage);
	registerMethod("Game", "getMonsterCount", LuaScriptInterface::luaGameGetMonsterCount);
	registerMethod("Game", "getPlayerCount", LuaScriptInterface::luaGameGetPlayerCount);
	registerMethod("Game", "getNpcCount", LuaScriptInterface::luaGameGetNpcCount);

	registerMethod("Game", "getGameState", LuaScriptInterface::luaGameGetGameState);
	registerMethod("Game", "setGameState", LuaScriptInterface::luaGameSetGameState);
	
	registerMethod("Game", "getReturnMessage", LuaScriptInterface::luaGameGetReturnMessage);

	registerMethod("Game", "getPlayerByNameWildcard", LuaScriptInterface::luaGameGetPlayerByNameWildcard);

	// Position
	registerClass("Position", "", LuaScriptInterface::luaPositionCreate);
	registerMetaMethod("Position", "__add", LuaScriptInterface::luaPositionAdd);
	registerMetaMethod("Position", "__sub", LuaScriptInterface::luaPositionSub);
	registerMetaMethod("Position", "__eq", LuaScriptInterface::luaPositionCompare);

	registerMethod("Position", "getTile", LuaScriptInterface::luaPositionGetTile);
	registerMethod("Position", "getDistance", LuaScriptInterface::luaPositionGetDistance);
	registerMethod("Position", "isSightClear", LuaScriptInterface::luaPositionIsSightClear);

	registerMethod("Position", "sendMagicEffect", LuaScriptInterface::luaPositionSendMagicEffect);
	registerMethod("Position", "sendDistanceEffect", LuaScriptInterface::luaPositionSendDistanceEffect);

	// Tile
	registerClass("Tile", "", LuaScriptInterface::luaTileCreate);
	registerMetaMethod("Tile", "__eq", LuaScriptInterface::luaUserdataCompare);

	registerMethod("Tile", "getPosition", LuaScriptInterface::luaTileGetPosition);
	registerMethod("Tile", "getGround", LuaScriptInterface::luaTileGetGround);
	registerMethod("Tile", "getThing", LuaScriptInterface::luaTileGetThing);
	registerMethod("Tile", "getThingCount", LuaScriptInterface::luaTileGetThingCount);
	registerMethod("Tile", "getTopVisibleThing", LuaScriptInterface::luaTileGetTopVisibleThing);

	registerMethod("Tile", "getTopTopItem", LuaScriptInterface::luaTileGetTopTopItem);
	registerMethod("Tile", "getTopDownItem", LuaScriptInterface::luaTileGetTopDownItem);
	registerMethod("Tile", "getFieldItem", LuaScriptInterface::luaTileGetFieldItem);

	registerMethod("Tile", "getItemById", LuaScriptInterface::luaTileGetItemById);
	registerMethod("Tile", "getItemByType", LuaScriptInterface::luaTileGetItemByType);
	registerMethod("Tile", "getItemByTopOrder", LuaScriptInterface::luaTileGetItemByTopOrder);

	registerMethod("Tile", "getBottomCreature", LuaScriptInterface::luaTileGetBottomCreature);
	registerMethod("Tile", "getTopCreature", LuaScriptInterface::luaTileGetTopCreature);
	registerMethod("Tile", "getBottomVisibleCreature", LuaScriptInterface::luaTileGetBottomVisibleCreature);
	registerMethod("Tile", "getTopVisibleCreature", LuaScriptInterface::luaTileGetTopVisibleCreature);

	registerMethod("Tile", "getItems", LuaScriptInterface::luaTileGetItems);
	registerMethod("Tile", "getItemCount", LuaScriptInterface::luaTileGetItemCount);
	registerMethod("Tile", "getDownItemCount", LuaScriptInterface::luaTileGetDownItemCount);
	registerMethod("Tile", "getTopItemCount", LuaScriptInterface::luaTileGetTopItemCount);

	registerMethod("Tile", "getCreatures", LuaScriptInterface::luaTileGetCreatures);
	registerMethod("Tile", "getCreatureCount", LuaScriptInterface::luaTileGetCreatureCount);

	registerMethod("Tile", "hasProperty", LuaScriptInterface::luaTileHasProperty);
	registerMethod("Tile", "hasFlag", LuaScriptInterface::luaTileHasFlag);

	registerMethod("Tile", "queryAdd", LuaScriptInterface::luaTileQueryAdd);

	// NetworkMessage
	registerClass("NetworkMessage", "", LuaScriptInterface::luaNetworkMessageCreate);
	registerMetaMethod("NetworkMessage", "__eq", LuaScriptInterface::luaUserdataCompare);
	registerMetaMethod("NetworkMessage", "__gc", LuaScriptInterface::luaNetworkMessageDelete);
	registerMethod("NetworkMessage", "delete", LuaScriptInterface::luaNetworkMessageDelete);

	registerMethod("NetworkMessage", "getByte", LuaScriptInterface::luaNetworkMessageGetByte);
	registerMethod("NetworkMessage", "getU16", LuaScriptInterface::luaNetworkMessageGetU16);
	registerMethod("NetworkMessage", "getU32", LuaScriptInterface::luaNetworkMessageGetU32);
	registerMethod("NetworkMessage", "getU64", LuaScriptInterface::luaNetworkMessageGetU64);
	registerMethod("NetworkMessage", "getString", LuaScriptInterface::luaNetworkMessageGetString);
	registerMethod("NetworkMessage", "getPosition", LuaScriptInterface::luaNetworkMessageGetPosition);

	registerMethod("NetworkMessage", "addByte", LuaScriptInterface::luaNetworkMessageAddByte);
	registerMethod("NetworkMessage", "addU16", LuaScriptInterface::luaNetworkMessageAddU16);
	registerMethod("NetworkMessage", "addU32", LuaScriptInterface::luaNetworkMessageAddU32);
	registerMethod("NetworkMessage", "addU64", LuaScriptInterface::luaNetworkMessageAddU64);
	registerMethod("NetworkMessage", "addString", LuaScriptInterface::luaNetworkMessageAddString);
	registerMethod("NetworkMessage", "addPosition", LuaScriptInterface::luaNetworkMessageAddPosition);
	registerMethod("NetworkMessage", "addDouble", LuaScriptInterface::luaNetworkMessageAddDouble);
	registerMethod("NetworkMessage", "addItem", LuaScriptInterface::luaNetworkMessageAddItem);
	registerMethod("NetworkMessage", "addItemId", LuaScriptInterface::luaNetworkMessageAddItemId);

	registerMethod("NetworkMessage", "reset", LuaScriptInterface::luaNetworkMessageReset);
	registerMethod("NetworkMessage", "skipBytes", LuaScriptInterface::luaNetworkMessageSkipBytes);
	registerMethod("NetworkMessage", "sendToPlayer", LuaScriptInterface::luaNetworkMessageSendToPlayer);

	// ModalWindow
	registerClass("ModalWindow", "", LuaScriptInterface::luaModalWindowCreate);
	registerMetaMethod("ModalWindow", "__eq", LuaScriptInterface::luaUserdataCompare);
	registerMetaMethod("ModalWindow", "__gc", LuaScriptInterface::luaModalWindowDelete);

	registerMethod("ModalWindow", "getId", LuaScriptInterface::luaModalWindowGetId);
	registerMethod("ModalWindow", "getTitle", LuaScriptInterface::luaModalWindowGetTitle);
	registerMethod("ModalWindow", "getMessage", LuaScriptInterface::luaModalWindowGetMessage);

	registerMethod("ModalWindow", "getButtonCount", LuaScriptInterface::luaModalWindowGetButtonCount);
	registerMethod("ModalWindow", "getChoiceCount", LuaScriptInterface::luaModalWindowGetChoiceCount);

	registerMethod("ModalWindow", "addButton", LuaScriptInterface::luaModalWindowAddButton);
	registerMethod("ModalWindow", "addChoice", LuaScriptInterface::luaModalWindowAddChoice);

	registerMethod("ModalWindow", "getDefaultEnterButton", LuaScriptInterface::luaModalWindowGetDefaultEnterButton);
	registerMethod("ModalWindow", "setDefaultEnterButton", LuaScriptInterface::luaModalWindowSetDefaultEnterButton);

	registerMethod("ModalWindow", "getDefaultEscapeButton", LuaScriptInterface::luaModalWindowGetDefaultEscapeButton);
	registerMethod("ModalWindow", "setDefaultEscapeButton", LuaScriptInterface::luaModalWindowSetDefaultEscapeButton);

	registerMethod("ModalWindow", "hasPriority", LuaScriptInterface::luaModalWindowHasPriority);
	registerMethod("ModalWindow", "setPriority", LuaScriptInterface::luaModalWindowSetPriority);

	registerMethod("ModalWindow", "sendToPlayer", LuaScriptInterface::luaModalWindowSendToPlayer);

	// Item
	registerClass("Item", "", LuaScriptInterface::luaItemCreate);
	registerMetaMethod("Item", "__eq", LuaScriptInterface::luaUserdataCompare);

	registerMethod("Item", "isCreature", LuaScriptInterface::luaItemIsCreature);
	registerMethod("Item", "isItem", LuaScriptInterface::luaItemIsItem);

	registerMethod("Item", "getId", LuaScriptInterface::luaItemGetId);

	registerMethod("Item", "clone", LuaScriptInterface::luaItemClone);
	registerMethod("Item", "split", LuaScriptInterface::luaItemSplit);
	registerMethod("Item", "remove", LuaScriptInterface::luaItemRemove);

	registerMethod("Item", "getUniqueId", LuaScriptInterface::luaItemGetUniqueId);
	registerMethod("Item", "getActionId", LuaScriptInterface::luaItemGetActionId);
	registerMethod("Item", "setActionId", LuaScriptInterface::luaItemSetActionId);

	registerMethod("Item", "getCount", LuaScriptInterface::luaItemGetCount);
	registerMethod("Item", "getCharges", LuaScriptInterface::luaItemGetCharges);
	registerMethod("Item", "getFluidType", LuaScriptInterface::luaItemGetFluidType);

	registerMethod("Item", "getSubType", LuaScriptInterface::luaItemGetSubType);

	registerMethod("Item", "getName", LuaScriptInterface::luaItemGetName);
	registerMethod("Item", "getPluralName", LuaScriptInterface::luaItemGetPluralName);
	registerMethod("Item", "getArticle", LuaScriptInterface::luaItemGetArticle);

	registerMethod("Item", "getPosition", LuaScriptInterface::luaItemGetPosition);
	registerMethod("Item", "getTile", LuaScriptInterface::luaItemGetTile);

	registerMethod("Item", "getAttribute", LuaScriptInterface::luaItemGetAttribute);
	registerMethod("Item", "setAttribute", LuaScriptInterface::luaItemSetAttribute);
	registerMethod("Item", "removeAttribute", LuaScriptInterface::luaItemRemoveAttribute);

	registerMethod("Item", "moveTo", LuaScriptInterface::luaItemMoveTo);
	registerMethod("Item", "transform", LuaScriptInterface::luaItemTransform);
	registerMethod("Item", "decay", LuaScriptInterface::luaItemDecay);

	// Container
	registerClass("Container", "Item", LuaScriptInterface::luaContainerCreate);
	registerMetaMethod("Container", "__eq", LuaScriptInterface::luaUserdataCompare);

	registerMethod("Container", "getSize", LuaScriptInterface::luaContainerGetSize);
	registerMethod("Container", "getCapacity", LuaScriptInterface::luaContainerGetCapacity);
	registerMethod("Container", "getEmptySlots", LuaScriptInterface::luaContainerGetEmptySlots);

	registerMethod("Container", "getItem", LuaScriptInterface::luaContainerGetItem);
	registerMethod("Container", "hasItem", LuaScriptInterface::luaContainerHasItem);
	registerMethod("Container", "addItem", LuaScriptInterface::luaContainerAddItem);
	registerMethod("Container", "addItemEx", LuaScriptInterface::luaContainerAddItemEx);

	// Creature
	registerClass("Creature", "", LuaScriptInterface::luaCreatureCreate);
	registerMetaMethod("Creature", "__eq", LuaScriptInterface::luaUserdataCompare);

	registerMethod("Creature", "registerEvent", LuaScriptInterface::luaCreatureRegisterEvent);
	registerMethod("Creature", "unregisterEvent", LuaScriptInterface::luaCreatureUnregisterEvent);

	registerMethod("Creature", "isRemoved", LuaScriptInterface::luaCreatureIsRemoved);
	registerMethod("Creature", "isCreature", LuaScriptInterface::luaCreatureIsCreature);
	registerMethod("Creature", "isPlayer", LuaScriptInterface::luaCreatureIsPlayer);
	registerMethod("Creature", "isMonster", LuaScriptInterface::luaCreatureIsMonster);
	registerMethod("Creature", "isNpc", LuaScriptInterface::luaCreatureIsNpc);
	registerMethod("Creature", "isItem", LuaScriptInterface::luaCreatureIsItem);
	registerMethod("Creature", "isGhost", LuaScriptInterface::luaCreatureIsGhost);

	registerMethod("Creature", "canSee", LuaScriptInterface::luaCreatureCanSee);
	registerMethod("Creature", "canSeeCreature", LuaScriptInterface::luaCreatureCanSeeCreature);

	registerMethod("Creature", "getId", LuaScriptInterface::luaCreatureGetId);
	registerMethod("Creature", "getName", LuaScriptInterface::luaCreatureGetName);

	registerMethod("Creature", "getTarget", LuaScriptInterface::luaCreatureGetTarget);
	registerMethod("Creature", "setTarget", LuaScriptInterface::luaCreatureSetTarget);

	registerMethod("Creature", "getFollowCreature", LuaScriptInterface::luaCreatureGetFollowCreature);
	registerMethod("Creature", "setFollowCreature", LuaScriptInterface::luaCreatureSetFollowCreature);

	registerMethod("Creature", "getMaster", LuaScriptInterface::luaCreatureGetMaster);
	registerMethod("Creature", "setMaster", LuaScriptInterface::luaCreatureSetMaster);

	registerMethod("Creature", "getLight", LuaScriptInterface::luaCreatureGetLight);
	registerMethod("Creature", "setLight", LuaScriptInterface::luaCreatureSetLight);

	registerMethod("Creature", "getPosition", LuaScriptInterface::luaCreatureGetPosition);
	registerMethod("Creature", "getTile", LuaScriptInterface::luaCreatureGetTile);
	registerMethod("Creature", "getDirection", LuaScriptInterface::luaCreatureGetDirection);
	registerMethod("Creature", "setDirection", LuaScriptInterface::luaCreatureSetDirection);

	registerMethod("Creature", "getHealth", LuaScriptInterface::luaCreatureGetHealth);
	registerMethod("Creature", "addHealth", LuaScriptInterface::luaCreatureAddHealth);
	registerMethod("Creature", "getMaxHealth", LuaScriptInterface::luaCreatureGetMaxHealth);
	registerMethod("Creature", "setMaxHealth", LuaScriptInterface::luaCreatureSetMaxHealth);

	registerMethod("Creature", "getMana", LuaScriptInterface::luaCreatureGetMana);
	registerMethod("Creature", "addMana", LuaScriptInterface::luaCreatureAddMana);
	registerMethod("Creature", "getMaxMana", LuaScriptInterface::luaCreatureGetMaxMana);
	registerMethod("Creature", "setMaxMana", LuaScriptInterface::luaCreatureSetMaxMana);

	registerMethod("Creature", "getOutfit", LuaScriptInterface::luaCreatureGetOutfit);
	registerMethod("Creature", "setOutfit", LuaScriptInterface::luaCreatureSetOutfit);

	registerMethod("Creature", "getCondition", LuaScriptInterface::luaCreatureGetCondition);
	registerMethod("Creature", "addCondition", LuaScriptInterface::luaCreatureAddCondition);
	registerMethod("Creature", "removeCondition", LuaScriptInterface::luaCreatureRemoveCondition);

	registerMethod("Creature", "remove", LuaScriptInterface::luaCreatureRemove);
	registerMethod("Creature", "teleportTo", LuaScriptInterface::luaCreatureTeleportTo);
	registerMethod("Creature", "say", LuaScriptInterface::luaCreatureSay);

	registerMethod("Creature", "getDamageMap", LuaScriptInterface::luaCreatureGetDamageMap);

	// Player
	registerClass("Player", "Creature", LuaScriptInterface::luaPlayerCreate);
	registerMetaMethod("Player", "__eq", LuaScriptInterface::luaUserdataCompare);

	registerMethod("Player", "isPlayer", LuaScriptInterface::luaPlayerIsPlayer);

	registerMethod("Player", "getGuid", LuaScriptInterface::luaPlayerGetGuid);
	registerMethod("Player", "getIp", LuaScriptInterface::luaPlayerGetIp);
	registerMethod("Player", "getAccountId", LuaScriptInterface::luaPlayerGetAccountId);
	registerMethod("Player", "getLastLoginSaved", LuaScriptInterface::luaPlayerGetLastLoginSaved);

	registerMethod("Player", "getAccountType", LuaScriptInterface::luaPlayerGetAccountType);
	registerMethod("Player", "setAccountType", LuaScriptInterface::luaPlayerSetAccountType);

	registerMethod("Player", "getFreeCapacity", LuaScriptInterface::luaPlayerGetFreeCapacity);
	registerMethod("Player", "getDepotItems", LuaScriptInterface::luaPlayerGetDepotItems);

	registerMethod("Player", "getSkull", LuaScriptInterface::luaPlayerGetSkull);
	registerMethod("Player", "setSkull", LuaScriptInterface::luaPlayerSetSkull);
	registerMethod("Player", "getSkullTime", LuaScriptInterface::luaPlayerGetSkullTime);
	registerMethod("Player", "setSkullTime", LuaScriptInterface::luaPlayerSetSkullTime);
	registerMethod("Player", "getDeathPenalty", LuaScriptInterface::luaPlayerGetDeathPenalty);

	registerMethod("Player", "getExperience", LuaScriptInterface::luaPlayerGetExperience);
	registerMethod("Player", "addExperience", LuaScriptInterface::luaPlayerAddExperience);
	registerMethod("Player", "getLevel", LuaScriptInterface::luaPlayerGetLevel);

	registerMethod("Player", "getMagicLevel", LuaScriptInterface::luaPlayerGetMagicLevel);
	registerMethod("Player", "getBaseMagicLevel", LuaScriptInterface::luaPlayerGetBaseMagicLevel);
	registerMethod("Player", "getManaSpent", LuaScriptInterface::luaPlayerGetManaSpent);
	registerMethod("Player", "addManaSpent", LuaScriptInterface::luaPlayerAddManaSpent);

	registerMethod("Player", "getSkillLevel", LuaScriptInterface::luaPlayerGetSkillLevel);
	registerMethod("Player", "getSkillPercent", LuaScriptInterface::luaPlayerGetSkillPercent);
	registerMethod("Player", "getSkillTries", LuaScriptInterface::luaPlayerGetSkillTries);
	registerMethod("Player", "addSkillTries", LuaScriptInterface::luaPlayerAddSkillTries);

	registerMethod("Player", "getItemCount", LuaScriptInterface::luaPlayerGetItemCount);
	registerMethod("Player", "getItemById", LuaScriptInterface::luaPlayerGetItemById);

	registerMethod("Player", "getVocation", LuaScriptInterface::luaPlayerGetVocation);
	registerMethod("Player", "setVocation", LuaScriptInterface::luaPlayerSetVocation);

	registerMethod("Player", "getSex", LuaScriptInterface::luaPlayerGetSex);
	registerMethod("Player", "setSex", LuaScriptInterface::luaPlayerSetSex);

	registerMethod("Player", "getTown", LuaScriptInterface::luaPlayerGetTown);
	registerMethod("Player", "setTown", LuaScriptInterface::luaPlayerSetTown);

	registerMethod("Player", "getGuild", LuaScriptInterface::luaPlayerGetGuild);
	registerMethod("Player", "setGuild", LuaScriptInterface::luaPlayerSetGuild);

	registerMethod("Player", "getGuildLevel", LuaScriptInterface::luaPlayerGetGuildLevel);
	registerMethod("Player", "getGuildNick", LuaScriptInterface::luaPlayerGetGuildNick);

	registerMethod("Player", "getGroup", LuaScriptInterface::luaPlayerGetGroup);
	registerMethod("Player", "setGroup", LuaScriptInterface::luaPlayerSetGroup);

	registerMethod("Player", "getStamina", LuaScriptInterface::luaPlayerGetStamina);
	registerMethod("Player", "setStamina", LuaScriptInterface::luaPlayerSetStamina);

	registerMethod("Player", "getSoul", LuaScriptInterface::luaPlayerGetSoul);
	registerMethod("Player", "addSoul", LuaScriptInterface::luaPlayerAddSoul);
	registerMethod("Player", "getMaxSoul", LuaScriptInterface::luaPlayerGetMaxSoul);

	registerMethod("Player", "getBankBalance", LuaScriptInterface::luaPlayerGetBankBalance);
	registerMethod("Player", "setBankBalance", LuaScriptInterface::luaPlayerSetBankBalance);

	registerMethod("Player", "getStorageValue", LuaScriptInterface::luaPlayerGetStorageValue);
	registerMethod("Player", "setStorageValue", LuaScriptInterface::luaPlayerSetStorageValue);

	registerMethod("Player", "addItem", LuaScriptInterface::luaPlayerAddItem);
	registerMethod("Player", "addItemEx", LuaScriptInterface::luaPlayerAddItemEx);
	registerMethod("Player", "removeItem", LuaScriptInterface::luaPlayerRemoveItem);

	registerMethod("Player", "getMoney", LuaScriptInterface::luaPlayerGetMoney);
	registerMethod("Player", "addMoney", LuaScriptInterface::luaPlayerAddMoney);
	registerMethod("Player", "removeMoney", LuaScriptInterface::luaPlayerRemoveMoney);

	registerMethod("Player", "showTextDialog", LuaScriptInterface::luaPlayerShowTextDialog);

	registerMethod("Player", "sendTextMessage", LuaScriptInterface::luaPlayerSendTextMessage);
	registerMethod("Player", "sendChannelMessage", LuaScriptInterface::luaPlayerSendChannelMessage);
	registerMethod("Player", "channelSay", LuaScriptInterface::luaPlayerChannelSay);
	registerMethod("Player", "openChannel", LuaScriptInterface::luaPlayerOpenChannel);

	registerMethod("Player", "getSlotItem", LuaScriptInterface::luaPlayerGetSlotItem);

	registerMethod("Player", "addOutfit", LuaScriptInterface::luaPlayerAddOutfit);
	registerMethod("Player", "addOutfitAddon", LuaScriptInterface::luaPlayerAddOutfitAddon);
	registerMethod("Player", "removeOutfit", LuaScriptInterface::luaPlayerRemoveOutfit);
	registerMethod("Player", "removeOutfitAddon", LuaScriptInterface::luaPlayerRemoveOutfitAddon);
	registerMethod("Player", "hasOutfit", LuaScriptInterface::luaPlayerHasOutfit);
	registerMethod("Player", "sendOutfitWindow", LuaScriptInterface::luaPlayerSendOutfitWindow);

	registerMethod("Player", "addMount", LuaScriptInterface::luaPlayerAddMount);
	registerMethod("Player", "removeMount", LuaScriptInterface::luaPlayerRemoveMount);
	registerMethod("Player", "hasMount", LuaScriptInterface::luaPlayerHasMount);

	registerMethod("Player", "getPremiumDays", LuaScriptInterface::luaPlayerGetPremiumDays);
	registerMethod("Player", "addPremiumDays", LuaScriptInterface::luaPlayerAddPremiumDays);
	registerMethod("Player", "removePremiumDays", LuaScriptInterface::luaPlayerRemovePremiumDays);

	registerMethod("Player", "hasBlessing", LuaScriptInterface::luaPlayerHasBlessing);
	registerMethod("Player", "addBlessing", LuaScriptInterface::luaPlayerAddBlessing);
	registerMethod("Player", "removeBlessing", LuaScriptInterface::luaPlayerRemoveBlessing);

	registerMethod("Player", "canLearnSpell", LuaScriptInterface::luaPlayerCanLearnSpell);
	registerMethod("Player", "learnSpell", LuaScriptInterface::luaPlayerLearnSpell);
	registerMethod("Player", "forgetSpell", LuaScriptInterface::luaPlayerForgetSpell);
	registerMethod("Player", "hasLearnedSpell", LuaScriptInterface::luaPlayerHasLearnedSpell);

	registerMethod("Player", "sendTutorial", LuaScriptInterface::luaPlayerSendTutorial);
	registerMethod("Player", "addMapMark", LuaScriptInterface::luaPlayerAddMapMark);

	registerMethod("Player", "save", LuaScriptInterface::luaPlayerSave);
	registerMethod("Player", "popupFYI", LuaScriptInterface::luaPlayerPopupFYI);

	registerMethod("Player", "isPzLocked", LuaScriptInterface::luaPlayerIsPzLocked);

	registerMethod("Player", "getClient", LuaScriptInterface::luaPlayerGetClient);

	// Monster
	registerClass("Monster", "Creature", LuaScriptInterface::luaMonsterCreate);
	registerMetaMethod("Monster", "__eq", LuaScriptInterface::luaUserdataCompare);

	registerMethod("Monster", "isMonster", LuaScriptInterface::luaMonsterIsMonster);

	registerMethod("Monster", "getSpawnPosition", LuaScriptInterface::luaMonsterGetSpawnPosition);
	registerMethod("Monster", "despawn", LuaScriptInterface::luaMonsterDespawn);

	registerMethod("Monster", "isIdle", LuaScriptInterface::luaMonsterIsIdle);
	registerMethod("Monster", "setIdle", LuaScriptInterface::luaMonsterSetIdle);

	registerMethod("Monster", "isTarget", LuaScriptInterface::luaMonsterIsTarget);
	registerMethod("Monster", "isOpponent", LuaScriptInterface::luaMonsterIsOpponent);
	registerMethod("Monster", "isFriend", LuaScriptInterface::luaMonsterIsFriend);

	registerMethod("Monster", "addFriend", LuaScriptInterface::luaMonsterAddFriend);
	registerMethod("Monster", "removeFriend", LuaScriptInterface::luaMonsterRemoveFriend);
	registerMethod("Monster", "getFriendList", LuaScriptInterface::luaMonsterGetFriendList);
	registerMethod("Monster", "getFriendCount", LuaScriptInterface::luaMonsterGetFriendCount);

	registerMethod("Monster", "addTarget", LuaScriptInterface::luaMonsterAddTarget);
	registerMethod("Monster", "removeTarget", LuaScriptInterface::luaMonsterRemoveTarget);
	registerMethod("Monster", "getTargetList", LuaScriptInterface::luaMonsterGetTargetList);
	registerMethod("Monster", "getTargetCount", LuaScriptInterface::luaMonsterGetTargetCount);

	registerMethod("Monster", "selectTarget", LuaScriptInterface::luaMonsterSelectTarget);
	registerMethod("Monster", "searchTarget", LuaScriptInterface::luaMonsterSearchTarget);

	// Npc
	registerClass("Npc", "Creature", LuaScriptInterface::luaNpcCreate);
	registerMetaMethod("Npc", "__eq", LuaScriptInterface::luaUserdataCompare);

	registerMethod("Npc", "isNpc", LuaScriptInterface::luaNpcIsNpc);

	// Guild
	registerClass("Guild", "", LuaScriptInterface::luaGuildCreate);
	registerMetaMethod("Guild", "__eq", LuaScriptInterface::luaUserdataCompare);

	registerMethod("Guild", "getId", LuaScriptInterface::luaGuildGetId);
	registerMethod("Guild", "getName", LuaScriptInterface::luaGuildGetName);
	registerMethod("Guild", "getMembersOnline", LuaScriptInterface::luaGuildGetMembersOnline);

	registerMethod("Guild", "addMember", LuaScriptInterface::luaGuildAddMember);
	registerMethod("Guild", "removeMember", LuaScriptInterface::luaGuildRemoveMember);

	registerMethod("Guild", "addRank", LuaScriptInterface::luaGuildAddRank);
	registerMethod("Guild", "getRankById", LuaScriptInterface::luaGuildGetRankById);
	registerMethod("Guild", "getRankByLevel", LuaScriptInterface::luaGuildGetRankByLevel);

	registerMethod("Guild", "getMotd", LuaScriptInterface::luaGuildGetMotd);
	registerMethod("Guild", "setMotd", LuaScriptInterface::luaGuildSetMotd);

	// Group
	registerClass("Group", "", LuaScriptInterface::luaGroupCreate);
	registerMetaMethod("Group", "__eq", LuaScriptInterface::luaUserdataCompare);

	registerMethod("Group", "getId", LuaScriptInterface::luaGroupGetId);
	registerMethod("Group", "getName", LuaScriptInterface::luaGroupGetName);
	registerMethod("Group", "getFlags", LuaScriptInterface::luaGroupGetFlags);
	registerMethod("Group", "getAccess", LuaScriptInterface::luaGroupGetAccess);
	registerMethod("Group", "getMaxDepotItems", LuaScriptInterface::luaGroupGetMaxDepotItems);
	registerMethod("Group", "getMaxVipEntries", LuaScriptInterface::luaGroupGetMaxVipEntries);

	// Vocation
	registerClass("Vocation", "", LuaScriptInterface::luaVocationCreate);
	registerMetaMethod("Vocation", "__eq", LuaScriptInterface::luaUserdataCompare);

	registerMethod("Vocation", "getId", LuaScriptInterface::luaVocationGetId);
	registerMethod("Vocation", "getClientId", LuaScriptInterface::luaVocationGetClientId);
	registerMethod("Vocation", "getName", LuaScriptInterface::luaVocationGetName);
	registerMethod("Vocation", "getDescription", LuaScriptInterface::luaVocationGetDescription);

	registerMethod("Vocation", "getRequiredSkillTries", LuaScriptInterface::luaVocationGetRequiredSkillTries);
	registerMethod("Vocation", "getRequiredManaSpent", LuaScriptInterface::luaVocationGetRequiredManaSpent);

	registerMethod("Vocation", "getCapacityGain", LuaScriptInterface::luaVocationGetCapacityGain);

	registerMethod("Vocation", "getHealthGain", LuaScriptInterface::luaVocationGetHealthGain);
	registerMethod("Vocation", "getHealthGainTicks", LuaScriptInterface::luaVocationGetHealthGainTicks);
	registerMethod("Vocation", "getHealthGainAmount", LuaScriptInterface::luaVocationGetHealthGainAmount);

	registerMethod("Vocation", "getManaGain", LuaScriptInterface::luaVocationGetManaGain);
	registerMethod("Vocation", "getManaGainTicks", LuaScriptInterface::luaVocationGetManaGainTicks);
	registerMethod("Vocation", "getManaGainAmount", LuaScriptInterface::luaVocationGetManaGainAmount);

	registerMethod("Vocation", "getMaxSoul", LuaScriptInterface::luaVocationGetMaxSoul);
	registerMethod("Vocation", "getSoulGainTicks", LuaScriptInterface::luaVocationGetSoulGainTicks);

	registerMethod("Vocation", "getAttackSpeed", LuaScriptInterface::luaVocationGetAttackSpeed);
	registerMethod("Vocation", "getBaseSpeed", LuaScriptInterface::luaVocationGetBaseSpeed);

	registerMethod("Vocation", "getDemotion", LuaScriptInterface::luaVocationGetDemotion);
	registerMethod("Vocation", "getPromotion", LuaScriptInterface::luaVocationGetPromotion);

	// Town
	registerClass("Town", "", LuaScriptInterface::luaTownCreate);
	registerMetaMethod("Town", "__eq", LuaScriptInterface::luaUserdataCompare);

	registerMethod("Town", "getId", LuaScriptInterface::luaTownGetId);
	registerMethod("Town", "getName", LuaScriptInterface::luaTownGetName);
	registerMethod("Town", "getTemplePosition", LuaScriptInterface::luaTownGetTemplePosition);

	// House
	registerClass("House", "", LuaScriptInterface::luaHouseCreate);
	registerMetaMethod("House", "__eq", LuaScriptInterface::luaUserdataCompare);

	registerMethod("House", "getId", LuaScriptInterface::luaHouseGetId);
	registerMethod("House", "getName", LuaScriptInterface::luaHouseGetName);
	registerMethod("House", "getTown", LuaScriptInterface::luaHouseGetTown);
	registerMethod("House", "getExitPosition", LuaScriptInterface::luaHouseGetExitPosition);
	registerMethod("House", "getRent", LuaScriptInterface::luaHouseGetRent);

	registerMethod("House", "getOwnerGuid", LuaScriptInterface::luaHouseGetOwnerGuid);
	registerMethod("House", "setOwnerGuid", LuaScriptInterface::luaHouseSetOwnerGuid);

	registerMethod("House", "getBeds", LuaScriptInterface::luaHouseGetBeds);
	registerMethod("House", "getBedCount", LuaScriptInterface::luaHouseGetBedCount);

	registerMethod("House", "getDoors", LuaScriptInterface::luaHouseGetDoors);
	registerMethod("House", "getDoorCount", LuaScriptInterface::luaHouseGetDoorCount);

	registerMethod("House", "getTiles", LuaScriptInterface::luaHouseGetTiles);
	registerMethod("House", "getTileCount", LuaScriptInterface::luaHouseGetTileCount);

	registerMethod("House", "getAccessList", LuaScriptInterface::luaHouseGetAccessList);
	registerMethod("House", "setAccessList", LuaScriptInterface::luaHouseSetAccessList);

	// ItemType
	registerClass("ItemType", "", LuaScriptInterface::luaItemTypeCreate);
	registerMetaMethod("ItemType", "__eq", LuaScriptInterface::luaUserdataCompare);

	registerMethod("ItemType", "isCorpse", LuaScriptInterface::luaItemTypeIsCorpse);
	registerMethod("ItemType", "isDoor", LuaScriptInterface::luaItemTypeIsDoor);
	registerMethod("ItemType", "isContainer", LuaScriptInterface::luaItemTypeIsContainer);
	registerMethod("ItemType", "isFluidContainer", LuaScriptInterface::luaItemTypeIsFluidContainer);
	registerMethod("ItemType", "isMovable", LuaScriptInterface::luaItemTypeIsMovable);
	registerMethod("ItemType", "isRune", LuaScriptInterface::luaItemTypeIsRune);
	registerMethod("ItemType", "isStackable", LuaScriptInterface::luaItemTypeIsStackable);
	registerMethod("ItemType", "isReadable", LuaScriptInterface::luaItemTypeIsReadable);
	registerMethod("ItemType", "isWritable", LuaScriptInterface::luaItemTypeIsWritable);

	registerMethod("ItemType", "getType", LuaScriptInterface::luaItemTypeGetType);
	registerMethod("ItemType", "getId", LuaScriptInterface::luaItemTypeGetId);
	registerMethod("ItemType", "getName", LuaScriptInterface::luaItemTypeGetName);
	registerMethod("ItemType", "getPluralName", LuaScriptInterface::luaItemTypeGetPluralName);
	registerMethod("ItemType", "getArticle", LuaScriptInterface::luaItemTypeGetArticle);
	registerMethod("ItemType", "getDescription", LuaScriptInterface::luaItemTypeGetDescription);

	registerMethod("ItemType", "getFluidSource", LuaScriptInterface::luaItemTypeGetFluidSource);
	registerMethod("ItemType", "getCapacity", LuaScriptInterface::luaItemTypeGetCapacity);
	registerMethod("ItemType", "getWeight", LuaScriptInterface::luaItemTypeGetWeight);

	registerMethod("ItemType", "getAttack", LuaScriptInterface::luaItemTypeGetAttack);
	registerMethod("ItemType", "getDefense", LuaScriptInterface::luaItemTypeGetDefense);
	registerMethod("ItemType", "getExtraDefense", LuaScriptInterface::luaItemTypeGetExtraDefense);
	registerMethod("ItemType", "getArmor", LuaScriptInterface::luaItemTypeGetArmor);

	registerMethod("ItemType", "getElementType", LuaScriptInterface::luaItemTypeGetElementType);
	registerMethod("ItemType", "getElementDamage", LuaScriptInterface::luaItemTypeGetElementDamage);

	registerMethod("ItemType", "hasSubType", LuaScriptInterface::luaItemTypeHasSubType);

	// Combat
	registerClass("Combat", "", LuaScriptInterface::luaCombatCreate);
	registerMetaMethod("Combat", "__eq", LuaScriptInterface::luaUserdataCompare);

	registerMethod("Combat", "setParameter", LuaScriptInterface::luaCombatSetParameter);
	registerMethod("Combat", "setFormula", LuaScriptInterface::luaCombatSetFormula);

	registerMethod("Combat", "setArea", LuaScriptInterface::luaCombatSetArea);
	registerMethod("Combat", "setCondition", LuaScriptInterface::luaCombatSetCondition);
	registerMethod("Combat", "setCallback", LuaScriptInterface::luaCombatSetCallback);

	registerMethod("Combat", "execute", LuaScriptInterface::luaCombatExecute);

	// Condition
	registerClass("Condition", "", LuaScriptInterface::luaConditionCreate);
	registerMetaMethod("Condition", "__eq", LuaScriptInterface::luaUserdataCompare);

	registerMethod("Condition", "getId", LuaScriptInterface::luaConditionGetId);
	registerMethod("Condition", "getSubId", LuaScriptInterface::luaConditionGetSubId);
	registerMethod("Condition", "getType", LuaScriptInterface::luaConditionGetType);
	registerMethod("Condition", "getIcons", LuaScriptInterface::luaConditionGetIcons);
	registerMethod("Condition", "getEndTime", LuaScriptInterface::luaConditionGetEndTime);

	registerMethod("Condition", "clone", LuaScriptInterface::luaConditionClone);

	registerMethod("Condition", "getTicks", LuaScriptInterface::luaConditionGetTicks);
	registerMethod("Condition", "setTicks", LuaScriptInterface::luaConditionSetTicks);

	registerMethod("Condition", "setParameter", LuaScriptInterface::luaConditionSetParameter);
	registerMethod("Condition", "setFormula", LuaScriptInterface::luaConditionSetFormula);

	registerMethod("Condition", "addDamage", LuaScriptInterface::luaConditionAddDamage);
	registerMethod("Condition", "addOutfit", LuaScriptInterface::luaConditionAddOutfit);

	// MonsterType
	registerClass("MonsterType", "", LuaScriptInterface::luaMonsterTypeCreate);
	registerMetaMethod("MonsterType", "__eq", LuaScriptInterface::luaUserdataCompare);

	registerMethod("MonsterType", "isAttackable", LuaScriptInterface::luaMonsterTypeIsAttackable);
	registerMethod("MonsterType", "isConvinceable", LuaScriptInterface::luaMonsterTypeIsConvinceable);
	registerMethod("MonsterType", "isSummonable", LuaScriptInterface::luaMonsterTypeIsSummonable);
	registerMethod("MonsterType", "isIllusionable", LuaScriptInterface::luaMonsterTypeIsIllusionable);
	registerMethod("MonsterType", "isHostile", LuaScriptInterface::luaMonsterTypeIsHostile);
	registerMethod("MonsterType", "isPushable", LuaScriptInterface::luaMonsterTypeIsPushable);
	registerMethod("MonsterType", "isHealthShown", LuaScriptInterface::luaMonsterTypeIsHealthShown);

	registerMethod("MonsterType", "canPushItems", LuaScriptInterface::luaMonsterTypeCanPushItems);
	registerMethod("MonsterType", "canPushCreatures", LuaScriptInterface::luaMonsterTypeCanPushCreatures);

	registerMethod("MonsterType", "getName", LuaScriptInterface::luaMonsterTypeGetName);
	registerMethod("MonsterType", "getNameDescription", LuaScriptInterface::luaMonsterTypeGetNameDescription);

	registerMethod("MonsterType", "getHealth", LuaScriptInterface::luaMonsterTypeGetHealth);
	registerMethod("MonsterType", "getMaxHealth", LuaScriptInterface::luaMonsterTypeGetMaxHealth);
	registerMethod("MonsterType", "getRunHealth", LuaScriptInterface::luaMonsterTypeGetRunHealth);
	registerMethod("MonsterType", "getExperience", LuaScriptInterface::luaMonsterTypeGetExperience);

	registerMethod("MonsterType", "getCombatImmunities", LuaScriptInterface::luaMonsterTypeGetCombatImmunities);
	registerMethod("MonsterType", "getConditionImmunities", LuaScriptInterface::luaMonsterTypeGetConditionImmunities);

	registerMethod("MonsterType", "getAttackList", LuaScriptInterface::luaMonsterTypeGetAttackList);
	registerMethod("MonsterType", "getDefenseList", LuaScriptInterface::luaMonsterTypeGetDefenseList);
	registerMethod("MonsterType", "getElementList", LuaScriptInterface::luaMonsterTypeGetElementList);

	registerMethod("MonsterType", "getVoices", LuaScriptInterface::luaMonsterTypeGetVoices);
	registerMethod("MonsterType", "getLoot", LuaScriptInterface::luaMonsterTypeGetLoot);
	registerMethod("MonsterType", "getCreatureEvents", LuaScriptInterface::luaMonsterTypeGetCreatureEvents);

	registerMethod("MonsterType", "getSummonList", LuaScriptInterface::luaMonsterTypeGetSummonList);
	registerMethod("MonsterType", "getMaxSummons", LuaScriptInterface::luaMonsterTypeGetMaxSummons);

	registerMethod("MonsterType", "getArmor", LuaScriptInterface::luaMonsterTypeGetArmor);
	registerMethod("MonsterType", "getDefense", LuaScriptInterface::luaMonsterTypeGetDefense);
	registerMethod("MonsterType", "getOutfit", LuaScriptInterface::luaMonsterTypeGetOutfit);
	registerMethod("MonsterType", "getRace", LuaScriptInterface::luaMonsterTypeGetRace);
	registerMethod("MonsterType", "getCorpseId", LuaScriptInterface::luaMonsterTypeGetCorpseId);
	registerMethod("MonsterType", "getManaCost", LuaScriptInterface::luaMonsterTypeGetManaCost);
	registerMethod("MonsterType", "getBaseSpeed", LuaScriptInterface::luaMonsterTypeGetBaseSpeed);
	registerMethod("MonsterType", "getLight", LuaScriptInterface::luaMonsterTypeGetLight);

	registerMethod("MonsterType", "getStaticAttackChance", LuaScriptInterface::luaMonsterTypeGetStaticAttackChance);
	registerMethod("MonsterType", "getTargetDistance", LuaScriptInterface::luaMonsterTypeGetTargetDistance);
	registerMethod("MonsterType", "getYellChance", LuaScriptInterface::luaMonsterTypeGetYellChance);
	registerMethod("MonsterType", "getYellSpeedTicks", LuaScriptInterface::luaMonsterTypeGetYellSpeedTicks);
	registerMethod("MonsterType", "getChangeTargetChance", LuaScriptInterface::luaMonsterTypeGetChangeTargetChance);
	registerMethod("MonsterType", "getChangeTargetSpeed", LuaScriptInterface::luaMonsterTypeGetChangeTargetSpeed);
}

#undef registerEnum
#undef registerEnumIn

void LuaScriptInterface::registerClass(const std::string& className, const std::string& baseClass, lua_CFunction newFunction/* = nullptr*/)
{
	// className = {}
	lua_newtable(m_luaState);
	lua_pushvalue(m_luaState, -1);
	lua_setglobal(m_luaState, className.c_str());
	int32_t methods = getStackTop(m_luaState);

	// methodsTable = {}
	lua_newtable(m_luaState);
	int32_t methodsTable = getStackTop(m_luaState);

	if (newFunction) {
		// className.new = newFunction
		// className.__call = newFunction
		lua_pushcfunction(m_luaState, newFunction);
		lua_pushvalue(m_luaState, -1);
		lua_setfield(m_luaState, methods, "new");
		lua_setfield(m_luaState, methodsTable, "__call");
	}

	uint32_t parents = 0;
	if (!baseClass.empty()) {
		lua_getglobal(m_luaState, baseClass.c_str());
		lua_rawgeti(m_luaState, -1, 'p');
		parents = popNumber(m_luaState) + 1;
		lua_setfield(m_luaState, methodsTable, "__index");
	}

	// setmetatable(className, methodsTable)
	lua_setmetatable(m_luaState, methods);

	// className.metatable = {}
	luaL_newmetatable(m_luaState, className.c_str());
	int32_t metatable = getStackTop(m_luaState);

	// className.metatable.__metatable = className
	lua_pushvalue(m_luaState, methods);
	lua_setfield(m_luaState, metatable, "__metatable");

	// className.metatable.__index = className
	lua_pushvalue(m_luaState, methods);
	lua_setfield(m_luaState, metatable, "__index");

	// className.metatable['h'] = hash
	lua_pushnumber(m_luaState, std::hash<std::string>()(className));
	lua_rawseti(m_luaState, metatable, 'h');

	// className.metatable['p'] = parents
	lua_pushnumber(m_luaState, parents);
	lua_rawseti(m_luaState, metatable, 'p');

	// className.metatable['t'] = type
	if (className == "Item") {
		lua_pushnumber(m_luaState, LuaData_Item);
	} else if (className == "Container") {
		lua_pushnumber(m_luaState, LuaData_Container);
	} else if (className == "Player") {
		lua_pushnumber(m_luaState, LuaData_Player);
	} else if (className == "Monster") {
		lua_pushnumber(m_luaState, LuaData_Monster);
	} else if (className == "Npc") {
		lua_pushnumber(m_luaState, LuaData_Npc);
	} else {
		lua_pushnumber(m_luaState, LuaData_Unknown);
	}
	lua_rawseti(m_luaState, metatable, 't');

	// pop className, className.metatable
	lua_pop(m_luaState, 2);
}

void LuaScriptInterface::registerTable(const std::string& tableName)
{
	// _G[tableName] = {}
	lua_newtable(m_luaState);
	lua_setglobal(m_luaState, tableName.c_str());
}

void LuaScriptInterface::registerMethod(const std::string& globalName, const std::string& methodName, lua_CFunction func)
{
	// globalName.methodName = func
	lua_getglobal(m_luaState, globalName.c_str());
	lua_pushcfunction(m_luaState, func);
	lua_setfield(m_luaState, -2, methodName.c_str());

	// pop globalName
	lua_pop(m_luaState, 1);
}

void LuaScriptInterface::registerMetaMethod(const std::string& className, const std::string& methodName, lua_CFunction func)
{
	// className.metatable.methodName = func
	luaL_getmetatable(m_luaState, className.c_str());
	lua_pushcfunction(m_luaState, func);
	lua_setfield(m_luaState, -2, methodName.c_str());

	// pop className.metatable
	lua_pop(m_luaState, 1);
}

void LuaScriptInterface::registerGlobalMethod(const std::string& functionName, lua_CFunction func)
{
	// _G[functionName] = func
	lua_pushcfunction(m_luaState, func);
	lua_setglobal(m_luaState, functionName.c_str());
}

void LuaScriptInterface::registerVariable(const std::string& tableName, const std::string& name, lua_Number value)
{
	// tableName.name = value
	lua_getglobal(m_luaState, tableName.c_str());
	lua_pushnumber(m_luaState, value);
	lua_setfield(m_luaState, -2, name.c_str());

	// pop tableName
	lua_pop(m_luaState, 1);
}

void LuaScriptInterface::registerGlobalVariable(const std::string& name, lua_Number value)
{
	// _G[name] = value
	lua_pushnumber(m_luaState, value);
	lua_setglobal(m_luaState, name.c_str());
}

int32_t LuaScriptInterface::luaGetPlayerFlagValue(lua_State* L)
{
	//getPlayerFlagValue(cid, flag)
	uint32_t flagindex = popNumber(L);
	uint32_t cid = popNumber(L);

	Player* player = g_game.getPlayerByID(cid);
	if (player) {
		if (flagindex < PlayerFlag_LastFlag) {
			pushBoolean(L, player->hasFlag((PlayerFlags)flagindex));
		} else {
			reportErrorFunc("No valid flag index.");
			pushBoolean(L, false);
		}
	} else {
		reportErrorFunc(getErrorDesc(LUA_ERROR_PLAYER_NOT_FOUND));
		pushBoolean(L, false);
	}
	return 1;
}

int32_t LuaScriptInterface::luaGetPlayerInstantSpellCount(lua_State* L)
{
	//getPlayerInstantSpellCount(cid)
	uint32_t cid = popNumber(L);

	Player* player = g_game.getPlayerByID(cid);
	if (player) {
		lua_pushnumber(L, g_spells->getInstantSpellCount(player));
	} else {
		reportErrorFunc(getErrorDesc(LUA_ERROR_PLAYER_NOT_FOUND));
		pushBoolean(L, false);
	}
	return 1;
}

int32_t LuaScriptInterface::luaGetPlayerInstantSpellInfo(lua_State* L)
{
	//getPlayerInstantSpellInfo(cid, index)
	uint32_t index = popNumber(L);
	uint32_t cid = popNumber(L);

	Player* player = g_game.getPlayerByID(cid);
	if (!player) {
		reportErrorFunc(getErrorDesc(LUA_ERROR_PLAYER_NOT_FOUND));
		pushBoolean(L, false);
		return 1;
	}

	InstantSpell* spell = g_spells->getInstantSpellByIndex(player, index);
	if (!spell) {
		reportErrorFunc(getErrorDesc(LUA_ERROR_SPELL_NOT_FOUND));
		pushBoolean(L, false);
		return 1;
	}

	lua_newtable(L);
	setField(L, "name", spell->getName());
	setField(L, "words", spell->getWords());
	setField(L, "level", spell->getLevel());
	setField(L, "mlevel", spell->getMagicLevel());
	setField(L, "mana", spell->getManaCost(player));
	setField(L, "manapercent", spell->getManaPercent());
	return 1;
}

int32_t LuaScriptInterface::luaGetInstantSpellInfoByName(lua_State* L)
{
	//getInstantSpellInfoByName(cid, name)
	std::string spellName = popString(L);
	uint32_t cid = popNumber(L);

	Player* player = g_game.getPlayerByID(cid);
	if (!player && cid != 0) {
		reportErrorFunc(getErrorDesc(LUA_ERROR_PLAYER_NOT_FOUND));
		pushBoolean(L, false);
		return 1;
	}

	InstantSpell* spell = g_spells->getInstantSpellByName(spellName);
	if (!spell) {
		reportErrorFunc(getErrorDesc(LUA_ERROR_SPELL_NOT_FOUND));
		pushBoolean(L, false);
		return 1;
	}

	lua_newtable(L);
	setField(L, "name", spell->getName());
	setField(L, "words", spell->getWords());
	setField(L, "level", spell->getLevel());
	setField(L, "mlevel", spell->getMagicLevel());
	setField(L, "mana", (player != nullptr ? spell->getManaCost(player) : 0));
	setField(L, "manapercent", spell->getManaPercent());
	return 1;
}

int32_t LuaScriptInterface::luaGetInstantSpellWords(lua_State* L)
{
	//getInstantSpellWords(name)
	std::string spellName = popString(L);

	InstantSpell* spell = g_spells->getInstantSpellByName(spellName);
	if (!spell) {
		reportErrorFunc(getErrorDesc(LUA_ERROR_SPELL_NOT_FOUND));
		pushBoolean(L, false);
		return 1;
	}

	pushString(L, spell->getWords());
	return 1;
}

int32_t LuaScriptInterface::luaDoPlayerRemoveItem(lua_State* L)
{
	//doPlayerRemoveItem(cid, itemid, count, <optional> subtype, <optional> ignoreEquipped)
	int32_t parameters = lua_gettop(L);

	bool ignoreEquipped = false;
	if (parameters > 4) {
		ignoreEquipped = popBoolean(L);
	}

	int32_t subType = -1;
	if (parameters > 3) {
		subType = popNumber(L);
	}

	uint32_t count = popNumber(L);
	uint16_t itemId = popNumber<uint16_t>(L);
	uint32_t cid = popNumber(L);

	Player* player = g_game.getPlayerByID(cid);
	if (player) {
		pushBoolean(L, player->removeItemOfType(itemId, count, subType, ignoreEquipped));
	} else {
		reportErrorFunc(getErrorDesc(LUA_ERROR_PLAYER_NOT_FOUND));
		pushBoolean(L, false);
	}

	return 1;
}

int32_t LuaScriptInterface::luaDoCreateNpc(lua_State* L)
{
	//doCreateNpc(name, pos)
	PositionEx pos;
	popPosition(L, pos);
	const std::string& name = popString(L);

	Npc* npc = Npc::createNpc(name);
	if (!npc) {
		pushBoolean(L, false);
		return 1;
	}

	// Place the npc
	if (g_game.placeCreature(npc, pos)) {
		npc->setMasterPos(npc->getPosition());
		pushBoolean(L, true);
	} else {
		delete npc;
		pushBoolean(L, false);
	}
	return 1;
}

int32_t LuaScriptInterface::luaDoChangeTypeItem(lua_State* L)
{
	//doChangeTypeItem(uid,new_type)
	int32_t subtype = popNumber<int32_t>(L);
	uint32_t uid = popNumber(L);

	ScriptEnvironment* env = getScriptEnv();

	Item* item = env->getItemByUID(uid);
	if (!item) {
		reportErrorFunc(getErrorDesc(LUA_ERROR_ITEM_NOT_FOUND));
		pushBoolean(L, false);
		return 1;
	}

	Item* newItem = g_game.transformItem(item, item->getID(), subtype);

	if (item->isRemoved()) {
		env->removeItemByUID(uid);
	}

	if (newItem && newItem != item) {
		env->insertThing(uid, newItem);
	}

	pushBoolean(L, true);
	return 1;
}

int32_t LuaScriptInterface::luaDoPlayerAddMana(lua_State* L)
{
	//doPlayerAddMana(uid, mana[, animationOnLoss])
	int32_t parameters = lua_gettop(L);

	bool animationOnLoss;
	if (parameters > 2) {
		animationOnLoss = popBoolean(L);
	} else {
		animationOnLoss = false;
	}

	int32_t manaChange = popNumber<int32_t>(L);
	uint32_t cid = popNumber(L);

	Player* player = g_game.getPlayerByID(cid);
	if (player) {
		if (!animationOnLoss && manaChange < 0) {
			player->changeMana(manaChange);
		} else {
			g_game.combatChangeMana(nullptr, player, manaChange);
		}

		pushBoolean(L, true);
	} else {
		reportErrorFunc(getErrorDesc(LUA_ERROR_PLAYER_NOT_FOUND));
		pushBoolean(L, false);
	}
	return 1;
}

int32_t LuaScriptInterface::luaDoPlayerAddItem(lua_State* L)
{
	//doPlayerAddItem(cid, itemid, <optional: default: 1> count/subtype, <optional: default: 1> canDropOnMap)
	//doPlayerAddItem(cid, itemid, <optional: default: 1> count, <optional: default: 1> canDropOnMap, <optional: default: 1>subtype)
	int32_t parameters = lua_gettop(L);

	int32_t subType = 1;
	if (parameters > 4) {
		subType = popNumber(L);
	}

	bool canDropOnMap = true;
	if (parameters > 3) {
		canDropOnMap = popBoolean(L);
	}

	uint32_t count = 1;
	if (parameters > 2) {
		count = popNumber(L);
	}

	uint32_t itemId = popNumber(L);
	uint32_t cid = popNumber(L);

	ScriptEnvironment* env = getScriptEnv();
	Player* player = g_game.getPlayerByID(cid);
	if (!player) {
		reportErrorFunc(getErrorDesc(LUA_ERROR_PLAYER_NOT_FOUND));
		pushBoolean(L, false);
		return 1;
	}

	const ItemType& it = Item::items[itemId];

	int32_t itemCount = 1;

	if (parameters > 4) {
		//subtype already supplied, count then is the amount
		itemCount = std::max<int32_t>(1, count);
	} else if (it.hasSubType()) {
		if (it.stackable) {
			itemCount = (int32_t)std::ceil((float)count / 100);
		}

		subType = count;
	} else {
		itemCount = std::max<int32_t>(1, count);
	}

	while (itemCount > 0) {
		int32_t stackCount = subType;
		if (it.stackable && stackCount > 100) {
			stackCount = 100;
		}

		Item* newItem = Item::CreateItem(itemId, stackCount);
		if (!newItem) {
			reportErrorFunc(getErrorDesc(LUA_ERROR_ITEM_NOT_FOUND));
			pushBoolean(L, false);
			return 1;
		}

		if (it.stackable) {
			subType -= stackCount;
		}

		ReturnValue ret = g_game.internalPlayerAddItem(player, newItem, canDropOnMap);
		if (ret != RET_NOERROR) {
			delete newItem;
			pushBoolean(L, false);
			return 1;
		}

		if (--itemCount == 0) {
			if (newItem->getParent()) {
				uint32_t uid = env->addThing(newItem);
				lua_pushnumber(L, uid);
				return 1;
			} else {
				//stackable item stacked with existing object, newItem will be released
				pushBoolean(L, false);
				return 1;
			}
		}
	}

	pushBoolean(L, false);
	return 1;
}

int32_t LuaScriptInterface::luaDoTileAddItemEx(lua_State* L)
{
	//doTileAddItemEx(pos, uid)
	uint32_t uid = popNumber(L);
	PositionEx pos;
	popPosition(L, pos);

	Tile* tile = g_game.getTile(pos.x, pos.y, pos.z);
	if (!tile) {
		std::ostringstream ss;
		ss << pos << ' ' << getErrorDesc(LUA_ERROR_TILE_NOT_FOUND);
		reportErrorFunc(ss.str());
		pushBoolean(L, false);
		return 1;
	}

	Item* item = getScriptEnv()->getItemByUID(uid);
	if (!item) {
		reportErrorFunc(getErrorDesc(LUA_ERROR_ITEM_NOT_FOUND));
		pushBoolean(L, false);
		return 1;
	}

	if (item->getParent() != VirtualCylinder::virtualCylinder) {
		reportErrorFunc("Item already has a parent");
		pushBoolean(L, false);
		return 1;
	}

	ReturnValue ret = g_game.internalAddItem(tile, item);
	lua_pushnumber(L, ret);
	return 1;
}

int32_t LuaScriptInterface::luaDoRelocate(lua_State* L)
{
	//doRelocate(pos, posTo)
	//Moves all moveable objects from pos to posTo

	PositionEx toPos;
	popPosition(L, toPos);

	PositionEx fromPos;
	popPosition(L, fromPos);

	Tile* fromTile = g_game.getTile(fromPos.x, fromPos.y, fromPos.z);
	if (!fromTile) {
		std::ostringstream ss;
		ss << fromPos << ' ' << getErrorDesc(LUA_ERROR_TILE_NOT_FOUND);
		reportErrorFunc(ss.str());
		pushBoolean(L, false);
		return 1;
	}

	Tile* toTile = g_game.getTile(toPos.x, toPos.y, toPos.z);
	if (!toTile) {
		std::ostringstream ss;
		ss << toPos << ' ' << getErrorDesc(LUA_ERROR_TILE_NOT_FOUND);
		reportErrorFunc(ss.str());
		pushBoolean(L, false);
		return 1;
	}

	if (fromTile != toTile) {
		for (int32_t i = fromTile->getThingCount() - 1; i >= 0; --i) {
			Thing* thing = fromTile->__getThing(i);
			if (thing) {
				if (Item* item = thing->getItem()) {
					const ItemType& it = Item::items[item->getID()];
					if (!it.isGroundTile() && !it.alwaysOnTop && !it.isMagicField() && !it.isDoor()) {
						g_game.internalTeleport(item, toPos, false, FLAG_IGNORENOTMOVEABLE);
					}
				} else if (Creature* creature = thing->getCreature()) {
					g_game.internalTeleport(creature, toPos);
				}
			}
		}
	}

	pushBoolean(L, true);
	return 1;
}

int32_t LuaScriptInterface::luaDoSetCreatureDropLoot(lua_State* L)
{
	//doSetCreatureDropLoot(cid, doDrop)
	bool doDrop = popBoolean(L);
	uint32_t cid = popNumber(L);

	Creature* creature = g_game.getCreatureByID(cid);
	if (creature) {
		creature->setDropLoot(doDrop);
		pushBoolean(L, true);
	} else {
		reportErrorFunc(getErrorDesc(LUA_ERROR_CREATURE_NOT_FOUND));
		pushBoolean(L, false);
	}
	return 1;
}

int32_t LuaScriptInterface::luaGetThingfromPos(lua_State* L)
{
	//Consider using getTileItemById/getTileItemByType/getTileThingByPos/getTopCreature instead.

	//getThingfromPos(pos)
	//Note:
	//	stackpos = 255. Get the top thing(item moveable or creature)
	//	stackpos = 254. Get MagicFieldtItem
	//	stackpos = 253. Get the top creature (moveable creature)

	PositionEx pos;
	popPosition(L, pos);

	Tile* tile = g_game.getTile(pos);
	if (!tile) {
		pushThing(L, nullptr, 0);
		return 1;
	}

	Thing* thing;
	if (pos.stackpos == 255) {
		thing = tile->getTopCreature();
		if (!thing) {
			Item* item = tile->getTopDownItem();
			if (item && !item->isNotMoveable()) {
				thing = item;
			}
		}
	} else if (pos.stackpos == 254) {
		thing = tile->getFieldItem();
	} else if (pos.stackpos == 253) {
		thing = tile->getTopCreature();
	} else {
		thing = tile->__getThing(pos.stackpos);
	}

	if (!thing) {
		pushThing(L, nullptr, 0);
		return 1;
	}

	pushThing(L, thing, getScriptEnv()->addThing(thing));
	return 1;
}

int32_t LuaScriptInterface::luaDoCreateItem(lua_State* L)
{
	//doCreateItem(itemid, <optional> type/count, pos)
	//Returns uid of the created item, only works on tiles.
	uint32_t parameters = lua_gettop(L);

	PositionEx pos;
	popPosition(L, pos);

	uint32_t count = 1;
	if (parameters > 2) {
		count = popNumber(L);
	}

	uint32_t itemId = popNumber(L);

	ScriptEnvironment* env = getScriptEnv();

	Tile* tile = g_game.getTile(pos.x, pos.y, pos.z);
	if (!tile) {
		std::ostringstream ss;
		ss << pos << ' ' << getErrorDesc(LUA_ERROR_TILE_NOT_FOUND);
		reportErrorFunc(ss.str());
		pushBoolean(L, false);
		return 1;
	}

	int32_t itemCount = 1;
	int32_t subType = 1;

	const ItemType& it = Item::items[itemId];
	if (it.hasSubType()) {
		if (it.stackable) {
			itemCount = (int32_t)std::ceil((float)count / 100);
		}

		subType = count;
	} else {
		itemCount = std::max<int32_t>(1, count);
	}

	while (itemCount > 0) {
		int32_t stackCount = std::min<int32_t>(100, subType);
		Item* newItem = Item::CreateItem(itemId, stackCount);
		if (!newItem) {
			reportErrorFunc(getErrorDesc(LUA_ERROR_ITEM_NOT_FOUND));
			pushBoolean(L, false);
			return 1;
		}

		if (it.stackable) {
			subType -= stackCount;
		}

		ReturnValue ret = g_game.internalAddItem(tile, newItem, INDEX_WHEREEVER, FLAG_NOLIMIT);
		if (ret != RET_NOERROR) {
			delete newItem;
			pushBoolean(L, false);
			return 1;
		}

		if (--itemCount == 0) {
			if (newItem->getParent()) {
				uint32_t uid = env->addThing(newItem);
				lua_pushnumber(L, uid);
				return 1;
			} else {
				//stackable item stacked with existing object, newItem will be released
				pushBoolean(L, false);
				return 1;
			}
		}
	}

	pushBoolean(L, false);
	return 1;
}

int32_t LuaScriptInterface::luaDoCreateItemEx(lua_State* L)
{
	//doCreateItemEx(itemid, <optional> count/subtype)
	//Returns uid of the created item

	int32_t parameters = lua_gettop(L);

	uint32_t count = 1;
	if (parameters > 1) {
		count = popNumber(L);
	}

	uint32_t itemId = popNumber(L);

	ScriptEnvironment* env = getScriptEnv();

	const ItemType& it = Item::items[itemId];
	if (it.stackable && count > 100) {
		reportErrorFunc("Stack count cannot be higher than 100.");
		count = 100;
	}

	Item* newItem = Item::CreateItem(itemId, count);
	if (!newItem) {
		reportErrorFunc(getErrorDesc(LUA_ERROR_ITEM_NOT_FOUND));
		pushBoolean(L, false);
		return 1;
	}

	newItem->setParent(VirtualCylinder::virtualCylinder);
	env->addTempItem(env, newItem);

	uint32_t uid = env->addThing(newItem);
	lua_pushnumber(L, uid);
	return 1;
}

int32_t LuaScriptInterface::luaDoCreateTeleport(lua_State* L)
{
	//doCreateTeleport(itemid, topos, createpos)
	PositionEx createPos;
	popPosition(L, createPos);
	PositionEx toPos;
	popPosition(L, toPos);
	uint32_t itemId = popNumber(L);

	Tile* tile = g_game.getTile(createPos);
	if (!tile) {
		std::ostringstream ss;
		ss << createPos << ' ' << getErrorDesc(LUA_ERROR_TILE_NOT_FOUND);
		reportErrorFunc(ss.str());
		pushBoolean(L, false);
		return 1;
	}

	Item* newItem = Item::CreateItem(itemId);
	if (!newItem) {
		reportErrorFunc(getErrorDesc(LUA_ERROR_ITEM_NOT_FOUND));
		pushBoolean(L, false);
		return 1;
	}

	Teleport* newTeleport = newItem->getTeleport();
	if (!newTeleport) {
		delete newItem;
		reportErrorFunc("Invalid teleport ItemID.");
		pushBoolean(L, false);
		return 1;
	}

	newTeleport->setDestPos(toPos);

	ReturnValue ret = g_game.internalAddItem(tile, newTeleport, INDEX_WHEREEVER, FLAG_NOLIMIT);
	if (ret != RET_NOERROR) {
		delete newItem;
		reportErrorFunc("Can not add Item");
		pushBoolean(L, false);
		return 1;
	}

	if (newItem->getParent()) {
		uint32_t uid = getScriptEnv()->addThing(newItem);
		lua_pushnumber(L, uid);
	} else {
		pushBoolean(L, false);    //stackable item stacked with existing object, newItem will be released
	}
	return 1;
}

int32_t LuaScriptInterface::luaGetTileHouseInfo(lua_State* L)
{
	//getTileHouseInfo(pos)
	PositionEx pos;
	popPosition(L, pos);

	Tile* tile = g_game.getTile(pos);
	if (tile) {
		if (HouseTile* houseTile = dynamic_cast<HouseTile*>(tile)) {
			House* house = houseTile->getHouse();
			if (house) {
				lua_pushnumber(L, house->getId());
			} else {
				pushBoolean(L, false);
			}
		} else {
			pushBoolean(L, false);
		}
	} else {
		std::ostringstream ss;
		ss << pos << ' ' << getErrorDesc(LUA_ERROR_TILE_NOT_FOUND);
		reportErrorFunc(ss.str());
		pushBoolean(L, false);
	}
	return 1;
}

int32_t LuaScriptInterface::luaDoSummonCreature(lua_State* L)
{
	//doSummonCreature(name, pos)
	PositionEx pos;
	popPosition(L, pos);
	std::string name = popString(L);

	Monster* monster = Monster::createMonster(name);
	if (!monster) {
		pushBoolean(L, false);
		return 1;
	}

	if (!g_game.placeCreature(monster, pos)) {
		delete monster;
		pushBoolean(L, false);
		return 1;
	}

	lua_pushnumber(L, monster->getID());
	return 1;
}

int32_t LuaScriptInterface::luaDebugPrint(lua_State* L)
{
	//debugPrint(text)
	reportErrorFunc(popString(L));
	return 0;
}

int32_t LuaScriptInterface::luaGetHouseByPlayerGUID(lua_State* L)
{
	//getHouseByPlayerGUID(playerGUID)
	uint32_t guid = popNumber(L);

	House* house = Houses::getInstance().getHouseByPlayerId(guid);
	if (house) {
		lua_pushnumber(L, house->getId());
	} else {
		lua_pushnil(L);
	}
	return 1;
}

int32_t LuaScriptInterface::luaGetWorldType(lua_State* L)
{
	//getWorldType()
	switch (g_game.getWorldType()) {
		case WORLD_TYPE_NO_PVP:
			lua_pushnumber(L, 1);
			break;
		case WORLD_TYPE_PVP:
			lua_pushnumber(L, 2);
			break;
		case WORLD_TYPE_PVP_ENFORCED:
			lua_pushnumber(L, 3);
			break;
		default:
			pushBoolean(L, false);
			break;
	}
	return 1;
}

int32_t LuaScriptInterface::luaGetWorldTime(lua_State* L)
{
	//getWorldTime()
	uint32_t time = g_game.getLightHour();
	lua_pushnumber(L, time);
	return 1;
}

int32_t LuaScriptInterface::luaGetWorldLight(lua_State* L)
{
	//getWorldLight()
	LightInfo lightInfo;
	g_game.getWorldLightInfo(lightInfo);
	lua_pushnumber(L, lightInfo.level);
	lua_pushnumber(L, lightInfo.color);
	return 2;
}

int32_t LuaScriptInterface::luaGetWorldUpTime(lua_State* L)
{
	//getWorldUpTime()
	uint64_t uptime = (OTSYS_TIME() - ProtocolStatus::start) / 1000;
	pushNumber(L, uptime);
	return 1;
}

int32_t LuaScriptInterface::luaBroadcastMessage(lua_State* L)
{
	//broadcastMessage(message, type)
	uint32_t type = MSG_STATUS_WARNING;
	int32_t parameters = lua_gettop(L);
	if (parameters >= 2) {
		type = popNumber(L);
	}

	const std::string& message = popString(L);
	g_game.broadcastMessage(message, (MessageClasses)type);
	pushBoolean(L, true);
	return 1;
}

int32_t LuaScriptInterface::luaGetThingPos(lua_State* L)
{
	//getThingPos(uid)
	uint32_t uid = popNumber(L);

	Position pos;
	uint32_t stackpos = 0;

	Thing* thing = getScriptEnv()->getThingByUID(uid);
	if (thing) {
		pos = thing->getPosition();
		if (Tile* tile = thing->getTile()) {
			stackpos = tile->__getIndexOfThing(thing);
		}
	} else {
		reportErrorFunc(getErrorDesc(LUA_ERROR_THING_NOT_FOUND));
	}

	pushPosition(L, pos, stackpos);
	return 1;
}

int32_t LuaScriptInterface::luaCreateCombatObject(lua_State* L)
{
	//createCombatObject()
	ScriptEnvironment* env = getScriptEnv();
	if (env->getScriptId() != EVENT_ID_LOADING) {
		reportErrorFunc("This function can only be used while loading the script.");
		pushBoolean(L, false);
		return 1;
	}

	pushNumber(L, g_luaEnvironment.createCombatObject(env->getScriptInterface()));
	return 1;
}

bool LuaScriptInterface::getArea(lua_State* L, std::list<uint32_t>& list, uint32_t& rows)
{
	pushNil(L);
	for (rows = 0; lua_next(L, -2) != 0; ++rows) {
		if (!isTable(L, -1)) {
			return false;
		}

		pushNil(L);
		while (lua_next(L, -2) != 0) {
			if (!isNumber(L, -1)) {
				return false;
			}
			list.push_back(popNumber(L));
		}

		lua_pop(L, 1);
	}

	lua_pop(L, 1);
	return (rows != 0);
}

int32_t LuaScriptInterface::luaCreateCombatArea(lua_State* L)
{
	//createCombatArea( {area}, <optional> {extArea} )
	ScriptEnvironment* env = getScriptEnv();
	if (env->getScriptId() != EVENT_ID_LOADING) {
		reportErrorFunc("This function can only be used while loading the script.");
		pushBoolean(L, false);
		return 1;
	}

	uint32_t areaId = g_luaEnvironment.createAreaObject(env->getScriptInterface());
	AreaCombat* area = g_luaEnvironment.getAreaObject(areaId);

	int32_t parameters = getStackTop(L);
	if (parameters >= 2) {
		uint32_t rowsExtArea;
		std::list<uint32_t> listExtArea;
		if (!getArea(L, listExtArea, rowsExtArea)) {
			reportErrorFunc("Invalid extended area table.");
			pushBoolean(L, false);
			return 1;
		}
		area->setupExtArea(listExtArea, rowsExtArea);
	}

	uint32_t rowsArea = 0;
	std::list<uint32_t> listArea;
	if (!getArea(L, listArea, rowsArea)) {
		reportErrorFunc("Invalid area table.");
		pushBoolean(L, false);
		return 1;
	}

	area->setupArea(listArea, rowsArea);
	pushNumber(L, areaId);
	return 1;
}

int32_t LuaScriptInterface::luaCreateConditionObject(lua_State* L)
{
	//createConditionObject(type)
	ScriptEnvironment* env = getScriptEnv();
	if (env->getScriptId() != EVENT_ID_LOADING) {
		reportErrorFunc("This function can only be used while loading the script.");
		pushBoolean(L, false);
		return 1;
	}

	ConditionType_t type = static_cast<ConditionType_t>(popNumber(L));

	uint32_t id;
	if (g_luaEnvironment.createConditionObject(env->getScriptInterface(), type, CONDITIONID_COMBAT, id)) {
		pushNumber(L, id);
	} else {
		reportErrorFunc(getErrorDesc(LUA_ERROR_CONDITION_NOT_FOUND));
		pushBoolean(L, false);
	}
	return 1;
}

int32_t LuaScriptInterface::luaSetCombatArea(lua_State* L)
{
	//setCombatArea(combat, area)
	uint32_t areaId = popNumber(L);
	uint32_t combatId = popNumber(L);

	if (getScriptEnv()->getScriptId() != EVENT_ID_LOADING) {
		reportErrorFunc("This function can only be used while loading the script.");
		pushBoolean(L, false);
		return 1;
	}

	Combat* combat = g_luaEnvironment.getCombatObject(combatId);
	if (!combat) {
		reportErrorFunc(getErrorDesc(LUA_ERROR_COMBAT_NOT_FOUND));
		pushBoolean(L, false);
		return 1;
	}

	const AreaCombat* area = g_luaEnvironment.getAreaObject(areaId);
	if (!area) {
		reportErrorFunc(getErrorDesc(LUA_ERROR_AREA_NOT_FOUND));
		pushBoolean(L, false);
		return 1;
	}

	combat->setArea(new AreaCombat(*area));
	pushBoolean(L, true);
	return 1;
}

int32_t LuaScriptInterface::luaSetCombatCondition(lua_State* L)
{
	//setCombatCondition(combat, condition)
	uint32_t conditionId = popNumber(L);
	uint32_t combatId = popNumber(L);

	if (getScriptEnv()->getScriptId() != EVENT_ID_LOADING) {
		reportErrorFunc("This function can only be used while loading the script.");
		pushBoolean(L, false);
		return 1;
	}

	Combat* combat = g_luaEnvironment.getCombatObject(combatId);
	if (!combat) {
		reportErrorFunc(getErrorDesc(LUA_ERROR_COMBAT_NOT_FOUND));
		pushBoolean(L, false);
		return 1;
	}

	const Condition* condition = g_luaEnvironment.getConditionObject(conditionId);
	if (!condition) {
		reportErrorFunc(getErrorDesc(LUA_ERROR_CONDITION_NOT_FOUND));
		pushBoolean(L, false);
		return 1;
	}

	combat->setCondition(condition->clone());
	pushBoolean(L, true);
	return 1;
}

int32_t LuaScriptInterface::luaSetCombatParam(lua_State* L)
{
	//setCombatParam(combat, key, value)
	uint32_t value = popNumber(L);
	CombatParam_t key = (CombatParam_t)popNumber(L);
	uint32_t combatId = popNumber(L);

	if (getScriptEnv()->getScriptId() != EVENT_ID_LOADING) {
		reportErrorFunc("This function can only be used while loading the script.");
		pushBoolean(L, false);
		return 1;
	}

	Combat* combat = g_luaEnvironment.getCombatObject(combatId);
	if (combat) {
		combat->setParam(key, value);
		pushBoolean(L, true);
	} else {
		reportErrorFunc(getErrorDesc(LUA_ERROR_COMBAT_NOT_FOUND));
		pushBoolean(L, false);
	}
	return 1;
}

int32_t LuaScriptInterface::luaSetConditionParam(lua_State* L)
{
	//setConditionParam(condition, key, value)
	int32_t value;
	if (isBoolean(L, -1)) {
		value = popBoolean(L) ? 1 : 0;
	} else {
		value = popNumber<int32_t>(L);
	}
	ConditionParam_t key = (ConditionParam_t)popNumber(L);
	uint32_t conditionId = popNumber(L);

	if (getScriptEnv()->getScriptId() != EVENT_ID_LOADING) {
		reportErrorFunc("This function can only be used while loading the script.");
		pushBoolean(L, false);
		return 1;
	}

	Condition* condition = g_luaEnvironment.getConditionObject(conditionId);
	if (condition) {
		condition->setParam(key, value);
		pushBoolean(L, true);
	} else {
		reportErrorFunc(getErrorDesc(LUA_ERROR_CONDITION_NOT_FOUND));
		pushBoolean(L, false);
	}
	return 1;
}

int32_t LuaScriptInterface::luaAddDamageCondition(lua_State* L)
{
	//addDamageCondition(condition, rounds, time, value)
	int32_t value = popNumber<int32_t>(L);
	int32_t time = popNumber<int32_t>(L);
	int32_t rounds = popNumber<int32_t>(L);
	uint32_t conditionId = popNumber(L);

	if (getScriptEnv()->getScriptId() != EVENT_ID_LOADING) {
		reportErrorFunc("This function can only be used while loading the script.");
		pushBoolean(L, false);
		return 1;
	}

	ConditionDamage* condition = dynamic_cast<ConditionDamage*>(g_luaEnvironment.getConditionObject(conditionId));
	if (condition) {
		condition->addDamage(rounds, time, value);
		pushBoolean(L, true);
	} else {
		reportErrorFunc(getErrorDesc(LUA_ERROR_CONDITION_NOT_FOUND));
		pushBoolean(L, false);
	}
	return 1;
}

int32_t LuaScriptInterface::luaAddOutfitCondition(lua_State* L)
{
	//addOutfitCondition(condition, lookTypeEx, lookType, lookHead, lookBody, lookLegs, lookFeet[, lookAddons, lookMount])
	Outfit_t outfit;

	int32_t parameters = lua_gettop(L);
	if (parameters > 8) {
		outfit.lookMount = popNumber(L);
	}

	if (parameters > 7) {
		outfit.lookAddons = popNumber(L);
	}

	outfit.lookFeet = popNumber(L);
	outfit.lookLegs = popNumber(L);
	outfit.lookBody = popNumber(L);
	outfit.lookHead = popNumber(L);
	outfit.lookType = popNumber(L);
	outfit.lookTypeEx = popNumber(L);

	uint32_t conditionId = popNumber(L);

	if (getScriptEnv()->getScriptId() != EVENT_ID_LOADING) {
		reportErrorFunc("This function can only be used while loading the script.");
		pushBoolean(L, false);
		return 1;
	}

	ConditionOutfit* condition = dynamic_cast<ConditionOutfit*>(g_luaEnvironment.getConditionObject(conditionId));
	if (condition) {
		condition->addOutfit(outfit);
		pushBoolean(L, true);
	} else {
		reportErrorFunc(getErrorDesc(LUA_ERROR_CONDITION_NOT_FOUND));
		pushBoolean(L, false);
	}
	return 1;
}

int32_t LuaScriptInterface::luaSetCombatCallBack(lua_State* L)
{
	//setCombatCallBack(combat, key, function_name)
	std::string function = popString(L);
	CallBackParam_t key = (CallBackParam_t)popNumber(L);
	uint32_t combatId = popNumber(L);

	ScriptEnvironment* env = getScriptEnv();
	if (env->getScriptId() != EVENT_ID_LOADING) {
		reportErrorFunc("This function can only be used while loading the script.");
		pushBoolean(L, false);
		return 1;
	}

	Combat* combat = g_luaEnvironment.getCombatObject(combatId);
	if (!combat) {
		reportErrorFunc(getErrorDesc(LUA_ERROR_COMBAT_NOT_FOUND));
		pushBoolean(L, false);
		return 1;
	}

	combat->setCallback(key);

	CallBack* callback = combat->getCallback(key);
	if (!callback) {
		std::ostringstream ss;
		ss << key << " is not a valid callback key.";
		reportErrorFunc(ss.str());
		pushBoolean(L, false);
		return 1;
	}

	if (!callback->loadCallBack(env->getScriptInterface(), function)) {
		reportErrorFunc("Can not load callback");
		pushBoolean(L, false);
		return 1;
	}

	pushBoolean(L, true);
	return 1;
}

int32_t LuaScriptInterface::luaSetCombatFormula(lua_State* L)
{
	//setCombatFormula(combat, type, mina, minb, maxa, maxb)
	if (getScriptEnv()->getScriptId() != EVENT_ID_LOADING) {
		reportErrorFunc("This function can only be used while loading the script.");
		pushBoolean(L, false);
		return 1;
	}

	float maxb = (float)popFloatNumber(L);
	float maxa = (float)popFloatNumber(L);
	float minb = (float)popFloatNumber(L);
	float mina = (float)popFloatNumber(L);

	formulaType_t type = (formulaType_t)popNumber(L);
	uint32_t combatId = popNumber(L);

	Combat* combat = g_luaEnvironment.getCombatObject(combatId);
	if (combat) {
		combat->setPlayerCombatValues(type, mina, minb, maxa, maxb);
		pushBoolean(L, true);
	} else {
		reportErrorFunc(getErrorDesc(LUA_ERROR_COMBAT_NOT_FOUND));
		pushBoolean(L, false);
	}
	return 1;
}

int32_t LuaScriptInterface::luaSetConditionFormula(lua_State* L)
{
	//setConditionFormula(condition, mina, minb, maxa, maxb)
	if (getScriptEnv()->getScriptId() != EVENT_ID_LOADING) {
		reportErrorFunc("This function can only be used while loading the script.");
		pushBoolean(L, false);
		return 1;
	}

	double maxb = popFloatNumber(L);
	double maxa = popFloatNumber(L);
	double minb = popFloatNumber(L);
	double mina = popFloatNumber(L);

	uint32_t conditionId = popNumber(L);

	ConditionSpeed* condition = dynamic_cast<ConditionSpeed*>(g_luaEnvironment.getConditionObject(conditionId));
	if (condition) {
		condition->setFormulaVars(mina, minb, maxa, maxb);
		pushBoolean(L, true);
	} else {
		reportErrorFunc(getErrorDesc(LUA_ERROR_CONDITION_NOT_FOUND));
		pushBoolean(L, false);
	}
	return 1;
}

int32_t LuaScriptInterface::luaDoCombat(lua_State* L)
{
	//doCombat(cid, combat, param)
	LuaVariant var = popVariant(L);
	uint32_t combatId = popNumber(L);
	uint32_t cid = popNumber(L);

	Creature* creature = g_game.getCreatureByID(cid);
	if (cid != 0 && !creature) {
		reportErrorFunc(getErrorDesc(LUA_ERROR_CREATURE_NOT_FOUND));
		pushBoolean(L, false);
		return 1;
	}

	const Combat* combat = g_luaEnvironment.getCombatObject(combatId);
	if (!combat) {
		reportErrorFunc(getErrorDesc(LUA_ERROR_COMBAT_NOT_FOUND));
		pushBoolean(L, false);
		return 1;
	}

	if (var.type == VARIANT_NONE) {
		reportErrorFunc(getErrorDesc(LUA_ERROR_VARIANT_NOT_FOUND));
		pushBoolean(L, false);
		return 1;
	}

	switch (var.type) {
		case VARIANT_NUMBER: {
			Creature* target = g_game.getCreatureByID(var.number);
			if (!target) {
				pushBoolean(L, false);
				return 1;
			}

			if (combat->hasArea()) {
				combat->doCombat(creature, target->getPosition());
				//std::cout << "Combat->hasArea()" << std::endl;
			} else {
				combat->doCombat(creature, target);
			}

			break;
		}

		case VARIANT_POSITION: {
			combat->doCombat(creature, var.pos);
			break;
		}

		case VARIANT_TARGETPOSITION: {
			if (combat->hasArea()) {
				combat->doCombat(creature, var.pos);
			} else {
				combat->postCombatEffects(creature, var.pos);
				g_game.addMagicEffect(var.pos, NM_ME_POFF);
			}
			break;
		}

		case VARIANT_STRING: {
			Player* target = g_game.getPlayerByName(var.text);
			if (!target) {
				pushBoolean(L, false);
				return 1;
			}

			combat->doCombat(creature, target);
			break;
		}

		default: {
			reportErrorFunc(getErrorDesc(LUA_ERROR_VARIANT_UNKNOWN));
			pushBoolean(L, false);
			return 1;
		}
	}

	pushBoolean(L, true);
	return 1;
}

int32_t LuaScriptInterface::luaDoAreaCombatHealth(lua_State* L)
{
	//doAreaCombatHealth(cid, type, pos, area, min, max, effect)
	uint8_t effect = popNumber<uint8_t>(L);
	int32_t maxChange = popNumber<int32_t>(L);
	int32_t minChange = popNumber<int32_t>(L);
	uint32_t areaId = popNumber(L);

	PositionEx pos;
	popPosition(L, pos);

	CombatType_t combatType = (CombatType_t)popNumber(L);
	uint32_t cid = popNumber(L);

	Creature* creature = nullptr;
	if (cid != 0) {
		creature = g_game.getCreatureByID(cid);
		if (!creature) {
			reportErrorFunc(getErrorDesc(LUA_ERROR_CREATURE_NOT_FOUND));
			pushBoolean(L, false);
			return 1;
		}
	}

	const AreaCombat* area = g_luaEnvironment.getAreaObject(areaId);
	if (area || areaId == 0) {
		CombatParams params;
		params.combatType = combatType;
		params.impactEffect = effect;

		CombatDamage damage;
		damage.primary.type = combatType;
		damage.primary.value = normal_random(minChange, maxChange);

		Combat::doCombatHealth(creature, pos, area, damage, params);
		pushBoolean(L, true);
	} else {
		reportErrorFunc(getErrorDesc(LUA_ERROR_AREA_NOT_FOUND));
		pushBoolean(L, false);
	}
	return 1;
}

int32_t LuaScriptInterface::luaDoTargetCombatHealth(lua_State* L)
{
	//doTargetCombatHealth(cid, target, type, min, max, effect)
	uint8_t effect = popNumber<uint8_t>(L);
	int32_t maxChange = popNumber<int32_t>(L);
	int32_t minChange = popNumber<int32_t>(L);
	CombatType_t combatType = (CombatType_t)popNumber(L);
	uint32_t targetCid = popNumber(L);
	uint32_t cid = popNumber(L);

	Creature* creature = nullptr;
	if (cid != 0) {
		creature = g_game.getCreatureByID(cid);
		if (!creature) {
			reportErrorFunc(getErrorDesc(LUA_ERROR_CREATURE_NOT_FOUND));
			pushBoolean(L, false);
			return 1;
		}
	}

	Creature* target = g_game.getCreatureByID(targetCid);
	if (target) {
		CombatParams params;
		params.combatType = combatType;
		params.impactEffect = effect;

		CombatDamage damage;
		damage.primary.type = combatType;
		damage.primary.value = normal_random(minChange, maxChange);

		Combat::doCombatHealth(creature, target, damage, params);
		pushBoolean(L, true);
	} else {
		reportErrorFunc(getErrorDesc(LUA_ERROR_CREATURE_NOT_FOUND));
		pushBoolean(L, false);
	}
	return 1;
}

int32_t LuaScriptInterface::luaDoAreaCombatMana(lua_State* L)
{
	//doAreaCombatMana(cid, pos, area, min, max, effect)
	uint8_t effect = popNumber<uint8_t>(L);
	int32_t maxChange = popNumber<int32_t>(L);
	int32_t minChange = popNumber<int32_t>(L);
	uint32_t areaId = popNumber(L);

	PositionEx pos;
	popPosition(L, pos);

	uint32_t cid = popNumber(L);

	Creature* creature = nullptr;
	if (cid != 0) {
		creature = g_game.getCreatureByID(cid);
		if (!creature) {
			reportErrorFunc(getErrorDesc(LUA_ERROR_CREATURE_NOT_FOUND));
			pushBoolean(L, false);
			return 1;
		}
	}

	const AreaCombat* area = g_luaEnvironment.getAreaObject(areaId);
	if (area || areaId == 0) {
		CombatParams params;
		params.impactEffect = effect;

		CombatDamage damage;
		damage.primary.type = COMBAT_MANADRAIN;
		damage.primary.value = normal_random(minChange, maxChange);

		Combat::doCombatMana(creature, pos, area, damage, params);
		pushBoolean(L, true);
	} else {
		reportErrorFunc(getErrorDesc(LUA_ERROR_AREA_NOT_FOUND));
		pushBoolean(L, false);
	}
	return 1;
}

int32_t LuaScriptInterface::luaDoTargetCombatMana(lua_State* L)
{
	//doTargetCombatMana(cid, target, min, max, effect)
	uint8_t effect = popNumber<uint8_t>(L);
	int32_t maxChange = popNumber<int32_t>(L);
	int32_t minChange = popNumber<int32_t>(L);
	uint32_t targetCid = popNumber(L);
	uint32_t cid = popNumber(L);

	Creature* creature = g_game.getCreatureByID(cid);
	if (cid != 0 && !creature) {
		reportErrorFunc(getErrorDesc(LUA_ERROR_CREATURE_NOT_FOUND));
		pushBoolean(L, false);
		return 1;
	}

	Creature* target = g_game.getCreatureByID(targetCid);
	if (target) {
		CombatParams params;
		params.impactEffect = effect;

		CombatDamage damage;
		damage.primary.type = COMBAT_MANADRAIN;
		damage.primary.value = normal_random(minChange, maxChange);

		Combat::doCombatMana(creature, target, damage, params);
		pushBoolean(L, true);
	} else {
		reportErrorFunc(getErrorDesc(LUA_ERROR_CREATURE_NOT_FOUND));
		pushBoolean(L, false);
	}
	return 1;
}

int32_t LuaScriptInterface::luaDoAreaCombatCondition(lua_State* L)
{
	//doAreaCombatCondition(cid, pos, area, condition, effect)
	uint8_t effect = popNumber<uint8_t>(L);
	uint32_t conditionId = popNumber(L);
	uint32_t areaId = popNumber(L);
	PositionEx pos;
	popPosition(L, pos);
	uint32_t cid = popNumber(L);

	Creature* creature = nullptr;
	if (cid != 0) {
		creature = g_game.getCreatureByID(cid);
		if (!creature) {
			reportErrorFunc(getErrorDesc(LUA_ERROR_CREATURE_NOT_FOUND));
			pushBoolean(L, false);
			return 1;
		}
	}

	const Condition* condition = g_luaEnvironment.getConditionObject(conditionId);
	if (condition) {
		const AreaCombat* area = g_luaEnvironment.getAreaObject(areaId);
		if (area || areaId == 0) {
			CombatParams params;
			params.impactEffect = effect;
			params.conditionList.push_back(condition);
			Combat::doCombatCondition(creature, pos, area, params);

			pushBoolean(L, true);
		} else {
			reportErrorFunc(getErrorDesc(LUA_ERROR_AREA_NOT_FOUND));
			pushBoolean(L, false);
		}
	} else {
		reportErrorFunc(getErrorDesc(LUA_ERROR_CONDITION_NOT_FOUND));
		pushBoolean(L, false);
	}
	return 1;
}

int32_t LuaScriptInterface::luaDoTargetCombatCondition(lua_State* L)
{
	//doTargetCombatCondition(cid, target, condition, effect)
	uint8_t effect = popNumber<uint8_t>(L);
	uint32_t conditionId = popNumber(L);
	uint32_t targetCid = popNumber(L);
	uint32_t cid = popNumber(L);

	Creature* creature = nullptr;
	if (cid != 0) {
		creature = g_game.getCreatureByID(cid);
		if (!creature) {
			reportErrorFunc(getErrorDesc(LUA_ERROR_CREATURE_NOT_FOUND));
			pushBoolean(L, false);
			return 1;
		}
	}

	Creature* target = g_game.getCreatureByID(targetCid);
	if (target) {
		const Condition* condition = g_luaEnvironment.getConditionObject(conditionId);
		if (condition) {
			CombatParams params;
			params.impactEffect = effect;
			params.conditionList.push_back(condition);
			Combat::doCombatCondition(creature, target, params);
			pushBoolean(L, true);
		} else {
			reportErrorFunc(getErrorDesc(LUA_ERROR_CONDITION_NOT_FOUND));
			pushBoolean(L, false);
		}
	} else {
		reportErrorFunc(getErrorDesc(LUA_ERROR_CREATURE_NOT_FOUND));
		pushBoolean(L, false);
	}
	return 1;
}

int32_t LuaScriptInterface::luaDoAreaCombatDispel(lua_State* L)
{
	//doAreaCombatDispel(cid, pos, area, type, effect)
	uint8_t effect = popNumber<uint8_t>(L);
	ConditionType_t dispelType = (ConditionType_t)popNumber(L);
	uint32_t areaId = popNumber(L);
	PositionEx pos;
	popPosition(L, pos);
	uint32_t cid = popNumber(L);

	Creature* creature = g_game.getCreatureByID(cid);
	if (cid != 0 && !creature) {
		reportErrorFunc(getErrorDesc(LUA_ERROR_CREATURE_NOT_FOUND));
		pushBoolean(L, false);
		return 1;
	}

	const AreaCombat* area = g_luaEnvironment.getAreaObject(areaId);
	if (area || areaId == 0) {
		CombatParams params;
		params.impactEffect = effect;
		params.dispelType = dispelType;
		Combat::doCombatDispel(creature, pos, area, params);

		pushBoolean(L, true);
	} else {
		reportErrorFunc(getErrorDesc(LUA_ERROR_AREA_NOT_FOUND));
		pushBoolean(L, false);
	}
	return 1;
}

int32_t LuaScriptInterface::luaDoTargetCombatDispel(lua_State* L)
{
	//doTargetCombatDispel(cid, target, type, effect)
	uint8_t effect = popNumber<uint8_t>(L);
	ConditionType_t dispelType = (ConditionType_t)popNumber(L);
	uint32_t targetCid = popNumber(L);
	uint32_t cid = popNumber(L);

	Creature* creature = nullptr;
	if (cid != 0) {
		creature = g_game.getCreatureByID(cid);
		if (!creature) {
			reportErrorFunc(getErrorDesc(LUA_ERROR_CREATURE_NOT_FOUND));
			pushBoolean(L, false);
			return 1;
		}
	}

	Creature* target = g_game.getCreatureByID(targetCid);
	if (target) {
		CombatParams params;
		params.impactEffect = effect;
		params.dispelType = dispelType;
		Combat::doCombatDispel(creature, target, params);
		pushBoolean(L, true);
	} else {
		reportErrorFunc(getErrorDesc(LUA_ERROR_CREATURE_NOT_FOUND));
		pushBoolean(L, false);
	}
	return 1;
}

int32_t LuaScriptInterface::luaDoChallengeCreature(lua_State* L)
{
	//doChallengeCreature(cid, target)
	uint32_t targetCid = popNumber(L);
	uint32_t cid = popNumber(L);

	Creature* creature = g_game.getCreatureByID(cid);
	if (!creature) {
		reportErrorFunc(getErrorDesc(LUA_ERROR_CREATURE_NOT_FOUND));
		pushBoolean(L, false);
		return 1;
	}

	Creature* target = g_game.getCreatureByID(targetCid);
	if (!target) {
		reportErrorFunc(getErrorDesc(LUA_ERROR_CREATURE_NOT_FOUND));
		pushBoolean(L, false);
		return 1;
	}

	target->challengeCreature(creature);
	pushBoolean(L, true);
	return 1;
}

int32_t LuaScriptInterface::luaDoAddCondition(lua_State* L)
{
	//doAddCondition(cid, condition)
	uint32_t conditionId = popNumber(L);
	uint32_t cid = popNumber(L);

	Creature* creature = g_game.getCreatureByID(cid);
	if (!creature) {
		reportErrorFunc(getErrorDesc(LUA_ERROR_CREATURE_NOT_FOUND));
		pushBoolean(L, false);
		return 1;
	}

	Condition* condition = g_luaEnvironment.getConditionObject(conditionId);
	if (!condition) {
		reportErrorFunc(getErrorDesc(LUA_ERROR_CONDITION_NOT_FOUND));
		pushBoolean(L, false);
		return 1;
	}

	creature->addCondition(condition->clone());
	pushBoolean(L, true);
	return 1;
}

int32_t LuaScriptInterface::luaDoRemoveCondition(lua_State* L)
{
	//doRemoveCondition(cid, type[, subId])
	uint32_t subId;
	if (lua_gettop(L) > 2) {
		subId = popNumber(L);
	} else {
		subId = 0;
	}

	ConditionType_t conditionType = (ConditionType_t)popNumber(L);
	uint32_t cid = popNumber(L);

	Creature* creature = g_game.getCreatureByID(cid);
	if (!creature) {
		reportErrorFunc(getErrorDesc(LUA_ERROR_CREATURE_NOT_FOUND));
		pushBoolean(L, false);
		return 1;
	}

	Condition* condition = creature->getCondition(conditionType, CONDITIONID_COMBAT, subId);
	if (!condition) {
		condition = creature->getCondition(conditionType, CONDITIONID_DEFAULT, subId);
	}

	if (condition) {
		creature->removeCondition(condition);
	}

	pushBoolean(L, true);
	return 1;
}

int32_t LuaScriptInterface::luaNumberToVariant(lua_State* L)
{
	//numberToVariant(number)
	LuaVariant var;
	var.type = VARIANT_NUMBER;
	var.number = popNumber(L);

	LuaScriptInterface::pushVariant(L, var);
	return 1;
}

int32_t LuaScriptInterface::luaStringToVariant(lua_State* L)
{
	//stringToVariant(string)
	LuaVariant var;
	var.type = VARIANT_STRING;
	var.text = popString(L);

	LuaScriptInterface::pushVariant(L, var);
	return 1;
}

int32_t LuaScriptInterface::luaPositionToVariant(lua_State* L)
{
	//positionToVariant(pos)
	LuaVariant var;
	var.type = VARIANT_POSITION;
	popPosition(L, var.pos);

	LuaScriptInterface::pushVariant(L, var);
	return 1;
}

int32_t LuaScriptInterface::luaTargetPositionToVariant(lua_State* L)
{
	//targetPositionToVariant(pos)
	LuaVariant var;
	var.type = VARIANT_TARGETPOSITION;
	popPosition(L, var.pos);

	LuaScriptInterface::pushVariant(L, var);
	return 1;
}

int32_t LuaScriptInterface::luaVariantToNumber(lua_State* L)
{
	//variantToNumber(var)
	LuaVariant var = popVariant(L);

	uint32_t number = 0;

	if (var.type == VARIANT_NUMBER) {
		number = var.number;
	}

	lua_pushnumber(L, number);
	return 1;
}

int32_t LuaScriptInterface::luaVariantToString(lua_State* L)
{
	//variantToString(var)
	LuaVariant var = popVariant(L);
	if (var.type == VARIANT_STRING) {
		pushString(L, var.text);
	} else {
		pushString(L, "");
	}
	return 1;
}

int32_t LuaScriptInterface::luaVariantToPosition(lua_State* L)
{
	//luaVariantToPosition(var)
	LuaVariant var = popVariant(L);

	PositionEx pos(0, 0, 0, 0);
	if (var.type == VARIANT_POSITION || var.type == VARIANT_TARGETPOSITION) {
		pos = var.pos;
	}

	pushPosition(L, pos, pos.stackpos);
	return 1;
}

int32_t LuaScriptInterface::luaDoChangeSpeed(lua_State* L)
{
	//doChangeSpeed(cid, delta)
	int32_t delta = popNumber<int32_t>(L);
	uint32_t cid = popNumber(L);

	Creature* creature = g_game.getCreatureByID(cid);
	if (creature) {
		g_game.changeSpeed(creature, delta);
		pushBoolean(L, true);
	} else {
		reportErrorFunc(getErrorDesc(LUA_ERROR_CREATURE_NOT_FOUND));
		pushBoolean(L, false);
	}

	return 1;
}

int32_t LuaScriptInterface::luaSetCreatureOutfit(lua_State* L)
{
	//doSetCreatureOutfit(cid, outfit, time)
	int32_t time = popNumber<int32_t>(L);
	Outfit_t outfit = popOutfit(L);
	uint32_t cid = popNumber(L);

	Creature* creature = g_game.getCreatureByID(cid);
	if (creature) {
		ReturnValue ret = Spell::CreateIllusion(creature, outfit, time);
		if (ret == RET_NOERROR) {
			pushBoolean(L, true);
		} else {
			pushBoolean(L, false);
		}
	} else {
		reportErrorFunc(getErrorDesc(LUA_ERROR_CREATURE_NOT_FOUND));
		pushBoolean(L, false);
	}
	return 1;
}

int32_t LuaScriptInterface::luaSetMonsterOutfit(lua_State* L)
{
	//doSetMonsterOutfit(cid, name, time)
	int32_t time = popNumber<int32_t>(L);
	std::string name = popString(L);
	uint32_t cid = popNumber(L);

	Creature* creature = g_game.getCreatureByID(cid);
	if (creature) {
		ReturnValue ret = Spell::CreateIllusion(creature, name, time);
		if (ret == RET_NOERROR) {
			pushBoolean(L, true);
		} else {
			pushBoolean(L, false);
		}
	} else {
		reportErrorFunc(getErrorDesc(LUA_ERROR_CREATURE_NOT_FOUND));
		pushBoolean(L, false);
	}
	return 1;
}

int32_t LuaScriptInterface::luaSetItemOutfit(lua_State* L)
{
	//doSetItemOutfit(cid, item, time)
	int32_t time = popNumber<int32_t>(L);
	uint32_t item = popNumber(L);
	uint32_t cid = popNumber(L);

	Creature* creature = g_game.getCreatureByID(cid);
	if (creature) {
		ReturnValue ret = Spell::CreateIllusion(creature, item, time);
		if (ret == RET_NOERROR) {
			pushBoolean(L, true);
		} else {
			pushBoolean(L, false);
		}
	} else {
		reportErrorFunc(getErrorDesc(LUA_ERROR_CREATURE_NOT_FOUND));
		pushBoolean(L, false);
	}

	return 1;
}

int32_t LuaScriptInterface::luaDoPlayerSetGuildLevel(lua_State* L)
{
	//doPlayerSetGuildLevel(cid, level)
	uint8_t level = popNumber(L);
	uint32_t cid = popNumber(L);

	Player* player = g_game.getPlayerByID(cid);
	if (player) {
		player->setGuildLevel(level);
		pushBoolean(L, true);
	} else {
		reportErrorFunc(getErrorDesc(LUA_ERROR_PLAYER_NOT_FOUND));
		pushBoolean(L, false);
	}
	return 1;
}

int32_t LuaScriptInterface::luaDoPlayerSetGuildNick(lua_State* L)
{
	//doPlayerSetGuildNick(cid, nick)
	std::string nick = popString(L);
	uint32_t cid = popNumber(L);

	Player* player = g_game.getPlayerByID(cid);
	if (player) {
		player->setGuildNick(nick);
		pushBoolean(L, true);
	} else {
		reportErrorFunc(getErrorDesc(LUA_ERROR_PLAYER_NOT_FOUND));
		pushBoolean(L, false);
	}
	return 1;
}

int32_t LuaScriptInterface::luaDoMoveCreature(lua_State* L)
{
	//doMoveCreature(cid, direction)
	uint32_t direction = popNumber(L);
	switch (direction) {
		case NORTH:
		case SOUTH:
		case WEST:
		case EAST:
		case SOUTHWEST:
		case NORTHWEST:
		case NORTHEAST:
		case SOUTHEAST:
			break;
		default:
			reportErrorFunc("No valid direction");
			pushBoolean(L, false);
			return 1;
	}

	uint32_t cid = popNumber(L);
	Creature* creature = g_game.getCreatureByID(cid);
	if (creature) {
		ReturnValue ret = g_game.internalMoveCreature(creature, (Direction)direction, FLAG_NOLIMIT);
		lua_pushnumber(L, ret);
	} else {
		reportErrorFunc(getErrorDesc(LUA_ERROR_CREATURE_NOT_FOUND));
		pushBoolean(L, false);
	}
	return 1;
}

int32_t LuaScriptInterface::luaIsValidUID(lua_State* L)
{
	//isValidUID(uid)
	pushBoolean(L, getScriptEnv()->getThingByUID(popNumber(L)) != nullptr);
	return 1;
}

int32_t LuaScriptInterface::luaIsDepot(lua_State* L)
{
	//isDepot(uid)
	Container* container = getScriptEnv()->getContainerByUID(popNumber(L));
	pushBoolean(L, container && container->getDepotLocker());
	return 1;
}

int32_t LuaScriptInterface::luaIsMoveable(lua_State* L)
{
	//isMoveable(uid)
	//isMovable(uid)
	Thing* thing = getScriptEnv()->getThingByUID(popNumber(L));
	pushBoolean(L, thing && thing->isPushable());
	return 1;
}

int32_t LuaScriptInterface::luaDoAddContainerItem(lua_State* L)
{
	//doAddContainerItem(uid, itemid, <optional> count/subtype)
	int32_t parameters = lua_gettop(L);

	uint32_t count = 1;
	if (parameters > 2) {
		count = popNumber(L);
	}

	uint16_t itemId = popNumber<uint16_t>(L);
	uint32_t uid = popNumber(L);

	ScriptEnvironment* env = getScriptEnv();
	Container* container = env->getContainerByUID(uid);
	if (!container) {
		reportErrorFunc(getErrorDesc(LUA_ERROR_CONTAINER_NOT_FOUND));
		pushBoolean(L, false);
		return 1;
	}

	const ItemType& it = Item::items[itemId];

	int32_t itemCount = 1;

	int32_t subType = 1;

	if (it.hasSubType()) {
		if (it.stackable) {
			itemCount = (int32_t)std::ceil((float)count / 100);
		}

		subType = count;
	} else {
		itemCount = std::max<int32_t>(1, count);
	}

	while (itemCount > 0) {
		int32_t stackCount = std::min<int32_t>(100, subType);
		Item* newItem = Item::CreateItem(itemId, stackCount);
		if (!newItem) {
			reportErrorFunc(getErrorDesc(LUA_ERROR_ITEM_NOT_FOUND));
			pushBoolean(L, false);
			return 1;
		}

		if (it.stackable) {
			subType -= stackCount;
		}

		ReturnValue ret = g_game.internalAddItem(container, newItem);
		if (ret != RET_NOERROR) {
			delete newItem;
			pushBoolean(L, false);
			return 1;
		}

		if (--itemCount == 0) {
			if (newItem->getParent()) {
				lua_pushnumber(L, env->addThing(newItem));
				return 1;
			} else {
				//stackable item stacked with existing object, newItem will be released
				pushBoolean(L, false);
				return 1;
			}
		}
	}

	pushBoolean(L, false);
	return 1;
}

int32_t LuaScriptInterface::luaGetDepotId(lua_State* L)
{
	//getDepotId(uid)
	uint32_t uid = popNumber(L);

	Container* container = getScriptEnv()->getContainerByUID(uid);
	if (container) {
		DepotLocker* depotLocker = container->getDepotLocker();
		if (depotLocker) {
			lua_pushnumber(L, depotLocker->getDepotId());
		} else {
			reportErrorFunc("Depot not found");
			pushBoolean(L, false);
		}
	} else {
		reportErrorFunc(getErrorDesc(LUA_ERROR_CONTAINER_NOT_FOUND));
		pushBoolean(L, false);
	}
	return 1;
}

int32_t LuaScriptInterface::luaIsInArray(lua_State* L)
{
	//isInArray(array, value)
	if (!isTable(L, 1)) {
		pushBoolean(L, false);
		return 1;
	}

	pushNil(L);
	while (lua_next(L, 1)) {
		if (lua_equal(L, 2, -1) != 0) {
			pushBoolean(L, true);
			return 1;
		}
		lua_pop(L, 1);
	}

	pushBoolean(L, false);
	return 1;
}

int32_t LuaScriptInterface::luaDoSetCreatureLight(lua_State* L)
{
	//doSetCreatureLight(cid, lightLevel, lightColor, time)
	uint32_t time = popNumber(L);
	uint8_t color = popNumber<uint8_t>(L);
	uint8_t level = popNumber<uint8_t>(L);
	uint32_t cid = popNumber(L);

	Creature* creature = g_game.getCreatureByID(cid);
	if (creature) {
		Condition* condition = Condition::createCondition(CONDITIONID_COMBAT, CONDITION_LIGHT, time, level | (color << 8));
		creature->addCondition(condition);
		pushBoolean(L, true);
	} else {
		reportErrorFunc(getErrorDesc(LUA_ERROR_PLAYER_NOT_FOUND));
		pushBoolean(L, false);
	}
	return 1;
}

int32_t LuaScriptInterface::luaMayNotMove(lua_State* L)
{
	//mayNotMove(cid, value)
	bool boolValue = popBoolean(L);
	uint32_t cid = popNumber(L);

	Player* player = g_game.getPlayerByID(cid);
	if (player) {
		player->mayNotMove = boolValue;
		if (player->mayNotMove) {
			player->onWalkAborted();
		}

		pushBoolean(L, true);
	} else {
		reportErrorFunc(getErrorDesc(LUA_ERROR_PLAYER_NOT_FOUND));
		pushBoolean(L, false);
	}
	return 1;
}

int32_t LuaScriptInterface::luaHasProperty(lua_State* L)
{
	//hasProperty(uid, prop)
	uint32_t prop = popNumber(L);
	uint32_t uid = popNumber(L);

	Item* item = getScriptEnv()->getItemByUID(uid);
	if (!item) {
		reportErrorFunc(getErrorDesc(LUA_ERROR_ITEM_NOT_FOUND));
		pushBoolean(L, false);
		return 1;
	}

	//Check if the item is a tile, so we can get more accurate properties
	bool hasProp;
	const Tile* itemTile = item->getTile();
	if (itemTile && itemTile->ground == item) {
		hasProp = itemTile->hasProperty((ITEMPROPERTY)prop);
	} else {
		hasProp = item->hasProperty((ITEMPROPERTY)prop);
	}

	pushBoolean(L, hasProp);
	return 1;
}

int32_t LuaScriptInterface::luaGetCreatureSummons(lua_State* L)
{
	//getCreatureSummons(cid)
	//returns a table with all the summons of the creature
	uint32_t cid = popNumber(L);

	Creature* creature = g_game.getCreatureByID(cid);
	if (!creature) {
		reportErrorFunc(getErrorDesc(LUA_ERROR_CREATURE_NOT_FOUND));
		pushBoolean(L, false);
		return 1;
	}

	lua_newtable(L);
	uint32_t index = 0;
	for (Creature* summon : creature->getSummons()) {
		lua_pushnumber(L, ++index);
		lua_pushnumber(L, summon->getID());
		lua_settable(L, -3);
	}
	return 1;
}

int32_t LuaScriptInterface::luaGetSpectators(lua_State* L)
{
	//getSpectators(centerPos, rangex, rangey, multifloor, onlyPlayers = false)
	int32_t parameters = lua_gettop(L);

	bool onlyPlayers = false;

	if (parameters > 4) {
		onlyPlayers = popBoolean(L);
	}

	bool multifloor = popBoolean(L);
	uint32_t rangey = popNumber(L);
	uint32_t rangex = popNumber(L);

	PositionEx centerPos;
	popPosition(L, centerPos);

	SpectatorVec list;
	g_game.getSpectators(list, centerPos, multifloor, onlyPlayers, rangex, rangex, rangey, rangey);
	if (list.empty()) {
		lua_pushnil(L);
		return 1;
	}

	lua_newtable(L);
	uint32_t index = 0;
	for (Creature* spectator : list) {
		lua_pushnumber(L, ++index);
		lua_pushnumber(L, spectator->getID());
		lua_settable(L, -3);
	}
	return 1;
}

int32_t LuaScriptInterface::luaGetCreatureSpeed(lua_State* L)
{
	//getCreatureSpeed(cid)
	uint32_t cid = popNumber(L);

	Creature* creature = g_game.getCreatureByID(cid);
	if (creature) {
		lua_pushnumber(L, creature->getSpeed());
	} else {
		reportErrorFunc(getErrorDesc(LUA_ERROR_CREATURE_NOT_FOUND));
		pushBoolean(L, false);
	}
	return 1;
}

int32_t LuaScriptInterface::luaGetCreatureBaseSpeed(lua_State* L)
{
	//getCreatureBaseSpeed(cid)
	uint32_t cid = popNumber(L);

	Creature* creature = g_game.getCreatureByID(cid);
	if (creature) {
		lua_pushnumber(L, creature->getBaseSpeed());
	} else {
		reportErrorFunc(getErrorDesc(LUA_ERROR_CREATURE_NOT_FOUND));
		pushBoolean(L, false);
	}
	return 1;
}

int32_t LuaScriptInterface::luaAddEvent(lua_State* L)
{
	//addEvent(callback, delay, ...)
	lua_State* globalState = g_luaEnvironment.getLuaState();
	if (!globalState) {
		reportErrorFunc("No valid script interface!");
		pushBoolean(L, false);
		return 1;
	}

	int32_t parameters = getStackTop(L);
	if (!isFunction(globalState, -parameters)) { //-parameters means the first parameter from left to right
		reportErrorFunc("callback parameter should be a function.");
		pushBoolean(L, false);
		return 1;
	}

	LuaTimerEventDesc eventDesc;
	for (int32_t i = 0; i < parameters - 2; ++i) { //-2 because addEvent needs at least two parameters
		eventDesc.parameters.push_back(luaL_ref(globalState, LUA_REGISTRYINDEX));
	}

	uint32_t delay = std::max<uint32_t>(100, popNumber(globalState));
	eventDesc.function = luaL_ref(globalState, LUA_REGISTRYINDEX);
	eventDesc.scriptId = getScriptEnv()->getScriptId();

	auto& lastTimerEventId = g_luaEnvironment.m_lastEventTimerId;
	eventDesc.eventId = g_scheduler->addEvent(createSchedulerTask(
		delay, std::bind(&LuaEnvironment::executeTimerEvent, &g_luaEnvironment, lastTimerEventId)
	));

	g_luaEnvironment.m_timerEvents[lastTimerEventId] = eventDesc;
	pushNumber(L, lastTimerEventId++);
	return 1;
}

int32_t LuaScriptInterface::luaStopEvent(lua_State* L)
{
	//stopEvent(eventid)
	uint32_t eventId = popNumber(L);
	if (!g_luaEnvironment.getLuaState()) {
		reportErrorFunc("No valid script interface!");
		pushBoolean(L, false);
		return 1;
	}

	auto& timerEvents = g_luaEnvironment.m_timerEvents;
	auto it = timerEvents.find(eventId);
	if (it == timerEvents.end()) {
		pushBoolean(L, false);
		return 1;
	}

	const LuaTimerEventDesc& timerEventDesc = it->second;
	g_scheduler->stopEvent(timerEventDesc.eventId);

	for (auto parameter : timerEventDesc.parameters) {
		luaL_unref(g_luaEnvironment.m_luaState, LUA_REGISTRYINDEX, parameter);
	}

	luaL_unref(g_luaEnvironment.m_luaState, LUA_REGISTRYINDEX, timerEventDesc.function);
	timerEvents.erase(it);

	pushBoolean(L, true);
	return 1;
}

int32_t LuaScriptInterface::luaGetCreatureCondition(lua_State* L)
{
	uint32_t subId;
	if (lua_gettop(L) > 2) {
		subId = popNumber(L);
	} else {
		subId = 0;
	}

	uint32_t condition = popNumber(L);
	uint32_t cid = popNumber(L);

	Creature* creature = g_game.getCreatureByID(cid);
	if (creature) {
		if (creature->hasCondition((ConditionType_t)condition, subId)) {
			pushBoolean(L, true);
		} else {
			pushBoolean(L, false);
		}
	} else {
		reportErrorFunc(getErrorDesc(LUA_ERROR_CREATURE_NOT_FOUND));
		pushBoolean(L, false);
	}
	return 1;
}

int32_t LuaScriptInterface::luaSaveServer(lua_State* L)
{
	g_game.saveGameState();
	pushBoolean(L, true);
	return 1;
}

int32_t LuaScriptInterface::luaCleanMap(lua_State* L)
{
	g_dispatcher->addTask(
	    createTask(std::bind(&Game::cleanMap, &g_game)));
	pushBoolean(L, true);
	return 1;
}

int32_t LuaScriptInterface::luaGetPlayerParty(lua_State* L)
{
	//getPlayerParty(cid)
	uint32_t cid = popNumber(L);

	if (Player* player = g_game.getPlayerByID(cid)) {
		if (Party* party = player->getParty()) {
			lua_pushnumber(L, party->getLeader()->getID());
		} else {
			lua_pushnil(L);
		}
	} else {
		reportErrorFunc(getErrorDesc(LUA_ERROR_PLAYER_NOT_FOUND));
		pushBoolean(L, false);
	}
	return 1;
}

int32_t LuaScriptInterface::luaDoPlayerJoinParty(lua_State* L)
{
	//doPlayerJoinParty(cid, lid)
	uint32_t leaderId = popNumber(L);
	uint32_t cid = popNumber(L);

	Player* leader = g_game.getPlayerByID(leaderId);
	if (!leader) {
		reportErrorFunc(getErrorDesc(LUA_ERROR_PLAYER_NOT_FOUND));
		pushBoolean(L, false);
		return 1;
	}

	Player* player = g_game.getPlayerByID(cid);
	if (!player) {
		reportErrorFunc(getErrorDesc(LUA_ERROR_PLAYER_NOT_FOUND));
		pushBoolean(L, false);
		return 1;
	}

	g_game.playerJoinParty(player->getID(), leader->getID());
	pushBoolean(L, true);
	return 1;
}

int32_t LuaScriptInterface::luaGetPartyMembers(lua_State* L)
{
	//getPartyMembers(leaderId)
	uint32_t cid = popNumber(L);

	Player* player = g_game.getPlayerByID(cid);
	if (player) {
		Party* party = player->getParty();
		if (party) {
			PlayerVector list = party->getMembers();
			list.push_back(party->getLeader());

			lua_newtable(L);
			uint32_t index = 0;

			for (Player* partyMember : list) {
				lua_pushnumber(L, ++index);
				lua_pushnumber(L, partyMember->getID());
				lua_settable(L, -3);
			}

			return 1;
		}
	} else {
		reportErrorFunc(getErrorDesc(LUA_ERROR_PLAYER_NOT_FOUND));
	}

	pushBoolean(L, false);
	return 1;
}

int32_t LuaScriptInterface::luaIsInWar(lua_State* L)
{
	//isInWar(cid, target)
	uint32_t target = popNumber(L);
	uint32_t cid = popNumber(L);

	Player* player = g_game.getPlayerByID(cid);
	if (!player) {
		reportErrorFunc(getErrorDesc(LUA_ERROR_PLAYER_NOT_FOUND));
		pushBoolean(L, false);
		return 1;
	}

	Player* targetPlayer = g_game.getPlayerByID(target);
	if (!targetPlayer) {
		reportErrorFunc(getErrorDesc(LUA_ERROR_PLAYER_NOT_FOUND));
		pushBoolean(L, false);
		return 1;
	}

	pushBoolean(L, player->isInWar(targetPlayer));
	return 1;
}

int32_t LuaScriptInterface::luaDoPlayerSetOfflineTrainingSkill(lua_State* L)
{
	//doPlayerSetOfflineTrainingSkill(cid, skillid)
	uint32_t skillid = popNumber(L);
	uint32_t cid = popNumber(L);

	Player* player = g_game.getPlayerByID(cid);
	if (player) {
		player->setOfflineTrainingSkill(skillid);
		pushBoolean(L, true);
	} else {
		reportErrorFunc(getErrorDesc(LUA_ERROR_PLAYER_NOT_FOUND));
		pushBoolean(L, false);
	}
	return 1;
}

int32_t LuaScriptInterface::luaGetWaypointPositionByName(lua_State* L)
{
	//getWaypointPositionByName(name)
	const std::map<std::string, Position>& waypoints = g_game.getMap()->waypoints;
	auto it = waypoints.find(popString(L));
	if (it != waypoints.end()) {
		pushPosition(L, it->second, 0);
	} else {
		pushBoolean(L, false);
	}
	return 1;
}

int32_t LuaScriptInterface::luaSendChannelMessage(lua_State* L)
{
	//sendChannelMessage(channelId, type, message)
	std::string message = popString(L);
	SpeakClasses type = (SpeakClasses)popNumber(L);
	uint32_t channelId = popNumber(L);

	ChatChannel* channel = g_chat.getChannelById(channelId);
	if (channel) {
		channel->sendToAll(message, type);
		pushBoolean(L, true);
	} else {
		pushBoolean(L, false);
	}
	return 1;
}

int32_t LuaScriptInterface::luaSendGuildChannelMessage(lua_State* L)
{
	//sendGuildChannelMessage(guildId, type, message)
	std::string message = popString(L);
	SpeakClasses type = (SpeakClasses)popNumber<uint32_t>(L);
	uint32_t guildId = popNumber(L);

	ChatChannel* channel = g_chat.getGuildChannelById(guildId);
	if (channel) {
		channel->sendToAll(message, type);
		pushBoolean(L, true);
	} else {
		pushBoolean(L, false);
	}
	return 1;
}

std::string LuaScriptInterface::escapeString(const std::string& string)
{
	std::string s = string;
	replaceString(s, "\\", "\\\\");
	replaceString(s, "\"", "\\\"");
	replaceString(s, "'", "\\'");
	replaceString(s, "[[", "\\[[");
	return s;
}

#ifndef LUAJIT_VERSION
const luaL_Reg LuaScriptInterface::luaBitReg[] = {
	//{"cast", LuaScriptInterface::luaBitCast},
	{"bnot", LuaScriptInterface::luaBitNot},
	{"band", LuaScriptInterface::luaBitAnd},
	{"bor", LuaScriptInterface::luaBitOr},
	{"bxor", LuaScriptInterface::luaBitXor},
	{"lshift", LuaScriptInterface::luaBitLeftShift},
	{"rshift", LuaScriptInterface::luaBitRightShift},
	// Unsigned
	{"ubnot", LuaScriptInterface::luaBitUNot},
	{"uband", LuaScriptInterface::luaBitUAnd},
	{"ubor", LuaScriptInterface::luaBitUOr},
	{"ubxor", LuaScriptInterface::luaBitUXor},
	{"ulshift", LuaScriptInterface::luaBitULeftShift},
	{"urshift", LuaScriptInterface::luaBitURightShift},
	//{"arshift", LuaScriptInterface::luaBitArithmeticalRightShift},
	{nullptr, nullptr}
};

int32_t LuaScriptInterface::luaBitNot(lua_State* L)
{
	int32_t number = popNumber<int32_t>(L);
	lua_pushnumber(L, ~number);
	return 1;
}

int32_t LuaScriptInterface::luaBitUNot(lua_State* L)
{
	uint32_t number = popNumber(L);
	lua_pushnumber(L, ~number);
	return 1;
}

#define MULTIOP(type, name, op) \
	int32_t LuaScriptInterface::luaBit##name(lua_State* L) \
	{ \
		int32_t n = lua_gettop(L); \
		type w = popNumber<type>(L); \
		for (int32_t i = 2; i <= n; ++i) \
			w op popNumber(L); \
		lua_pushnumber(L, w); \
		return 1; \
	}

MULTIOP(int32_t, And, &= )
MULTIOP(int32_t, Or, |= )
MULTIOP(int32_t, Xor, ^= )
MULTIOP(uint32_t, UAnd, &= )
MULTIOP(uint32_t, UOr, |= )
MULTIOP(uint32_t, UXor, ^= )

#define SHIFTOP(type, name, op) \
	int32_t LuaScriptInterface::luaBit##name(lua_State* L) \
	{ \
		type n2 = popNumber<type>(L), n1 = popNumber<type>(L); \
		lua_pushnumber(L, (n1 op n2)); \
		return 1; \
	}

SHIFTOP(int32_t, LeftShift, << )
SHIFTOP(int32_t, RightShift, >> )
SHIFTOP(uint32_t, ULeftShift, << )
SHIFTOP(uint32_t, URightShift, >> )
#endif

const luaL_Reg LuaScriptInterface::luaConfigManagerTable[] = {
	{"getString", LuaScriptInterface::luaConfigManagerGetString},
	{"getNumber", LuaScriptInterface::luaConfigManagerGetNumber},
	{"getBoolean", LuaScriptInterface::luaConfigManagerGetBoolean},
	{nullptr, nullptr}
};

int32_t LuaScriptInterface::luaConfigManagerGetString(lua_State* L)
{
	pushString(L, g_config.getString(static_cast<ConfigManager::string_config_t>(popNumber(L))));
	return 1;
}

int32_t LuaScriptInterface::luaConfigManagerGetNumber(lua_State* L)
{
	pushNumber(L, g_config.getNumber(static_cast<ConfigManager::integer_config_t>(popNumber(L))));
	return 1;
}

int32_t LuaScriptInterface::luaConfigManagerGetBoolean(lua_State* L)
{
	pushBoolean(L, g_config.getBoolean(static_cast<ConfigManager::boolean_config_t>(popNumber(L))));
	return 1;
}

const luaL_Reg LuaScriptInterface::luaDatabaseTable[] = {
	{"query", LuaScriptInterface::luaDatabaseExecute},
	{"storeQuery", LuaScriptInterface::luaDatabaseStoreQuery},
	{"escapeString", LuaScriptInterface::luaDatabaseEscapeString},
	{"escapeBlob", LuaScriptInterface::luaDatabaseEscapeBlob},
	{"lastInsertId", LuaScriptInterface::luaDatabaseLastInsertId},
	{"connected", LuaScriptInterface::luaDatabaseConnected},
	{"tableExists", LuaScriptInterface::luaDatabaseTableExists},
	{nullptr, nullptr}
};

int32_t LuaScriptInterface::luaDatabaseExecute(lua_State* L)
{
	pushBoolean(L, Database::getInstance()->executeQuery(popString(L)));
	return 1;
}

int32_t LuaScriptInterface::luaDatabaseStoreQuery(lua_State* L)
{
	if (DBResult* res = Database::getInstance()->storeQuery(popString(L))) {
		lua_pushnumber(L, ScriptEnvironment::addResult(res));
	} else {
		pushBoolean(L, false);
	}
	return 1;
}

int32_t LuaScriptInterface::luaDatabaseEscapeString(lua_State* L)
{
	pushString(L, Database::getInstance()->escapeString(popString(L)));
	return 1;
}

int32_t LuaScriptInterface::luaDatabaseEscapeBlob(lua_State* L)
{
	uint32_t length = popNumber(L);
	pushString(L, Database::getInstance()->escapeBlob(popString(L).c_str(), length));
	return 1;
}

int32_t LuaScriptInterface::luaDatabaseLastInsertId(lua_State* L)
{
	lua_pushnumber(L, Database::getInstance()->getLastInsertId());
	return 1;
}

int32_t LuaScriptInterface::luaDatabaseConnected(lua_State* L)
{
	pushBoolean(L, Database::getInstance()->isConnected());
	return 1;
}

int32_t LuaScriptInterface::luaDatabaseTableExists(lua_State* L)
{
	pushBoolean(L, DatabaseManager::tableExists(popString(L)));
	return 1;
}

const luaL_Reg LuaScriptInterface::luaResultTable[] = {
	{"getDataInt", LuaScriptInterface::luaResultGetDataInt},
	{"getDataLong", LuaScriptInterface::luaResultGetDataLong},
	{"getDataString", LuaScriptInterface::luaResultGetDataString},
	{"getDataStream", LuaScriptInterface::luaResultGetDataStream},
	{"next", LuaScriptInterface::luaResultNext},
	{"free", LuaScriptInterface::luaResultFree},
	{nullptr, nullptr}
};

int32_t LuaScriptInterface::luaResultGetDataInt(lua_State* L)
{
	const std::string& s = popString(L);

	DBResult* res = ScriptEnvironment::getResultByID(popNumber(L));
	if (!res) {
		pushBoolean(L, false);
		return 1;
	}

	lua_pushnumber(L, res->getDataInt(s));
	return 1;
}

int32_t LuaScriptInterface::luaResultGetDataLong(lua_State* L)
{
	const std::string& s = popString(L);

	DBResult* res = ScriptEnvironment::getResultByID(popNumber(L));
	if (!res) {
		pushBoolean(L, false);
		return 1;
	}

	lua_pushnumber(L, res->getNumber<int64_t>(s));
	return 1;
}

int32_t LuaScriptInterface::luaResultGetDataString(lua_State* L)
{
	const std::string& s = popString(L);

	DBResult* res = ScriptEnvironment::getResultByID(popNumber(L));
	if (!res) {
		pushBoolean(L, false);
		return 1;
	}

	pushString(L, res->getDataString(s));
	return 1;
}

int32_t LuaScriptInterface::luaResultGetDataStream(lua_State* L)
{
	const std::string& s = popString(L);

	DBResult* res = ScriptEnvironment::getResultByID(popNumber(L));
	if (!res) {
		pushBoolean(L, false);
		return 1;
	}

	unsigned long length;
	lua_pushstring(L, res->getDataStream(s, length));
	lua_pushnumber(L, length);
	return 2;
}

int32_t LuaScriptInterface::luaResultNext(lua_State* L)
{
	DBResult* res = ScriptEnvironment::getResultByID(popNumber(L));
	if (!res) {
		pushBoolean(L, false);
		return 1;
	}

	pushBoolean(L, res->next());
	return 1;
}

int32_t LuaScriptInterface::luaResultFree(lua_State* L)
{
	pushBoolean(L, ScriptEnvironment::removeResult(popNumber(L)));
	return 1;
}

// Userdata
int32_t LuaScriptInterface::luaUserdataCompare(lua_State* L)
{
	// userdataA == userdataB
	pushBoolean(L, getUserdata<void>(L, 1) == getUserdata<void>(L, 2));
	return 1;
}

// _G
int32_t LuaScriptInterface::luaIsType(lua_State* L)
{
	// isType(derived, base)
	lua_getmetatable(L, -2);
	lua_getmetatable(L, -2);

	lua_rawgeti(L, -2, 'p');
	uint_fast8_t parentsB = getNumber<uint_fast8_t>(L, 1);

	lua_rawgeti(L, -3, 'h');
	size_t hashB = getNumber<size_t>(L, 1);

	lua_rawgeti(L, -3, 'p');
	uint_fast8_t parentsA = getNumber<uint_fast8_t>(L, 1);
	for (uint_fast8_t i = parentsA; i < parentsB; ++i) {
		pushString(L, "__index");
		lua_rawget(L, -4);
		lua_replace(L, -4);
	}

	lua_rawgeti(L, -4, 'h');
	size_t hashA = getNumber<size_t>(L, 1);

	pushBoolean(L, hashA == hashB);
	return 1;
}

// Game
int32_t LuaScriptInterface::luaGameGetSpectators(lua_State* L)
{
	// Game.getSpectators(position[, multifloor = false[, onlyPlayer = false[, minRangeX = 0[, maxRangeX = 0[, minRangeY = 0[, maxRangeY = 0]]]]]])
	int32_t parameters = getStackTop(L);
	SpectatorVec spectators;

	const Position& position = getPosition(L, 1);
	if (parameters == 1) {
		spectators = g_game.getSpectators(position);
	} else {
		int32_t maxRangeY;
		if (parameters >= 7) {
			maxRangeY = getNumber<int32_t>(L, 7);
		} else {
			maxRangeY = 0;
		}

		int32_t minRangeY;
		if (parameters >= 6) {
			minRangeY = getNumber<int32_t>(L, 6);
		} else {
			minRangeY = 0;
		}

		int32_t maxRangeX;
		if (parameters >= 5) {
			maxRangeX = getNumber<int32_t>(L, 5);
		} else {
			maxRangeX = 0;
		}

		int32_t minRangeX;
		if (parameters >= 4) {
			minRangeX = getNumber<int32_t>(L, 4);
		} else {
			minRangeX = 0;
		}

		bool onlyPlayers;
		if (parameters >= 3) {
			onlyPlayers = getBoolean(L, 3);
		} else {
			onlyPlayers = false;
		}

		bool multifloor;
		if (parameters >= 2) {
			multifloor = getBoolean(L, 2);
		} else {
			multifloor = false;
		}

		g_game.getSpectators(spectators, position, multifloor, onlyPlayers, minRangeX, maxRangeX, minRangeY, maxRangeY);
	}

	lua_Number index = 0;
	lua_newtable(L);
	for (Creature* creature : spectators) {
		pushNumber(L, ++index);
		pushUserdata(L, creature);
		setCreatureMetatable(L, -1, creature);
		lua_settable(L, -3);
	}

	return 1;
}

int32_t LuaScriptInterface::luaGameGetPlayers(lua_State* L)
{
	// Game.getPlayers()
	lua_Number index = 0;
	lua_newtable(L);
	for (const auto& playerEntry : g_game.getPlayers()) {
		pushNumber(L, ++index);
		pushUserdata<Player>(L, playerEntry.second);
		setMetatable(L, -1, "Player");
		lua_settable(L, -3);
	}
	return 1;
}

int32_t LuaScriptInterface::luaGameLoadMap(lua_State* L)
{
	// Game.loadMap(path)
	const std::string& path = getString(L, 1);
	g_dispatcher->addTask(createTask(std::bind(&Game::loadMap, &g_game, path)));
	return 1;
}

int32_t LuaScriptInterface::luaGameGetExperienceStage(lua_State* L)
{
	// Game.getExperienceStage(level)
	uint32_t level = getNumber<uint32_t>(L, 1);	
	pushNumber(L, g_game.getExperienceStage(level));
	return 1;
}

int32_t LuaScriptInterface::luaGameGetMonsterCount(lua_State* L)
{
	// Game.getMonsterCount()
	pushNumber(L, g_game.getMonstersOnline());
	return 1;
}

int32_t LuaScriptInterface::luaGameGetPlayerCount(lua_State* L)
{
	// Game.getPlayerCount()
	pushNumber(L, g_game.getPlayersOnline());
	return 1;
}

int32_t LuaScriptInterface::luaGameGetNpcCount(lua_State* L)
{
	// Game.getNpcCount()
	pushNumber(L, g_game.getNpcsOnline());
	return 1;
}

int32_t LuaScriptInterface::luaGameGetGameState(lua_State* L)
{
	// Game.getGameState()
	pushNumber(L, g_game.getGameState());
	return 1;
}

int32_t LuaScriptInterface::luaGameSetGameState(lua_State* L)
{
	// Game.setGameState(state)
	GameState_t state = static_cast<GameState_t>(getNumber<int64_t>(L, 1));
	g_game.setGameState(state);
	pushBoolean(L, true);
	return 1;
}

<<<<<<< HEAD
int32_t LuaScriptInterface::luaGameGetPlayerByNameWildcard(lua_State* L)
{
	// Game.getPlayerByNameWildcard(string)
	std::string string = getString(L, 1);
	Player* player = nullptr;

	ReturnValue ret = g_game.getPlayerByNameWildcard(string, player);
	if (ret == RET_NOERROR) {
		if (player) {
			pushUserdata<Player>(L, player);
			setMetatable(L, -1, "Player");
		} else {
			pushNil(L);
		}
	} else {
		pushNumber(L, ret);
	}
=======
int32_t LuaScriptInterface::luaGameGetReturnMessage(lua_State* L)
{
	// Game.getReturnMessage(value)
	ReturnValue value = static_cast<ReturnValue>(getNumber<int64_t>(L, 1));
	pushString(L, getReturnMessage(value));
>>>>>>> b710f525
	return 1;
}

// Position
int32_t LuaScriptInterface::luaPositionCreate(lua_State* L)
{
	// Position([x = 0[, y = 0[, z = 0[, stackpos = 0]]]])
	// Position([position])
	// Position.new([x = 0[, y = 0[, z = 0[, stackpos = 0]]]])
	// Position.new([position])
	int32_t parameters = getStackTop(L);
	if (parameters <= 1) {
		pushMetaPosition(L, Position(), 0);
		return 1;
	}

	if (isTable(L, 2)) {
		uint32_t stackpos;
		const Position& position = getPosition(L, 2, stackpos);
		pushMetaPosition(L, position, stackpos);
	} else {
		int32_t stackpos = 0;
		if (parameters >= 5) {
			stackpos = getNumber<int32_t>(L, 5);
		}

		uint8_t z = 0;
		if (parameters >= 4) {
			z = getNumber<uint8_t>(L, 4);
		}

		uint16_t y = 0;
		if (parameters >= 3) {
			y = getNumber<uint16_t>(L, 3);
		}

		uint16_t x = getNumber<uint16_t>(L, 2);
		pushMetaPosition(L, Position(x, y, z), stackpos);
	}

	return 1;
}

int32_t LuaScriptInterface::luaPositionAdd(lua_State* L)
{
	// positionValue = position + positionEx
	uint32_t stackpos;
	const Position& position = getPosition(L, 1, stackpos);

	Position positionEx;
	if (stackpos == 0) {
		positionEx = getPosition(L, 2, stackpos);
	} else {
		positionEx = getPosition(L, 2);
	}

	pushMetaPosition(L, position + positionEx, stackpos);
	return 1;
}

int32_t LuaScriptInterface::luaPositionSub(lua_State* L)
{
	// positionValue = position - positionEx
	uint32_t stackpos;
	const Position& position = getPosition(L, 1, stackpos);

	Position positionEx;
	if (stackpos == 0) {
		positionEx = getPosition(L, 2, stackpos);
	} else {
		positionEx = getPosition(L, 2);
	}

	pushMetaPosition(L, position - positionEx, stackpos);
	return 1;
}

int32_t LuaScriptInterface::luaPositionCompare(lua_State* L)
{
	// position == positionEx
	const Position& positionEx = getPosition(L, 2);
	const Position& position = getPosition(L, 1);
	pushBoolean(L, position == positionEx);
	return 1;
}

int32_t LuaScriptInterface::luaPositionGetTile(lua_State* L)
{
	// position:getTile()
	const Position& position = getPosition(L, 1);

	Tile* tile = g_game.getTile(position);
	if (tile) {
		pushUserdata<Tile>(L, tile);
		setMetatable(L, -1, "Tile");
	} else {
		pushNil(L);
	}
	return 1;
}

int32_t LuaScriptInterface::luaPositionGetDistance(lua_State* L)
{
	// position:getDistance(positionEx)
	const Position& positionEx = getPosition(L, 2);
	const Position& position = getPosition(L, 1);
	pushNumber(L, std::max<int32_t>(
		std::max<int32_t>(
			std::abs(Position::getDistanceX(position, positionEx)),
			std::abs(Position::getDistanceY(position, positionEx))
		),
		std::abs(Position::getDistanceZ(position, positionEx))
	));
	return 1;
}

int32_t LuaScriptInterface::luaPositionIsSightClear(lua_State* L)
{
	// position:isSightClear(positionEx[, sameFloor = true])
	bool sameFloor = true;
	if (getStackTop(L) >= 3) {
		sameFloor = getBoolean(L, 3);
	}
	const Position& positionEx = getPosition(L, 2);
	const Position& position = getPosition(L, 1);
	pushBoolean(L, g_game.isSightClear(position, positionEx, sameFloor));
	return 1;
}

int32_t LuaScriptInterface::luaPositionSendMagicEffect(lua_State* L)
{
	// position:sendMagicEffect(magicEffect[, player = nullptr])
	SpectatorVec list;
	if (getStackTop(L) >= 3) {
		Player* player = getPlayer(L, 3);
		if (player) {
			list.insert(player);
		}
	}

	MagicEffectClasses magicEffect = static_cast<MagicEffectClasses>(getNumber<int64_t>(L, 2));
	const Position& position = getPosition(L, 1);
	if (!list.empty()) {
		g_game.addMagicEffect(list, position, magicEffect);
	} else {
		g_game.addMagicEffect(position, magicEffect);
	}

	pushBoolean(L, true);
	return 1;
}

int32_t LuaScriptInterface::luaPositionSendDistanceEffect(lua_State* L)
{
	// position:sendDistanceEffect(positionEx, distanceEffect[, player = nullptr])
	SpectatorVec list;
	if (getStackTop(L) >= 4) {
		Player* player = getPlayer(L, 4);
		if (player) {
			list.insert(player);
		}
	}

	ShootType_t distanceEffect = static_cast<ShootType_t>(getNumber<int64_t>(L, 3));
	const Position& positionEx = getPosition(L, 2);
	const Position& position = getPosition(L, 1);
	if (!list.empty()) {
		g_game.addDistanceEffect(list, position, positionEx, distanceEffect);
	} else {
		g_game.addDistanceEffect(position, positionEx, distanceEffect);
	}

	pushBoolean(L, true);
	return 1;
}

// Tile
int32_t LuaScriptInterface::luaTileCreate(lua_State* L)
{
	// Tile(x, y, z)
	// Tile(position)
	// Tile.new(x, y, z)
	// Tile.new(position)
	Tile* tile;
	if (isTable(L, 2)) {
		tile = g_game.getTile(getPosition(L, 2));
	} else {
		uint8_t z = getNumber<uint8_t>(L, 4);
		uint16_t y = getNumber<uint16_t>(L, 3);
		uint16_t x = getNumber<uint16_t>(L, 2);
		tile = g_game.getTile(x, y, z);
	}

	if (tile) {
		pushUserdata<Tile>(L, tile);
		setMetatable(L, -1, "Tile");
	} else {
		pushNil(L);
	}
	return 1;
}

int32_t LuaScriptInterface::luaTileGetPosition(lua_State* L)
{
	// tile:getPosition()
	Tile* tile = getUserdata<Tile>(L, 1);
	if (tile) {
		pushMetaPosition(L, tile->getPosition(), 0);
	} else {
		pushNil(L);
	}
	return 1;
}

int32_t LuaScriptInterface::luaTileGetGround(lua_State* L)
{
	// tile:getGround()
	Tile* tile = getUserdata<Tile>(L, 1);
	if (tile && tile->ground) {
		pushUserdata<Item>(L, tile->ground);
		setItemMetatable(L, -1, tile->ground);
	} else {
		pushNil(L);
	}
	return 1;
}

int32_t LuaScriptInterface::luaTileGetThing(lua_State* L)
{
	// tile:getThing(index)
	int32_t index = getNumber<int32_t>(L, 2);
	Tile* tile = getUserdata<Tile>(L, 1);
	if (tile) {
		Thing* thing = tile->__getThing(index);
		if (thing) {
			if (Creature* creature = thing->getCreature()) {
				pushUserdata<Creature>(L, creature);
				setCreatureMetatable(L, -1, creature);
			} else if (Item* item = thing->getItem()) {
				pushUserdata<Item>(L, item);
				setItemMetatable(L, -1, item);
			} else {
				pushNil(L);
			}
		} else {
			pushNil(L);
		}
	} else {
		pushNil(L);
	}
	return 1;
}

int32_t LuaScriptInterface::luaTileGetThingCount(lua_State* L)
{
	// tile:getThingCount()
	Tile* tile = getUserdata<Tile>(L, 1);
	if (tile) {
		pushNumber(L, tile->getThingCount());
	} else {
		pushNil(L);
	}
	return 1;
}

int32_t LuaScriptInterface::luaTileGetTopVisibleThing(lua_State* L)
{
	// tile:getTopVisibleThing(creature)
	Creature* creature = getCreature(L, 2);
	Tile* tile = getUserdata<Tile>(L, 1);
	if (tile) {
		Thing* thing = tile->getTopVisibleThing(creature);
		if (thing) {
			if (Creature* visibleCreature = thing->getCreature()) {
				pushUserdata<Creature>(L, visibleCreature);
				setCreatureMetatable(L, -1, visibleCreature);
			} else if (Item* visibleItem = thing->getItem()) {
				pushUserdata<Item>(L, visibleItem);
				setItemMetatable(L, -1, visibleItem);
			} else {
				pushNil(L);
			}
		} else {
			pushNil(L);
		}
	} else {
		pushNil(L);
	}
	return 1;
}

int32_t LuaScriptInterface::luaTileGetTopTopItem(lua_State* L)
{
	// tile:getTopTopItem()
	Tile* tile = getUserdata<Tile>(L, 1);
	if (tile) {
		Item* item = tile->getTopTopItem();
		if (item) {
			pushUserdata<Item>(L, item);
			setItemMetatable(L, -1, item);
		} else {
			pushNil(L);
		}
	} else {
		pushNil(L);
	}
	return 1;
}

int32_t LuaScriptInterface::luaTileGetTopDownItem(lua_State* L)
{
	// tile:getTopDownItem()
	Tile* tile = getUserdata<Tile>(L, 1);
	if (tile) {
		Item* item = tile->getTopDownItem();
		if (item) {
			pushUserdata<Item>(L, item);
			setItemMetatable(L, -1, item);
		} else {
			pushNil(L);
		}
	} else {
		pushNil(L);
	}
	return 1;
}

int32_t LuaScriptInterface::luaTileGetFieldItem(lua_State* L)
{
	// tile:getFieldItem()
	Tile* tile = getUserdata<Tile>(L, 1);
	if (tile) {
		Item* item = tile->getFieldItem();
		if (item) {
			pushUserdata<Item>(L, item);
			setItemMetatable(L, -1, item);
		} else {
			pushNil(L);
		}
	} else {
		pushNil(L);
	}
	return 1;
}

int32_t LuaScriptInterface::luaTileGetItemById(lua_State* L)
{
	// tile:getItemById(itemId[, subType = -1])
	int32_t subType = -1;
	if (getStackTop(L) >= 3) {
		subType = getNumber<int32_t>(L, 3);
	}

	uint16_t itemId = getNumber<uint16_t>(L, 2);
	Tile* tile = getUserdata<Tile>(L, 1);
	if (tile) {
		Item* item = g_game.findItemOfType(tile, itemId, false, subType);
		if (item) {
			pushUserdata<Item>(L, item);
			setItemMetatable(L, -1, item);
		} else {
			pushNil(L);
		}
	} else {
		pushNil(L);
	}
	return 1;
}

int32_t LuaScriptInterface::luaTileGetItemByType(lua_State* L)
{
	// tile:getItemByType(itemType)
	ItemTypes_t itemType = static_cast<ItemTypes_t>(getNumber<int64_t>(L, 2));
	Tile* tile = getUserdata<Tile>(L, 1);
	if (tile) {
		bool found;
		switch (itemType) {
			case ITEM_TYPE_TELEPORT:
				found = tile->hasFlag(TILESTATE_TELEPORT);
				break;
			case ITEM_TYPE_MAGICFIELD:
				found = tile->hasFlag(TILESTATE_MAGICFIELD);
				break;
			case ITEM_TYPE_MAILBOX:
				found = tile->hasFlag(TILESTATE_MAILBOX);
				break;
			case ITEM_TYPE_TRASHHOLDER:
				found = tile->hasFlag(TILESTATE_TRASHHOLDER);
				break;
			case ITEM_TYPE_BED:
				found = tile->hasFlag(TILESTATE_BED);
				break;
			case ITEM_TYPE_DEPOT:
				found = tile->hasFlag(TILESTATE_DEPOT);
				break;
			default:
				found = true;
				break;
		}

		if (found) {
			if (Item* item = tile->ground) {
				const ItemType& it = Item::items[item->getID()];
				if (it.type == itemType) {
					pushUserdata<Item>(L, item);
					setItemMetatable(L, -1, item);
					return 1;
				}
			}

			if (const TileItemVector* items = tile->getItemList()) {
				for (Item* item : *items) {
					const ItemType& it = Item::items[item->getID()];
					if (it.type == itemType) {
						pushUserdata<Item>(L, item);
						setItemMetatable(L, -1, item);
						return 1;
					}
				}
			}
		}

		pushNil(L);
	} else {
		pushNil(L);
	}
	return 1;
}

int32_t LuaScriptInterface::luaTileGetItemByTopOrder(lua_State* L)
{
	// tile:getItemByTopOrder(topOrder)
	int32_t topOrder = getNumber<int32_t>(L, 2);
	Tile* tile = getUserdata<Tile>(L, 1);
	if (tile) {
		Item* item = tile->getItemByTopOrder(topOrder);
		if (item) {
			pushUserdata<Item>(L, item);
			setItemMetatable(L, -1, item);
		} else {
			pushNil(L);
		}
	} else {
		pushNil(L);
	}
	return 1;
}

int32_t LuaScriptInterface::luaTileGetBottomCreature(lua_State* L)
{
	// tile:getBottomCreature()
	Tile* tile = getUserdata<Tile>(L, 1);
	if (tile) {
		const Creature* creature = tile->getBottomCreature();
		if (creature) {
			pushUserdata<const Creature>(L, creature);
			setCreatureMetatable(L, -1, creature);
		} else {
			pushNil(L);
		}
	} else {
		pushNil(L);
	}
	return 1;
}

int32_t LuaScriptInterface::luaTileGetTopCreature(lua_State* L)
{
	// tile:getTopCreature()
	Tile* tile = getUserdata<Tile>(L, 1);
	if (tile) {
		const Creature* creature = tile->getTopCreature();
		if (creature) {
			pushUserdata<const Creature>(L, creature);
			setCreatureMetatable(L, -1, creature);
		} else {
			pushNil(L);
		}
	} else {
		pushNil(L);
	}
	return 1;
}

int32_t LuaScriptInterface::luaTileGetBottomVisibleCreature(lua_State* L)
{
	// tile:getBottomVisibleCreature(creature)
	Creature* creature = getCreature(L, 2);
	Tile* tile = getUserdata<Tile>(L, 1);
	if (tile && creature) {
		const Creature* visibleCreature = tile->getBottomVisibleCreature(creature);
		if (visibleCreature) {
			pushUserdata<const Creature>(L, visibleCreature);
			setCreatureMetatable(L, -1, visibleCreature);
		} else {
			pushNil(L);
		}
	} else {
		pushNil(L);
	}
	return 1;
}

int32_t LuaScriptInterface::luaTileGetTopVisibleCreature(lua_State* L)
{
	// tile:getTopVisibleCreature(creature)
	Creature* creature = getCreature(L, 2);
	Tile* tile = getUserdata<Tile>(L, 1);
	if (tile && creature) {
		const Creature* visibleCreature = tile->getTopVisibleCreature(creature);
		if (visibleCreature) {
			pushUserdata<const Creature>(L, visibleCreature);
			setCreatureMetatable(L, -1, visibleCreature);
		} else {
			pushNil(L);
		}
	} else {
		pushNil(L);
	}
	return 1;
}

int32_t LuaScriptInterface::luaTileGetItems(lua_State* L)
{
	// tile:getItems()
	Tile* tile = getUserdata<Tile>(L, 1);
	if (tile) {
		TileItemVector* itemVector = tile->getItemList();
		if (itemVector) {
			uint32_t i = 0;
			lua_newtable(L);
			for (Item* item : *itemVector) {
				pushNumber(L, ++i);
				pushUserdata<Item>(L, item);
				setItemMetatable(L, -1, item);
				lua_settable(L, -3);
			}
		} else {
			pushNil(L);
		}
	} else {
		pushNil(L);
	}
	return 1;
}

int32_t LuaScriptInterface::luaTileGetItemCount(lua_State* L)
{
	// tile:getItemCount()
	Tile* tile = getUserdata<Tile>(L, 1);
	if (tile) {
		pushNumber(L, tile->getItemCount());
	} else {
		pushNil(L);
	}
	return 1;
}

int32_t LuaScriptInterface::luaTileGetDownItemCount(lua_State* L)
{
	// tile:getDownItemCount()
	Tile* tile = getUserdata<Tile>(L, 1);
	if (tile) {
		pushNumber(L, tile->getDownItemCount());
	} else {
		pushNil(L);
	}
	return 1;
}

int32_t LuaScriptInterface::luaTileGetTopItemCount(lua_State* L)
{
	// tile:getTopItemCount()
	Tile* tile = getUserdata<Tile>(L, 1);
	if (tile) {
		pushNumber(L, tile->getTopItemCount());
	} else {
		pushNil(L);
	}
	return 1;
}

int32_t LuaScriptInterface::luaTileGetCreatures(lua_State* L)
{
	// tile:getCreatures()
	Tile* tile = getUserdata<Tile>(L, 1);
	if (tile) {
		CreatureVector* creatureVector = tile->getCreatures();
		if (creatureVector) {
			uint32_t i = 0;
			lua_newtable(L);
			for (Creature* creature : *creatureVector) {
				pushNumber(L, ++i);
				pushUserdata<Creature>(L, creature);
				setCreatureMetatable(L, -1, creature);
				lua_settable(L, -3);
			}
		} else {
			pushNil(L);
		}
	} else {
		pushNil(L);
	}
	return 1;
}

int32_t LuaScriptInterface::luaTileGetCreatureCount(lua_State* L)
{
	// tile:getCreatureCount()
	Tile* tile = getUserdata<Tile>(L, 1);
	if (tile) {
		pushNumber(L, tile->getCreatureCount());
	} else {
		pushNil(L);
	}
	return 1;
}

int32_t LuaScriptInterface::luaTileHasProperty(lua_State* L)
{
	// tile:hasProperty(property[, item])
	Item* item;
	if (getStackTop(L) >= 3) {
		item = getUserdata<Item>(L, 3);
	} else {
		item = nullptr;
	}

	ITEMPROPERTY property = static_cast<ITEMPROPERTY>(getNumber<int64_t>(L, 2));
	Tile* tile = getUserdata<Tile>(L, 1);
	if (tile) {
		if (item) {
			pushBoolean(L, tile->hasProperty(item, property));
		} else {
			pushBoolean(L, tile->hasProperty(property));
		}
	} else {
		pushNil(L);
	}
	return 1;
}

int32_t LuaScriptInterface::luaTileHasFlag(lua_State* L)
{
	// tile:hasFlag(flag)
	tileflags_t flag = static_cast<tileflags_t>(getNumber<int64_t>(L, 2));
	Tile* tile = getUserdata<Tile>(L, 1);
	if (tile) {
		pushBoolean(L, tile->hasFlag(flag));
	} else {
		pushNil(L);
	}
	return 1;
}

int32_t LuaScriptInterface::luaTileQueryAdd(lua_State* L)
{
	// tile:queryAdd(thing[, flags])
	uint32_t flags = 0;
	if (getStackTop(L) >= 3) {
		flags = getNumber<uint32_t>(L, 3);
	}
	Thing* thing = getThing(L, 2);
	Tile* tile = getUserdata<Tile>(L, 1);
	if (tile && thing) {
		pushNumber(L, tile->__queryAdd(0, thing, 1, flags));
	} else {
		pushNil(L);
	}
	return 1;
}

// NetworkMessage
int32_t LuaScriptInterface::luaNetworkMessageCreate(lua_State* L)
{
	// NetworkMessage()
	// NetworkMessage.new()
	pushUserdata<NetworkMessage>(L, new NetworkMessage);
	setMetatable(L, -1, "NetworkMessage");
	return 1;
}

int32_t LuaScriptInterface::luaNetworkMessageDelete(lua_State* L)
{
	NetworkMessage** messagePtr = getRawUserdata<NetworkMessage>(L, 1);
	if (messagePtr && *messagePtr) {
		delete *messagePtr;
		*messagePtr = nullptr;
	}
	return 0;
}

int32_t LuaScriptInterface::luaNetworkMessageGetByte(lua_State* L)
{
	// networkMessage:getByte()
	NetworkMessage* message = getUserdata<NetworkMessage>(L, 1);
	if (message) {
		pushNumber(L, message->GetByte());
	} else {
		pushNil(L);
	}
	return 1;
}

int32_t LuaScriptInterface::luaNetworkMessageGetU16(lua_State* L)
{
	// networkMessage:getU16()
	NetworkMessage* message = getUserdata<NetworkMessage>(L, 1);
	if (message) {
		pushNumber(L, message->get<uint16_t>());
	} else {
		pushNil(L);
	}
	return 1;
}

int32_t LuaScriptInterface::luaNetworkMessageGetU32(lua_State* L)
{
	// networkMessage:getU32()
	NetworkMessage* message = getUserdata<NetworkMessage>(L, 1);
	if (message) {
		pushNumber(L, message->get<uint32_t>());
	} else {
		pushNil(L);
	}
	return 1;
}

int32_t LuaScriptInterface::luaNetworkMessageGetU64(lua_State* L)
{
	// networkMessage:getU64()
	NetworkMessage* message = getUserdata<NetworkMessage>(L, 1);
	if (message) {
		pushNumber(L, message->get<uint64_t>());
	} else {
		pushNil(L);
	}
	return 1;
}

int32_t LuaScriptInterface::luaNetworkMessageGetString(lua_State* L)
{
	// networkMessage:getString()
	NetworkMessage* message = getUserdata<NetworkMessage>(L, 1);
	if (message) {
		pushString(L, message->GetString());
	} else {
		pushNil(L);
	}
	return 1;
}

int32_t LuaScriptInterface::luaNetworkMessageGetPosition(lua_State* L)
{
	// networkMessage:getPosition()
	NetworkMessage* message = getUserdata<NetworkMessage>(L, 1);
	if (message) {
		pushMetaPosition(L, message->GetPosition(), 0);
	} else {
		pushNil(L);
	}
	return 1;
}

int32_t LuaScriptInterface::luaNetworkMessageAddByte(lua_State* L)
{
	// networkMessage:addByte(number)
	uint8_t number = getNumber<uint8_t>(L, 2);
	NetworkMessage* message = getUserdata<NetworkMessage>(L, 1);
	if (message) {
		message->AddByte(number);
		pushBoolean(L, true);
	} else {
		pushNil(L);
	}
	return 1;
}

int32_t LuaScriptInterface::luaNetworkMessageAddU16(lua_State* L)
{
	// networkMessage:addU16(number)
	uint16_t number = getNumber<uint16_t>(L, 2);
	NetworkMessage* message = getUserdata<NetworkMessage>(L, 1);
	if (message) {
		message->add<uint16_t>(number);
		pushBoolean(L, true);
	} else {
		pushNil(L);
	}
	return 1;
}

int32_t LuaScriptInterface::luaNetworkMessageAddU32(lua_State* L)
{
	// networkMessage:addU32(number)
	uint32_t number = getNumber<uint32_t>(L, 2);
	NetworkMessage* message = getUserdata<NetworkMessage>(L, 1);
	if (message) {
		message->add<uint32_t>(number);
		pushBoolean(L, true);
	} else {
		pushNil(L);
	}
	return 1;
}

int32_t LuaScriptInterface::luaNetworkMessageAddU64(lua_State* L)
{
	// networkMessage:addU64(number)
	uint64_t number = getNumber<uint64_t>(L, 2);
	NetworkMessage* message = getUserdata<NetworkMessage>(L, 1);
	if (message) {
		message->add<uint64_t>(number);
		pushBoolean(L, true);
	} else {
		pushNil(L);
	}
	return 1;
}

int32_t LuaScriptInterface::luaNetworkMessageAddString(lua_State* L)
{
	// networkMessage:addString(string)
	const std::string& string = getString(L, 2);
	NetworkMessage* message = getUserdata<NetworkMessage>(L, 1);
	if (message) {
		message->AddString(string);
		pushBoolean(L, true);
	} else {
		pushNil(L);
	}
	return 1;
}

int32_t LuaScriptInterface::luaNetworkMessageAddPosition(lua_State* L)
{
	// networkMessage:addPosition(position)
	const Position& position = getPosition(L, 2);
	NetworkMessage* message = getUserdata<NetworkMessage>(L, 1);
	if (message) {
		message->AddPosition(position);
		pushBoolean(L, true);
	} else {
		pushNil(L);
	}
	return 1;
}

int32_t LuaScriptInterface::luaNetworkMessageAddDouble(lua_State* L)
{
	// networkMessage:addDouble(number)
	double number = getNumber<double>(L, 2);
	NetworkMessage* message = getUserdata<NetworkMessage>(L, 1);
	if (message) {
		message->AddDouble(number);
		pushBoolean(L, true);
	} else {
		pushNil(L);
	}
	return 1;
}

int32_t LuaScriptInterface::luaNetworkMessageAddItem(lua_State* L)
{
	// networkMessage:addItem(item[, protocolVersion = CLIENT_VERSION_MIN])
	/*uint16_t protocolVersion = CLIENT_VERSION_MIN;
	if (getStackTop(L) >= 3) {
		protocolVersion = getNumber<uint16_t>(L, 3);
	}*/
	Item* item = getUserdata<Item>(L, 2);
	NetworkMessage* message = getUserdata<NetworkMessage>(L, 1);
	if (!item) {
		reportErrorFunc(getErrorDesc(LUA_ERROR_ITEM_NOT_FOUND));
		pushNil(L);
		return 1;
	}

	if (message) {
		message->AddItem(item);
		pushBoolean(L, true);
	} else {
		pushNil(L);
	}
	return 1;
}

int32_t LuaScriptInterface::luaNetworkMessageAddItemId(lua_State* L)
{
	// networkMessage:addItemId(itemId[, protocolVersion = CLIENT_VERSION_MIN])
	/*uint16_t protocolVersion = CLIENT_VERSION_MIN;
	if (getStackTop(L) >= 3) {
		protocolVersion = getNumber<uint16_t>(L, 3);
	}*/
	uint16_t itemId = getNumber<uint16_t>(L, 2);
	NetworkMessage* message = getUserdata<NetworkMessage>(L, 1);
	if (message) {
		message->AddItemId(itemId);
		pushBoolean(L, true);
	} else {
		pushNil(L);
	}
	return 1;
}

int32_t LuaScriptInterface::luaNetworkMessageReset(lua_State* L)
{
	// networkMessage:reset()
	NetworkMessage* message = getUserdata<NetworkMessage>(L, 1);
	if (message) {
		pushBoolean(L, true);
	} else {
		pushNil(L);
	}
	return 1;
}

int32_t LuaScriptInterface::luaNetworkMessageSkipBytes(lua_State* L)
{
	// networkMessage:skipBytes(number)
	int16_t number = getNumber<int16_t>(L, 2);
	NetworkMessage* message = getUserdata<NetworkMessage>(L, 1);
	if (message) {
		message->SkipBytes(number);
		pushBoolean(L, true);
	} else {
		pushNil(L);
	}
	return 1;
}

int32_t LuaScriptInterface::luaNetworkMessageSendToPlayer(lua_State* L)
{
	// networkMessage:sendToPlayer(player)
	Player* player = getPlayer(L, 2);
	NetworkMessage* message = getUserdata<NetworkMessage>(L, 1);
	if (player) {
		if (message) {
			player->sendNetworkMessage(*message);
		}
		pushBoolean(L, true);
	} else {
		reportErrorFunc(getErrorDesc(LUA_ERROR_PLAYER_NOT_FOUND));
		pushNil(L);
	}
	return 1;
}

// ModalWindow
int32_t LuaScriptInterface::luaModalWindowCreate(lua_State* L)
{
	// ModalWindow(id, title, message)
	// ModalWindow.new(id, title, message)
	const std::string& message = getString(L, 4);
	const std::string& title = getString(L, 3);
	uint32_t id = getNumber<uint32_t>(L, 2);

	pushUserdata<ModalWindow>(L, new ModalWindow(id, title, message));
	setMetatable(L, -1, "ModalWindow");
	return 1;
}

int32_t LuaScriptInterface::luaModalWindowDelete(lua_State* L)
{
	ModalWindow** windowPtr = getRawUserdata<ModalWindow>(L, 1);
	if (windowPtr && *windowPtr) {
		delete *windowPtr;
		*windowPtr = nullptr;
	}
	return 0;
}

int32_t LuaScriptInterface::luaModalWindowGetId(lua_State* L)
{
	// modalWindow:getId()
	ModalWindow* window = getUserdata<ModalWindow>(L, 1);
	if (window) {
		pushNumber(L, window->id);
	} else {
		pushNil(L);
	}
	return 1;
}

int32_t LuaScriptInterface::luaModalWindowGetTitle(lua_State* L)
{
	// modalWindow:getTitle()
	ModalWindow* window = getUserdata<ModalWindow>(L, 1);
	if (window) {
		pushString(L, window->title);
	} else {
		pushNil(L);
	}
	return 1;
}

int32_t LuaScriptInterface::luaModalWindowGetMessage(lua_State* L)
{
	// modalWindow:getMessage()
	ModalWindow* window = getUserdata<ModalWindow>(L, 1);
	if (window) {
		pushString(L, window->message);
	} else {
		pushNil(L);
	}
	return 1;
}

int32_t LuaScriptInterface::luaModalWindowGetButtonCount(lua_State* L)
{
	// modalWindow:getButtonCount()
	ModalWindow* window = getUserdata<ModalWindow>(L, 1);
	if (window) {
		pushNumber(L, window->buttons.size());
	} else {
		pushNil(L);
	}
	return 1;
}

int32_t LuaScriptInterface::luaModalWindowGetChoiceCount(lua_State* L)
{
	// modalWindow:getChoiceCount()
	ModalWindow* window = getUserdata<ModalWindow>(L, 1);
	if (window) {
		pushNumber(L, window->choices.size());
	} else {
		pushNil(L);
	}
	return 1;
}

int32_t LuaScriptInterface::luaModalWindowAddButton(lua_State* L)
{
	// modalWindow:addButton(id, text)
	const std::string& text = getString(L, 3);
	uint8_t id = getNumber<uint8_t>(L, 2);
	ModalWindow* window = getUserdata<ModalWindow>(L, 1);
	if (window) {
		window->buttons.emplace_back(text, id);
		pushBoolean(L, true);
	} else {
		pushNil(L);
	}
	return 1;
}

int32_t LuaScriptInterface::luaModalWindowAddChoice(lua_State* L)
{
	// modalWindow:addChoice(id, text)
	const std::string& text = getString(L, 3);
	uint8_t id = getNumber<uint8_t>(L, 2);
	ModalWindow* window = getUserdata<ModalWindow>(L, 1);
	if (window) {
		window->choices.emplace_back(text, id);
		pushBoolean(L, true);
	} else {
		pushNil(L);
	}
	return 1;
}

int32_t LuaScriptInterface::luaModalWindowGetDefaultEnterButton(lua_State* L)
{
	// modalWindow:getDefaultEnterButton()
	ModalWindow* window = getUserdata<ModalWindow>(L, 1);
	if (window) {
		pushNumber(L, window->defaultEnterButton);
	} else {
		pushNil(L);
	}
	return 1;
}

int32_t LuaScriptInterface::luaModalWindowSetDefaultEnterButton(lua_State* L)
{
	// modalWindow:setDefaultEnterButton(buttonId)
	uint8_t buttonId = getNumber<uint8_t>(L, 2);
	ModalWindow* window = getUserdata<ModalWindow>(L, 1);
	if (window) {
		window->defaultEnterButton = buttonId;
		pushBoolean(L, true);
	} else {
		pushNil(L);
	}
	return 1;
}

int32_t LuaScriptInterface::luaModalWindowGetDefaultEscapeButton(lua_State* L)
{
	// modalWindow:getDefaultEscapeButton()
	ModalWindow* window = getUserdata<ModalWindow>(L, 1);
	if (window) {
		pushNumber(L, window->defaultEscapeButton);
	} else {
		pushNil(L);
	}
	return 1;
}

int32_t LuaScriptInterface::luaModalWindowSetDefaultEscapeButton(lua_State* L)
{
	// modalWindow:setDefaultEscapeButton(buttonId)
	uint8_t buttonId = getNumber<uint8_t>(L, 2);
	ModalWindow* window = getUserdata<ModalWindow>(L, 1);
	if (window) {
		window->defaultEscapeButton = buttonId;
		pushBoolean(L, true);
	} else {
		pushNil(L);
	}
	return 1;
}

int32_t LuaScriptInterface::luaModalWindowHasPriority(lua_State* L)
{
	// modalWindow:hasPriority()
	ModalWindow* window = getUserdata<ModalWindow>(L, 1);
	if (window) {
		pushBoolean(L, window->priority);
	} else {
		pushNil(L);
	}
	return 1;
}

int32_t LuaScriptInterface::luaModalWindowSetPriority(lua_State* L)
{
	// modalWindow:setPriority(priority)
	bool priority = getBoolean(L, 2);
	ModalWindow* window = getUserdata<ModalWindow>(L, 1);
	if (window) {
		window->priority = priority;
		pushBoolean(L, true);
	} else {
		pushNil(L);
	}
	return 1;
}

int32_t LuaScriptInterface::luaModalWindowSendToPlayer(lua_State* L)
{
	// modalWindow:sendToPlayer(player)
	Player* player = getPlayer(L, 2);
	if (!player) {
		pushNil(L);
		return 1;
	}

	ModalWindow* window = getUserdata<ModalWindow>(L, 1);
	if (window) {
		if (!player->hasModalWindowOpen(window->id)) {
			player->sendModalWindow(*window);
		}
		pushBoolean(L, true);
	} else {
		pushNil(L);
	}
	return 1;
}

// Item
int32_t LuaScriptInterface::luaItemCreate(lua_State* L)
{
	// Item(uid)
	// Item(itemId, count[, position])
	// Item.new(uid)
	// Item.new(itemId, count[, position])
	int32_t parameters = getStackTop(L);

	uint32_t id = getNumber<uint32_t>(L, 2);

	Item* item;
	ScriptEnvironment* env = getScriptEnv();
	if (parameters >= 3) {
		uint16_t count = getNumber<uint16_t>(L, 3);

		const ItemType& it = Item::items[id];
		if (it.stackable) {
			count = std::min<uint16_t>(count, 100);
		}

		item = Item::CreateItem(id, count);
		if (!item) {
			pushNil(L);
			return 1;
		}

		if (parameters >= 4) {
			const Position& position = getPosition(L, 4);
			Tile* tile = g_game.getTile(position.x, position.y, position.z);
			if (!tile) {
				delete item;
				pushNil(L);
				return 1;
			}

			g_game.internalAddItem(tile, item, INDEX_WHEREEVER, FLAG_NOLIMIT);
		} else {
			item->setParent(VirtualCylinder::virtualCylinder);
			env->addTempItem(env, item);
		}
	} else {
		item = env->getItemByUID(id);
	}

	if (item) {
		pushUserdata<Item>(L, item);
		setItemMetatable(L, -1, item);
	} else {
		pushNil(L);
	}
	return 1;
}

int32_t LuaScriptInterface::luaItemIsCreature(lua_State* L)
{
	// item:isCreature()
	pushBoolean(L, false);
	return 1;
}

int32_t LuaScriptInterface::luaItemIsItem(lua_State* L)
{
	// item:isItem()
	pushBoolean(L, true);
	return 1;
}

int32_t LuaScriptInterface::luaItemGetId(lua_State* L)
{
	// item:getId()
	Item* item = getUserdata<Item>(L, 1);
	if (item) {
		pushNumber(L, item->getID());
	} else {
		pushNil(L);
	}
	return 1;
}

int32_t LuaScriptInterface::luaItemClone(lua_State* L)
{
	// item:clone()
	Item* item = getUserdata<Item>(L, 1);
	if (item) {
		Item* clone = item->clone();
		if (clone) {
			pushUserdata<Item>(L, clone);
			setItemMetatable(L, -1, clone);
		} else {
			pushNil(L);
		}
	} else {
		pushNil(L);
	}
	return 1;
}

int32_t LuaScriptInterface::luaItemSplit(lua_State* L)
{
	// item:split([count = 1])
	uint16_t count = 1;
	if (getStackTop(L) >= 2) {
		count = getNumber<uint16_t>(L, 2);
	}
	Item** itemPtr = getRawUserdata<Item>(L, 1);
	if (!itemPtr) {
		pushNil(L);
		return 1;
	}

	if (*itemPtr) {
		Item* item = *itemPtr;
		if (!item->isStackable()) {
			pushNil(L);
			return 1;
		}

		count = std::min<uint16_t>(count, item->getItemCount());
		uint16_t diff = item->getItemCount() - count;

		Item* splitItem = item->clone();
		if (!splitItem) {
			pushNil(L);
			return 1;
		}

		ScriptEnvironment* env = getScriptEnv();
		uint32_t uid = env->addThing(item);

		Item* newItem = g_game.transformItem(item, item->getID(), diff);
		if (item->isRemoved()) {
			env->removeItemByUID(uid);
		}

		if (newItem && newItem != item) {
			env->insertThing(uid, newItem);
		}

		*itemPtr = newItem;

		splitItem->setParent(VirtualCylinder::virtualCylinder);
		env->addTempItem(env, splitItem);

		pushUserdata<Item>(L, splitItem);
		setItemMetatable(L, -1, splitItem);
	} else {
		pushNil(L);
	}
	return 1;
}

int32_t LuaScriptInterface::luaItemRemove(lua_State* L)
{
	// item:remove([count = -1])
	int32_t count = -1;
	if (getStackTop(L) >= 2) {
		count = getNumber<int32_t>(L, 2);
	}

	Item* item = getUserdata<Item>(L, 1);
	if (item) {
		pushBoolean(L, g_game.internalRemoveItem(item, count) == RET_NOERROR);
	} else {
		pushNil(L);
	}
	return 1;
}

int32_t LuaScriptInterface::luaItemGetUniqueId(lua_State* L)
{
	// item:getUniqueId()
	Item* item = getUserdata<Item>(L, 1);
	if (item) {
		uint32_t uniqueId = item->getUniqueId();
		if (uniqueId == 0) {
			uniqueId = getScriptEnv()->addThing(item);
		}
		pushNumber(L, uniqueId);
	} else {
		pushNil(L);
	}
	return 1;
}

int32_t LuaScriptInterface::luaItemGetActionId(lua_State* L)
{
	// item:getActionId()
	Item* item = getUserdata<Item>(L, 1);
	if (item) {
		pushNumber(L, item->getActionId());
	} else {
		pushNil(L);
	}
	return 1;
}

int32_t LuaScriptInterface::luaItemSetActionId(lua_State* L)
{
	// item:setActionId(actionId)
	uint16_t actionId = getNumber<uint16_t>(L, 2);
	Item* item = getUserdata<Item>(L, 1);
	if (item) {
		item->setActionId(actionId);
		pushBoolean(L, true);
	} else {
		pushNil(L);
	}
	return 1;
}

int32_t LuaScriptInterface::luaItemGetCount(lua_State* L)
{
	// item:getCount()
	Item* item = getUserdata<Item>(L, 1);
	if (item) {
		pushNumber(L, item->getItemCount());
	} else {
		pushNil(L);
	}
	return 1;
}

int32_t LuaScriptInterface::luaItemGetCharges(lua_State* L)
{
	// item:getCharges()
	Item* item = getUserdata<Item>(L, 1);
	if (item) {
		pushNumber(L, item->getCharges());
	} else {
		pushNil(L);
	}
	return 1;
}

int32_t LuaScriptInterface::luaItemGetFluidType(lua_State* L)
{
	// item:getFluidType()
	Item* item = getUserdata<Item>(L, 1);
	if (item) {
		pushNumber(L, item->getFluidType());
	} else {
		pushNil(L);
	}
	return 1;
}

int32_t LuaScriptInterface::luaItemGetSubType(lua_State* L)
{
	// item:getSubType()
	Item* item = getUserdata<Item>(L, 1);
	if (item) {
		pushNumber(L, item->getSubType());
	} else {
		pushNil(L);
	}
	return 1;
}

int32_t LuaScriptInterface::luaItemGetName(lua_State* L)
{
	// item:getName()
	Item* item = getUserdata<Item>(L, 1);
	if (item) {
		pushString(L, item->getName());
	} else {
		pushNil(L);
	}
	return 1;
}

int32_t LuaScriptInterface::luaItemGetPluralName(lua_State* L)
{
	// item:getPluralName()
	Item* item = getUserdata<Item>(L, 1);
	if (item) {
		pushString(L, item->getPluralName());
	} else {
		pushNil(L);
	}
	return 1;
}

int32_t LuaScriptInterface::luaItemGetArticle(lua_State* L)
{
	// item:getArticle()
	Item* item = getUserdata<Item>(L, 1);
	if (item) {
		pushString(L, item->getArticle());
	} else {
		pushNil(L);
	}
	return 1;
}

int32_t LuaScriptInterface::luaItemGetPosition(lua_State* L)
{
	// item:getPosition()
	Item* item = getUserdata<Item>(L, 1);
	if (item) {
		pushMetaPosition(L, item->getPosition(), 0);
	} else {
		pushNil(L);
	}
	return 1;
}

int32_t LuaScriptInterface::luaItemGetTile(lua_State* L)
{
	// item:getTile()
	Item* item = getUserdata<Item>(L, 1);
	if (item) {
		Tile* tile = item->getTile();
		if (tile) {
			pushUserdata<Tile>(L, tile);
			setMetatable(L, -1, "Tile");
		} else {
			pushNil(L);
		}
	} else {
		pushNil(L);
	}
	return 1;
}

int32_t LuaScriptInterface::luaItemGetAttribute(lua_State* L)
{
	// item:getAttribute(key)
	itemAttrTypes attribute = ATTR_ITEM_NONE;
	if (isNumber(L, 2)) {
		attribute = static_cast<itemAttrTypes>(getNumber<int64_t>(L, 2));
	} else if (isString(L, 2)) {
		attribute = stringToItemAttribute(getString(L, 2));
	}
	Item* item = getUserdata<Item>(L, 1);
	if (item) {
		if (attribute & 0x7F0013) { // All integer attributes
			pushNumber(L, item->getIntAttr(attribute));
		} else if (attribute & 0x2C) { // All string attributes
			pushString(L, item->getStrAttr(attribute));
		} else {
			pushNil(L);
		}
	} else {
		pushNil(L);
	}
	return 1;
}

int32_t LuaScriptInterface::luaItemSetAttribute(lua_State* L)
{
	// item:setAttribute(key, value)
	itemAttrTypes attribute = ATTR_ITEM_NONE;
	if (isNumber(L, 2)) {
		attribute = static_cast<itemAttrTypes>(getNumber<int64_t>(L, 2));
	} else if (isString(L, 2)) {
		attribute = stringToItemAttribute(getString(L, 2));
	}
	Item* item = getUserdata<Item>(L, 1);
	if (item) {
		if (isNumber(L, 3)) {
			if (attribute & 0x7F0013) { // All integer attributes
				item->setIntAttr(attribute, getNumber<int32_t>(L, 3));
				pushBoolean(L, true);
			}
		} else if (isString(L, 3)) {
			if (attribute & 0x2C) { // All string attributes
				item->setStrAttr(attribute, getString(L, 3));
				pushBoolean(L, true);
			}
		} else {
			pushNil(L);
		}
	}
	return 1;
}

int32_t LuaScriptInterface::luaItemRemoveAttribute(lua_State* L)
{
	// item:removeAttribute(key)
	itemAttrTypes attribute = ATTR_ITEM_NONE;
	if (isNumber(L, 2)) {
		attribute = static_cast<itemAttrTypes>(getNumber<int64_t>(L, 2));
	} else if (isString(L, 2)) {
		attribute = stringToItemAttribute(getString(L, 2));
	}
	Item* item = getUserdata<Item>(L, 1);
	if (item) {
		bool ret = attribute != ATTR_ITEM_UNIQUEID;
		if (ret) {
			item->removeAttribute(attribute);
		} else {
			reportErrorFunc("Attempt to erase protected key \"uid\"");
		}
		pushBoolean(L, ret);
	} else {
		pushNil(L);
	}
	return 1;
}

int32_t LuaScriptInterface::luaItemMoveTo(lua_State* L)
{
	// item:moveTo(position)
	const Position& position = getPosition(L, 2);
	Item** itemPtr = getRawUserdata<Item>(L, 1);
	if (!itemPtr) {
		pushNil(L);
		return 1;
	}

	if (*itemPtr) {
		Item* item = *itemPtr;
		if (position == item->getPosition()) {
			pushBoolean(L, true);
		} else if (item->isRemoved()) {
			pushNil(L);
		} else {
			Tile* tile = g_game.getTile(position.x, position.y, position.z);
			if (!tile) {
				pushNil(L);
				return 1;
			}

			if (item->getParent() == VirtualCylinder::virtualCylinder) {
				pushBoolean(L, g_game.internalAddItem(tile, item) == RET_NOERROR);
			} else {
				Item* moveItem = nullptr;
				ReturnValue ret = g_game.internalMoveItem(item->getParent(), tile, INDEX_WHEREEVER, item, item->getItemCount(), &moveItem, FLAG_NOLIMIT | FLAG_IGNOREBLOCKITEM | FLAG_IGNOREBLOCKCREATURE | FLAG_IGNORENOTMOVEABLE);
				if (moveItem) {
					*itemPtr = moveItem;
				}
				pushBoolean(L, ret == RET_NOERROR);
			}
		}
	} else {
		pushNil(L);
	}
	return 1;
}

int32_t LuaScriptInterface::luaItemTransform(lua_State* L)
{
	// item:transform(itemId[, count/subType = -1])
	int32_t count = -1;
	if (getStackTop(L) >= 3) {
		count = getNumber<int32_t>(L, 3);
	}

	uint16_t itemId = getNumber<uint16_t>(L, 2);
	Item** itemPtr = getRawUserdata<Item>(L, 1);
	if (!itemPtr) {
		pushNil(L);
		return 1;
	}

	if (*itemPtr) {
		Item* item = *itemPtr;
		if (item->getID() == itemId) {
			pushBoolean(L, true);
			return 1;
		}

		const ItemType& it = Item::items[itemId];
		if (it.stackable) {
			count = std::min<int32_t>(count, 100);
		}

		ScriptEnvironment* env = getScriptEnv();
		uint32_t uid = env->addThing(item);

		Item* newItem = g_game.transformItem(item, itemId, count);
		if (item->isRemoved()) {
			env->removeItemByUID(uid);
		}

		if (newItem && newItem != item) {
			env->insertThing(uid, newItem);
		}

		*itemPtr = newItem;
		pushBoolean(L, true);
	} else {
		pushNil(L);
	}
	return 1;
}

int32_t LuaScriptInterface::luaItemDecay(lua_State* L)
{
	// item:decay()
	Item* item = getUserdata<Item>(L, 1);
	if (item) {
		g_game.startDecay(item);
		pushBoolean(L, true);
	} else {
		pushNil(L);
	}
	return 1;
}

// Container
int32_t LuaScriptInterface::luaContainerCreate(lua_State* L)
{
	// Container(uid)
	// Container(itemId[, position])
	// Container.new(uid)
	// Container.new(itemId[, position])
	int32_t parameters = getStackTop(L);

	Position position;
	if (parameters >= 3) {
		position = getPosition(L, 3);
	}

	uint32_t id = getNumber<uint32_t>(L, 2);

	Item* item;
	ScriptEnvironment* env = getScriptEnv();
	if (parameters >= 3) {
		item = Item::CreateItem(id, 1);
		if (!item) {
			pushNil(L);
			return 1;
		}

		if (!item->getContainer()) {
			delete item;
			pushNil(L);
			return 1;
		}

		if (parameters >= 4) {
			Tile* tile = g_game.getTile(position.x, position.y, position.z);
			if (!tile) {
				delete item;
				pushNil(L);
				return 1;
			}

			g_game.internalAddItem(tile, item, INDEX_WHEREEVER, FLAG_NOLIMIT);
		} else {
			item->setParent(VirtualCylinder::virtualCylinder);
			env->addTempItem(env, item);
		}
	} else {
		item = env->getContainerByUID(id);
	}

	if (item) {
		pushUserdata<Container>(L, item->getContainer());
		setMetatable(L, -1, "Container");
	} else {
		pushNil(L);
	}
	return 1;
}

int32_t LuaScriptInterface::luaContainerGetSize(lua_State* L)
{
	// container:getSize()
	Container* container = getUserdata<Container>(L, 1);
	if (container) {
		pushNumber(L, container->size());
	} else {
		pushNil(L);
	}
	return 1;
}

int32_t LuaScriptInterface::luaContainerGetCapacity(lua_State* L)
{
	// container:getCapacity()
	Container* container = getUserdata<Container>(L, 1);
	if (container) {
		pushNumber(L, container->capacity());
	} else {
		pushNil(L);
	}
	return 1;
}

int32_t LuaScriptInterface::luaContainerGetEmptySlots(lua_State* L)
{
	// container:getEmptySlots([recursive = false])
	bool recursive = false;
	if (getStackTop(L) >= 2) {
		recursive = getBoolean(L, 2);
	}
	Container* container = getUserdata<Container>(L, 1);
	if (container) {
		uint32_t slots = container->capacity() - container->size();
		if (recursive) {
			for (ContainerIterator cit = container->begin(); cit != container->end(); ++cit) {
				if (Container* tmpContainer = (*cit)->getContainer()) {
					slots += tmpContainer->capacity() - tmpContainer->size();
				}
			}
		}
		pushNumber(L, slots);
	} else {
		pushNil(L);
	}
	return 1;
}

int32_t LuaScriptInterface::luaContainerGetItem(lua_State* L)
{
	// container:getItem(index)
	uint32_t index = getNumber<uint32_t>(L, 2);
	Container* container = getUserdata<Container>(L, 1);
	if (container) {
		Item* item = container->getItemByIndex(index);
		if (item) {
			pushUserdata<Item>(L, item);
			setItemMetatable(L, -1, item);
		} else {
			pushNil(L);
		}
	} else {
		pushNil(L);
	}
	return 1;
}

int32_t LuaScriptInterface::luaContainerHasItem(lua_State* L)
{
	// container:hasItem(item)
	Item* item = getUserdata<Item>(L, 2);
	Container* container = getUserdata<Container>(L, 1);
	if (container) {
		pushBoolean(L, container->isHoldingItem(item));
	} else {
		pushNil(L);
	}
	return 1;
}

int32_t LuaScriptInterface::luaContainerAddItem(lua_State* L)
{
	// container:addItem(itemId[, count/subType = 1])
	int32_t parameters = getStackTop(L);

	uint32_t subType = 1;
	if (parameters >= 3) {
		subType = getNumber<uint32_t>(L, 3);
	}

	uint16_t itemId = getNumber<uint16_t>(L, 2);
	Container* container = getUserdata<Container>(L, 1);
	if (!container) {
		pushNil(L);
		return 1;
	}

	Item* item = Item::CreateItem(itemId, std::min<uint32_t>(subType, 100));
	if (!item) {
		pushNil(L);
		return 1;
	}

	ReturnValue ret = g_game.internalAddItem(container, item);
	if (ret != RET_NOERROR || !item->getParent()) {
		delete item;
		pushNil(L);
		return 1;
	}

	pushUserdata<Item>(L, item);
	setItemMetatable(L, -1, item);
	return 1;
}

int32_t LuaScriptInterface::luaContainerAddItemEx(lua_State* L)
{
	// container:addItemEx(item)
	Item* item = getUserdata<Item>(L, 2);
	if (!item) {
		pushNil(L);
		return 1;
	}

	Container* container = getUserdata<Container>(L, 1);
	if (container) {
		if (item->getParent() != VirtualCylinder::virtualCylinder) {
			reportErrorFunc("Item already has a parent");
			pushNil(L);
			return 1;
		}

		ReturnValue ret = g_game.internalAddItem(container, item);
		if (ret == RET_NOERROR) {
			getScriptEnv()->removeTempItem(item);
		}

		pushNumber(L, ret);
	} else {
		pushNil(L);
	}
	return 1;
}

// Creature
int32_t LuaScriptInterface::luaCreatureCreate(lua_State* L)
{
	// Creature(id/name)
	// Creature.new(id/name)
	Creature* creature = nullptr;
	if (isNumber(L, 2)) {
		creature = g_game.getCreatureByID(getNumber<uint32_t>(L, 2));
	} else if (isString(L, 2)) {
		creature = g_game.getCreatureByName(getString(L, 2));
	}

	if (creature) {
		pushUserdata<Creature>(L, creature);
		setCreatureMetatable(L, -1, creature);
	} else {
		pushNil(L);
	}
	return 1;
}

int32_t LuaScriptInterface::luaCreatureRegisterEvent(lua_State* L)
{
	// creature:registerEvent(name)
	const std::string& name = getString(L, 2);
	Creature* creature = getUserdata<Creature>(L, 1);
	if (creature) {
		pushBoolean(L, creature->registerCreatureEvent(name));
	} else {
		pushNil(L);
	}
	return 1;
}

int32_t LuaScriptInterface::luaCreatureUnregisterEvent(lua_State* L)
{
	// creature:unregisterEvent(name)
	const std::string& name = getString(L, 2);
	Creature* creature = getUserdata<Creature>(L, 1);
	if (creature) {
		pushBoolean(L, creature->unregisterCreatureEvent(name));
	} else {
		pushNil(L);
	}
	return 1;
}

int32_t LuaScriptInterface::luaCreatureIsRemoved(lua_State* L)
{
	// creature:isRemoved()
	const Creature* creature = getUserdata<const Creature>(L, 1);
	if (creature) {
		pushBoolean(L, creature->isRemoved());
	} else {
		pushNil(L);
	}
	return 1;
}

int32_t LuaScriptInterface::luaCreatureIsCreature(lua_State* L)
{
	// creature:isCreature()
	const Creature* creature = getUserdata<const Creature>(L, 1);
	pushBoolean(L, creature != nullptr);
	return 1;
}

int32_t LuaScriptInterface::luaCreatureIsPlayer(lua_State* L)
{
	// creature:isPlayer()
	pushBoolean(L, false);
	return 1;
}

int32_t LuaScriptInterface::luaCreatureIsMonster(lua_State* L)
{
	// creature:isMonster()
	pushBoolean(L, false);
	return 1;
}

int32_t LuaScriptInterface::luaCreatureIsNpc(lua_State* L)
{
	// creature:isNpc()
	pushBoolean(L, false);
	return 1;
}

int32_t LuaScriptInterface::luaCreatureIsItem(lua_State* L)
{
	// creature:isItem()
	pushBoolean(L, false);
	return 1;
}

int32_t LuaScriptInterface::luaCreatureIsGhost(lua_State* L)
{
	// creature:isGhost()
	const Creature* creature = getUserdata<const Creature>(L, 1);
	if (creature) {
		pushBoolean(L, creature->isInGhostMode());
	} else {
		pushNil(L);
	}
	return 1;
}

int32_t LuaScriptInterface::luaCreatureCanSee(lua_State* L)
{
	// creature:canSee(position)
	const Position& position = getPosition(L, 2);
	const Creature* creature = getUserdata<const Creature>(L, 1);
	if (creature) {
		pushBoolean(L, creature->canSee(position));
	} else {
		pushNil(L);
	}
	return 1;
}

int32_t LuaScriptInterface::luaCreatureCanSeeCreature(lua_State* L)
{
	// creature:canSeeCreature(creature)
	const Creature* otherCreature = getCreature(L, 2);
	const Creature* creature = getUserdata<const Creature>(L, 1);
	if (creature) {
		pushBoolean(L, creature->canSeeCreature(otherCreature));
	} else {
		pushNil(L);
	}
	return 1;
}

int32_t LuaScriptInterface::luaCreatureGetId(lua_State* L)
{
	// creature:getId()
	const Creature* creature = getUserdata<const Creature>(L, 1);
	if (creature) {
		pushNumber(L, creature->getID());
	} else {
		pushNil(L);
	}
	return 1;
}

int32_t LuaScriptInterface::luaCreatureGetName(lua_State* L)
{
	// creature:getName()
	const Creature* creature = getUserdata<const Creature>(L, 1);
	if (creature) {
		pushString(L, creature->getName());
	} else {
		pushNil(L);
	}
	return 1;
}

int32_t LuaScriptInterface::luaCreatureGetTarget(lua_State* L)
{
	// creature:getTarget()
	Creature* creature = getUserdata<Creature>(L, 1);
	if (creature) {
		Creature* target = creature->getAttackedCreature();
		if (target) {
			pushUserdata<Creature>(L, target);
			setCreatureMetatable(L, -1, target);
		} else {
			pushNil(L);
		}
	} else {
		pushNil(L);
	}
	return 1;
}

int32_t LuaScriptInterface::luaCreatureSetTarget(lua_State* L)
{
	// creature:setTarget(target)
	Creature* target = getCreature(L, 2);
	Creature* creature = getUserdata<Creature>(L, 1);
	if (creature) {
		pushBoolean(L, creature->setAttackedCreature(target));
	} else {
		pushNil(L);
	}
	return 1;
}

int32_t LuaScriptInterface::luaCreatureGetFollowCreature(lua_State* L)
{
	// creature:getFollowCreature()
	Creature* creature = getUserdata<Creature>(L, 1);
	if (creature) {
		Creature* followCreature = creature->getFollowCreature();
		if (followCreature) {
			pushUserdata<Creature>(L, followCreature);
			setCreatureMetatable(L, -1, followCreature);
		} else {
			pushNil(L);
		}
	} else {
		pushNil(L);
	}
	return 1;
}

int32_t LuaScriptInterface::luaCreatureSetFollowCreature(lua_State* L)
{
	// creature:setFollowCreature(followedCreature[, fullPathSearch = false])
	bool fullPathSearch;
	if (getStackTop(L) >= 3) {
		fullPathSearch = getBoolean(L, 3);
	} else {
		fullPathSearch = false;
	}
	Creature* followCreature = getCreature(L, 2);
	Creature* creature = getUserdata<Creature>(L, 1);
	if (creature) {
		pushBoolean(L, creature->setFollowCreature(followCreature, fullPathSearch));
	} else {
		pushNil(L);
	}
	return 1;
}

int32_t LuaScriptInterface::luaCreatureGetMaster(lua_State* L)
{
	// creature:getMaster()
	Creature* creature = getUserdata<Creature>(L, 1);
	if (creature) {
		Creature* master = creature->getMaster();
		if (master) {
			pushUserdata<Creature>(L, master);
			setCreatureMetatable(L, -1, master);
		} else {
			pushNil(L);
		}
	} else {
		pushNil(L);
	}
	return 1;
}

int32_t LuaScriptInterface::luaCreatureSetMaster(lua_State* L)
{
	// creature:setMaster(master)
	Creature* master = getCreature(L, 2);
	Creature* creature = getUserdata<Creature>(L, 1);
	if (creature) {
		if (master) {
			pushBoolean(L, creature->convinceCreature(master));
		} else {
			master = creature->getMaster();
			if (master) {
				master->removeSummon(creature);
				creature->useThing2();
				creature->setDropLoot(true);
			}
			pushBoolean(L, true);
		}
		g_game.updateCreatureType(creature);
	} else {
		pushNil(L);
	}
	return 1;
}

int32_t LuaScriptInterface::luaCreatureGetLight(lua_State* L)
{
	// creature:getLight()
	const Creature* creature = getUserdata<const Creature>(L, 1);
	if (creature) {
		LightInfo light;
		creature->getCreatureLight(light);
		pushNumber(L, light.level);
		pushNumber(L, light.color);
		return 2;
	}

	pushNil(L);
	return 1;
}

int32_t LuaScriptInterface::luaCreatureSetLight(lua_State* L)
{
	// creature:setLight(color, level)
	uint32_t level = getNumber<uint32_t>(L, 3);
	uint32_t color = getNumber<uint32_t>(L, 2);
	Creature* creature = getUserdata<Creature>(L, 1);
	if (creature) {
		LightInfo light;
		light.color = color;
		light.level = level;
		creature->setCreatureLight(light);
		g_game.changeLight(creature);
		pushBoolean(L, true);
	} else {
		pushNil(L);
	}
	return 1;
}

int32_t LuaScriptInterface::luaCreatureGetPosition(lua_State* L)
{
	// creature:getPosition()
	const Creature* creature = getUserdata<const Creature>(L, 1);
	if (creature) {
		pushMetaPosition(L, creature->getPosition(), 0);
	} else {
		pushNil(L);
	}
	return 1;
}

int32_t LuaScriptInterface::luaCreatureGetTile(lua_State* L)
{
	// creature:getTile()
	Creature* creature = getUserdata<Creature>(L, 1);
	if (creature) {
		Tile* tile = creature->getTile();
		if (tile) {
			pushUserdata<Tile>(L, tile);
			setMetatable(L, -1, "Tile");
		} else {
			pushNil(L);
		}
	} else {
		pushNil(L);
	}
	return 1;
}

int32_t LuaScriptInterface::luaCreatureGetDirection(lua_State* L)
{
	// creature:getDirection()
	const Creature* creature = getUserdata<const Creature>(L, 1);
	if (creature) {
		pushNumber(L, creature->getDirection());
	} else {
		pushNil(L);
	}
	return 1;
}

int32_t LuaScriptInterface::luaCreatureSetDirection(lua_State* L)
{
	// creature:setDirection(direction)
	Direction direction = static_cast<Direction>(getNumber<int64_t>(L, 2));
	Creature* creature = getUserdata<Creature>(L, 1);
	if (creature) {
		pushBoolean(L, g_game.internalCreatureTurn(creature, direction));
	} else {
		pushNil(L);
	}
	return 1;
}

int32_t LuaScriptInterface::luaCreatureGetHealth(lua_State* L)
{
	// creature:getHealth()
	const Creature* creature = getUserdata<const Creature>(L, 1);
	if (creature) {
		pushNumber(L, creature->getHealth());
	} else {
		pushNil(L);
	}
	return 1;
}

int32_t LuaScriptInterface::luaCreatureAddHealth(lua_State* L)
{
	// creature:addHealth(healthChange)
	int32_t healthChange = getNumber<int32_t>(L, 2);
	Creature* creature = getUserdata<Creature>(L, 1);
	if (creature) {
		if (healthChange >= 0) {
			g_game.combatChangeHealth(COMBAT_HEALING, nullptr, creature, healthChange);
		} else {
			g_game.combatChangeHealth(COMBAT_UNDEFINEDDAMAGE, nullptr, creature, healthChange);
		}
		pushBoolean(L, true);
	} else {
		pushNil(L);
	}
	return 1;
}

int32_t LuaScriptInterface::luaCreatureGetMaxHealth(lua_State* L)
{
	// creature:getMaxHealth()
	const Creature* creature = getUserdata<const Creature>(L, 1);
	if (creature) {
		pushNumber(L, creature->getMaxHealth());
	} else {
		pushNil(L);
	}
	return 1;
}

int32_t LuaScriptInterface::luaCreatureSetMaxHealth(lua_State* L)
{
	// creature:setMaxHealth(maxHealth)
	uint32_t maxHealth = getNumber<uint32_t>(L, 2);
	Creature* creature = getUserdata<Creature>(L, 1);
	if (creature) {
		creature->healthMax = maxHealth;
		g_game.addCreatureHealth(creature);

		Player* player = creature->getPlayer();
		if (player) {
			player->sendStats();
		}
		pushBoolean(L, true);
	} else {
		pushNil(L);
	}
	return 1;
}

int32_t LuaScriptInterface::luaCreatureGetMana(lua_State* L)
{
	// creature:getMana()
	const Creature* creature = getUserdata<const Creature>(L, 1);
	if (creature) {
		pushNumber(L, creature->getMana());
	} else {
		pushNil(L);
	}
	return 1;
}

int32_t LuaScriptInterface::luaCreatureAddMana(lua_State* L)
{
	// creature:addMana(manaChange[, animationOnLoss = false])
	bool animationOnLoss = true;
	if (getStackTop(L) >= 3) {
		animationOnLoss = getBoolean(L, 3);
	}
	int32_t manaChange = getNumber<int32_t>(L, 2);
	Creature* creature = getUserdata<Creature>(L, 1);
	if (creature) {
		if (!animationOnLoss && manaChange < 0) {
			creature->changeMana(manaChange);
		} else {
			g_game.combatChangeMana(nullptr, creature, manaChange);
		}
		pushBoolean(L, true);
	} else {
		pushNil(L);
	}
	return 1;
}

int32_t LuaScriptInterface::luaCreatureGetMaxMana(lua_State* L)
{
	// creature:getMaxMana()
	const Creature* creature = getUserdata<const Creature>(L, 1);
	if (creature) {
		pushNumber(L, creature->getMaxMana());
	} else {
		pushNil(L);
	}
	return 1;
}

int32_t LuaScriptInterface::luaCreatureSetMaxMana(lua_State* L)
{
	// creature:setMaxMana(maxMana)
	uint32_t maxMana = getNumber<uint32_t>(L, 2);
	Creature* creature = getUserdata<Creature>(L, 1);
	if (creature) {
		creature->manaMax = maxMana;

		Player* player = creature->getPlayer();
		if (player) {
			player->sendStats();
		}
		pushBoolean(L, true);
	} else {
		pushNil(L);
	}
	return 1;
}

int32_t LuaScriptInterface::luaCreatureGetOutfit(lua_State* L)
{
	// creature:getOutfit()
	const Creature* creature = getUserdata<const Creature>(L, 1);
	if (creature) {
		pushOutfit(L, creature->getCurrentOutfit());
	} else {
		pushNil(L);
	}
	return 1;
}

int32_t LuaScriptInterface::luaCreatureSetOutfit(lua_State* L)
{
	// creature:setOutfit(outfit)
	const Outfit_t& outfit = getOutfit(L, 2);
	Creature* creature = getUserdata<Creature>(L, 1);
	if (creature) {
		creature->defaultOutfit = outfit;
		g_game.internalCreatureChangeOutfit(creature, outfit);
		pushBoolean(L, true);
	} else {
		pushNil(L);
	}
	return 1;
}

int32_t LuaScriptInterface::luaCreatureGetCondition(lua_State* L)
{
	// creature:getCondition(conditionType[, conditionId = CONDITIONID_COMBAT[, subId = 0]])
	int32_t parameters = getStackTop(L);

	uint32_t subId;
	if (parameters >= 4) {
		subId = getNumber<uint32_t>(L, 4);
	} else {
		subId = 0;
	}

	ConditionId_t conditionId;
	if (parameters >= 3) {
		conditionId = static_cast<ConditionId_t>(getNumber<int64_t>(L, 3));
	} else {
		conditionId = CONDITIONID_COMBAT;
	}

	ConditionType_t conditionType = static_cast<ConditionType_t>(getNumber<int64_t>(L, 2));
	Creature* creature = getUserdata<Creature>(L, 1);
	if (creature) {
		Condition* condition = creature->getCondition(conditionType, conditionId, subId);
		if (condition) {
			pushUserdata<Condition>(L, condition);
			setMetatable(L, -1, "Condition");
		} else {
			pushNil(L);
		}
	} else {
		pushNil(L);
	}
	return 1;
}

int32_t LuaScriptInterface::luaCreatureAddCondition(lua_State* L)
{
	// creature:addCondition(condition[, force = false])
	bool force;
	if (getStackTop(L) >= 3) {
		force = getBoolean(L, 3);
	} else {
		force = false;
	}

	Condition* condition;
	if (isNumber(L, 2)) {
		condition = g_luaEnvironment.getConditionObject(getNumber<uint32_t>(L, 2));
	} else {
		condition = getUserdata<Condition>(L, 2);
	}

	Creature* creature = getUserdata<Creature>(L, 1);
	if (creature && condition) {
		pushBoolean(L, creature->addCondition(condition->clone(), force));
	} else {
		pushNil(L);
	}
	return 1;
}

int32_t LuaScriptInterface::luaCreatureRemoveCondition(lua_State* L)
{
	// creature:removeCondition(conditionType[, conditionId = CONDITIONID_COMBAT[, subId = 0[, force = false]]])
	int32_t parameters = getStackTop(L);

	bool force;
	if (parameters >= 5) {
		force = getBoolean(L, 5);
	} else {
		force = false;
	}

	uint32_t subId;
	if (parameters >= 4) {
		subId = getNumber<uint32_t>(L, 4);
	} else {
		subId = 0;
	}

	ConditionId_t conditionId;
	if (parameters >= 3) {
		conditionId = static_cast<ConditionId_t>(getNumber<int64_t>(L, 3));
	} else {
		conditionId = CONDITIONID_COMBAT;
	}

	ConditionType_t conditionType = static_cast<ConditionType_t>(getNumber<int64_t>(L, 2));
	Creature* creature = getUserdata<Creature>(L, 1);
	if (creature) {
		Condition* condition = creature->getCondition(conditionType, conditionId, subId);
		if (condition) {
			creature->removeCondition(condition, force);
			pushBoolean(L, true);
		} else {
			pushNil(L);
		}
	} else {
		pushNil(L);
	}
	return 1;
}

int32_t LuaScriptInterface::luaCreatureRemove(lua_State* L)
{
	// creature:remove()
	Creature** creaturePtr = getRawUserdata<Creature>(L, 1);
	if (!creaturePtr) {
		pushNil(L);
		return 1;
	}

	Creature* creature = *creaturePtr;
	if (creature) {
		Player* player = creature->getPlayer();
		if (player) {
			player->kickPlayer(true);
		} else {
			g_game.removeCreature(creature);
		}

		*creaturePtr = nullptr;
		pushBoolean(L, true);
	} else {
		pushNil(L);
	}
	return 1;
}

int32_t LuaScriptInterface::luaCreatureTeleportTo(lua_State* L)
{
	// creature:teleportTo(position[, pushMovement = false])
	bool pushMovement = false;
	if (getStackTop(L) >= 3) {
		pushMovement = getBoolean(L, 3);
	}
	const Position& position = getPosition(L, 2);
	Creature* creature = getUserdata<Creature>(L, 1);
	if (creature) {
		const Position oldPosition = creature->getPosition();
		if (g_game.internalTeleport(creature, position, pushMovement) == RET_NOERROR) {
			if (!pushMovement) {
				if (oldPosition.x == position.x) {
					if (oldPosition.y < position.y) {
						g_game.internalCreatureTurn(creature, SOUTH);
					} else {
						g_game.internalCreatureTurn(creature, NORTH);
					}
				} else if (oldPosition.x > position.x) {
					g_game.internalCreatureTurn(creature, WEST);
				} else if (oldPosition.x < position.x) {
					g_game.internalCreatureTurn(creature, EAST);
				}
			}

			pushBoolean(L, true);
		} else {
			pushBoolean(L, false);
		}
	} else {
		pushNil(L);
	}
	return 1;
}

int32_t LuaScriptInterface::luaCreatureSay(lua_State* L)
{
	// creature:say(text, type[, ghost = false[, target = nullptr[, position]]])
	int32_t parameters = getStackTop(L);

	Position position;
	if (parameters >= 6) {
		position = getPosition(L, 6);
		if (!position.x || !position.y) {
			reportErrorFunc("Invalid position specified.");
			pushBoolean(L, false);
			return 1;
		}
	}

	Creature* target = nullptr;
	if (parameters >= 5) {
		target = getCreature(L, 5);
	}

	bool ghost = false;
	if (parameters >= 4) {
		ghost = getBoolean(L, 4);
	}

	SpeakClasses type = static_cast<SpeakClasses>(getNumber<int64_t>(L, 3));
	const std::string& text = getString(L, 2);
	Creature* creature = getUserdata<Creature>(L, 1);
	if (creature) {
		SpectatorVec list;
		if (target) {
			list.insert(target);
		}

		if (position.x != 0) {
			pushBoolean(L, g_game.internalCreatureSay(creature, type, text, ghost, &list, &position));
		} else {
			pushBoolean(L, g_game.internalCreatureSay(creature, type, text, ghost, &list));
		}
	} else {
		pushNil(L);
	}
	return 1;
}

int32_t LuaScriptInterface::luaCreatureGetDamageMap(lua_State* L)
{
	// creature:getDamageMap()
	Creature* creature = getUserdata<Creature>(L, 1);
	if (creature) {
		lua_newtable(L);
		for (auto damageEntry : creature->damageMap) {
			pushNumber(L, damageEntry.first);
			lua_newtable(L);

			pushNumber(L, damageEntry.second.total);
			lua_setfield(L, -2, "total");
			pushNumber(L, damageEntry.second.ticks);
			lua_setfield(L, -2, "ticks");

			lua_settable(L, -3);
		}
	} else {
		pushNil(L);
	}
	return 1;
}

// Player
int32_t LuaScriptInterface::luaPlayerCreate(lua_State* L)
{
	// Player(id or name)
	// Player.new(id or name)
	Player* player = nullptr;
	if (isNumber(L, 2)) {
		player = g_game.getPlayerByID(getNumber<uint32_t>(L, 2));
	} else if (isString(L, 2)) {
		ReturnValue returnValue = g_game.getPlayerByNameWildcard(getString(L, 2), player);

		if (returnValue != RET_NOERROR) {
			pushNil(L);
			pushNumber(L, returnValue);
			return 2;
		}
	}

	if (player) {
		pushUserdata<Player>(L, player);
		setMetatable(L, -1, "Player");
	} else {
		pushNil(L);
	}
	return 1;
}

int32_t LuaScriptInterface::luaPlayerIsPlayer(lua_State* L)
{
	// player:isPlayer()
	const Player* player = getUserdata<const Player>(L, 1);
	pushBoolean(L, player != nullptr);
	return 1;
}

int32_t LuaScriptInterface::luaPlayerGetGuid(lua_State* L)
{
	// player:getGuid()
	Player* player = getUserdata<Player>(L, 1);
	if (player) {
		pushNumber(L, player->getGUID());
	} else {
		pushNil(L);
	}
	return 1;
}

int32_t LuaScriptInterface::luaPlayerGetIp(lua_State* L)
{
	// player:getIp()
	Player* player = getUserdata<Player>(L, 1);
	if (player) {
		pushNumber(L, player->getIP());
	} else {
		pushNil(L);
	}
	return 1;
}

int32_t LuaScriptInterface::luaPlayerGetAccountId(lua_State* L)
{
	// player:getAccountId()
	Player* player = getUserdata<Player>(L, 1);
	if (player) {
		pushNumber(L, player->getAccount());
	} else {
		pushNil(L);
	}
	return 1;
}

int32_t LuaScriptInterface::luaPlayerGetLastLoginSaved(lua_State* L)
{
	// player:getLastLoginSaved()
	Player* player = getUserdata<Player>(L, 1);
	if (player) {
		pushNumber(L, player->getLastLoginSaved());
	} else {
		pushNil(L);
	}
	return 1;
}

int32_t LuaScriptInterface::luaPlayerGetAccountType(lua_State* L)
{
	// player:getAccountType()
	Player* player = getUserdata<Player>(L, 1);
	if (player) {
		pushNumber(L, player->getAccountType());
	} else {
		pushNil(L);
	}
	return 1;
}

int32_t LuaScriptInterface::luaPlayerSetAccountType(lua_State* L)
{
	// player:setAccountType(accountType)
	AccountType_t accountType = static_cast<AccountType_t>(getNumber<uint32_t>(L, 2));
	Player* player = getUserdata<Player>(L, 1);
	if (player) {
		player->accountType = accountType;
		IOLoginData::setAccountType(player->getAccount(), accountType);
		pushBoolean(L, true);
	} else {
		pushNil(L);
	}
	return 1;
}

int32_t LuaScriptInterface::luaPlayerGetFreeCapacity(lua_State* L)
{
	// player:getFreeCapacity()
	Player* player = getUserdata<Player>(L, 1);
	if (player) {
		pushNumber(L, player->getFreeCapacity());
	} else {
		pushNil(L);
	}
	return 1;
}

int32_t LuaScriptInterface::luaPlayerGetDepotItems(lua_State* L)
{
	// player:getDepotItems(depotId)
	uint32_t depotId = getNumber<uint32_t>(L, 2);
	Player* player = getUserdata<Player>(L, 1);
	if (player) {
		const DepotChest* depotChest = player->getDepotChest(depotId, true);
		if (depotChest) {
			pushNumber(L, depotChest->getItemHoldingCount());
		} else {
			pushBoolean(L, false);
		}
	} else {
		pushNil(L);
	}
	return 1;
}

int32_t LuaScriptInterface::luaPlayerGetSkull(lua_State* L)
{
	// player:getSkull()
	Player* player = getUserdata<Player>(L, 1);
	if (player) {
		pushNumber(L, player->getSkull());
	} else {
		pushNil(L);
	}
	return 1;
}

int32_t LuaScriptInterface::luaPlayerSetSkull(lua_State* L)
{
	// player:setSkull(skull)
	Skulls_t skull = static_cast<Skulls_t>(getNumber<int64_t>(L, 2));
	Player* player = getUserdata<Player>(L, 1);
	if (player) {
		player->setSkull(skull);
		g_game.updatePlayerSkull(player);
		pushBoolean(L, true);
	} else {
		pushNil(L);
	}
	return 1;
}

int32_t LuaScriptInterface::luaPlayerGetSkullTime(lua_State* L)
{
	// player:getSkullTime()
	Player* player = getUserdata<Player>(L, 1);
	if (player) {
		pushNumber(L, player->getSkullTicks());
	} else {
		pushNil(L);
	}
	return 1;
}

int32_t LuaScriptInterface::luaPlayerSetSkullTime(lua_State* L)
{
	// player:setSkullTime(skullTime)
	int64_t skullTime = getNumber<int64_t>(L, 2);
	Player* player = getUserdata<Player>(L, 1);
	if (player) {
		player->setSkullTicks(skullTime);
		pushBoolean(L, true);
	} else {
		pushNil(L);
	}
	return 1;
}

int32_t LuaScriptInterface::luaPlayerGetDeathPenalty(lua_State* L)
{
	// player:getDeathPenalty()
	Player* player = getUserdata<Player>(L, 1);
	if (player) {
		pushNumber(L, static_cast<uint32_t>(player->getLostPercent() * 100));
	} else {
		pushNil(L);
	}
	return 1;
}

int32_t LuaScriptInterface::luaPlayerGetExperience(lua_State* L)
{
	// player:getExperience()
	Player* player = getUserdata<Player>(L, 1);
	if (player) {
		pushNumber(L, player->getExperience());
	} else {
		pushNil(L);
	}
	return 1;
}

int32_t LuaScriptInterface::luaPlayerAddExperience(lua_State* L)
{
	// player:addExperience(experience[, sendText = false])
	bool sendText = false;
	if (getStackTop(L) >= 3) {
		sendText = getBoolean(L, 3);
	}

	int64_t experience = getNumber<int64_t>(L, 2);
	Player* player = getUserdata<Player>(L, 1);
	if (player) {
		player->addExperience(experience, sendText);
		pushBoolean(L, true);
	} else {
		pushNil(L);
	}
	return 1;
}

int32_t LuaScriptInterface::luaPlayerGetLevel(lua_State* L)
{
	// player:getLevel()
	Player* player = getUserdata<Player>(L, 1);
	if (player) {
		pushNumber(L, player->getLevel());
	} else {
		pushNil(L);
	}
	return 1;
}

int32_t LuaScriptInterface::luaPlayerGetMagicLevel(lua_State* L)
{
	// player:getMagicLevel()
	Player* player = getUserdata<Player>(L, 1);
	if (player) {
		pushNumber(L, player->getMagicLevel());
	} else {
		pushNil(L);
	}
	return 1;
}

int32_t LuaScriptInterface::luaPlayerGetBaseMagicLevel(lua_State* L)
{
	// player:getBaseMagicLevel()
	Player* player = getUserdata<Player>(L, 1);
	if (player) {
		pushNumber(L, player->getBaseMagicLevel());
	} else {
		pushNil(L);
	}
	return 1;
}

int32_t LuaScriptInterface::luaPlayerGetManaSpent(lua_State* L)
{
	// player:getManaSpent()
	Player* player = getUserdata<Player>(L, 1);
	if (player) {
		pushNumber(L, player->getSpentMana());
	} else {
		pushNil(L);
	}
	return 1;
}

int32_t LuaScriptInterface::luaPlayerAddManaSpent(lua_State* L)
{
	// player:addManaSpent(amount)
	uint64_t amount = getNumber<uint64_t>(L, 2);
	Player* player = getUserdata<Player>(L, 1);
	if (player) {
		player->addManaSpent(amount);
		pushBoolean(L, true);
	} else {
		pushNil(L);
	}
	return 1;
}

int32_t LuaScriptInterface::luaPlayerGetSkillLevel(lua_State* L)
{
	// player:getSkillLevel(skillType)
	skills_t skillType = static_cast<skills_t>(getNumber<int64_t>(L, 2));
	Player* player = getUserdata<Player>(L, 1);
	if (player && skillType <= SKILL_LAST) {
		pushNumber(L, player->skills[skillType][SKILL_LEVEL]);
	} else {
		pushNil(L);
	}
	return 1;
}

int32_t LuaScriptInterface::luaPlayerGetSkillPercent(lua_State* L)
{
	// player:getSkillPercent(skillType)
	skills_t skillType = static_cast<skills_t>(getNumber<int64_t>(L, 2));
	Player* player = getUserdata<Player>(L, 1);
	if (player && skillType <= SKILL_LAST) {
		pushNumber(L, player->skills[skillType][SKILL_PERCENT]);
	} else {
		pushNil(L);
	}
	return 1;
}

int32_t LuaScriptInterface::luaPlayerGetSkillTries(lua_State* L)
{
	// player:getSkillTries(skillType)
	skills_t skillType = static_cast<skills_t>(getNumber<int64_t>(L, 2));
	Player* player = getUserdata<Player>(L, 1);
	if (player && skillType <= SKILL_LAST) {
		pushNumber(L, player->skills[skillType][SKILL_TRIES]);
	} else {
		pushNil(L);
	}
	return 1;
}

int32_t LuaScriptInterface::luaPlayerAddSkillTries(lua_State* L)
{
	// player:addSkillTries(skillType, tries)
	uint32_t tries = getNumber<uint32_t>(L, 3);
	skills_t skillType = static_cast<skills_t>(getNumber<int64_t>(L, 2));
	Player* player = getUserdata<Player>(L, 1);
	if (player) {
		player->addSkillAdvance(skillType, tries);
		pushBoolean(L, true);
	} else {
		pushNil(L);
	}
	return 1;
}

int32_t LuaScriptInterface::luaPlayerGetItemCount(lua_State* L)
{
	// player:getItemCount(itemId[, subType = -1])
	int32_t subType = -1;
	if (getStackTop(L) >= 3) {
		subType = getNumber<int32_t>(L, 3);
	}
	uint16_t itemId = getNumber<uint16_t>(L, 2);
	Player* player = getUserdata<Player>(L, 1);
	if (player) {
		pushNumber(L, player->__getItemTypeCount(itemId, subType));
	} else {
		pushNil(L);
	}
	return 1;
}

int32_t LuaScriptInterface::luaPlayerGetItemById(lua_State* L)
{
	// player:getItemById(itemId, deepSearch[, subType = -1])
	int32_t subType = -1;
	if (getStackTop(L) >= 4) {
		subType = getNumber<int32_t>(L, 4);
	}
	bool deepSearch = getBoolean(L, 3);
	uint16_t itemId = getNumber<uint16_t>(L, 2);
	Player* player = getUserdata<Player>(L, 1);
	if (player) {
		Item* item = g_game.findItemOfType(player, itemId, deepSearch, subType);
		if (item) {
			pushUserdata<Item>(L, item);
			setItemMetatable(L, -1, item);
		} else {
			pushNil(L);
		}
	} else {
		pushNil(L);
	}
	return 1;
}

int32_t LuaScriptInterface::luaPlayerGetVocation(lua_State* L)
{
	// player:getVocation()
	Player* player = getUserdata<Player>(L, 1);
	if (player) {
		pushUserdata<Vocation>(L, player->getVocation());
		setMetatable(L, -1, "Vocation");
	} else {
		pushNil(L);
	}
	return 1;
}

int32_t LuaScriptInterface::luaPlayerSetVocation(lua_State* L)
{
	// player:setVocation(vocation)
	Vocation* vocation = getUserdata<Vocation>(L, 2);
	if (!vocation) {
		pushBoolean(L, false);
		return 1;
	}

	Player* player = getUserdata<Player>(L, 1);
	if (player) {
		player->setVocation(vocation->getId());

		uint32_t promotedVocation = g_vocations.getPromotedVocation(player->getVocationId());
		if (promotedVocation == 0 && player->getVocationId() != promotedVocation) {
			player->addStorageValue(STORAGEVALUE_PROMOTION, 1);
		}

		pushBoolean(L, true);
	} else {
		pushNil(L);
	}
	return 1;
}

int32_t LuaScriptInterface::luaPlayerGetSex(lua_State* L)
{
	// player:getSex()
	Player* player = getUserdata<Player>(L, 1);
	if (player) {
		pushNumber(L, player->getSex());
	} else {
		pushNil(L);
	}
	return 1;
}

int32_t LuaScriptInterface::luaPlayerSetSex(lua_State* L)
{
	// player:setSex(newSex)
	PlayerSex_t newSex = static_cast<PlayerSex_t>(getNumber<int64_t>(L, 2));
	Player* player = getUserdata<Player>(L, 1);
	if (player) {
		player->setSex(newSex);
		pushBoolean(L, true);
	} else {
		pushNil(L);
	}
	return 1;
}

int32_t LuaScriptInterface::luaPlayerGetTown(lua_State* L)
{
	// player:getTown()
	Player* player = getUserdata<Player>(L, 1);
	if (player) {
		pushUserdata<Town>(L, player->getTown());
		setMetatable(L, -1, "Town");
	} else {
		pushNil(L);
	}
	return 1;
}

int32_t LuaScriptInterface::luaPlayerSetTown(lua_State* L)
{
	// player:setTown(town)
	Town* town = getUserdata<Town>(L, 2);
	if (!town) {
		pushBoolean(L, false);
		return 1;
	}

	Player* player = getUserdata<Player>(L, 1);
	if (player) {
		player->setTown(town);
		pushBoolean(L, true);
	} else {
		pushNil(L);
	}
	return 1;
}

int32_t LuaScriptInterface::luaPlayerGetGuild(lua_State* L)
{
	// player:getGuild()
	Player* player = getUserdata<Player>(L, 1);
	if (player) {
		Guild* guild = player->getGuild();
		if (guild) {
			pushUserdata<Guild>(L, guild);
			setMetatable(L, -1, "Guild");
		} else {
			pushNil(L);
		}
	} else {
		pushNil(L);
	}
	return 1;
}

int32_t LuaScriptInterface::luaPlayerGetGuildLevel(lua_State* L)
{
	// player:getGuildLevel()
	Player* player = getUserdata<Player>(L, 1);
	if (player) {
		pushNumber(L, player->getGuildLevel());
	} else {
		pushNil(L);
	}
	return 1;
}

int32_t LuaScriptInterface::luaPlayerGetGuildNick(lua_State* L)
{
	// player:getGuildNick()
	Player* player = getUserdata<Player>(L, 1);
	if (player) {
		pushString(L, player->getGuildNick());
	} else {
		pushNil(L);
	}
	return 1;
}

int32_t LuaScriptInterface::luaPlayerSetGuild(lua_State* L)
{
	// player:setGuild(guild)
	Guild* guild = getUserdata<Guild>(L, 2);
	if (!guild) {
		pushBoolean(L, false);
		return 1;
	}

	Player* player = getUserdata<Player>(L, 1);
	if (player) {
		player->setGuild(guild);
		pushBoolean(L, true);
	} else {
		pushNil(L);
	}
	return 1;
}

int32_t LuaScriptInterface::luaPlayerGetGroup(lua_State* L)
{
	// player:getGroup()
	Player* player = getUserdata<Player>(L, 1);
	if (player) {
		pushUserdata<Group>(L, player->getGroup());
		setMetatable(L, -1, "Group");
	} else {
		pushNil(L);
	}
	return 1;
}

int32_t LuaScriptInterface::luaPlayerSetGroup(lua_State* L)
{
	// player:setGroup(group)
	Group* group = getUserdata<Group>(L, 2);
	if (!group) {
		pushBoolean(L, false);
		return 1;
	}

	Player* player = getUserdata<Player>(L, 1);
	if (player) {
		player->setGroup(group);
		pushBoolean(L, true);
	} else {
		pushNil(L);
	}
	return 1;
}

int32_t LuaScriptInterface::luaPlayerGetStamina(lua_State* L)
{
	// player:getStamina()
	Player* player = getUserdata<Player>(L, 1);
	if (player) {
		pushNumber(L, player->getStaminaMinutes());
	} else {
		pushNil(L);
	}
	return 1;
}

int32_t LuaScriptInterface::luaPlayerSetStamina(lua_State* L)
{
	// player:setStamina(stamina)
	uint16_t stamina = getNumber<uint16_t>(L, 2);
	Player* player = getUserdata<Player>(L, 1);
	if (player) {
		player->staminaMinutes = std::min<uint16_t>(2520, stamina);
		player->sendStats();
	} else {
		pushNil(L);
	}
	return 1;
}

int32_t LuaScriptInterface::luaPlayerGetSoul(lua_State* L)
{
	// player:getSoul()
	Player* player = getUserdata<Player>(L, 1);
	if (player) {
		pushNumber(L, player->getPlayerInfo(PLAYERINFO_SOUL));
	} else {
		pushNil(L);
	}
	return 1;
}

int32_t LuaScriptInterface::luaPlayerAddSoul(lua_State* L)
{
	// player:addSoul(soulChange)
	int32_t soulChange = getNumber<int32_t>(L, 2);
	Player* player = getUserdata<Player>(L, 1);
	if (player) {
		player->changeSoul(soulChange);
		pushBoolean(L, true);
	} else {
		pushNil(L);
	}
	return 1;
}

int32_t LuaScriptInterface::luaPlayerGetMaxSoul(lua_State* L)
{
	// player:getMaxSoul()
	Player* player = getUserdata<Player>(L, 1);
	if (player && player->vocation) {
		pushNumber(L, player->vocation->getSoulMax());
	} else {
		pushNil(L);
	}
	return 1;
}

int32_t LuaScriptInterface::luaPlayerGetBankBalance(lua_State* L)
{
	// player:getBankBalance()
	Player* player = getUserdata<Player>(L, 1);
	if (player) {
		pushNumber(L, player->getBankBalance());
	} else {
		pushNil(L);
	}
	return 1;
}

int32_t LuaScriptInterface::luaPlayerSetBankBalance(lua_State* L)
{
	// player:setBankBalance(bankBalance)
	uint64_t bankBalance = getNumber<uint64_t>(L, 2);
	Player* player = getUserdata<Player>(L, 1);
	if (player) {
		player->setBankBalance(bankBalance);
		pushBoolean(L, true);
	} else {
		pushNil(L);
	}
	return 1;
}

int32_t LuaScriptInterface::luaPlayerGetStorageValue(lua_State* L)
{
	// player:getStorageValue(key)
	uint32_t key = getNumber<uint32_t>(L, 2);
	Player* player = getUserdata<Player>(L, 1);
	if (player) {
		int32_t value;
		if (player->getStorageValue(key, value)) {
			pushNumber(L, value);
		} else {
			pushNumber(L, -1);
		}
	} else {
		pushNil(L);
	}
	return 1;
}

int32_t LuaScriptInterface::luaPlayerSetStorageValue(lua_State* L)
{
	// player:setStorageValue(key, value)
	int32_t value = getNumber<int32_t>(L, 3);
	uint32_t key = getNumber<uint32_t>(L, 2);
	Player* player = getUserdata<Player>(L, 1);
	if (IS_IN_KEYRANGE(key, RESERVED_RANGE)) {
		std::ostringstream ss;
		ss << "Accessing reserved range: " << key;
		reportErrorFunc(ss.str());
		pushBoolean(L, false);
		return 1;
	}

	if (player) {
		player->addStorageValue(key, value);
		pushBoolean(L, true);
	} else {
		pushNil(L);
	}
	return 1;
}

int32_t LuaScriptInterface::luaPlayerAddItem(lua_State* L)
{
	// player:addItem(itemId[, count/subType = 1[, canDropOnMap = true[, slot = SLOT_WHEREEVER]]])
	// player:addItem(itemId[, count = 1[, canDropOnMap = true[, subType = 1[, slot = SLOT_WHEREEVER]]]])
	int32_t parameters = getStackTop(L);

	slots_t slot = SLOT_WHEREEVER;
	int32_t subType = 1;
	if (parameters >= 6) {
		slot = static_cast<slots_t>(getNumber<int64_t>(L, 6));
		subType = getNumber<int32_t>(L, 5);
	} else if (parameters >= 5) {
		slot = static_cast<slots_t>(getNumber<int64_t>(L, 5));
	}

	bool canDropOnMap = true;
	if (parameters >= 4) {
		canDropOnMap = getBoolean(L, 4);
	}

	uint32_t count = 1;
	if (parameters >= 3) {
		count = getNumber<uint32_t>(L, 3);
	}

	uint16_t itemId = getNumber<uint16_t>(L, 2);
	Player* player = getUserdata<Player>(L, 1);
	if (!player) {
		reportErrorFunc(getErrorDesc(LUA_ERROR_PLAYER_NOT_FOUND));
		pushBoolean(L, false);
		return 1;
	}

	const ItemType& it = Item::items[itemId];

	int32_t itemCount = 1;
	if (parameters >= 4) {
		itemCount = std::max<int32_t>(1, count);
	} else if (it.hasSubType()) {
		if (it.stackable) {
			itemCount = std::ceil(count / 100.f);
		}

		subType = count;
	} else {
		itemCount = std::max<int32_t>(1, count);
	}

	bool hasTable = itemCount > 1;
	if (hasTable) {
		lua_newtable(L);
	} else if (itemCount == 0) {
		pushNil(L);
		return 1;
	}

	for (int32_t i = 1; i <= itemCount; ++i) {
		int32_t stackCount = subType;
		if (it.stackable) {
			stackCount = std::min<int32_t>(stackCount, 100);
			subType -= stackCount;
		}

		Item* item = Item::CreateItem(itemId, stackCount);
		if (!item) {
			if (!hasTable) {
				pushNil(L);
			}
			return 1;
		}

		ReturnValue ret = g_game.internalPlayerAddItem(player, item, canDropOnMap, slot);
		if (ret != RET_NOERROR) {
			delete item;
			if (!hasTable) {
				pushNil(L);
			}
			return 1;
		}

		if (hasTable) {
			pushNumber(L, i);
			pushUserdata<Item>(L, item);
			setItemMetatable(L, -1, item);
			lua_settable(L, -3);
		} else {
			pushUserdata<Item>(L, item);
			setItemMetatable(L, -1, item);
		}
	}
	return 1;
}

int32_t LuaScriptInterface::luaPlayerAddItemEx(lua_State* L)
{
	// player:addItemEx(item[, canDropOnMap = false[, slot = SLOT_WHEREEVER]])
	int32_t parameters = getStackTop(L);

	slots_t slot = SLOT_WHEREEVER;
	if (parameters >= 4) {
		slot = static_cast<slots_t>(getNumber<int64_t>(L, 4));
	}

	bool canDropOnMap = false;
	if (parameters >= 3) {
		canDropOnMap = getBoolean(L, 3);
	}

	Item* item = getUserdata<Item>(L, 2);
	if (!item) {
		reportErrorFunc(getErrorDesc(LUA_ERROR_ITEM_NOT_FOUND));
		pushBoolean(L, false);
		return 1;
	}

	Player* player = getUserdata<Player>(L, 1);
	if (player) {
		if (item->getParent() != VirtualCylinder::virtualCylinder) {
			reportErrorFunc("Item already has a parent");
			pushBoolean(L, false);
			return 1;
		}

		if (canDropOnMap) {
			pushNumber(L, g_game.internalPlayerAddItem(player, item, true, slot));
		} else {
			pushNumber(L, g_game.internalAddItem(player, item));
		}
	} else {
		pushNil(L);
	}

	return 1;
}

int32_t LuaScriptInterface::luaPlayerRemoveItem(lua_State* L)
{
	// player:removeItem(itemId, count[, subType = -1[, ignoreEquipped = false]])
	int32_t parameters = getStackTop(L);

	bool ignoreEquipped = false;
	if (parameters >= 5) {
		ignoreEquipped = getBoolean(L, 5);
	}

	int32_t subType = -1;
	if (parameters >= 4) {
		subType = getNumber<int32_t>(L, 4);
	}

	uint32_t count = getNumber<uint32_t>(L, 3);
	uint16_t itemId = getNumber<uint16_t>(L, 2);
	Player* player = getUserdata<Player>(L, 1);
	if (player) {
		pushBoolean(L, player->removeItemOfType(itemId, count, subType, ignoreEquipped));
	} else {
		pushNil(L);
	}
	return 1;
}

int32_t LuaScriptInterface::luaPlayerGetMoney(lua_State* L)
{
	// player:getMoney()
	Player* player = getUserdata<Player>(L, 1);
	if (player) {
		pushNumber(L, player->getMoney());
	} else {
		pushNil(L);
	}
	return 1;
}

int32_t LuaScriptInterface::luaPlayerAddMoney(lua_State* L)
{
	// player:addMoney(money)
	uint64_t money = getNumber<uint64_t>(L, 2);
	Player* player = getUserdata<Player>(L, 1);
	if (player) {
		g_game.addMoney(player, money);
		pushBoolean(L, true);
	} else {
		pushNil(L);
	}
	return 1;
}

int32_t LuaScriptInterface::luaPlayerRemoveMoney(lua_State* L)
{
	// player:removeMoney(money)
	uint64_t money = getNumber<uint64_t>(L, 2);
	Player* player = getUserdata<Player>(L, 1);
	if (player) {
		pushBoolean(L, g_game.removeMoney(player, money));
	} else {
		pushNil(L);
	}
	return 1;
}

int32_t LuaScriptInterface::luaPlayerShowTextDialog(lua_State* L)
{
	// player:showTextDialog(itemId[, text[, canWrite[, length]]])
	// player:showTextDialog(itemId[, canWrite[, length]])
	int32_t parameters = getStackTop(L);

	int32_t length = -1;
	if (parameters >= 5) {
		length = getNumber<uint32_t>(L, 5);
	}

	bool canWrite = false;
	if (parameters >= 4) {
		if (isBoolean(L, 4)) {
			canWrite = getBoolean(L, 4);
		} else {
			length = getNumber<uint32_t>(L, 4);
		}
	}

	std::string text;
	if (parameters >= 3) {
		if (isBoolean(L, 3)) {
			canWrite = getBoolean(L, 3);
		} else {
			text = getString(L, 3);
		}
	}

	uint16_t itemId = getNumber<uint16_t>(L, 2);
	Player* player = getUserdata<Player>(L, 1);
	if (player) {
		Item* item = Item::CreateItem(itemId);
		if (item) {
			if (length < 0) {
				length = item->getMaxWriteLength();
			}

			if (!text.empty()) {
				item->setText(text);
				length = std::max<int32_t>(text.size(), length);
			}

			item->setParent(player);
			player->setWriteItem(item, length);
			player->sendTextWindow(item, length, canWrite);
			pushBoolean(L, true);
		} else {
			reportErrorFunc(getErrorDesc(LUA_ERROR_ITEM_NOT_FOUND));
			pushBoolean(L, false);
		}
	} else {
		pushNil(L);
	}
	return 1;
}

int32_t LuaScriptInterface::luaPlayerSendTextMessage(lua_State* L)
{
	// player:sendTextMessage(type, text[, position, value = 0, color = TEXTCOLOR_NONE])
	int32_t parameters = getStackTop(L);

	Position position;
	uint32_t value = 0;
	TextColor_t color = TEXTCOLOR_NONE;
	if (parameters >= 6) {
		color = static_cast<TextColor_t>(getNumber<int64_t>(L, 6));
		value = getNumber<uint32_t>(L, 5);
		position = getPosition(L, 4);
	}

	const std::string& text = getString(L, 3);
	MessageClasses type = static_cast<MessageClasses>(getNumber<int64_t>(L, 2));
	Player* player = getUserdata<Player>(L, 1);
	if (player) {
		if (parameters >= 6) {
			player->sendTextMessage(type, text, &position, value, color);
		} else {
			player->sendTextMessage(type, text);
		}
		pushBoolean(L, true);
	} else {
		pushNil(L);
	}
	return 1;
}

int32_t LuaScriptInterface::luaPlayerSendChannelMessage(lua_State* L)
{
	// player:sendChannelMessage(author, text, type, channelId)
	uint16_t channelId = getNumber<uint16_t>(L, 5);
	SpeakClasses type = static_cast<SpeakClasses>(getNumber<int64_t>(L, 4));
	const std::string& text = getString(L, 3);
	const std::string& author = getString(L, 2);
	Player* player = getUserdata<Player>(L, 1);
	if (player) {
		player->sendChannelMessage(author, text, type, channelId);
		pushBoolean(L, true);
	} else {
		pushNil(L);
	}
	return 1;
}

int32_t LuaScriptInterface::luaPlayerChannelSay(lua_State* L)
{
	// player:channelSay(target, type, text, channelId)
	uint16_t channelId = getNumber<uint16_t>(L, 5);
	const std::string& text = getString(L, 4);
	SpeakClasses type = static_cast<SpeakClasses>(getNumber<int64_t>(L, 3));
	Creature* target = getCreature(L, 2);
	Player* player = getUserdata<Player>(L, 1);
	if (player) {
		player->sendToChannel(target, type, text, channelId);
		pushBoolean(L, true);
	} else {
		pushNil(L);
	}
	return 1;
}

int32_t LuaScriptInterface::luaPlayerOpenChannel(lua_State* L)
{
	// player:openChannel(channelId)
	uint16_t channelId = getNumber<uint16_t>(L, 2);
	Player* player = getUserdata<Player>(L, 1);
	if (player) {
		g_game.playerOpenChannel(player->getID(), channelId);
		pushBoolean(L, true);
	} else {
		pushNil(L);
	}
	return 1;
}

int32_t LuaScriptInterface::luaPlayerGetSlotItem(lua_State* L)
{
	// player:getSlotItem(slot)
	uint32_t slot = getNumber<uint32_t>(L, 2);
	const Player* player = getUserdata<const Player>(L, 1);
	if (player) {
		Thing* thing = player->__getThing(slot);
		if (thing) {
			Item* item = thing->getItem();
			if (item) {
				pushUserdata<Item>(L, item);
				setItemMetatable(L, -1, item);
			} else {
				pushNil(L);
			}
		} else {
			pushNil(L);
		}
	} else {
		pushNil(L);
	}
	return 1;
}

int32_t LuaScriptInterface::luaPlayerAddOutfit(lua_State* L)
{
	// player:addOutfit(lookType)
	uint16_t lookType = getNumber<uint16_t>(L, 2);
	Player* player = getUserdata<Player>(L, 1);
	if (player) {
		player->addOutfit(lookType, 0);
		pushBoolean(L, true);
	} else {
		pushNil(L);
	}
	return 1;
}

int32_t LuaScriptInterface::luaPlayerAddOutfitAddon(lua_State* L)
{
	// player:addOutfitAddon(lookType, addon)
	uint8_t addon = getNumber<uint8_t>(L, 3);
	uint16_t lookType = getNumber<uint16_t>(L, 2);
	Player* player = getUserdata<Player>(L, 1);
	if (player) {
		player->addOutfit(lookType, addon);
		pushBoolean(L, true);
	} else {
		pushNil(L);
	}
	return 1;
}

int32_t LuaScriptInterface::luaPlayerRemoveOutfit(lua_State* L)
{
	// player:removeOutfit(lookType)
	uint16_t lookType = getNumber<uint16_t>(L, 2);
	Player* player = getUserdata<Player>(L, 1);
	if (player) {
		pushBoolean(L, player->removeOutfit(lookType));
	} else {
		pushNil(L);
	}
	return 1;
}

int32_t LuaScriptInterface::luaPlayerRemoveOutfitAddon(lua_State* L)
{
	// player:removeOutfitAddon(lookType, addon)
	uint8_t addon = getNumber<uint8_t>(L, 3);
	uint16_t lookType = getNumber<uint16_t>(L, 2);
	Player* player = getUserdata<Player>(L, 1);
	if (player) {
		pushBoolean(L, player->removeOutfitAddon(lookType, addon));
	} else {
		pushNil(L);
	}
	return 1;
}

int32_t LuaScriptInterface::luaPlayerHasOutfit(lua_State* L)
{
	// player:hasOutfit(lookType[, addon = 0])
	uint8_t addon;
	if (getStackTop(L) >= 3) {
		addon = getNumber<uint8_t>(L, 3);
	} else {
		addon = 0;
	}
	uint16_t lookType = getNumber<uint16_t>(L, 2);
	Player* player = getUserdata<Player>(L, 1);
	if (player) {
		pushBoolean(L, player->canWear(lookType, addon));
	} else {
		pushNil(L);
	}
	return 1;
}

int32_t LuaScriptInterface::luaPlayerSendOutfitWindow(lua_State* L)
{
	// player:sendOutfitWindow()
	Player* player = getUserdata<Player>(L, 1);
	if (player) {
		player->sendOutfitWindow();
		pushBoolean(L, true);
	} else {
		pushNil(L);
	}
	return 1;
}

int32_t LuaScriptInterface::luaPlayerAddMount(lua_State* L)
{
	// player:addMount(mountId)
	uint8_t mountId = getNumber<uint8_t>(L, 2);
	Player* player = getUserdata<Player>(L, 1);
	if (player) {
		pushBoolean(L, player->tameMount(mountId));
	} else {
		pushNil(L);
	}
	return 1;
}

int32_t LuaScriptInterface::luaPlayerRemoveMount(lua_State* L)
{
	// player:removeMount(mountId)
	uint8_t mountId = getNumber<uint8_t>(L, 2);
	Player* player = getUserdata<Player>(L, 1);
	if (player) {
		pushBoolean(L, player->untameMount(mountId));
	} else {
		pushNil(L);
	}
	return 1;
}

int32_t LuaScriptInterface::luaPlayerHasMount(lua_State* L)
{
	// player:hasMount(mountId)
	uint8_t mountId = getNumber<uint8_t>(L, 2);
	Player* player = getUserdata<Player>(L, 1);
	if (player) {
		Mount* mount = Mounts::getInstance()->getMountByID(mountId);
		if (mount) {
			pushBoolean(L, player->hasMount(mount));
		} else {
			pushNil(L);
		}
	} else {
		pushNil(L);
	}
	return 1;
}

int32_t LuaScriptInterface::luaPlayerGetPremiumDays(lua_State* L)
{
	// player:getPremiumDays()
	Player* player = getUserdata<Player>(L, 1);
	if (player) {
		pushNumber(L, player->premiumDays);
	} else {
		pushNil(L);
	}
	return 1;
}

int32_t LuaScriptInterface::luaPlayerAddPremiumDays(lua_State* L)
{
	// player:addPremiumDays(days)
	uint16_t days = getNumber<uint16_t>(L, 2);
	Player* player = getUserdata<Player>(L, 1);
	if (player) {
		if (player->premiumDays != 0xFFFF) {
			int32_t addDays = std::min<int32_t>(0xFFFE - player->premiumDays, days);
			if (addDays > 0) {
				player->setPremiumDays(player->premiumDays + addDays);
				IOLoginData::addPremiumDays(player->getAccount(), addDays);
			}
		}
		pushBoolean(L, true);
	} else {
		pushNil(L);
	}
	return 1;
}

int32_t LuaScriptInterface::luaPlayerRemovePremiumDays(lua_State* L)
{
	// player:removePremiumDays(days)
	uint16_t days = getNumber<uint16_t>(L, 2);
	Player* player = getUserdata<Player>(L, 1);
	if (player) {
		if (player->premiumDays != 0xFFFF) {
			int32_t removeDays = std::min<int32_t>(player->premiumDays, days);
			if (removeDays > 0) {
				player->setPremiumDays(player->premiumDays - removeDays);
				IOLoginData::removePremiumDays(player->getAccount(), removeDays);
			}
		}
		pushBoolean(L, true);
	} else {
		pushNil(L);
	}
	return 1;
}

int32_t LuaScriptInterface::luaPlayerHasBlessing(lua_State* L)
{
	// player:hasBlessing(blessing)
	int16_t blessing = getNumber<int16_t>(L, 2) - 1;
	Player* player = getUserdata<Player>(L, 1);
	if (player) {
		pushBoolean(L, player->hasBlessing(blessing));
	} else {
		pushNil(L);
	}
	return 1;
}

int32_t LuaScriptInterface::luaPlayerAddBlessing(lua_State* L)
{
	// player:addBlessing(blessing)
	int16_t blessing = getNumber<int16_t>(L, 2) - 1;
	Player* player = getUserdata<Player>(L, 1);
	if (player) {
		if (!player->hasBlessing(blessing)) {
			player->addBlessing(1 << blessing);
			pushBoolean(L, true);
		} else {
			pushBoolean(L, false);
		}
	} else {
		pushNil(L);
	}
	return 1;
}

int32_t LuaScriptInterface::luaPlayerRemoveBlessing(lua_State* L)
{
	// player:removeBlessing(blessing)
	int16_t blessing = getNumber<int16_t>(L, 2) - 1;
	Player* player = getUserdata<Player>(L, 1);
	if (player) {
		if (player->hasBlessing(blessing)) {
			player->removeBlessing(1 << blessing);
			pushBoolean(L, true);
		} else {
			pushBoolean(L, false);
		}
	} else {
		pushNil(L);
	}
	return 1;
}

int32_t LuaScriptInterface::luaPlayerCanLearnSpell(lua_State* L)
{
	// player:canLearnSpell(spellName)
	const std::string& spellName = getString(L, 2);
	Player* player = getUserdata<Player>(L, 1);
	if (player) {
		InstantSpell* spell = g_spells->getInstantSpellByName(spellName);
		if (spell) {
			if (player->hasFlag(PlayerFlag_IgnoreSpellCheck)) {
				pushBoolean(L, true);
			} else {
				const auto& vocMap = spell->getVocMap();
				if (vocMap.count(player->getVocationId()) == 0) {
					pushBoolean(L, false);
				} else if (player->getLevel() < spell->getLevel()) {
					pushBoolean(L, false);
				} else if (player->getMagicLevel() < spell->getMagicLevel()) {
					pushBoolean(L, false);
				} else {
					pushBoolean(L, true);
				}
			}
		} else {
			reportErrorFunc("Spell \"" + spellName + "\" not found");
			pushBoolean(L, false);
		}
	} else {
		pushNil(L);
	}
	return 1;
}

int32_t LuaScriptInterface::luaPlayerLearnSpell(lua_State* L)
{
	// player:learnSpell(spellName)
	const std::string& spellName = getString(L, 2);
	Player* player = getUserdata<Player>(L, 1);
	if (player) {
		player->learnInstantSpell(spellName);
		pushBoolean(L, true);
	} else {
		pushNil(L);
	}
	return 1;
}

int32_t LuaScriptInterface::luaPlayerForgetSpell(lua_State* L)
{
	// player:forgetSpell(spellName)
	const std::string& spellName = getString(L, 2);
	Player* player = getUserdata<Player>(L, 1);
	if (player) {
		player->forgetInstantSpell(spellName);
		pushBoolean(L, true);
	} else {
		pushNil(L);
	}
	return 1;
}

int32_t LuaScriptInterface::luaPlayerHasLearnedSpell(lua_State* L)
{
	// player:hasLearnedSpell(spellName)
	const std::string& spellName = getString(L, 2);
	Player* player = getUserdata<Player>(L, 1);
	if (player) {
		pushBoolean(L, player->hasLearnedInstantSpell(spellName));
	} else {
		pushNil(L);
	}
	return 1;
}

int32_t LuaScriptInterface::luaPlayerSendTutorial(lua_State* L)
{
	// player:sendTutorial(tutorialId)
	uint8_t tutorialId = getNumber<uint8_t>(L, 2);
	Player* player = getUserdata<Player>(L, 1);
	if (player) {
		player->sendTutorial(tutorialId);
		pushBoolean(L, true);
	} else {
		pushNil(L);
	}
	return 1;
}

int32_t LuaScriptInterface::luaPlayerAddMapMark(lua_State* L)
{
	// player:addMapMark(position, type, description)
	const std::string& description = getString(L, 4);
	uint8_t type = getNumber<uint8_t>(L, 3);
	const Position& position = getPosition(L, 2);
	Player* player = getUserdata<Player>(L, 1);
	if (player) {
		player->sendAddMarker(position, type, description);
		pushBoolean(L, true);
	} else {
		pushNil(L);
	}
	return 1;
}

int32_t LuaScriptInterface::luaPlayerSave(lua_State* L)
{
	// player:save()
	Player* player = getUserdata<Player>(L, 1);
	if (player) {
		player->loginPosition = player->getPosition();
		pushBoolean(L, IOLoginData::savePlayer(player));
	} else {
		pushNil(L);
	}
	return 1;
}

int32_t LuaScriptInterface::luaPlayerPopupFYI(lua_State* L)
{
	// player:popupFYI(message)
	const std::string& message = getString(L, 2);
	Player* player = getUserdata<Player>(L, 1);
	if (player) {
		player->sendFYIBox(message);
		pushBoolean(L, true);
	} else {
		pushNil(L);
	}
	return 1;
}

int32_t LuaScriptInterface::luaPlayerIsPzLocked(lua_State* L)
{
	// player:isPzLocked()
	Player* player = getUserdata<Player>(L, 1);
	if (player) {
		pushBoolean(L, player->isPzLocked());
	} else {
		pushNil(L);
	}
	return 1;
}

int32_t LuaScriptInterface::luaPlayerGetClient(lua_State* L)
{
	// player:getClient()
	Player* player = getUserdata<Player>(L, 1);
	if (player) {
		lua_newtable(L);
		pushNumber(L, player->getProtocolVersion());
		lua_setfield(L, -2, "version");
		pushNumber(L, player->getOperatingSystem());
		lua_setfield(L, -2, "os");
	} else {
		pushNil(L);
	}
	return 1;
}

// Monster
int32_t LuaScriptInterface::luaMonsterCreate(lua_State* L)
{
	// Monster(id)
	// Monster.new(id)
	uint32_t id = getNumber<uint32_t>(L, 2);

	Monster* monster = g_game.getMonsterByID(id);
	if (monster) {
		pushUserdata<Monster>(L, monster);
		setMetatable(L, -1, "Monster");
	} else {
		pushNil(L);
	}
	return 1;
}

int32_t LuaScriptInterface::luaMonsterIsMonster(lua_State* L)
{
	// monster:isMonster()
	const Monster* monster = getUserdata<const Monster>(L, 1);
	pushBoolean(L, monster != nullptr);
	return 1;
}

int32_t LuaScriptInterface::luaMonsterGetSpawnPosition(lua_State* L)
{
	// monster:getSpawnPosition()
	const Monster* monster = getUserdata<const Monster>(L, 1);
	if (monster) {
		pushMetaPosition(L, monster->getMasterPos());
	} else {
		pushNil(L);
	}
	return 1;
}

int32_t LuaScriptInterface::luaMonsterDespawn(lua_State* L)
{
	// monster:despawn()
	Monster* monster = getUserdata<Monster>(L, 1);
	if (monster) {
		pushBoolean(L, monster->despawn());
	} else {
		pushNil(L);
	}
	return 1;
}

int32_t LuaScriptInterface::luaMonsterIsIdle(lua_State* L)
{
	// monster:isIdle()
	Monster* monster = getUserdata<Monster>(L, 1);
	if (monster) {
		pushBoolean(L, monster->getIdleStatus());
	} else {
		pushNil(L);
	}
	return 1;
}

int32_t LuaScriptInterface::luaMonsterSetIdle(lua_State* L)
{
	// monster:setIdle(idle)
	bool idle = getBoolean(L, 2);
	Monster* monster = getUserdata<Monster>(L, 1);
	if (monster) {
		monster->setIdle(idle);
		pushBoolean(L, true);
	} else {
		pushNil(L);
	}
	return 1;
}

int32_t LuaScriptInterface::luaMonsterIsTarget(lua_State* L)
{
	// monster:isTarget(creature)
	const Creature* creature = getCreature(L, 2);
	Monster* monster = getUserdata<Monster>(L, 1);
	if (monster) {
		pushBoolean(L, monster->isTarget(creature));
	} else {
		pushNil(L);
	}
	return 1;
}

int32_t LuaScriptInterface::luaMonsterIsOpponent(lua_State* L)
{
	// monster:isOpponent(creature)
	const Creature* creature = getCreature(L, 2);
	Monster* monster = getUserdata<Monster>(L, 1);
	if (monster) {
		pushBoolean(L, monster->isOpponent(creature));
	} else {
		pushNil(L);
	}
	return 1;
}

int32_t LuaScriptInterface::luaMonsterIsFriend(lua_State* L)
{
	// monster:isFriend(creature)
	const Creature* creature = getCreature(L, 2);
	Monster* monster = getUserdata<Monster>(L, 1);
	if (monster) {
		pushBoolean(L, monster->isFriend(creature));
	} else {
		pushNil(L);
	}
	return 1;
}

int32_t LuaScriptInterface::luaMonsterAddFriend(lua_State* L)
{
	// monster:addFriend(creature)
	Creature* creature = getCreature(L, 2);
	Monster* monster = getUserdata<Monster>(L, 1);
	if (monster) {
		monster->addFriend(creature);
		pushBoolean(L, true);
	} else {
		pushNil(L);
	}
	return 1;
}

int32_t LuaScriptInterface::luaMonsterRemoveFriend(lua_State* L)
{
	// monster:removeFriend(creature)
	Creature* creature = getCreature(L, 2);
	Monster* monster = getUserdata<Monster>(L, 1);
	if (monster) {
		monster->removeFriend(creature);
		pushBoolean(L, true);
	} else {
		pushNil(L);
	}
	return 1;
}

int32_t LuaScriptInterface::luaMonsterGetFriendList(lua_State* L)
{
	// monster:getFriendList()
	Monster* monster = getUserdata<Monster>(L, 1);
	if (monster) {
		lua_Number index = 0;
		lua_newtable(L);
		for (Creature* creature : monster->getFriendList()) {
			pushNumber(L, ++index);
			pushUserdata<Creature>(L, creature);
			setCreatureMetatable(L, -1, creature);
			lua_settable(L, -3);
		}
	} else {
		pushNil(L);
	}
	return 1;
}

int32_t LuaScriptInterface::luaMonsterGetFriendCount(lua_State* L)
{
	// monster:getFriendCount()
	Monster* monster = getUserdata<Monster>(L, 1);
	if (monster) {
		pushNumber(L, monster->getFriendList().size());
	} else {
		pushNil(L);
	}
	return 1;
}

int32_t LuaScriptInterface::luaMonsterAddTarget(lua_State* L)
{
	// monster:addTarget(creature[, pushFront = false])
	bool pushFront;
	if (getStackTop(L) >= 3) {
		pushFront = getBoolean(L, 3);
	} else {
		pushFront = false;
	}
	Creature* creature = getCreature(L, 2);
	Monster* monster = getUserdata<Monster>(L, 1);
	if (monster) {
		monster->addTarget(creature, pushFront);
		pushBoolean(L, true);
	} else {
		pushNil(L);
	}
	return 1;
}

int32_t LuaScriptInterface::luaMonsterRemoveTarget(lua_State* L)
{
	// monster:removeTarget(creature)
	Creature* creature = getCreature(L, 2);
	Monster* monster = getUserdata<Monster>(L, 1);
	if (monster) {
		monster->removeTarget(creature);
		pushBoolean(L, true);
	} else {
		pushNil(L);
	}
	return 1;
}

int32_t LuaScriptInterface::luaMonsterGetTargetList(lua_State* L)
{
	// monster:getTargetList()
	Monster* monster = getUserdata<Monster>(L, 1);
	if (monster) {
		lua_Number index = 0;
		lua_newtable(L);
		for (Creature* creature : monster->getTargetList()) {
			pushNumber(L, ++index);
			pushUserdata<Creature>(L, creature);
			setCreatureMetatable(L, -1, creature);
			lua_settable(L, -3);
		}
	} else {
		pushNil(L);
	}
	return 1;
}

int32_t LuaScriptInterface::luaMonsterGetTargetCount(lua_State* L)
{
	// monster:getTargetCount()
	Monster* monster = getUserdata<Monster>(L, 1);
	if (monster) {
		pushNumber(L, monster->getTargetList().size());
	} else {
		pushNil(L);
	}
	return 1;
}

int32_t LuaScriptInterface::luaMonsterSelectTarget(lua_State* L)
{
	// monster:selectTarget(creature)
	Creature* creature = getCreature(L, 2);
	Monster* monster = getUserdata<Monster>(L, 1);
	if (monster) {
		pushBoolean(L, monster->selectTarget(creature));
	} else {
		pushNil(L);
	}
	return 1;
}

int32_t LuaScriptInterface::luaMonsterSearchTarget(lua_State* L)
{
	// monster:searchTarget([searchType = TARGETSEARCH_DEFAULT])
	TargetSearchType_t searchType;
	if (getStackTop(L) >= 2) {
		searchType = static_cast<TargetSearchType_t>(getNumber<int64_t>(L, 2));
	} else {
		searchType = TARGETSEARCH_DEFAULT;
	}
	Monster* monster = getUserdata<Monster>(L, 1);
	if (monster) {
		pushBoolean(L, monster->searchTarget(searchType));
	} else {
		pushNil(L);
	}
	return 1;
}

// Npc
int32_t LuaScriptInterface::luaNpcCreate(lua_State* L)
{
	// Npc([id])
	// Npc.new([id])
	Npc* npc;
	if (getStackTop(L) >= 2) {
		npc = g_game.getNpcByID(getNumber<uint32_t>(L, 2));
	} else {
		npc = getScriptEnv()->getNpc();
	}

	if (npc) {
		pushUserdata<Npc>(L, npc);
		setMetatable(L, -1, "Npc");
	} else {
		pushNil(L);
	}
	return 1;
}

int32_t LuaScriptInterface::luaNpcIsNpc(lua_State* L)
{
	// npc:isNpc()
	const Npc* npc = getUserdata<const Npc>(L, 1);
	pushBoolean(L, npc != nullptr);
	return 1;
}

// Guild
int32_t LuaScriptInterface::luaGuildCreate(lua_State* L)
{
	// Guild(id)
	// Guild.new(id)
	uint32_t id = getNumber<uint32_t>(L, 2);

	Guild* guild = g_game.getGuild(id);
	if (guild) {
		pushUserdata<Guild>(L, guild);
		setMetatable(L, -1, "Guild");
	} else {
		pushNil(L);
	}
	return 1;
}

int32_t LuaScriptInterface::luaGuildGetId(lua_State* L)
{
	// guild:getId()
	Guild* guild = getUserdata<Guild>(L, 1);
	if (guild) {
		pushNumber(L, guild->getId());
	} else {
		pushNil(L);
	}
	return 1;
}

int32_t LuaScriptInterface::luaGuildGetName(lua_State* L)
{
	// guild:getName()
	Guild* guild = getUserdata<Guild>(L, 1);
	if (guild) {
		pushString(L, guild->getName());
	} else {
		pushNil(L);
	}
	return 1;
}

int32_t LuaScriptInterface::luaGuildGetMembersOnline(lua_State* L)
{
	// guild:getMembersOnline()
	Guild* guild = getUserdata<Guild>(L, 1);
	if (guild) {
		uint32_t i = 0;
		lua_newtable(L);
		for (Player* player : guild->getMembersOnline()) {
			pushNumber(L, ++i);
			pushUserdata<Player>(L, player);
			setMetatable(L, -1, "Player");
			lua_settable(L, -3);
		}
	} else {
		pushNil(L);
	}
	return 1;
}

int32_t LuaScriptInterface::luaGuildAddMember(lua_State* L)
{
	// guild:addMember(player)
	Player* player = getPlayer(L, 2);
	Guild* guild = getUserdata<Guild>(L, 1);
	if (guild) {
		if (player) {
			guild->addMember(player);
			pushBoolean(L, true);
		} else {
			pushBoolean(L, false);
		}
	} else {
		pushNil(L);
	}
	return 1;
}

int32_t LuaScriptInterface::luaGuildRemoveMember(lua_State* L)
{
	// guild:removeMember(player)
	Player* player = getPlayer(L, 2);
	Guild* guild = getUserdata<Guild>(L, 1);
	if (guild) {
		if (player) {
			guild->removeMember(player);
			pushBoolean(L, true);
		} else {
			pushBoolean(L, false);
		}
	} else {
		pushNil(L);
	}
	return 1;
}

int32_t LuaScriptInterface::luaGuildAddRank(lua_State* L)
{
	// guild:addRank(id, name, level)
	uint8_t level = getNumber<uint8_t>(L, 4);
	const std::string& name = getString(L, 3);
	uint32_t id = getNumber<uint32_t>(L, 2);
	Guild* guild = getUserdata<Guild>(L, 1);
	if (guild) {
		guild->addRank(id, name, level);
		pushBoolean(L, true);
	} else {
		pushNil(L);
	}
	return 1;
}

int32_t LuaScriptInterface::luaGuildGetRankById(lua_State* L)
{
	// guild:getRankById(id)
	uint32_t id = getNumber<uint32_t>(L, 2);
	Guild* guild = getUserdata<Guild>(L, 1);
	if (guild) {
		GuildRank* rank = guild->getRankById(id);
		if (rank) {
			lua_newtable(L);
			pushNumber(L, rank->id);
			lua_setfield(L, -2, "id");

			pushString(L, rank->name);
			lua_setfield(L, -2, "name");

			pushNumber(L, rank->level);
			lua_setfield(L, -2, "level");
		} else {
			pushNil(L);
		}
	} else {
		pushNil(L);
	}
	return 1;
}

int32_t LuaScriptInterface::luaGuildGetRankByLevel(lua_State* L)
{
	// guild:getRankByLevel(level)
	uint8_t level = getNumber<uint8_t>(L, 2);
	Guild* guild = getUserdata<Guild>(L, 1);
	if (guild) {
		GuildRank* rank = guild->getRankByLevel(level);
		if (rank) {
			lua_newtable(L);
			pushNumber(L, rank->id);
			lua_setfield(L, -2, "id");

			pushString(L, rank->name);
			lua_setfield(L, -2, "name");

			pushNumber(L, rank->level);
			lua_setfield(L, -2, "level");
		} else {
			pushNil(L);
		}
	} else {
		pushNil(L);
	}
	return 1;
}

int32_t LuaScriptInterface::luaGuildGetMotd(lua_State* L)
{
	// guild:getMotd()
	Guild* guild = getUserdata<Guild>(L, 1);
	if (guild) {
		pushString(L, guild->getMotd());
	} else {
		pushNil(L);
	}
	return 1;
}

int32_t LuaScriptInterface::luaGuildSetMotd(lua_State* L)
{
	// guild:setMotd(motd)
	const std::string& motd = getString(L, 2);
	Guild* guild = getUserdata<Guild>(L, 1);
	if (guild) {
		guild->setMotd(motd);
		pushBoolean(L, true);
	} else {
		pushNil(L);
	}
	return 1;
}

// Group
int32_t LuaScriptInterface::luaGroupCreate(lua_State* L)
{
	// Group(id)
	// Group.new(id)
	uint32_t id = getNumber<uint32_t>(L, 2);

	Group* group = g_game.getGroup(id);
	if (group) {
		pushUserdata<Group>(L, group);
		setMetatable(L, -1, "Group");
	} else {
		pushNil(L);
	}
	return 1;
}

int32_t LuaScriptInterface::luaGroupGetId(lua_State* L)
{
	// group:getId()
	Group* group = getUserdata<Group>(L, 1);
	if (group) {
		pushNumber(L, group->id);
	} else {
		pushNil(L);
	}
	return 1;
}

int32_t LuaScriptInterface::luaGroupGetName(lua_State* L)
{
	// group:getName()
	Group* group = getUserdata<Group>(L, 1);
	if (group) {
		pushString(L, group->name);
	} else {
		pushNil(L);
	}
	return 1;
}

int32_t LuaScriptInterface::luaGroupGetFlags(lua_State* L)
{
	// group:getFlags()
	Group* group = getUserdata<Group>(L, 1);
	if (group) {
		pushNumber(L, group->flags);
	} else {
		pushNil(L);
	}
	return 1;
}

int32_t LuaScriptInterface::luaGroupGetAccess(lua_State* L)
{
	// group:getAccess()
	Group* group = getUserdata<Group>(L, 1);
	if (group) {
		pushBoolean(L, group->access);
	} else {
		pushNil(L);
	}
	return 1;
}

int32_t LuaScriptInterface::luaGroupGetMaxDepotItems(lua_State* L)
{
	// group:getMaxDepotItems()
	Group* group = getUserdata<Group>(L, 1);
	if (group) {
		pushNumber(L, group->maxDepotItems);
	} else {
		pushNil(L);
	}
	return 1;
}

int32_t LuaScriptInterface::luaGroupGetMaxVipEntries(lua_State* L)
{
	// group:getMaxVipEntries()
	Group* group = getUserdata<Group>(L, 1);
	if (group) {
		pushNumber(L, group->maxVipEntries);
	} else {
		pushNil(L);
	}
	return 1;
}

// Vocation
int32_t LuaScriptInterface::luaVocationCreate(lua_State* L)
{
	// Vocation(id)
	// Vocation.new(id)
	uint32_t id = getNumber<uint32_t>(L, 2);

	Vocation* vocation = g_vocations.getVocation(id);
	if (vocation) {
		pushUserdata<Vocation>(L, vocation);
		setMetatable(L, -1, "Vocation");
	} else {
		pushNil(L);
	}
	return 1;
}

int32_t LuaScriptInterface::luaVocationGetId(lua_State* L)
{
	// vocation:getId()
	Vocation* vocation = getUserdata<Vocation>(L, 1);
	if (vocation) {
		pushNumber(L, vocation->getId());
	} else {
		pushNil(L);
	}
	return 1;
}

int32_t LuaScriptInterface::luaVocationGetClientId(lua_State* L)
{
	// vocation:getClientId()
	Vocation* vocation = getUserdata<Vocation>(L, 1);
	if (vocation) {
		pushNumber(L, vocation->getClientId());
	} else {
		pushNil(L);
	}
	return 1;
}

int32_t LuaScriptInterface::luaVocationGetName(lua_State* L)
{
	// vocation:getName()
	Vocation* vocation = getUserdata<Vocation>(L, 1);
	if (vocation) {
		pushString(L, vocation->getVocName());
	} else {
		pushNil(L);
	}
	return 1;
}

int32_t LuaScriptInterface::luaVocationGetDescription(lua_State* L)
{
	// vocation:getDescription()
	Vocation* vocation = getUserdata<Vocation>(L, 1);
	if (vocation) {
		pushString(L, vocation->getVocDescription());
	} else {
		pushNil(L);
	}
	return 1;
}

int32_t LuaScriptInterface::luaVocationGetRequiredSkillTries(lua_State* L)
{
	// vocation:getRequiredSkillTries(skillType, skillLevel)
	int32_t skillLevel = getNumber<int32_t>(L, 3);
	skills_t skillType = static_cast<skills_t>(getNumber<int64_t>(L, 2));
	Vocation* vocation = getUserdata<Vocation>(L, 1);
	if (vocation) {
		pushNumber(L, vocation->getReqSkillTries(skillType, skillLevel));
	} else {
		pushNil(L);
	}
	return 1;
}

int32_t LuaScriptInterface::luaVocationGetRequiredManaSpent(lua_State* L)
{
	// vocation:getRequiredManaSpent(magicLevel)
	uint32_t magicLevel = getNumber<uint32_t>(L, 2);
	Vocation* vocation = getUserdata<Vocation>(L, 1);
	if (vocation) {
		pushNumber(L, vocation->getReqMana(magicLevel));
	} else {
		pushNil(L);
	}
	return 1;
}

int32_t LuaScriptInterface::luaVocationGetCapacityGain(lua_State* L)
{
	// vocation:getCapacityGain()
	Vocation* vocation = getUserdata<Vocation>(L, 1);
	if (vocation) {
		pushNumber(L, vocation->getCapGain());
	} else {
		pushNil(L);
	}
	return 1;
}

int32_t LuaScriptInterface::luaVocationGetHealthGain(lua_State* L)
{
	// vocation:getHealthGain()
	Vocation* vocation = getUserdata<Vocation>(L, 1);
	if (vocation) {
		pushNumber(L, vocation->getHPGain());
	} else {
		pushNil(L);
	}
	return 1;
}

int32_t LuaScriptInterface::luaVocationGetHealthGainTicks(lua_State* L)
{
	// vocation:getHealthGainTicks()
	Vocation* vocation = getUserdata<Vocation>(L, 1);
	if (vocation) {
		pushNumber(L, vocation->getHealthGainTicks());
	} else {
		pushNil(L);
	}
	return 1;
}

int32_t LuaScriptInterface::luaVocationGetHealthGainAmount(lua_State* L)
{
	// vocation:getHealthGainAmount()
	Vocation* vocation = getUserdata<Vocation>(L, 1);
	if (vocation) {
		pushNumber(L, vocation->getHealthGainAmount());
	} else {
		pushNil(L);
	}
	return 1;
}

int32_t LuaScriptInterface::luaVocationGetManaGain(lua_State* L)
{
	// vocation:getManaGain()
	Vocation* vocation = getUserdata<Vocation>(L, 1);
	if (vocation) {
		pushNumber(L, vocation->getManaGain());
	} else {
		pushNil(L);
	}
	return 1;
}

int32_t LuaScriptInterface::luaVocationGetManaGainTicks(lua_State* L)
{
	// vocation:getManaGainTicks()
	Vocation* vocation = getUserdata<Vocation>(L, 1);
	if (vocation) {
		pushNumber(L, vocation->getManaGainTicks());
	} else {
		pushNil(L);
	}
	return 1;
}

int32_t LuaScriptInterface::luaVocationGetManaGainAmount(lua_State* L)
{
	// vocation:getManaGainAmount()
	Vocation* vocation = getUserdata<Vocation>(L, 1);
	if (vocation) {
		pushNumber(L, vocation->getManaGainAmount());
	} else {
		pushNil(L);
	}
	return 1;
}

int32_t LuaScriptInterface::luaVocationGetMaxSoul(lua_State* L)
{
	// vocation:getMaxSoul()
	Vocation* vocation = getUserdata<Vocation>(L, 1);
	if (vocation) {
		pushNumber(L, vocation->getSoulMax());
	} else {
		pushNil(L);
	}
	return 1;
}

int32_t LuaScriptInterface::luaVocationGetSoulGainTicks(lua_State* L)
{
	// vocation:getSoulGainTicks()
	Vocation* vocation = getUserdata<Vocation>(L, 1);
	if (vocation) {
		pushNumber(L, vocation->getSoulGainTicks());
	} else {
		pushNil(L);
	}
	return 1;
}

int32_t LuaScriptInterface::luaVocationGetAttackSpeed(lua_State* L)
{
	// vocation:getAttackSpeed()
	Vocation* vocation = getUserdata<Vocation>(L, 1);
	if (vocation) {
		pushNumber(L, vocation->getAttackSpeed());
	} else {
		pushNil(L);
	}
	return 1;
}

int32_t LuaScriptInterface::luaVocationGetBaseSpeed(lua_State* L)
{
	// vocation:getBaseSpeed()
	Vocation* vocation = getUserdata<Vocation>(L, 1);
	if (vocation) {
		pushNumber(L, vocation->getBaseSpeed());
	} else {
		pushNil(L);
	}
	return 1;
}

int32_t LuaScriptInterface::luaVocationGetDemotion(lua_State* L)
{
	// vocation:getDemotion()
	Vocation* vocation = getUserdata<Vocation>(L, 1);
	if (vocation) {
		Vocation* demotedVocation = g_vocations.getVocation(vocation->getFromVocation());
		if (demotedVocation && demotedVocation != vocation) {
			pushUserdata<Vocation>(L, demotedVocation);
			setMetatable(L, -1, "Vocation");
		} else {
			pushNil(L);
		}
	} else {
		pushNil(L);
	}
	return 1;
}

int32_t LuaScriptInterface::luaVocationGetPromotion(lua_State* L)
{
	// vocation:getPromotion()
	Vocation* vocation = getUserdata<Vocation>(L, 1);
	if (vocation) {
		Vocation* promotedVocation = g_vocations.getVocation(g_vocations.getPromotedVocation(vocation->getId()));
		if (promotedVocation && promotedVocation != vocation) {
			pushUserdata<Vocation>(L, promotedVocation);
			setMetatable(L, -1, "Vocation");
		} else {
			pushNil(L);
		}
	} else {
		pushNil(L);
	}
	return 1;
}

// Town
int32_t LuaScriptInterface::luaTownCreate(lua_State* L)
{
	// Town(id or name)
	// Town.new(id or name)
	Town* town;
	if (isNumber(L, 2)) {
		town = Towns::getInstance().getTown(getNumber<uint32_t>(L, 2));
	} else if (isString(L, 2)) {
		town = Towns::getInstance().getTown(getString(L, 2));
	} else {
		town = nullptr;
	}

	if (town) {
		pushUserdata<Town>(L, town);
		setMetatable(L, -1, "Town");
	} else {
		pushNil(L);
	}
	return 1;
}

int32_t LuaScriptInterface::luaTownGetId(lua_State* L)
{
	// town:getId()
	Town* town = getUserdata<Town>(L, 1);
	if (town) {
		pushNumber(L, town->getID());
	} else {
		pushNil(L);
	}
	return 1;
}

int32_t LuaScriptInterface::luaTownGetName(lua_State* L)
{
	// town:getName()
	Town* town = getUserdata<Town>(L, 1);
	if (town) {
		pushString(L, town->getName());
	} else {
		pushNil(L);
	}
	return 1;
}

int32_t LuaScriptInterface::luaTownGetTemplePosition(lua_State* L)
{
	// town:getTemplePosition()
	Town* town = getUserdata<Town>(L, 1);
	if (town) {
		pushMetaPosition(L, town->getTemplePosition(), 0);
	} else {
		pushNil(L);
	}
	return 1;
}

// House
int32_t LuaScriptInterface::luaHouseCreate(lua_State* L)
{
	// House(id)
	// House.new(id)
	House* house = Houses::getInstance().getHouse(getNumber<uint32_t>(L, 2));
	if (house) {
		pushUserdata<House>(L, house);
		setMetatable(L, -1, "House");
	} else {
		pushNil(L);
	}
	return 1;
}

int32_t LuaScriptInterface::luaHouseGetId(lua_State* L)
{
	// house:getId()
	House* house = getUserdata<House>(L, 1);
	if (house) {
		pushNumber(L, house->getId());
	} else {
		pushNil(L);
	}
	return 1;
}

int32_t LuaScriptInterface::luaHouseGetName(lua_State* L)
{
	// house:getName()
	House* house = getUserdata<House>(L, 1);
	if (house) {
		pushString(L, house->getName());
	} else {
		pushNil(L);
	}
	return 1;
}

int32_t LuaScriptInterface::luaHouseGetTown(lua_State* L)
{
	// house:getTown()
	House* house = getUserdata<House>(L, 1);
	if (house) {
		Town* town = Towns::getInstance().getTown(house->getTownId());
		if (town) {
			pushUserdata<Town>(L, town);
			setMetatable(L, -1, "Town");
		} else {
			pushNil(L);
		}
	} else {
		pushNil(L);
	}
	return 1;
}

int32_t LuaScriptInterface::luaHouseGetExitPosition(lua_State* L)
{
	// house:getExitPosition()
	House* house = getUserdata<House>(L, 1);
	if (house) {
		pushMetaPosition(L, house->getEntryPosition(), 0);
	} else {
		pushNil(L);
	}
	return 1;
}

int32_t LuaScriptInterface::luaHouseGetRent(lua_State* L)
{
	// house:getRent()
	House* house = getUserdata<House>(L, 1);
	if (house) {
		pushNumber(L, house->getRent());
	} else {
		pushNil(L);
	}
	return 1;
}

int32_t LuaScriptInterface::luaHouseGetOwnerGuid(lua_State* L)
{
	// house:getOwnerGuid()
	House* house = getUserdata<House>(L, 1);
	if (house) {
		pushNumber(L, house->getOwner());
	} else {
		pushNil(L);
	}
	return 1;
}

int32_t LuaScriptInterface::luaHouseSetOwnerGuid(lua_State* L)
{
	// house:setOwnerGuid(guid)
	uint32_t guid = getNumber<uint32_t>(L, 2);
	House* house = getUserdata<House>(L, 1);
	if (house) {
		house->setOwner(guid);
		pushBoolean(L, true);
	} else {
		pushNil(L);
	}
	return 1;
}

int32_t LuaScriptInterface::luaHouseGetBeds(lua_State* L)
{
	// house:getBeds()
	House* house = getUserdata<House>(L, 1);
	if (house) {
		uint32_t i = 0;
		lua_newtable(L);
		for (BedItem* bedItem : house->getBeds()) {
			pushNumber(L, ++i);
			pushUserdata<Item>(L, bedItem);
			setItemMetatable(L, -1, bedItem);
			lua_settable(L, -3);
		}
	} else {
		pushNil(L);
	}
	return 1;
}

int32_t LuaScriptInterface::luaHouseGetBedCount(lua_State* L)
{
	// house:getBedCount()
	House* house = getUserdata<House>(L, 1);
	if (house) {
		pushNumber(L, house->getBedCount());
	} else {
		pushNil(L);
	}
	return 1;
}

int32_t LuaScriptInterface::luaHouseGetDoors(lua_State* L)
{
	// house:getDoors()
	House* house = getUserdata<House>(L, 1);
	if (house) {
		uint32_t i = 0;
		lua_newtable(L);
		for (Door* door : house->getDoors()) {
			pushNumber(L, ++i);
			pushUserdata<Item>(L, door);
			setItemMetatable(L, -1, door);
			lua_settable(L, -3);
		}
	} else {
		pushNil(L);
	}
	return 1;
}

int32_t LuaScriptInterface::luaHouseGetDoorCount(lua_State* L)
{
	// house:getDoorCount()
	House* house = getUserdata<House>(L, 1);
	if (house) {
		pushNumber(L, house->getDoors().size());
	} else {
		pushNil(L);
	}
	return 1;
}

int32_t LuaScriptInterface::luaHouseGetTiles(lua_State* L)
{
	// house:getTiles()
	House* house = getUserdata<House>(L, 1);
	if (house) {
		uint32_t i = 0;
		lua_newtable(L);
		for (Tile* tile : house->getTiles()) {
			pushNumber(L, ++i);
			pushUserdata<Tile>(L, tile);
			setMetatable(L, -1, "Tile");
			lua_settable(L, -3);
		}
	} else {
		pushNil(L);
	}
	return 1;
}

int32_t LuaScriptInterface::luaHouseGetTileCount(lua_State* L)
{
	// house:getTileCount()
	House* house = getUserdata<House>(L, 1);
	if (house) {
		pushNumber(L, house->getTiles().size());
	} else {
		pushNil(L);
	}
	return 1;
}

int32_t LuaScriptInterface::luaHouseGetAccessList(lua_State* L)
{
	// house:getAccessList(listId)
	uint32_t listId = getNumber<uint32_t>(L, 2);
	House* house = getUserdata<House>(L, 1);
	if (house) {
		std::string list;
		if (house->getAccessList(listId, list)) {
			pushString(L, list);
		} else {
			pushBoolean(L, false);
		}
	} else {
		pushNil(L);
	}
	return 1;
}

int32_t LuaScriptInterface::luaHouseSetAccessList(lua_State* L)
{
	// house:setAccessList(listId, list)
	const std::string& list = getString(L, 3);
	uint32_t listId = getNumber<uint32_t>(L, 2);
	House* house = getUserdata<House>(L, 1);
	if (house) {
		house->setAccessList(listId, list);
		pushBoolean(L, true);
	} else {
		pushNil(L);
	}
	return 1;
}

// ItemType
int32_t LuaScriptInterface::luaItemTypeCreate(lua_State* L)
{
	// ItemType(id or name)
	// ItemType.new(id or name)
	uint32_t id = 0;
	if (isNumber(L, 2)) {
		id = getNumber<uint32_t>(L, 2);
	} else if (isString(L, 2)) {
		id = Item::items.getItemIdByName(getString(L, 2));
	}

	const ItemType& itemType = Item::items[id];
	pushUserdata<const ItemType>(L, &itemType);
	setMetatable(L, -1, "ItemType");
	return 1;
}

int32_t LuaScriptInterface::luaItemTypeIsCorpse(lua_State* L)
{
	// itemType:isCorpse()
	const ItemType* itemType = getUserdata<const ItemType>(L, 1);
	if (itemType) {
		pushBoolean(L, itemType->corpseType != RACE_NONE);
	} else {
		pushNil(L);
	}
	return 1;
}

int32_t LuaScriptInterface::luaItemTypeIsDoor(lua_State* L)
{
	// itemType:isDoor()
	const ItemType* itemType = getUserdata<const ItemType>(L, 1);
	if (itemType) {
		pushBoolean(L, itemType->isDoor());
	} else {
		pushNil(L);
	}
	return 1;
}

int32_t LuaScriptInterface::luaItemTypeIsContainer(lua_State* L)
{
	// itemType:isContainer()
	const ItemType* itemType = getUserdata<const ItemType>(L, 1);
	if (itemType) {
		pushBoolean(L, itemType->isContainer());
	} else {
		pushNil(L);
	}
	return 1;
}

int32_t LuaScriptInterface::luaItemTypeIsFluidContainer(lua_State* L)
{
	// itemType:isFluidContainer()
	const ItemType* itemType = getUserdata<const ItemType>(L, 1);
	if (itemType) {
		pushBoolean(L, itemType->isFluidContainer());
	} else {
		pushNil(L);
	}
	return 1;
}

int32_t LuaScriptInterface::luaItemTypeIsMovable(lua_State* L)
{
	// itemType:isMovable()
	const ItemType* itemType = getUserdata<const ItemType>(L, 1);
	if (itemType) {
		pushBoolean(L, itemType->moveable);
	} else {
		pushNil(L);
	}
	return 1;
}

int32_t LuaScriptInterface::luaItemTypeIsRune(lua_State* L)
{
	// itemType:isRune()
	const ItemType* itemType = getUserdata<const ItemType>(L, 1);
	if (itemType) {
		pushBoolean(L, itemType->isRune());
	} else {
		pushNil(L);
	}
	return 1;
}

int32_t LuaScriptInterface::luaItemTypeIsStackable(lua_State* L)
{
	// itemType:isStackable()
	const ItemType* itemType = getUserdata<const ItemType>(L, 1);
	if (itemType) {
		pushBoolean(L, itemType->stackable);
	} else {
		pushNil(L);
	}
	return 1;
}

int32_t LuaScriptInterface::luaItemTypeIsReadable(lua_State* L)
{
	// itemType:isReadable()
	const ItemType* itemType = getUserdata<const ItemType>(L, 1);
	if (itemType) {
		pushBoolean(L, itemType->canReadText);
	} else {
		pushNil(L);
	}
	return 1;
}

int32_t LuaScriptInterface::luaItemTypeIsWritable(lua_State* L)
{
	// itemType:isWritable()
	const ItemType* itemType = getUserdata<const ItemType>(L, 1);
	if (itemType) {
		pushBoolean(L, itemType->canWriteText);
	} else {
		pushNil(L);
	}
	return 1;
}

int32_t LuaScriptInterface::luaItemTypeGetType(lua_State* L)
{
	// itemType:getType()
	const ItemType* itemType = getUserdata<const ItemType>(L, 1);
	if (itemType) {
		pushNumber(L, itemType->type);
	} else {
		pushNil(L);
	}
	return 1;
}

int32_t LuaScriptInterface::luaItemTypeGetId(lua_State* L)
{
	// itemType:getId()
	const ItemType* itemType = getUserdata<const ItemType>(L, 1);
	if (itemType) {
		pushNumber(L, itemType->id);
	} else {
		pushNil(L);
	}
	return 1;
}

int32_t LuaScriptInterface::luaItemTypeGetName(lua_State* L)
{
	// itemType:getName()
	const ItemType* itemType = getUserdata<const ItemType>(L, 1);
	if (itemType) {
		pushString(L, itemType->name);
	} else {
		pushNil(L);
	}
	return 1;
}

int32_t LuaScriptInterface::luaItemTypeGetPluralName(lua_State* L)
{
	// itemType:getPluralName()
	const ItemType* itemType = getUserdata<const ItemType>(L, 1);
	if (itemType) {
		pushString(L, itemType->getPluralName());
	} else {
		pushNil(L);
	}
	return 1;
}

int32_t LuaScriptInterface::luaItemTypeGetArticle(lua_State* L)
{
	// itemType:getArticle()
	const ItemType* itemType = getUserdata<const ItemType>(L, 1);
	if (itemType) {
		pushString(L, itemType->article);
	} else {
		pushNil(L);
	}
	return 1;
}

int32_t LuaScriptInterface::luaItemTypeGetDescription(lua_State* L)
{
	// itemType:getDescription()
	const ItemType* itemType = getUserdata<const ItemType>(L, 1);
	if (itemType) {
		pushString(L, itemType->description);
	} else {
		pushNil(L);
	}
	return 1;
}

int32_t LuaScriptInterface::luaItemTypeGetFluidSource(lua_State* L)
{
	// itemType:getFluidSource()
	const ItemType* itemType = getUserdata<const ItemType>(L, 1);
	if (itemType) {
		pushNumber(L, itemType->fluidSource);
	} else {
		pushNil(L);
	}
	return 1;
}

int32_t LuaScriptInterface::luaItemTypeGetCapacity(lua_State* L)
{
	// itemType:getCapacity()
	const ItemType* itemType = getUserdata<const ItemType>(L, 1);
	if (itemType) {
		pushNumber(L, itemType->maxItems);
	} else {
		pushNil(L);
	}
	return 1;
}

int32_t LuaScriptInterface::luaItemTypeGetWeight(lua_State* L)
{
	// itemType:getWeight([count = 1[, precise = true]])
	int32_t parameters = getStackTop(L);

	bool precise = true;
	if (parameters >= 3) {
		precise = getBoolean(L, 3);
	}

	uint16_t count = 1;
	if (parameters >= 2) {
		count = getNumber<uint16_t>(L, 2);
	}

	const ItemType* itemType = getUserdata<const ItemType>(L, 1);
	if (itemType) {
		double weight = itemType->weight * std::max<int32_t>(1, count);
		if (precise) {
			std::ostringstream ws;
			ws << std::fixed << std::setprecision(2) << weight;
			weight = atof(ws.str().c_str());
		}
		pushNumber(L, weight);
	} else {
		pushNil(L);
	}
	return 1;
}

int32_t LuaScriptInterface::luaItemTypeGetAttack(lua_State* L)
{
	// itemType:getAttack()
	const ItemType* itemType = getUserdata<const ItemType>(L, 1);
	if (itemType) {
		pushNumber(L, itemType->attack);
	} else {
		pushNil(L);
	}
	return 1;
}

int32_t LuaScriptInterface::luaItemTypeGetDefense(lua_State* L)
{
	// itemType:getDefense()
	const ItemType* itemType = getUserdata<const ItemType>(L, 1);
	if (itemType) {
		pushNumber(L, itemType->defense);
	} else {
		pushNil(L);
	}
	return 1;
}

int32_t LuaScriptInterface::luaItemTypeGetExtraDefense(lua_State* L)
{
	// itemType:getExtraDefense()
	const ItemType* itemType = getUserdata<const ItemType>(L, 1);
	if (itemType) {
		pushNumber(L, itemType->extraDefense);
	} else {
		pushNil(L);
	}
	return 1;
}

int32_t LuaScriptInterface::luaItemTypeGetArmor(lua_State* L)
{
	// itemType:getArmor()
	const ItemType* itemType = getUserdata<const ItemType>(L, 1);
	if (itemType) {
		pushNumber(L, itemType->armor);
	} else {
		pushNil(L);
	}
	return 1;
}

int32_t LuaScriptInterface::luaItemTypeGetElementType(lua_State* L)
{
	// itemType:getElementType()
	const ItemType* itemType = getUserdata<const ItemType>(L, 1);
	if (itemType) {
		Abilities* abilities = itemType->abilities;
		if (abilities) {
			pushNumber(L, abilities->elementType);
		} else {
			pushNil(L);
		}
	} else {
		pushNil(L);
	}
	return 1;
}

int32_t LuaScriptInterface::luaItemTypeGetElementDamage(lua_State* L)
{
	// itemType:getElementDamage()
	const ItemType* itemType = getUserdata<const ItemType>(L, 1);
	if (itemType) {
		Abilities* abilities = itemType->abilities;
		if (abilities) {
			pushNumber(L, abilities->elementDamage);
		} else {
			pushNil(L);
		}
	} else {
		pushNil(L);
	}
	return 1;
}

int32_t LuaScriptInterface::luaItemTypeHasSubType(lua_State* L)
{
	// itemType:hasSubType()
	const ItemType* itemType = getUserdata<const ItemType>(L, 1);
	if (itemType) {
		pushBoolean(L, itemType->hasSubType());
	} else {
		pushNil(L);
	}
	return 1;
}

// Combat
int32_t LuaScriptInterface::luaCombatCreate(lua_State* L)
{
	// Combat()
	// Combat.new()
	uint32_t id = g_luaEnvironment.createCombatObject(getScriptEnv()->getScriptInterface());
	pushUserdata<Combat>(L, g_luaEnvironment.getCombatObject(id));
	setMetatable(L, -1, "Combat");
	return 1;
}

int32_t LuaScriptInterface::luaCombatSetParameter(lua_State* L)
{
	// combat:setParameter(key, value)
	uint32_t value = getNumber<uint32_t>(L, 3);
	CombatParam_t key = static_cast<CombatParam_t>(getNumber<int64_t>(L, 2));
	Combat* combat = getUserdata<Combat>(L, 1);
	if (combat) {
		pushBoolean(L, combat->setParam(key, value));
	} else {
		pushNil(L);
	}
	return 1;
}

int32_t LuaScriptInterface::luaCombatSetFormula(lua_State* L)
{
	// combat:setFormula(type, mina, minb, maxa, maxb)
	double maxb = getNumber<double>(L, 6);
	double maxa = getNumber<double>(L, 5);
	double minb = getNumber<double>(L, 4);
	double mina = getNumber<double>(L, 3);
	formulaType_t type = static_cast<formulaType_t>(getNumber<int64_t>(L, 2));
	Combat* combat = getUserdata<Combat>(L, 1);
	if (combat) {
		combat->setPlayerCombatValues(type, mina, minb, maxa, maxb);
		pushBoolean(L, true);
	} else {
		pushNil(L);
	}
	return 1;
}

int32_t LuaScriptInterface::luaCombatSetArea(lua_State* L)
{
	// combat:setArea(area)
	if (getScriptEnv()->getScriptId() != EVENT_ID_LOADING) {
		reportErrorFunc("This function can only be used while loading the script.");
		pushNil(L);
		return 1;
	}

	const AreaCombat* area = g_luaEnvironment.getAreaObject(getNumber<uint32_t>(L, 2));
	if (!area) {
		reportErrorFunc(getErrorDesc(LUA_ERROR_AREA_NOT_FOUND));
		pushNil(L);
		return 1;
	}

	Combat* combat = getUserdata<Combat>(L, 1);
	if (combat) {
		combat->setArea(new AreaCombat(*area));
		pushBoolean(L, true);
	} else {
		pushNil(L);
	}
	return 1;
}

int32_t LuaScriptInterface::luaCombatSetCondition(lua_State* L)
{
	// combat:setCondition(condition)
	Condition* condition = getUserdata<Condition>(L, 2);
	Combat* combat = getUserdata<Combat>(L, 1);
	if (combat && condition) {
		combat->setCondition(condition->clone());
		pushBoolean(L, true);
	} else {
		pushNil(L);
	}
	return 1;
}

int32_t LuaScriptInterface::luaCombatSetCallback(lua_State* L)
{
	// combat:setCallBack(key, function)
	const std::string& function = getString(L, 3);
	CallBackParam_t key = static_cast<CallBackParam_t>(getNumber<int64_t>(L, 2));
	Combat* combat = getUserdata<Combat>(L, 1);
	if (combat && combat->setCallback(key)) {
		CallBack* callback = combat->getCallback(key);
		if (callback) {
			pushBoolean(L, callback->loadCallBack(getScriptEnv()->getScriptInterface(), function));
		} else {
			pushNil(L);
		}
	} else {
		pushNil(L);
	}
	return 1;
}

int32_t LuaScriptInterface::luaCombatExecute(lua_State* L)
{
	// combat:execute(creature, variant)
	const LuaVariant& variant = getVariant(L, 3);
	if (variant.type == VARIANT_NONE) {
		reportErrorFunc(getErrorDesc(LUA_ERROR_VARIANT_NOT_FOUND));
		pushBoolean(L, false);
		return 1;
	}

	Creature* creature = getCreature(L, 2);
	Combat* combat = getUserdata<Combat>(L, 1);
	if (!combat) {
		pushBoolean(L, false);
		return 1;
	}

	switch (variant.type) {
		case VARIANT_NUMBER: {
			Creature* target = g_game.getCreatureByID(variant.number);
			if (!target) {
				pushBoolean(L, false);
				return 1;
			}

			if (combat->hasArea()) {
				combat->doCombat(creature, target->getPosition());
			} else {
				combat->doCombat(creature, target);
			}
			break;
		}

		case VARIANT_POSITION: {
			combat->doCombat(creature, variant.pos);
			break;
		}

		case VARIANT_TARGETPOSITION: {
			if (combat->hasArea()) {
				combat->doCombat(creature, variant.pos);
			} else {
				combat->postCombatEffects(creature, variant.pos);
				g_game.addMagicEffect(variant.pos, NM_ME_POFF);
			}
			break;
		}

		case VARIANT_STRING: {
			Player* target = g_game.getPlayerByName(variant.text);
			if (!target) {
				pushBoolean(L, false);
				return 1;
			}

			combat->doCombat(creature, target);
			break;
		}

		default: {
			break;
		}
	}

	pushBoolean(L, true);
	return 1;
}

// Condition
int32_t LuaScriptInterface::luaConditionCreate(lua_State* L)
{
	// Condition(conditionType[, conditionId = CONDITIONID_COMBAT])
	// Condition.new(conditionType[, conditionId = CONDITIONID_COMBAT])
	ConditionId_t conditionId;
	if (getStackTop(L) >= 3) {
		conditionId = static_cast<ConditionId_t>(getNumber<int64_t>(L, 3));
	} else {
		conditionId = CONDITIONID_COMBAT;
	}
	ConditionType_t conditionType = static_cast<ConditionType_t>(getNumber<int64_t>(L, 2));

	uint32_t id;
	if (g_luaEnvironment.createConditionObject(getScriptEnv()->getScriptInterface(), conditionType, conditionId, id)) {
		pushUserdata<Condition>(L, g_luaEnvironment.getConditionObject(id));
		setMetatable(L, -1, "Condition");
	} else {
		pushNil(L);
	}
	return 1;
}

int32_t LuaScriptInterface::luaConditionGetId(lua_State* L)
{
	// condition:getId()
	Condition* condition = getUserdata<Condition>(L, 1);
	if (condition) {
		pushNumber(L, condition->getId());
	} else {
		pushNil(L);
	}
	return 1;
}

int32_t LuaScriptInterface::luaConditionGetSubId(lua_State* L)
{
	// condition:getSubId()
	Condition* condition = getUserdata<Condition>(L, 1);
	if (condition) {
		pushNumber(L, condition->getSubId());
	} else {
		pushNil(L);
	}
	return 1;
}

int32_t LuaScriptInterface::luaConditionGetType(lua_State* L)
{
	// condition:getType()
	Condition* condition = getUserdata<Condition>(L, 1);
	if (condition) {
		pushNumber(L, condition->getType());
	} else {
		pushNil(L);
	}
	return 1;
}

int32_t LuaScriptInterface::luaConditionGetIcons(lua_State* L)
{
	// condition:getType()
	Condition* condition = getUserdata<Condition>(L, 1);
	if (condition) {
		pushNumber(L, condition->getIcons());
	} else {
		pushNil(L);
	}
	return 1;
}

int32_t LuaScriptInterface::luaConditionGetEndTime(lua_State* L)
{
	// condition:getEndTime()
	Condition* condition = getUserdata<Condition>(L, 1);
	if (condition) {
		pushNumber(L, condition->getEndTime());
	} else {
		pushNil(L);
	}
	return 1;
}

int32_t LuaScriptInterface::luaConditionClone(lua_State* L)
{
	// condition:clone()
	Condition* condition = getUserdata<Condition>(L, 1);
	if (condition) {
		pushUserdata<Condition>(L, condition->clone());
		setMetatable(L, -1, "Condition");
	} else {
		pushNil(L);
	}
	return 1;
}

int32_t LuaScriptInterface::luaConditionGetTicks(lua_State* L)
{
	// condition:getTicks()
	Condition* condition = getUserdata<Condition>(L, 1);
	if (condition) {
		pushNumber(L, condition->getTicks());
	} else {
		pushNil(L);
	}
	return 1;
}

int32_t LuaScriptInterface::luaConditionSetTicks(lua_State* L)
{
	// condition:setTicks(ticks)
	int32_t ticks = getNumber<int32_t>(L, 2);
	Condition* condition = getUserdata<Condition>(L, 1);
	if (condition) {
		condition->setTicks(ticks);
		pushBoolean(L, true);
	} else {
		pushNil(L);
	}
	return 1;
}

int32_t LuaScriptInterface::luaConditionSetParameter(lua_State* L)
{
	// condition:setParameter(key, value)
	int32_t value;
	if (isBoolean(L, 3)) {
		value = popBoolean(L) ? 1 : 0;
	} else {
		value = popNumber<int32_t>(L);
	}
	ConditionParam_t key = static_cast<ConditionParam_t>(getNumber<int64_t>(L, 2));
	Condition* condition = getUserdata<Condition>(L, 1);
	if (condition) {
		condition->setParam(key, value);
		pushBoolean(L, true);
	} else {
		pushNil(L);
	}
	return 1;
}

int32_t LuaScriptInterface::luaConditionSetFormula(lua_State* L)
{
	// condition:setFormula(mina, minb, maxa, maxb)
	double maxb = getNumber<double>(L, 5);
	double maxa = getNumber<double>(L, 4);
	double minb = getNumber<double>(L, 3);
	double mina = getNumber<double>(L, 2);
	ConditionSpeed* condition = dynamic_cast<ConditionSpeed*>(getUserdata<Condition>(L, 1));
	if (condition) {
		condition->setFormulaVars(mina, minb, maxa, maxb);
		pushBoolean(L, true);
	} else {
		pushNil(L);
	}
	return 1;
}

int32_t LuaScriptInterface::luaConditionAddDamage(lua_State* L)
{
	// condition:addDamage(rounds, time, value)
	int32_t value = getNumber<int32_t>(L, 4);
	int32_t time = getNumber<int32_t>(L, 3);
	int32_t rounds = getNumber<int32_t>(L, 2);
	ConditionDamage* condition = dynamic_cast<ConditionDamage*>(getUserdata<Condition>(L, 1));
	if (condition) {
		pushBoolean(L, condition->addDamage(rounds, time, value));
	} else {
		pushNil(L);
	}
	return 1;
}

int32_t LuaScriptInterface::luaConditionAddOutfit(lua_State* L)
{
	// condition:addOutfit(condition, outfit)
	// condition:addOutfit(condition, lookTypeEx, lookType, lookHead, lookBody, lookLegs, lookFeet[, lookAddons[, lookMount]])
	Outfit_t outfit;
	if (isTable(L, 2)) {
		outfit = getOutfit(L, 2);
	} else {
		int32_t parameters = getStackTop(L);
		if (parameters >= 9) {
			outfit.lookMount = getNumber<uint16_t>(L, 9);
		}
		if (parameters >= 8) {
			outfit.lookAddons = getNumber<uint8_t>(L, 8);
		}
		outfit.lookFeet = getNumber<uint8_t>(L, 7);
		outfit.lookLegs = getNumber<uint8_t>(L, 6);
		outfit.lookBody = getNumber<uint8_t>(L, 5);
		outfit.lookHead = getNumber<uint8_t>(L, 4);
		outfit.lookType = getNumber<uint16_t>(L, 3);
		outfit.lookTypeEx = getNumber<uint16_t>(L, 2);
	}
	ConditionOutfit* condition = dynamic_cast<ConditionOutfit*>(getUserdata<Condition>(L, 1));
	if (condition) {
		condition->addOutfit(outfit);
		pushBoolean(L, true);
	} else {
		pushNil(L);
	}
	return 1;
}

// MonsterType
int32_t LuaScriptInterface::luaMonsterTypeCreate(lua_State* L)
{
	// MonsterType(id or name)
	// MonsterType.new(id or name)
	MonsterType* monsterType;
	if (isNumber(L, 2)) {
		monsterType = g_monsters.getMonsterType(getNumber<uint32_t>(L, 2));
	} else {
		monsterType = g_monsters.getMonsterType(getString(L, 2));
	}

	if (monsterType) {
		pushUserdata<MonsterType>(L, monsterType);
		setMetatable(L, -1, "MonsterType");
	} else {
		pushNil(L);
	}
	return 1;
}

int32_t LuaScriptInterface::luaMonsterTypeIsAttackable(lua_State* L)
{
	// monsterType:isAttackable()
	MonsterType* monsterType = getUserdata<MonsterType>(L, 1);
	if (monsterType) {
		pushBoolean(L, monsterType->isAttackable);
	} else {
		pushNil(L);
	}
	return 1;
}

int32_t LuaScriptInterface::luaMonsterTypeIsConvinceable(lua_State* L)
{
	// monsterType:isConvinceable()
	MonsterType* monsterType = getUserdata<MonsterType>(L, 1);
	if (monsterType) {
		pushBoolean(L, monsterType->isConvinceable);
	} else {
		pushNil(L);
	}
	return 1;
}

int32_t LuaScriptInterface::luaMonsterTypeIsSummonable(lua_State* L)
{
	// monsterType:isSummonable()
	MonsterType* monsterType = getUserdata<MonsterType>(L, 1);
	if (monsterType) {
		pushBoolean(L, monsterType->isSummonable);
	} else {
		pushNil(L);
	}
	return 1;
}

int32_t LuaScriptInterface::luaMonsterTypeIsIllusionable(lua_State* L)
{
	// monsterType:isIllusionable()
	MonsterType* monsterType = getUserdata<MonsterType>(L, 1);
	if (monsterType) {
		pushBoolean(L, monsterType->isIllusionable);
	} else {
		pushNil(L);
	}
	return 1;
}

int32_t LuaScriptInterface::luaMonsterTypeIsHostile(lua_State* L)
{
	// monsterType:isHostile()
	MonsterType* monsterType = getUserdata<MonsterType>(L, 1);
	if (monsterType) {
		pushBoolean(L, monsterType->isHostile);
	} else {
		pushNil(L);
	}
	return 1;
}

int32_t LuaScriptInterface::luaMonsterTypeIsPushable(lua_State* L)
{
	// monsterType:isPushable()
	MonsterType* monsterType = getUserdata<MonsterType>(L, 1);
	if (monsterType) {
		pushBoolean(L, monsterType->pushable);
	} else {
		pushNil(L);
	}
	return 1;
}

int32_t LuaScriptInterface::luaMonsterTypeIsHealthShown(lua_State* L)
{
	// monsterType:isHealthShown()
	MonsterType* monsterType = getUserdata<MonsterType>(L, 1);
	if (monsterType) {
		pushBoolean(L, !monsterType->hiddenHealth);
	} else {
		pushNil(L);
	}
	return 1;
}

int32_t LuaScriptInterface::luaMonsterTypeCanPushItems(lua_State* L)
{
	// monsterType:canPushItems()
	MonsterType* monsterType = getUserdata<MonsterType>(L, 1);
	if (monsterType) {
		pushBoolean(L, monsterType->canPushItems);
	} else {
		pushNil(L);
	}
	return 1;
}

int32_t LuaScriptInterface::luaMonsterTypeCanPushCreatures(lua_State* L)
{
	// monsterType:canPushCreatures()
	MonsterType* monsterType = getUserdata<MonsterType>(L, 1);
	if (monsterType) {
		pushBoolean(L, monsterType->canPushCreatures);
	} else {
		pushNil(L);
	}
	return 1;
}

int32_t LuaScriptInterface::luaMonsterTypeGetName(lua_State* L)
{
	// monsterType:getName()
	MonsterType* monsterType = getUserdata<MonsterType>(L, 1);
	if (monsterType) {
		pushString(L, monsterType->name);
	} else {
		pushNil(L);
	}
	return 1;
}

int32_t LuaScriptInterface::luaMonsterTypeGetNameDescription(lua_State* L)
{
	// monsterType:getNameDescription()
	MonsterType* monsterType = getUserdata<MonsterType>(L, 1);
	if (monsterType) {
		pushString(L, monsterType->nameDescription);
	} else {
		pushNil(L);
	}
	return 1;
}

int32_t LuaScriptInterface::luaMonsterTypeGetHealth(lua_State* L)
{
	// monsterType:getHealth()
	MonsterType* monsterType = getUserdata<MonsterType>(L, 1);
	if (monsterType) {
		pushNumber(L, monsterType->health);
	} else {
		pushNil(L);
	}
	return 1;
}

int32_t LuaScriptInterface::luaMonsterTypeGetMaxHealth(lua_State* L)
{
	// monsterType:getMaxHealth()
	MonsterType* monsterType = getUserdata<MonsterType>(L, 1);
	if (monsterType) {
		pushNumber(L, monsterType->healthMax);
	} else {
		pushNil(L);
	}
	return 1;
}

int32_t LuaScriptInterface::luaMonsterTypeGetRunHealth(lua_State* L)
{
	// monsterType:getRunHealth()
	MonsterType* monsterType = getUserdata<MonsterType>(L, 1);
	if (monsterType) {
		pushNumber(L, monsterType->runAwayHealth);
	} else {
		pushNil(L);
	}
	return 1;
}

int32_t LuaScriptInterface::luaMonsterTypeGetExperience(lua_State* L)
{
	// monsterType:getExperience()
	MonsterType* monsterType = getUserdata<MonsterType>(L, 1);
	if (monsterType) {
		pushNumber(L, monsterType->experience);
	} else {
		pushNil(L);
	}
	return 1;
}

int32_t LuaScriptInterface::luaMonsterTypeGetCombatImmunities(lua_State* L)
{
	// monsterType:getCombatImmunities()
	MonsterType* monsterType = getUserdata<MonsterType>(L, 1);
	if (monsterType) {
		pushNumber(L, monsterType->damageImmunities);
	} else {
		pushNil(L);
	}
	return 1;
}

int32_t LuaScriptInterface::luaMonsterTypeGetConditionImmunities(lua_State* L)
{
	// monsterType:getConditionImmunities()
	MonsterType* monsterType = getUserdata<MonsterType>(L, 1);
	if (monsterType) {
		pushNumber(L, monsterType->conditionImmunities);
	} else {
		pushNil(L);
	}
	return 1;
}

int32_t LuaScriptInterface::luaMonsterTypeGetAttackList(lua_State* L)
{
	// monsterType:getAttackList()
	MonsterType* monsterType = getUserdata<MonsterType>(L, 1);
	if (monsterType) {
		lua_Number index = 0;
		lua_newtable(L);
		for (const auto& spellBlock : monsterType->spellAttackList) {
			pushNumber(L, ++index);
			lua_newtable(L);

			pushNumber(L, spellBlock.chance);
			lua_setfield(L, -2, "chance");
			pushBoolean(L, spellBlock.combatSpell);
			lua_setfield(L, -2, "isCombatSpell");
			pushBoolean(L, spellBlock.isMelee);
			lua_setfield(L, -2, "isMelee");
			pushNumber(L, spellBlock.minCombatValue);
			lua_setfield(L, -2, "minCombatValue");
			pushNumber(L, spellBlock.maxCombatValue);
			lua_setfield(L, -2, "maxCombatValue");
			pushNumber(L, spellBlock.range);
			lua_setfield(L, -2, "range");
			pushNumber(L, spellBlock.speed);
			lua_setfield(L, -2, "speed");
			pushUserdata<CombatSpell>(L, static_cast<CombatSpell*>(spellBlock.spell));
			lua_setfield(L, -2, "spell");

			lua_settable(L, -3);
		}
	} else {
		pushNil(L);
	}
	return 1;
}

int32_t LuaScriptInterface::luaMonsterTypeGetDefenseList(lua_State* L)
{
	// monsterType:getDefenseList()
	MonsterType* monsterType = getUserdata<MonsterType>(L, 1);
	if (monsterType) {
		lua_Number index = 0;
		lua_newtable(L);
		for (const auto& spellBlock : monsterType->spellDefenseList) {
			pushNumber(L, ++index);
			lua_newtable(L);

			pushNumber(L, spellBlock.chance);
			lua_setfield(L, -2, "chance");
			pushBoolean(L, spellBlock.combatSpell);
			lua_setfield(L, -2, "isCombatSpell");
			pushBoolean(L, spellBlock.isMelee);
			lua_setfield(L, -2, "isMelee");
			pushNumber(L, spellBlock.minCombatValue);
			lua_setfield(L, -2, "minCombatValue");
			pushNumber(L, spellBlock.maxCombatValue);
			lua_setfield(L, -2, "maxCombatValue");
			pushNumber(L, spellBlock.range);
			lua_setfield(L, -2, "range");
			pushNumber(L, spellBlock.speed);
			lua_setfield(L, -2, "speed");
			pushUserdata<CombatSpell>(L, static_cast<CombatSpell*>(spellBlock.spell));
			lua_setfield(L, -2, "spell");

			lua_settable(L, -3);
		}
	} else {
		pushNil(L);
	}
	return 1;
}

int32_t LuaScriptInterface::luaMonsterTypeGetElementList(lua_State* L)
{
	// monsterType:getElementList()
	MonsterType* monsterType = getUserdata<MonsterType>(L, 1);
	if (monsterType) {
		lua_newtable(L);
		for (const auto& elementEntry : monsterType->elementMap) {
			pushNumber(L, elementEntry.first);
			pushNumber(L, elementEntry.second);
			lua_settable(L, -3);
		}
	} else {
		pushNil(L);
	}
	return 1;
}

int32_t LuaScriptInterface::luaMonsterTypeGetVoices(lua_State* L)
{
	// monsterType:getVoices()
	MonsterType* monsterType = getUserdata<MonsterType>(L, 1);
	if (monsterType) {
		lua_Number index = 0;
		lua_newtable(L);
		for (const auto& voiceBlock : monsterType->voiceVector) {
			pushNumber(L, ++index);
			lua_newtable(L);

			pushString(L, voiceBlock.text);
			lua_setfield(L, -2, "text");
			pushBoolean(L, voiceBlock.yellText);
			lua_setfield(L, -2, "yellText");

			lua_settable(L, -3);
		}
	} else {
		pushNil(L);
	}
	return 1;
}

int32_t LuaScriptInterface::luaMonsterTypeGetLoot(lua_State* L)
{
	// monsterType:getLoot()
	MonsterType* monsterType = getUserdata<MonsterType>(L, 1);
	if (monsterType) {
		static const std::function<void(const std::list<LootBlock>&)> parseLoot = [&](const std::list<LootBlock>& lootList) {
			lua_Number index = 0;
			lua_newtable(L);
			for (const auto& lootBlock : lootList) {
				pushNumber(L, ++index);
				lua_newtable(L);

				pushNumber(L, lootBlock.id);
				lua_setfield(L, -2, "itemId");
				pushNumber(L, lootBlock.chance);
				lua_setfield(L, -2, "chance");
				pushNumber(L, lootBlock.subType);
				lua_setfield(L, -2, "subType");
				pushNumber(L, lootBlock.countmax);
				lua_setfield(L, -2, "maxCount");
				pushNumber(L, lootBlock.actionId);
				lua_setfield(L, -2, "actionId");
				pushString(L, lootBlock.text);
				lua_setfield(L, -2, "text");
				parseLoot(lootBlock.childLoot);
				lua_setfield(L, -2, "childLoot");

				lua_settable(L, -3);
			}
		};
		parseLoot(monsterType->lootItems);
	} else {
		pushNil(L);
	}
	return 1;
}

int32_t LuaScriptInterface::luaMonsterTypeGetCreatureEvents(lua_State* L)
{
	// monsterType:getCreatureEvents()
	MonsterType* monsterType = getUserdata<MonsterType>(L, 1);
	if (monsterType) {
		lua_Number index = 0;
		lua_newtable(L);
		for (const std::string& creatureEvent : monsterType->scriptList) {
			pushNumber(L, ++index);
			pushString(L, creatureEvent);
			lua_settable(L, -3);
		}
	} else {
		pushNil(L);
	}
	return 1;
}

int32_t LuaScriptInterface::luaMonsterTypeGetSummonList(lua_State* L)
{
	// monsterType:getSummonList()
	MonsterType* monsterType = getUserdata<MonsterType>(L, 1);
	if (monsterType) {
		lua_Number index = 0;
		lua_newtable(L);
		for (const auto& summonBlock : monsterType->summonList) {
			pushNumber(L, ++index);
			lua_newtable(L);

			pushString(L, summonBlock.name);
			lua_setfield(L, -2, "name");
			pushNumber(L, summonBlock.speed);
			lua_setfield(L, -2, "speed");
			pushNumber(L, summonBlock.chance);
			lua_setfield(L, -2, "chance");

			lua_settable(L, -3);
		}
	} else {
		pushNil(L);
	}
	return 1;
}

int32_t LuaScriptInterface::luaMonsterTypeGetMaxSummons(lua_State* L)
{
	// monsterType:getMaxSummons()
	MonsterType* monsterType = getUserdata<MonsterType>(L, 1);
	if (monsterType) {
		pushNumber(L, monsterType->maxSummons);
	} else {
		pushNil(L);
	}
	return 1;
}

int32_t LuaScriptInterface::luaMonsterTypeGetArmor(lua_State* L)
{
	// monsterType:getArmor()
	MonsterType* monsterType = getUserdata<MonsterType>(L, 1);
	if (monsterType) {
		pushNumber(L, monsterType->armor);
	} else {
		pushNil(L);
	}
	return 1;
}

int32_t LuaScriptInterface::luaMonsterTypeGetDefense(lua_State* L)
{
	// monsterType:getDefense()
	MonsterType* monsterType = getUserdata<MonsterType>(L, 1);
	if (monsterType) {
		pushNumber(L, monsterType->defense);
	} else {
		pushNil(L);
	}
	return 1;
}

int32_t LuaScriptInterface::luaMonsterTypeGetOutfit(lua_State* L)
{
	// monsterType:getOutfit()
	MonsterType* monsterType = getUserdata<MonsterType>(L, 1);
	if (monsterType) {
		pushOutfit(L, monsterType->outfit);
	} else {
		pushNil(L);
	}
	return 1;
}

int32_t LuaScriptInterface::luaMonsterTypeGetRace(lua_State* L)
{
	// monsterType:getRace()
	MonsterType* monsterType = getUserdata<MonsterType>(L, 1);
	if (monsterType) {
		pushNumber(L, monsterType->race);
	} else {
		pushNil(L);
	}
	return 1;
}

int32_t LuaScriptInterface::luaMonsterTypeGetCorpseId(lua_State* L)
{
	// monsterType:getCorpseId()
	MonsterType* monsterType = getUserdata<MonsterType>(L, 1);
	if (monsterType) {
		pushNumber(L, monsterType->lookcorpse);
	} else {
		pushNil(L);
	}
	return 1;
}

int32_t LuaScriptInterface::luaMonsterTypeGetManaCost(lua_State* L)
{
	// monsterType:getManaCost()
	MonsterType* monsterType = getUserdata<MonsterType>(L, 1);
	if (monsterType) {
		pushNumber(L, monsterType->manaCost);
	} else {
		pushNil(L);
	}
	return 1;
}

int32_t LuaScriptInterface::luaMonsterTypeGetBaseSpeed(lua_State* L)
{
	// monsterType:getBaseSpeed()
	MonsterType* monsterType = getUserdata<MonsterType>(L, 1);
	if (monsterType) {
		pushNumber(L, monsterType->baseSpeed);
	} else {
		pushNil(L);
	}
	return 1;
}

int32_t LuaScriptInterface::luaMonsterTypeGetLight(lua_State* L)
{
	// monsterType:getLight()
	MonsterType* monsterType = getUserdata<MonsterType>(L, 1);
	if (monsterType) {
		pushNumber(L, monsterType->lightLevel);
		pushNumber(L, monsterType->lightColor);
		return 2;
	}
	pushNil(L);
	return 1;
}

int32_t LuaScriptInterface::luaMonsterTypeGetStaticAttackChance(lua_State* L)
{
	// monsterType:getStaticAttackChance()
	MonsterType* monsterType = getUserdata<MonsterType>(L, 1);
	if (monsterType) {
		pushNumber(L, monsterType->staticAttackChance);
	} else {
		pushNil(L);
	}
	return 1;
}

int32_t LuaScriptInterface::luaMonsterTypeGetTargetDistance(lua_State* L)
{
	// monsterType:getTargetDistance()
	MonsterType* monsterType = getUserdata<MonsterType>(L, 1);
	if (monsterType) {
		pushNumber(L, monsterType->targetDistance);
	} else {
		pushNil(L);
	}
	return 1;
}

int32_t LuaScriptInterface::luaMonsterTypeGetYellChance(lua_State* L)
{
	// monsterType:getYellChance()
	MonsterType* monsterType = getUserdata<MonsterType>(L, 1);
	if (monsterType) {
		pushNumber(L, monsterType->yellChance);
	} else {
		pushNil(L);
	}
	return 1;
}

int32_t LuaScriptInterface::luaMonsterTypeGetYellSpeedTicks(lua_State* L)
{
	// monsterType:getYellSpeedTicks()
	MonsterType* monsterType = getUserdata<MonsterType>(L, 1);
	if (monsterType) {
		pushNumber(L, monsterType->yellSpeedTicks);
	} else {
		pushNil(L);
	}
	return 1;
}

int32_t LuaScriptInterface::luaMonsterTypeGetChangeTargetChance(lua_State* L)
{
	// monsterType:getChangeTargetChance()
	MonsterType* monsterType = getUserdata<MonsterType>(L, 1);
	if (monsterType) {
		pushNumber(L, monsterType->changeTargetChance);
	} else {
		pushNil(L);
	}
	return 1;
}

int32_t LuaScriptInterface::luaMonsterTypeGetChangeTargetSpeed(lua_State* L)
{
	// monsterType:getChangeTargetSpeed()
	MonsterType* monsterType = getUserdata<MonsterType>(L, 1);
	if (monsterType) {
		pushNumber(L, monsterType->changeTargetSpeed);
	} else {
		pushNil(L);
	}
	return 1;
}

//
LuaEnvironment::LuaEnvironment() :
	LuaScriptInterface("Main Interface"),
	m_testInterface(nullptr),
	m_lastEventTimerId(0),
	m_lastCombatId(0),
	m_lastConditionId(0),
	m_lastAreaId(0)
{
	//
}

LuaEnvironment::~LuaEnvironment()
{
	delete m_testInterface;
	closeState();
}

bool LuaEnvironment::initState()
{
	m_luaState = luaL_newstate();
	if (!m_luaState) {
		return false;
	}

	luaL_openlibs(m_luaState);
	registerFunctions();

	if (loadFile("data/global.lua") == -1) {
		std::cout << "Warning: [LuaEnvironment::initState] Can not load data/global.lua." << std::endl;
	}

	m_runningEventId = EVENT_ID_USER;
	return true;
}

bool LuaEnvironment::reInitState()
{
	// TODO: get children, reload children
	closeState();
	return initState();
}

bool LuaEnvironment::closeState()
{
	if (!m_luaState) {
		return false;
	}

	for (const auto& combatEntry : m_combatIdMap) {
		clearCombatObjects(combatEntry.first);
	}
	m_combatIdMap.clear();

	for (const auto& conditionEntry : m_conditionIdMap) {
		clearConditionObjects(conditionEntry.first);
	}
	m_conditionIdMap.clear();

	for (const auto& areaEntry : m_areaIdMap) {
		clearAreaObjects(areaEntry.first);
	}
	m_areaIdMap.clear();

	for (auto timerEntry : m_timerEvents) {
		const LuaTimerEventDesc& timerEventDesc = timerEntry.second;
		for (int32_t parameter : timerEventDesc.parameters) {
			luaL_unref(m_luaState, LUA_REGISTRYINDEX, parameter);
		}
		luaL_unref(m_luaState, LUA_REGISTRYINDEX, timerEventDesc.function);
	}
	m_timerEvents.clear();

	m_cacheFiles.clear();

	lua_close(m_luaState);
	m_luaState = nullptr;
	return true;
}

LuaScriptInterface* LuaEnvironment::getTestInterface()
{
	if (!m_testInterface) {
		m_testInterface = new LuaScriptInterface("Test Interface");
		m_testInterface->initState();
	}
	return m_testInterface;
}

Combat* LuaEnvironment::getCombatObject(uint32_t id) const
{
	auto it = m_combatMap.find(id);
	if (it == m_combatMap.end()) {
		return nullptr;
	}
	return it->second;
}

uint32_t LuaEnvironment::createCombatObject(LuaScriptInterface* interface)
{
	m_combatMap[++m_lastCombatId] = new Combat;
	m_combatIdMap[interface].push_back(m_lastCombatId);
	return m_lastCombatId;
}

void LuaEnvironment::clearCombatObjects(LuaScriptInterface* interface)
{
	auto it = m_combatIdMap.find(interface);
	if (it == m_combatIdMap.end()) {
		return;
	}

	for (uint32_t id : it->second) {
		auto itt = m_combatMap.find(id);
		if (itt != m_combatMap.end()) {
			delete itt->second;
			m_combatMap.erase(itt);
		}
	}
	it->second.clear();
}

Condition* LuaEnvironment::getConditionObject(uint32_t id) const
{
	auto it = m_conditionMap.find(id);
	if (it == m_conditionMap.end()) {
		return nullptr;
	}
	return it->second;
}

bool LuaEnvironment::createConditionObject(LuaScriptInterface* interface, ConditionType_t conditionType, ConditionId_t conditionId, uint32_t& id)
{
	Condition* condition = Condition::createCondition(conditionId, conditionType, 0, 0);
	if (!condition) {
		return false;
	}
	id = ++m_lastConditionId;
	m_conditionMap[m_lastConditionId] = condition;
	m_conditionIdMap[interface].push_back(m_lastConditionId);
	return true;
}

void LuaEnvironment::clearConditionObjects(LuaScriptInterface* interface)
{
	auto it = m_conditionIdMap.find(interface);
	if (it == m_conditionIdMap.end()) {
		return;
	}

	for (uint32_t id : it->second) {
		auto itt = m_conditionMap.find(id);
		if (itt != m_conditionMap.end()) {
			delete itt->second;
			m_conditionMap.erase(itt);
		}
	}
	it->second.clear();
}

AreaCombat* LuaEnvironment::getAreaObject(uint32_t id) const
{
	auto it = m_areaMap.find(id);
	if (it == m_areaMap.end()) {
		return nullptr;
	}
	return it->second;
}

uint32_t LuaEnvironment::createAreaObject(LuaScriptInterface* interface)
{
	m_areaMap[++m_lastAreaId] = new AreaCombat;
	m_areaIdMap[interface].push_back(m_lastAreaId);
	return m_lastAreaId;
}

void LuaEnvironment::clearAreaObjects(LuaScriptInterface* interface)
{
	auto it = m_areaIdMap.find(interface);
	if (it == m_areaIdMap.end()) {
		return;
	}

	for (uint32_t id : it->second) {
		auto itt = m_areaMap.find(id);
		if (itt != m_areaMap.end()) {
			delete itt->second;
			m_areaMap.erase(itt);
		}
	}
	it->second.clear();
}

void LuaEnvironment::executeTimerEvent(uint32_t eventIndex)
{
	auto it = m_timerEvents.find(eventIndex);
	if (it == m_timerEvents.end()) {
		return;
	}

	const LuaTimerEventDesc& timerEventDesc = it->second;

	//push function
	lua_rawgeti(m_luaState, LUA_REGISTRYINDEX, timerEventDesc.function);

	//push parameters
	for (auto parameter : boost::adaptors::reverse(timerEventDesc.parameters)) {
		lua_rawgeti(m_luaState, LUA_REGISTRYINDEX, parameter);
	}

	//call the function
	if (reserveScriptEnv()) {
		ScriptEnvironment* env = getScriptEnv();
		env->setTimerEvent();
		env->setScriptId(timerEventDesc.scriptId, this);
		callFunction(timerEventDesc.parameters.size());
	} else {
		std::cout << "[Error - LuaScriptInterface::executeTimerEvent] Call stack overflow" << std::endl;
	}

	//free resources
	luaL_unref(m_luaState, LUA_REGISTRYINDEX, timerEventDesc.function);
	for (auto parameter : timerEventDesc.parameters) {
		luaL_unref(m_luaState, LUA_REGISTRYINDEX, parameter);
	}

	m_timerEvents.erase(it);
}<|MERGE_RESOLUTION|>--- conflicted
+++ resolved
@@ -1554,8 +1554,6 @@
 	
 	registerMethod("Game", "getReturnMessage", LuaScriptInterface::luaGameGetReturnMessage);
 
-	registerMethod("Game", "getPlayerByNameWildcard", LuaScriptInterface::luaGameGetPlayerByNameWildcard);
-
 	// Position
 	registerClass("Position", "", LuaScriptInterface::luaPositionCreate);
 	registerMetaMethod("Position", "__add", LuaScriptInterface::luaPositionAdd);
@@ -5109,31 +5107,11 @@
 	return 1;
 }
 
-<<<<<<< HEAD
-int32_t LuaScriptInterface::luaGameGetPlayerByNameWildcard(lua_State* L)
-{
-	// Game.getPlayerByNameWildcard(string)
-	std::string string = getString(L, 1);
-	Player* player = nullptr;
-
-	ReturnValue ret = g_game.getPlayerByNameWildcard(string, player);
-	if (ret == RET_NOERROR) {
-		if (player) {
-			pushUserdata<Player>(L, player);
-			setMetatable(L, -1, "Player");
-		} else {
-			pushNil(L);
-		}
-	} else {
-		pushNumber(L, ret);
-	}
-=======
 int32_t LuaScriptInterface::luaGameGetReturnMessage(lua_State* L)
 {
 	// Game.getReturnMessage(value)
 	ReturnValue value = static_cast<ReturnValue>(getNumber<int64_t>(L, 1));
 	pushString(L, getReturnMessage(value));
->>>>>>> b710f525
 	return 1;
 }
 
