--- conflicted
+++ resolved
@@ -2714,12 +2714,10 @@
 
 	registerMethod("Player", "getIdleTime", LuaScriptInterface::luaPlayerGetIdleTime);
 
-<<<<<<< HEAD
 	registerMethod("Player", "setBestiaryKill", LuaScriptInterface::luaPlayerSetBestiaryKill);
 	registerMethod("Player", "getBestiaryKill", LuaScriptInterface::luaPlayerGetBestiaryKill);
-=======
+
 	registerMethod("Player", "sendCreatureSquare", LuaScriptInterface::luaPlayerSendCreatureSquare);
->>>>>>> c30ab2d2
 
 	// Monster
 	registerClass("Monster", "Creature", LuaScriptInterface::luaMonsterCreate);
@@ -10870,22 +10868,16 @@
 	return 1;
 }
 
-<<<<<<< HEAD
 int LuaScriptInterface::luaPlayerSetBestiaryKill(lua_State* L)
 {
 	// player:updateBestiaryKill(raceId or monsterName, count)
-=======
-int LuaScriptInterface::luaPlayerSendCreatureSquare(lua_State* L)
-{
-	// player:sendCreatureSquare(creature, color)
->>>>>>> c30ab2d2
+
 	Player* player = getUserdata<Player>(L, 1);
 	if (!player) {
 		lua_pushnil(L);
 		return 1;
 	}
 
-<<<<<<< HEAD
 	size_t raceId = 0;
 	if (isNumber(L, 2)) {
 		raceId = getNumber<uint32_t>(L, 2);
@@ -10929,7 +10921,18 @@
 	}
 
 	lua_pushnumber(L, player->getBestiaryKills(raceId));
-=======
+	return 1;
+}
+
+int LuaScriptInterface::luaPlayerSendCreatureSquare(lua_State* L)
+{
+	// player:sendCreatureSquare(creature, color)
+	Player* player = getUserdata<Player>(L, 1);
+	if (!player) {
+		lua_pushnil(L);
+		return 1;
+	}
+
 	auto creature = getCreature(L, 2);
 	if (!creature) {
 		reportErrorFunc(L, getErrorDesc(LUA_ERROR_CREATURE_NOT_FOUND));
@@ -10939,7 +10942,6 @@
 
 	player->sendCreatureSquare(creature, getNumber<SquareColor_t>(L, 3));
 	pushBoolean(L, true);
->>>>>>> c30ab2d2
 	return 1;
 }
 
