--- conflicted
+++ resolved
@@ -658,11 +658,7 @@
 
 	if (isHostile() || isSummon()) {
 		if (setAttackedCreature(creature) && !isSummon()) {
-<<<<<<< HEAD
-			g_networkScheduler.addTask(createNetworkTask([id = getID()]() { g_game.checkCreatureAttack(id); }));
-=======
-			g_dispatcher.addTask([id = getID()]() { g_game.checkCreatureAttack(id); });
->>>>>>> 7243e909
+			g_networkScheduler.addTask([id = getID()]() { g_game.checkCreatureAttack(id); });
 		}
 	}
 	return setFollowCreature(creature);
