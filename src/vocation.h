// Copyright 2022 The Forgotten Server Authors. All rights reserved.
// Use of this source code is governed by the GPL-2.0 License that can be found in the LICENSE file.

#ifndef FS_VOCATION_H
#define FS_VOCATION_H

#include "configmanager.h"
#include "enums.h"

extern ConfigManager g_config;

class Vocation
{
<<<<<<< HEAD
	public:
		explicit Vocation(uint16_t id) : id(id) {}

		const std::string& getVocName() const {
			return name;
		}
		const std::string& getVocDescription() const {
			return description;
		}
		uint64_t getReqSkillTries(uint8_t skill, uint16_t level);
		uint64_t getReqMana(uint32_t magLevel);

		uint16_t getId() const {
			return id;
		}

		uint8_t getClientId() const {
			return clientId;
		}

		uint32_t getHPGain() const {
			return gainHP;
		}
		uint32_t getManaGain() const {
			return gainMana;
		}
		uint32_t getCapGain() const {
			return gainCap;
		}

		uint32_t getManaGainTicks() const {
			return gainManaTicks;
		}
		uint32_t getManaGainAmount() const {
			return gainManaAmount;
		}
		uint32_t getHealthGainTicks() const {
			return gainHealthTicks;
		}
		uint32_t getHealthGainAmount() const {
			return gainHealthAmount;
		}

		uint8_t getSoulMax() const {
			return soulMax;
		}
		uint16_t getSoulGainTicks() const {
			return gainSoulTicks;
		}

		uint32_t getAttackSpeed() const {
			return attackSpeed;
		}
		uint32_t getBaseSpeed() const {
			return baseSpeed;
		}

		uint32_t getFromVocation() const {
			return fromVocation;
		}

		uint32_t getNoPongKickTime() const {
			return noPongKickTime;
		}

		bool allowsPvp() const {
			return allowPvp;
		}

		bool getMagicShield() const {
			if (g_config.getBoolean(ConfigManager::MANASHIELD_BREAKABLE_FOR_ALL)) {
				return true;
			}

			if (!g_config.getBoolean(ConfigManager::MANASHIELD_BREAKABLE)) {
				return false;
			}
			return magicShield;
		}

		float meleeDamageMultiplier = 1.0f;
		float distDamageMultiplier = 1.0f;
		float defenseMultiplier = 1.0f;
		float armorMultiplier = 1.0f;

	private:
		friend class Vocations;

		std::string name = "none";
		std::string description;

		double skillMultipliers[SKILL_LAST + 1] = {1.5, 2.0, 2.0, 2.0, 2.0, 1.5, 1.1};
		float manaMultiplier = 4.0f;

		uint32_t gainHealthTicks = 6;
		uint32_t gainHealthAmount = 1;
		uint32_t gainManaTicks = 6;
		uint32_t gainManaAmount = 1;
		uint32_t gainCap = 500;
		uint32_t gainMana = 5;
		uint32_t gainHP = 5;
		uint32_t fromVocation = VOCATION_NONE;
		uint32_t attackSpeed = 1500;
		uint32_t baseSpeed = 220;
		uint32_t noPongKickTime = 60000;

		uint16_t id;
		uint16_t gainSoulTicks = 120;

		uint8_t soulMax = 100;
		uint8_t clientId = 0;

		bool allowPvp = true;

		bool magicShield = false;
=======
public:
	explicit Vocation(uint16_t id) : id(id) {}

	const std::string& getVocName() const { return name; }
	const std::string& getVocDescription() const { return description; }
	uint64_t getReqSkillTries(uint8_t skill, uint16_t level);
	uint64_t getReqMana(uint32_t magLevel);

	uint16_t getId() const { return id; }

	uint8_t getClientId() const { return clientId; }

	uint32_t getHPGain() const { return gainHP; }
	uint32_t getManaGain() const { return gainMana; }
	uint32_t getCapGain() const { return gainCap; }

	uint32_t getManaGainTicks() const { return gainManaTicks; }
	uint32_t getManaGainAmount() const { return gainManaAmount; }
	uint32_t getHealthGainTicks() const { return gainHealthTicks; }
	uint32_t getHealthGainAmount() const { return gainHealthAmount; }

	uint8_t getSoulMax() const { return soulMax; }
	uint16_t getSoulGainTicks() const { return gainSoulTicks; }

	uint32_t getAttackSpeed() const { return attackSpeed; }
	uint32_t getBaseSpeed() const { return baseSpeed; }

	uint32_t getFromVocation() const { return fromVocation; }

	uint32_t getNoPongKickTime() const { return noPongKickTime; }

	bool allowsPvp() const { return allowPvp; }

	float meleeDamageMultiplier = 1.0f;
	float distDamageMultiplier = 1.0f;
	float defenseMultiplier = 1.0f;
	float armorMultiplier = 1.0f;

private:
	friend class Vocations;

	std::string name = "none";
	std::string description;

	double skillMultipliers[SKILL_LAST + 1] = {1.5, 2.0, 2.0, 2.0, 2.0, 1.5, 1.1};
	float manaMultiplier = 4.0f;

	uint32_t gainHealthTicks = 6;
	uint32_t gainHealthAmount = 1;
	uint32_t gainManaTicks = 6;
	uint32_t gainManaAmount = 1;
	uint32_t gainCap = 500;
	uint32_t gainMana = 5;
	uint32_t gainHP = 5;
	uint32_t fromVocation = VOCATION_NONE;
	uint32_t attackSpeed = 1500;
	uint32_t baseSpeed = 220;
	uint32_t noPongKickTime = 60000;

	uint16_t id;
	uint16_t gainSoulTicks = 120;

	uint8_t soulMax = 100;
	uint8_t clientId = 0;

	bool allowPvp = true;
>>>>>>> 88d5db31
};

class Vocations
{
public:
	bool loadFromXml();

	Vocation* getVocation(uint16_t id);
	int32_t getVocationId(const std::string& name) const;
	uint16_t getPromotedVocation(uint16_t vocationId) const;

private:
	std::map<uint16_t, Vocation> vocationsMap;
};

#endif // FS_VOCATION_H<|MERGE_RESOLUTION|>--- conflicted
+++ resolved
@@ -11,123 +11,6 @@
 
 class Vocation
 {
-<<<<<<< HEAD
-	public:
-		explicit Vocation(uint16_t id) : id(id) {}
-
-		const std::string& getVocName() const {
-			return name;
-		}
-		const std::string& getVocDescription() const {
-			return description;
-		}
-		uint64_t getReqSkillTries(uint8_t skill, uint16_t level);
-		uint64_t getReqMana(uint32_t magLevel);
-
-		uint16_t getId() const {
-			return id;
-		}
-
-		uint8_t getClientId() const {
-			return clientId;
-		}
-
-		uint32_t getHPGain() const {
-			return gainHP;
-		}
-		uint32_t getManaGain() const {
-			return gainMana;
-		}
-		uint32_t getCapGain() const {
-			return gainCap;
-		}
-
-		uint32_t getManaGainTicks() const {
-			return gainManaTicks;
-		}
-		uint32_t getManaGainAmount() const {
-			return gainManaAmount;
-		}
-		uint32_t getHealthGainTicks() const {
-			return gainHealthTicks;
-		}
-		uint32_t getHealthGainAmount() const {
-			return gainHealthAmount;
-		}
-
-		uint8_t getSoulMax() const {
-			return soulMax;
-		}
-		uint16_t getSoulGainTicks() const {
-			return gainSoulTicks;
-		}
-
-		uint32_t getAttackSpeed() const {
-			return attackSpeed;
-		}
-		uint32_t getBaseSpeed() const {
-			return baseSpeed;
-		}
-
-		uint32_t getFromVocation() const {
-			return fromVocation;
-		}
-
-		uint32_t getNoPongKickTime() const {
-			return noPongKickTime;
-		}
-
-		bool allowsPvp() const {
-			return allowPvp;
-		}
-
-		bool getMagicShield() const {
-			if (g_config.getBoolean(ConfigManager::MANASHIELD_BREAKABLE_FOR_ALL)) {
-				return true;
-			}
-
-			if (!g_config.getBoolean(ConfigManager::MANASHIELD_BREAKABLE)) {
-				return false;
-			}
-			return magicShield;
-		}
-
-		float meleeDamageMultiplier = 1.0f;
-		float distDamageMultiplier = 1.0f;
-		float defenseMultiplier = 1.0f;
-		float armorMultiplier = 1.0f;
-
-	private:
-		friend class Vocations;
-
-		std::string name = "none";
-		std::string description;
-
-		double skillMultipliers[SKILL_LAST + 1] = {1.5, 2.0, 2.0, 2.0, 2.0, 1.5, 1.1};
-		float manaMultiplier = 4.0f;
-
-		uint32_t gainHealthTicks = 6;
-		uint32_t gainHealthAmount = 1;
-		uint32_t gainManaTicks = 6;
-		uint32_t gainManaAmount = 1;
-		uint32_t gainCap = 500;
-		uint32_t gainMana = 5;
-		uint32_t gainHP = 5;
-		uint32_t fromVocation = VOCATION_NONE;
-		uint32_t attackSpeed = 1500;
-		uint32_t baseSpeed = 220;
-		uint32_t noPongKickTime = 60000;
-
-		uint16_t id;
-		uint16_t gainSoulTicks = 120;
-
-		uint8_t soulMax = 100;
-		uint8_t clientId = 0;
-
-		bool allowPvp = true;
-
-		bool magicShield = false;
-=======
 public:
 	explicit Vocation(uint16_t id) : id(id) {}
 
@@ -160,6 +43,17 @@
 	uint32_t getNoPongKickTime() const { return noPongKickTime; }
 
 	bool allowsPvp() const { return allowPvp; }
+
+	bool getMagicShield() const {
+		if (g_config.getBoolean(ConfigManager::MANASHIELD_BREAKABLE_FOR_ALL)) {
+			return true;
+		}
+
+		if (!g_config.getBoolean(ConfigManager::MANASHIELD_BREAKABLE)) {
+			return false;
+		}
+			return magicShield;
+	}
 
 	float meleeDamageMultiplier = 1.0f;
 	float distDamageMultiplier = 1.0f;
@@ -194,7 +88,8 @@
 	uint8_t clientId = 0;
 
 	bool allowPvp = true;
->>>>>>> 88d5db31
+
+	bool magicShield = false;
 };
 
 class Vocations
