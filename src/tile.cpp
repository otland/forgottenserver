/**
 * The Forgotten Server - a free and open-source MMORPG server emulator
 * Copyright (C) 2017  Mark Samman <mark.samman@gmail.com>
 *
 * This program is free software; you can redistribute it and/or modify
 * it under the terms of the GNU General Public License as published by
 * the Free Software Foundation; either version 2 of the License, or
 * (at your option) any later version.
 *
 * This program is distributed in the hope that it will be useful,
 * but WITHOUT ANY WARRANTY; without even the implied warranty of
 * MERCHANTABILITY or FITNESS FOR A PARTICULAR PURPOSE.  See the
 * GNU General Public License for more details.
 *
 * You should have received a copy of the GNU General Public License along
 * with this program; if not, write to the Free Software Foundation, Inc.,
 * 51 Franklin Street, Fifth Floor, Boston, MA 02110-1301 USA.
 */

#include "otpch.h"

#include <boost/range/adaptor/reversed.hpp>

#include "tile.h"

#include "creature.h"
#include "combat.h"
#include "game.h"
#include "mailbox.h"
#include "monster.h"
#include "movement.h"
#include "teleport.h"
#include "trashholder.h"

extern Game g_game;
extern MoveEvents* g_moveEvents;

StaticTile real_nullptr_tile(0xFFFF, 0xFFFF, 0xFF);
Tile& Tile::nullptr_tile = real_nullptr_tile;

bool Tile::hasProperty(ITEMPROPERTY prop) const
{
	if (ground && ground->hasProperty(prop)) {
		return true;
	}

	if (const TileItemVector* items = getItemList()) {
		for (const Item* item : *items) {
			if (item->hasProperty(prop)) {
				return true;
			}
		}
	}
	return false;
}

bool Tile::hasProperty(const Item* exclude, ITEMPROPERTY prop) const
{
	assert(exclude);

	if (ground && exclude != ground && ground->hasProperty(prop)) {
		return true;
	}

	if (const TileItemVector* items = getItemList()) {
		for (const Item* item : *items) {
			if (item != exclude && item->hasProperty(prop)) {
				return true;
			}
		}
	}

	return false;
}

bool Tile::hasHeight(uint32_t n) const
{
	uint32_t height = 0;

	if (ground) {
		if (ground->hasProperty(CONST_PROP_HASHEIGHT)) {
			++height;
		}

		if (n == height) {
			return true;
		}
	}

	if (const TileItemVector* items = getItemList()) {
		for (const Item* item : *items) {
			if (item->hasProperty(CONST_PROP_HASHEIGHT)) {
				++height;
			}

			if (n == height) {
				return true;
			}
		}
	}
	return false;
}

size_t Tile::getCreatureCount() const
{
	if (const CreatureVector* creatures = getCreatures()) {
		return creatures->size();
	}
	return 0;
}

size_t Tile::getItemCount() const
{
	if (const TileItemVector* items = getItemList()) {
		return items->size();
	}
	return 0;
}

uint32_t Tile::getTopItemCount() const
{
	if (const TileItemVector* items = getItemList()) {
		return items->getTopItemCount();
	}
	return 0;
}

uint32_t Tile::getDownItemCount() const
{
	if (const TileItemVector* items = getItemList()) {
		return items->getDownItemCount();
	}
	return 0;
}

std::string Tile::getDescription(int32_t) const
{
	return "You dont know why, but you cant see anything!";
}

Teleport* Tile::getTeleportItem() const
{
	if (!hasFlag(TILESTATE_TELEPORT)) {
		return nullptr;
	}

	if (const TileItemVector* items = getItemList()) {
		for (auto it = items->rbegin(), end = items->rend(); it != end; ++it) {
			if ((*it)->getTeleport()) {
				return (*it)->getTeleport();
			}
		}
	}
	return nullptr;
}

MagicField* Tile::getFieldItem() const
{
	if (!hasFlag(TILESTATE_MAGICFIELD)) {
		return nullptr;
	}

	if (ground && ground->getMagicField()) {
		return ground->getMagicField();
	}

	if (const TileItemVector* items = getItemList()) {
		for (auto it = items->rbegin(), end = items->rend(); it != end; ++it) {
			if ((*it)->getMagicField()) {
				return (*it)->getMagicField();
			}
		}
	}
	return nullptr;
}

TrashHolder* Tile::getTrashHolder() const
{
	if (!hasFlag(TILESTATE_TRASHHOLDER)) {
		return nullptr;
	}

	if (ground && ground->getTrashHolder()) {
		return ground->getTrashHolder();
	}

	if (const TileItemVector* items = getItemList()) {
		for (auto it = items->rbegin(), end = items->rend(); it != end; ++it) {
			if ((*it)->getTrashHolder()) {
				return (*it)->getTrashHolder();
			}
		}
	}
	return nullptr;
}

Mailbox* Tile::getMailbox() const
{
	if (!hasFlag(TILESTATE_MAILBOX)) {
		return nullptr;
	}

	if (ground && ground->getMailbox()) {
		return ground->getMailbox();
	}

	if (const TileItemVector* items = getItemList()) {
		for (auto it = items->rbegin(), end = items->rend(); it != end; ++it) {
			if ((*it)->getMailbox()) {
				return (*it)->getMailbox();
			}
		}
	}
	return nullptr;
}

BedItem* Tile::getBedItem() const
{
	if (!hasFlag(TILESTATE_BED)) {
		return nullptr;
	}

	if (ground && ground->getBed()) {
		return ground->getBed();
	}

	if (const TileItemVector* items = getItemList()) {
		for (auto it = items->rbegin(), end = items->rend(); it != end; ++it) {
			if ((*it)->getBed()) {
				return (*it)->getBed();
			}
		}
	}
	return nullptr;
}

Creature* Tile::getTopCreature() const
{
	if (const CreatureVector* creatures = getCreatures()) {
		if (!creatures->empty()) {
			return *creatures->begin();
		}
	}
	return nullptr;
}

const Creature* Tile::getBottomCreature() const
{
	if (const CreatureVector* creatures = getCreatures()) {
		if (!creatures->empty()) {
			return *creatures->rbegin();
		}
	}
	return nullptr;
}

Creature* Tile::getTopVisibleCreature(const Creature* creature) const
{
	if (const CreatureVector* creatures = getCreatures()) {
		if (creature) {
			const Player* player = creature->getPlayer();
			if (player && player->isAccessPlayer()) {
				return getTopCreature();
			}

			for (Creature* tileCreature : *creatures) {
				if (creature->canSeeCreature(tileCreature)) {
					return tileCreature;
				}
			}
		} else {
			for (Creature* tileCreature : *creatures) {
				if (!tileCreature->isInvisible()) {
					const Player* player = tileCreature->getPlayer();
					if (!player || !player->isInGhostMode()) {
						return tileCreature;
					}
				}
			}
		}
	}
	return nullptr;
}

const Creature* Tile::getBottomVisibleCreature(const Creature* creature) const
{
	if (const CreatureVector* creatures = getCreatures()) {
		if (creature) {
			const Player* player = creature->getPlayer();
			if (player && player->isAccessPlayer()) {
				return getBottomCreature();
			}

			for (auto it = creatures->rbegin(), end = creatures->rend(); it != end; ++it) {
				if (creature->canSeeCreature(*it)) {
					return *it;
				}
			}
		} else {
			for (auto it = creatures->rbegin(), end = creatures->rend(); it != end; ++it) {
				if (!(*it)->isInvisible()) {
					const Player* player = (*it)->getPlayer();
					if (!player || !player->isInGhostMode()) {
						return *it;
					}
				}
			}
		}
	}
	return nullptr;
}

Item* Tile::getTopDownItem() const
{
	if (const TileItemVector* items = getItemList()) {
		return items->getTopDownItem();
	}
	return nullptr;
}

Item* Tile::getTopTopItem() const
{
	if (const TileItemVector* items = getItemList()) {
		return items->getTopTopItem();
	}
	return nullptr;
}

Item* Tile::getItemByTopOrder(int32_t topOrder)
{
	//topOrder:
	//1: borders
	//2: ladders, signs, splashes
	//3: doors etc
	//4: creatures
	if (TileItemVector* items = getItemList()) {
		for (auto it = ItemVector::const_reverse_iterator(items->getEndTopItem()), end = ItemVector::const_reverse_iterator(items->getBeginTopItem()); it != end; ++it) {
			if (Item::items[(*it)->getID()].alwaysOnTopOrder == topOrder) {
				return (*it);
			}
		}
	}
	return nullptr;
}

Thing* Tile::getTopVisibleThing(const Creature* creature)
{
	Thing* thing = getTopVisibleCreature(creature);
	if (thing) {
		return thing;
	}

	TileItemVector* items = getItemList();
	if (items) {
		for (ItemVector::const_iterator it = items->getBeginDownItem(), end = items->getEndDownItem(); it != end; ++it) {
			const ItemType& iit = Item::items[(*it)->getID()];
			if (!iit.lookThrough) {
				return (*it);
			}
		}

		for (auto it = ItemVector::const_reverse_iterator(items->getEndTopItem()), end = ItemVector::const_reverse_iterator(items->getBeginTopItem()); it != end; ++it) {
			const ItemType& iit = Item::items[(*it)->getID()];
			if (!iit.lookThrough) {
				return (*it);
			}
		}
	}

	return ground;
}

void Tile::onAddTileItem(Item* item)
{
	if (item->hasProperty(CONST_PROP_MOVEABLE) || item->getContainer()) {
		auto it = g_game.browseFields.find(this);
		if (it != g_game.browseFields.end()) {
			it->second->addItemBack(item);
			item->setParent(this);
		}
	}

	setTileFlags(item);

	const Position& cylinderMapPos = getPosition();

	SpectatorHashSet spectators;
	g_game.map.getSpectators(spectators, cylinderMapPos, true);

	//send to client
	for (Creature* spectator : spectators) {
		if (Player* tmpPlayer = spectator->getPlayer()) {
			tmpPlayer->sendAddTileItem(this, cylinderMapPos, item);
		}
	}

	//event methods
	for (Creature* spectator : spectators) {
		spectator->onAddTileItem(this, cylinderMapPos);
	}
}

void Tile::onUpdateTileItem(Item* oldItem, const ItemType& oldType, Item* newItem, const ItemType& newType)
{
	if (newItem->hasProperty(CONST_PROP_MOVEABLE) || newItem->getContainer()) {
		auto it = g_game.browseFields.find(this);
		if (it != g_game.browseFields.end()) {
			int32_t index = it->second->getThingIndex(oldItem);
			if (index != -1) {
				it->second->replaceThing(index, newItem);
				newItem->setParent(this);
			}
		}
	} else if (oldItem->hasProperty(CONST_PROP_MOVEABLE) || oldItem->getContainer()) {
		auto it = g_game.browseFields.find(this);
		if (it != g_game.browseFields.end()) {
			Cylinder* oldParent = oldItem->getParent();
			it->second->removeThing(oldItem, oldItem->getItemCount());
			oldItem->setParent(oldParent);
		}
	}

	const Position& cylinderMapPos = getPosition();

	SpectatorHashSet spectators;
	g_game.map.getSpectators(spectators, cylinderMapPos, true);

	//send to client
	for (Creature* spectator : spectators) {
		if (Player* tmpPlayer = spectator->getPlayer()) {
			tmpPlayer->sendUpdateTileItem(this, cylinderMapPos, newItem);
		}
	}

	//event methods
	for (Creature* spectator : spectators) {
		spectator->onUpdateTileItem(this, cylinderMapPos, oldItem, oldType, newItem, newType);
	}
}

void Tile::onRemoveTileItem(const SpectatorHashSet& spectators, const std::vector<int32_t>& oldStackPosVector, Item* item)
{
	if (item->hasProperty(CONST_PROP_MOVEABLE) || item->getContainer()) {
		auto it = g_game.browseFields.find(this);
		if (it != g_game.browseFields.end()) {
			it->second->removeThing(item, item->getItemCount());
		}
	}

	resetTileFlags(item);

	const Position& cylinderMapPos = getPosition();
	const ItemType& iType = Item::items[item->getID()];

	//send to client
	size_t i = 0;
	for (Creature* spectator : spectators) {
		if (Player* tmpPlayer = spectator->getPlayer()) {
			tmpPlayer->sendRemoveTileThing(cylinderMapPos, oldStackPosVector[i++]);
		}
	}

	//event methods
	for (Creature* spectator : spectators) {
		spectator->onRemoveTileItem(this, cylinderMapPos, iType, item);
	}
}

void Tile::onUpdateTile(const SpectatorHashSet& spectators)
{
	const Position& cylinderMapPos = getPosition();

	//send to clients
	for (Creature* spectator : spectators) {
		spectator->getPlayer()->sendUpdateTile(this, cylinderMapPos);
	}
}

ReturnValue Tile::queryAdd(int32_t, const Thing& thing, uint32_t, uint32_t flags, Creature*) const
{
	if (const Creature* creature = thing.getCreature()) {
		if (!g_moveEvents->onCreatureMove(const_cast<Creature*>(creature), this, creature->getPosition(), MOVE_EVENT_STEP_IN)) {
			return RETURNVALUE_NOTPOSSIBLE;
		}

		if (hasBitSet(FLAG_NOLIMIT, flags)) {
			return RETURNVALUE_NOERROR;
		}

		if (hasBitSet(FLAG_PATHFINDING, flags) && hasFlag(TILESTATE_FLOORCHANGE | TILESTATE_TELEPORT)) {
			return RETURNVALUE_NOTPOSSIBLE;
		}

		if (ground == nullptr) {
			return RETURNVALUE_NOTPOSSIBLE;
		}

		if (const Monster* monster = creature->getMonster()) {
			if (hasFlag(TILESTATE_PROTECTIONZONE | TILESTATE_FLOORCHANGE | TILESTATE_TELEPORT)) {
				return RETURNVALUE_NOTPOSSIBLE;
			}

			const CreatureVector* creatures = getCreatures();
			if (monster->canPushCreatures() && !monster->isSummon()) {
				if (creatures) {
					for (Creature* tileCreature : *creatures) {
						if (tileCreature->getPlayer() && tileCreature->getPlayer()->isInGhostMode()) {
							continue;
						}

						const Monster* creatureMonster = tileCreature->getMonster();
						if (!creatureMonster || !tileCreature->isPushable() ||
						        (creatureMonster->isSummon() && creatureMonster->getMaster()->getPlayer())) {
							return RETURNVALUE_NOTPOSSIBLE;
						}
					}
				}
			} else if (creatures && !creatures->empty()) {
				for (const Creature* tileCreature : *creatures) {
					if (!tileCreature->isInGhostMode()) {
						return RETURNVALUE_NOTENOUGHROOM;
					}
				}
			}

			if (hasFlag(TILESTATE_IMMOVABLEBLOCKSOLID)) {
				return RETURNVALUE_NOTPOSSIBLE;
			}

			if (hasBitSet(FLAG_PATHFINDING, flags) && hasFlag(TILESTATE_IMMOVABLENOFIELDBLOCKPATH)) {
				return RETURNVALUE_NOTPOSSIBLE;
			}

			if (hasFlag(TILESTATE_BLOCKSOLID) || (hasBitSet(FLAG_PATHFINDING, flags) && hasFlag(TILESTATE_NOFIELDBLOCKPATH))) {
				if (!(monster->canPushItems() || hasBitSet(FLAG_IGNOREBLOCKITEM, flags))) {
					return RETURNVALUE_NOTPOSSIBLE;
				}
			}

			MagicField* field = getFieldItem();
			if (field && !field->isBlocking()) {
				CombatType_t combatType = field->getCombatType();

				//There is 3 options for a monster to enter a magic field
				//1) Monster is immune
				if (!monster->isImmune(combatType)) {
					//1) Monster is "strong" enough to handle the damage
					//2) Monster is already afflicated by this type of condition
					if (hasBitSet(FLAG_IGNOREFIELDDAMAGE, flags)) {
						if (!(monster->canPushItems() || monster->hasCondition(Combat::DamageToConditionType(combatType)))) {
							return RETURNVALUE_NOTPOSSIBLE;
						}
					} else {
						return RETURNVALUE_NOTPOSSIBLE;
					}
				}
			}

			return RETURNVALUE_NOERROR;
		}

		const CreatureVector* creatures = getCreatures();
		if (const Player* player = creature->getPlayer()) {
			if (creatures && !creatures->empty() && !hasBitSet(FLAG_IGNOREBLOCKCREATURE, flags) && !player->isAccessPlayer()) {
				for (const Creature* tileCreature : *creatures) {
					if (!player->canWalkthrough(tileCreature)) {
						return RETURNVALUE_NOTPOSSIBLE;
					}
				}
			}

			if (player->getParent() == nullptr && hasFlag(TILESTATE_NOLOGOUT)) {
				//player is trying to login to a "no logout" tile
				return RETURNVALUE_NOTPOSSIBLE;
			}

			const Tile* playerTile = player->getTile();
			if (playerTile && player->isPzLocked()) {
				if (!playerTile->hasFlag(TILESTATE_PVPZONE)) {
					//player is trying to enter a pvp zone while being pz-locked
					if (hasFlag(TILESTATE_PVPZONE)) {
						return RETURNVALUE_PLAYERISPZLOCKEDENTERPVPZONE;
					}
				} else if (!hasFlag(TILESTATE_PVPZONE)) {
					// player is trying to leave a pvp zone while being pz-locked
					return RETURNVALUE_PLAYERISPZLOCKEDLEAVEPVPZONE;
				}

				if ((!playerTile->hasFlag(TILESTATE_NOPVPZONE) && hasFlag(TILESTATE_NOPVPZONE)) ||
					(!playerTile->hasFlag(TILESTATE_PROTECTIONZONE) && hasFlag(TILESTATE_PROTECTIONZONE))) {
					// player is trying to enter a non-pvp/protection zone while being pz-locked
					return RETURNVALUE_PLAYERISPZLOCKED;
				}
			}
		} else if (creatures && !creatures->empty() && !hasBitSet(FLAG_IGNOREBLOCKCREATURE, flags)) {
			for (const Creature* tileCreature : *creatures) {
				if (!tileCreature->isInGhostMode()) {
					return RETURNVALUE_NOTENOUGHROOM;
				}
			}
		}

		if (!hasBitSet(FLAG_IGNOREBLOCKITEM, flags)) {
			//If the FLAG_IGNOREBLOCKITEM bit isn't set we dont have to iterate every single item
			if (hasFlag(TILESTATE_BLOCKSOLID)) {
				return RETURNVALUE_NOTENOUGHROOM;
			}
		} else {
			//FLAG_IGNOREBLOCKITEM is set
			if (ground) {
				const ItemType& iiType = Item::items[ground->getID()];
				if (iiType.blockSolid && (!iiType.moveable || ground->hasAttribute(ITEM_ATTRIBUTE_UNIQUEID))) {
					return RETURNVALUE_NOTPOSSIBLE;
				}
			}

			if (const auto items = getItemList()) {
				for (const Item* item : *items) {
					const ItemType& iiType = Item::items[item->getID()];
					if (iiType.blockSolid && (!iiType.moveable || item->hasAttribute(ITEM_ATTRIBUTE_UNIQUEID))) {
						return RETURNVALUE_NOTPOSSIBLE;
					}
				}
			}
		}
	} else if (const Item* item = thing.getItem()) {
		const TileItemVector* items = getItemList();
		if (items && items->size() >= 0xFFFF) {
			return RETURNVALUE_NOTPOSSIBLE;
		}

		if (hasBitSet(FLAG_NOLIMIT, flags)) {
			return RETURNVALUE_NOERROR;
		}

		bool itemIsHangable = item->isHangable();
		if (ground == nullptr && !itemIsHangable) {
			return RETURNVALUE_NOTPOSSIBLE;
		}

		const CreatureVector* creatures = getCreatures();
		if (creatures && !creatures->empty() && item->isBlocking() && !hasBitSet(FLAG_IGNOREBLOCKCREATURE, flags)) {
			for (const Creature* tileCreature : *creatures) {
				if (!tileCreature->isInGhostMode()) {
					return RETURNVALUE_NOTENOUGHROOM;
				}
			}
		}

		if (itemIsHangable && hasFlag(TILESTATE_SUPPORTS_HANGABLE)) {
			if (items) {
				for (const Item* tileItem : *items) {
					if (tileItem->isHangable()) {
						return RETURNVALUE_NEEDEXCHANGE;
					}
				}
			}
		} else {
			if (ground) {
				const ItemType& iiType = Item::items[ground->getID()];
				if (iiType.blockSolid) {
					if (!iiType.allowPickupable || item->isMagicField() || item->isBlocking()) {
						if (!item->isPickupable()) {
							return RETURNVALUE_NOTENOUGHROOM;
						}

						if (!iiType.hasHeight || iiType.pickupable || iiType.isBed()) {
							return RETURNVALUE_NOTENOUGHROOM;
						}
					}
				}
			}

			if (items) {
				for (const Item* tileItem : *items) {
					const ItemType& iiType = Item::items[tileItem->getID()];
					if (!iiType.blockSolid) {
						continue;
					}

					if (iiType.allowPickupable && !item->isMagicField() && !item->isBlocking()) {
						continue;
					}

					if (!item->isPickupable()) {
						return RETURNVALUE_NOTENOUGHROOM;
					}

					if (!iiType.hasHeight || iiType.pickupable || iiType.isBed()) {
						return RETURNVALUE_NOTENOUGHROOM;
					}
				}
			}
		}
	}
	return RETURNVALUE_NOERROR;
}

ReturnValue Tile::queryMaxCount(int32_t, const Thing&, uint32_t count, uint32_t& maxQueryCount, uint32_t) const
{
	maxQueryCount = std::max<uint32_t>(1, count);
	return RETURNVALUE_NOERROR;
}

ReturnValue Tile::queryRemove(const Thing& thing, uint32_t count, uint32_t flags) const
{
	int32_t index = getThingIndex(&thing);
	if (index == -1) {
		return RETURNVALUE_NOTPOSSIBLE;
	}

	const Item* item = thing.getItem();
	if (item == nullptr) {
		return RETURNVALUE_NOTPOSSIBLE;
	}

	if (count == 0 || (item->isStackable() && count > item->getItemCount())) {
		return RETURNVALUE_NOTPOSSIBLE;
	}

	if (!item->isMoveable() && !hasBitSet(FLAG_IGNORENOTMOVEABLE, flags)) {
		return RETURNVALUE_NOTMOVEABLE;
	}

	return RETURNVALUE_NOERROR;
}

Tile* Tile::queryDestination(int32_t&, const Thing&, Item** destItem, uint32_t& flags)
{
	Tile* destTile = nullptr;
	*destItem = nullptr;

	if (hasFlag(TILESTATE_FLOORCHANGE_DOWN)) {
		uint16_t dx = tilePos.x;
		uint16_t dy = tilePos.y;
		uint8_t dz = tilePos.z + 1;

		Tile* southDownTile = g_game.map.getTile(dx, dy - 1, dz);
		if (southDownTile && southDownTile->hasFlag(TILESTATE_FLOORCHANGE_SOUTH_ALT)) {
			dy -= 2;
			destTile = g_game.map.getTile(dx, dy, dz);
		} else {
			Tile* eastDownTile = g_game.map.getTile(dx - 1, dy, dz);
			if (eastDownTile && eastDownTile->hasFlag(TILESTATE_FLOORCHANGE_EAST_ALT)) {
				dx -= 2;
				destTile = g_game.map.getTile(dx, dy, dz);
			} else {
				Tile* downTile = g_game.map.getTile(dx, dy, dz);
				if (downTile) {
					if (downTile->hasFlag(TILESTATE_FLOORCHANGE_NORTH)) {
						++dy;
					}

					if (downTile->hasFlag(TILESTATE_FLOORCHANGE_SOUTH)) {
						--dy;
					}

					if (downTile->hasFlag(TILESTATE_FLOORCHANGE_SOUTH_ALT)) {
						dy -= 2;
					}

					if (downTile->hasFlag(TILESTATE_FLOORCHANGE_EAST)) {
						--dx;
					}

					if (downTile->hasFlag(TILESTATE_FLOORCHANGE_EAST_ALT)) {
						dx -= 2;
					}

					if (downTile->hasFlag(TILESTATE_FLOORCHANGE_WEST)) {
						++dx;
					}

					destTile = g_game.map.getTile(dx, dy, dz);
				}
			}
		}
	} else if (hasFlag(TILESTATE_FLOORCHANGE)) {
		uint16_t dx = tilePos.x;
		uint16_t dy = tilePos.y;
		uint8_t dz = tilePos.z - 1;

		if (hasFlag(TILESTATE_FLOORCHANGE_NORTH)) {
			--dy;
		}

		if (hasFlag(TILESTATE_FLOORCHANGE_SOUTH)) {
			++dy;
		}

		if (hasFlag(TILESTATE_FLOORCHANGE_EAST)) {
			++dx;
		}

		if (hasFlag(TILESTATE_FLOORCHANGE_WEST)) {
			--dx;
		}

		if (hasFlag(TILESTATE_FLOORCHANGE_SOUTH_ALT)) {
			dy += 2;
		}

		if (hasFlag(TILESTATE_FLOORCHANGE_EAST_ALT)) {
			dx += 2;
		}

		destTile = g_game.map.getTile(dx, dy, dz);
	}

	if (destTile == nullptr) {
		destTile = this;
	} else {
		flags |= FLAG_NOLIMIT;    //Will ignore that there is blocking items/creatures
	}

	if (destTile) {
		Thing* destThing = destTile->getTopDownItem();
		if (destThing) {
			*destItem = destThing->getItem();
		}
	}
	return destTile;
}

void Tile::addThing(Thing* thing)
{
	addThing(0, thing);
}

void Tile::addThing(int32_t, Thing* thing)
{
	Creature* creature = thing->getCreature();
	if (creature) {
		g_game.map.clearSpectatorCache();
		creature->setParent(this);
		CreatureVector* creatures = makeCreatures();
		creatures->insert(creatures->begin(), creature);
	} else {
		Item* item = thing->getItem();
		if (item == nullptr) {
			return /*RETURNVALUE_NOTPOSSIBLE*/;
		}

		TileItemVector* items = getItemList();
		if (items && items->size() >= 0xFFFF) {
			return /*RETURNVALUE_NOTPOSSIBLE*/;
		}

		item->setParent(this);

		const ItemType& itemType = Item::items[item->getID()];
		if (itemType.isGroundTile()) {
			if (ground == nullptr) {
				ground = item;
				onAddTileItem(item);
			} else {
				const ItemType& oldType = Item::items[ground->getID()];

				Item* oldGround = ground;
				ground->setParent(nullptr);
				g_game.ReleaseItem(ground);
				ground = item;
				resetTileFlags(oldGround);
				setTileFlags(item);
				onUpdateTileItem(oldGround, oldType, item, itemType);
				postRemoveNotification(oldGround, nullptr, 0);
			}
		} else if (itemType.alwaysOnTop) {
			if (itemType.isSplash() && items) {
				//remove old splash if exists
				for (ItemVector::const_iterator it = items->getBeginTopItem(), end = items->getEndTopItem(); it != end; ++it) {
					Item* oldSplash = *it;
					if (!Item::items[oldSplash->getID()].isSplash()) {
						continue;
					}

					removeThing(oldSplash, 1);
					oldSplash->setParent(nullptr);
					g_game.ReleaseItem(oldSplash);
					postRemoveNotification(oldSplash, nullptr, 0);
					break;
				}
			}

			bool isInserted = false;

			if (items) {
				for (auto it = items->getBeginTopItem(), end = items->getEndTopItem(); it != end; ++it) {
					//Note: this is different from internalAddThing
					if (itemType.alwaysOnTopOrder <= Item::items[(*it)->getID()].alwaysOnTopOrder) {
						items->insert(it, item);
						isInserted = true;
						break;
					}
				}
			} else {
				items = makeItemList();
			}

			if (!isInserted) {
				items->push_back(item);
			}

			onAddTileItem(item);
		} else {
			if (itemType.isMagicField()) {
				//remove old field item if exists
				if (items) {
					for (ItemVector::const_iterator it = items->getBeginDownItem(), end = items->getEndDownItem(); it != end; ++it) {
						MagicField* oldField = (*it)->getMagicField();
						if (oldField) {
							if (oldField->isReplaceable()) {
								removeThing(oldField, 1);

								oldField->setParent(nullptr);
								g_game.ReleaseItem(oldField);
								postRemoveNotification(oldField, nullptr, 0);
								break;
							} else {
								//This magic field cannot be replaced.
								item->setParent(nullptr);
								g_game.ReleaseItem(item);
								return;
							}
						}
					}
				}
			}

			items = makeItemList();
			items->insert(items->getBeginDownItem(), item);
			items->addDownItemCount(1);
			onAddTileItem(item);
		}
	}
}

void Tile::updateThing(Thing* thing, uint16_t itemId, uint32_t count)
{
	int32_t index = getThingIndex(thing);
	if (index == -1) {
		return /*RETURNVALUE_NOTPOSSIBLE*/;
	}

	Item* item = thing->getItem();
	if (item == nullptr) {
		return /*RETURNVALUE_NOTPOSSIBLE*/;
	}

	const ItemType& oldType = Item::items[item->getID()];
	const ItemType& newType = Item::items[itemId];
	resetTileFlags(item);
	item->setID(itemId);
	item->setSubType(count);
	setTileFlags(item);
	onUpdateTileItem(item, oldType, item, newType);
}

void Tile::replaceThing(uint32_t index, Thing* thing)
{
	int32_t pos = index;

	Item* item = thing->getItem();
	if (item == nullptr) {
		return /*RETURNVALUE_NOTPOSSIBLE*/;
	}

	Item* oldItem = nullptr;
	bool isInserted = false;

	if (ground) {
		if (pos == 0) {
			oldItem = ground;
			ground = item;
			isInserted = true;
		}

		--pos;
	}

	TileItemVector* items = getItemList();
	if (items && !isInserted) {
		int32_t topItemSize = getTopItemCount();
		if (pos < topItemSize) {
			auto it = items->getBeginTopItem();
			it += pos;

			oldItem = (*it);
			it = items->erase(it);
			items->insert(it, item);
			isInserted = true;
		}

		pos -= topItemSize;
	}

	CreatureVector* creatures = getCreatures();
	if (creatures) {
		if (!isInserted && pos < static_cast<int32_t>(creatures->size())) {
			return /*RETURNVALUE_NOTPOSSIBLE*/;
		}

		pos -= static_cast<uint32_t>(creatures->size());
	}

	if (items && !isInserted) {
		int32_t downItemSize = getDownItemCount();
		if (pos < downItemSize) {
			auto it = items->getBeginDownItem() + pos;
			oldItem = *it;
			it = items->erase(it);
			items->insert(it, item);
			isInserted = true;
		}
	}

	if (isInserted) {
		item->setParent(this);

		resetTileFlags(oldItem);
		setTileFlags(item);
		const ItemType& oldType = Item::items[oldItem->getID()];
		const ItemType& newType = Item::items[item->getID()];
		onUpdateTileItem(oldItem, oldType, item, newType);

		oldItem->setParent(nullptr);
		return /*RETURNVALUE_NOERROR*/;
	}
}

void Tile::removeThing(Thing* thing, uint32_t count)
{
	Creature* creature = thing->getCreature();
	if (creature) {
		CreatureVector* creatures = getCreatures();
		if (creatures) {
			auto it = std::find(creatures->begin(), creatures->end(), thing);
			if (it != creatures->end()) {
				g_game.map.clearSpectatorCache();
				creatures->erase(it);
			}
		}
		return;
	}

	Item* item = thing->getItem();
	if (!item) {
		return;
	}

	int32_t index = getThingIndex(item);
	if (index == -1) {
		return;
	}

	if (item == ground) {
		ground->setParent(nullptr);
		ground = nullptr;

		SpectatorHashSet spectators;
		g_game.map.getSpectators(spectators, getPosition(), true);
		onRemoveTileItem(spectators, std::vector<int32_t>(spectators.size(), 0), item);
		return;
	}

	TileItemVector* items = getItemList();
	if (!items) {
		return;
	}

	const ItemType& itemType = Item::items[item->getID()];
	if (itemType.alwaysOnTop) {
		auto it = std::find(items->getBeginTopItem(), items->getEndTopItem(), item);
		if (it == items->getEndTopItem()) {
			return;
		}

		std::vector<int32_t> oldStackPosVector;

		SpectatorHashSet spectators;
		g_game.map.getSpectators(spectators, getPosition(), true);
		for (Creature* spectator : spectators) {
			if (Player* tmpPlayer = spectator->getPlayer()) {
				oldStackPosVector.push_back(getStackposOfItem(tmpPlayer, item));
			}
		}

		item->setParent(nullptr);
		items->erase(it);
		onRemoveTileItem(spectators, oldStackPosVector, item);
	} else {
		auto it = std::find(items->getBeginDownItem(), items->getEndDownItem(), item);
		if (it == items->getEndDownItem()) {
			return;
		}

		if (itemType.stackable && count != item->getItemCount()) {
			uint8_t newCount = static_cast<uint8_t>(std::max<int32_t>(0, static_cast<int32_t>(item->getItemCount() - count)));
			item->setItemCount(newCount);
			onUpdateTileItem(item, itemType, item, itemType);
		} else {
			std::vector<int32_t> oldStackPosVector;

			SpectatorHashSet spectators;
			g_game.map.getSpectators(spectators, getPosition(), true);
			for (Creature* spectator : spectators) {
				if (Player* tmpPlayer = spectator->getPlayer()) {
					oldStackPosVector.push_back(getStackposOfItem(tmpPlayer, item));
				}
			}

			item->setParent(nullptr);
			items->erase(it);
			items->addDownItemCount(-1);
			onRemoveTileItem(spectators, oldStackPosVector, item);
		}
	}
}

void Tile::removeCreature(Creature* creature)
{
	g_game.map.getQTNode(tilePos.x, tilePos.y)->removeCreature(creature);
	removeThing(creature, 0);
}

int32_t Tile::getThingIndex(const Thing* thing) const
{
	int32_t n = -1;
	if (ground) {
		if (ground == thing) {
			return 0;
		}
		++n;
	}

	const TileItemVector* items = getItemList();
	if (items) {
		const Item* item = thing->getItem();
		if (item && item->isAlwaysOnTop()) {
			for (auto it = items->getBeginTopItem(), end = items->getEndTopItem(); it != end; ++it) {
				++n;
				if (*it == item) {
					return n;
				}
			}
		} else {
			n += items->getTopItemCount();
		}
	}

	if (const CreatureVector* creatures = getCreatures()) {
		if (thing->getCreature()) {
			for (Creature* creature : *creatures) {
				++n;
				if (creature == thing) {
					return n;
				}
			}
		} else {
			n += creatures->size();
		}
	}

	if (items) {
		const Item* item = thing->getItem();
		if (item && !item->isAlwaysOnTop()) {
			for (auto it = items->getBeginDownItem(), end = items->getEndDownItem(); it != end; ++it) {
				++n;
				if (*it == item) {
					return n;
				}
			}
		}
	}
	return -1;
}

int32_t Tile::getClientIndexOfCreature(const Player* player, const Creature* creature) const
{
	int32_t n;
	if (ground) {
		n = 1;
	} else {
		n = 0;
	}

	const TileItemVector* items = getItemList();
	if (items) {
		n += items->getTopItemCount();
	}

	if (const CreatureVector* creatures = getCreatures()) {
		for (const Creature* c : boost::adaptors::reverse(*creatures)) {
			if (c == creature) {
				return n;
			} else if (player->canSeeCreature(c)) {
				++n;
			}
		}
	}
	return -1;
}

int32_t Tile::getStackposOfCreature(const Player* player, const Creature* creature) const
{
	int32_t n;
	if (ground) {
		n = 1;
	} else {
		n = 0;
	}

	const TileItemVector* items = getItemList();
	if (items) {
		n += items->getTopItemCount();
		if (n >= 10) {
			return -1;
		}
	}

	if (const CreatureVector* creatures = getCreatures()) {
		for (const Creature* c : boost::adaptors::reverse(*creatures)) {
			if (c == creature) {
				return n;
			} else if (player->canSeeCreature(c)) {
				if (++n >= 10) {
					return -1;
				}
			}
		}
	}
	return -1;
}

int32_t Tile::getStackposOfItem(const Player* player, const Item* item) const
{
	int32_t n = 0;
	if (ground) {
		if (ground == item) {
			return n;
		}
		++n;
	}

	const TileItemVector* items = getItemList();
	if (items) {
		if (item->isAlwaysOnTop()) {
			for (auto it = items->getBeginTopItem(), end = items->getEndTopItem(); it != end; ++it) {
				if (*it == item) {
					return n;
				} else if (++n == 10) {
					return -1;
				}
			}
		} else {
			n += items->getTopItemCount();
			if (n >= 10) {
				return -1;
			}
		}
	}

	if (const CreatureVector* creatures = getCreatures()) {
		for (const Creature* creature : *creatures) {
			if (player->canSeeCreature(creature)) {
				if (++n >= 10) {
					return -1;
				}
			}
		}
	}

	if (items && !item->isAlwaysOnTop()) {
		for (auto it = items->getBeginDownItem(), end = items->getEndDownItem(); it != end; ++it) {
			if (*it == item) {
				return n;
			} else if (++n >= 10) {
				return -1;
			}
		}
	}
	return -1;
}

size_t Tile::getFirstIndex() const
{
	return 0;
}

size_t Tile::getLastIndex() const
{
	return getThingCount();
}

uint32_t Tile::getItemTypeCount(uint16_t itemId, int32_t subType /*= -1*/) const
{
	uint32_t count = 0;
	if (ground && ground->getID() == itemId) {
		count += Item::countByType(ground, subType);
	}

	const TileItemVector* items = getItemList();
	if (items) {
		for (const Item* item : *items) {
			if (item->getID() == itemId) {
				count += Item::countByType(item, subType);
			}
		}
	}
	return count;
}

Thing* Tile::getThing(size_t index) const
{
	if (ground) {
		if (index == 0) {
			return ground;
		}

		--index;
	}

	const TileItemVector* items = getItemList();
	if (items) {
		uint32_t topItemSize = items->getTopItemCount();
		if (index < topItemSize) {
			return items->at(items->getDownItemCount() + index);
		}
		index -= topItemSize;
	}

	if (const CreatureVector* creatures = getCreatures()) {
		if (index < creatures->size()) {
			return (*creatures)[index];
		}
		index -= creatures->size();
	}

	if (items && index < items->getDownItemCount()) {
		return items->at(index);
	}
	return nullptr;
}

void Tile::postAddNotification(Thing* thing, const Cylinder* oldParent, int32_t index, cylinderlink_t link /*= LINK_OWNER*/)
{
	SpectatorHashSet spectators;
	g_game.map.getSpectators(spectators, getPosition(), true, true);
	for (Creature* spectator : spectators) {
		spectator->getPlayer()->postAddNotification(thing, oldParent, index, LINK_NEAR);
	}

	//add a reference to this item, it may be deleted after being added (mailbox for example)
	Creature* creature = thing->getCreature();
	Item* item;
	if (creature) {
		creature->incrementReferenceCounter();
		item = nullptr;
	} else {
		item = thing->getItem();
		if (item) {
			item->incrementReferenceCounter();
		}
	}

	if (link == LINK_OWNER) {
		if (hasFlag(TILESTATE_TELEPORT)) {
			Teleport* teleport = getTeleportItem();
			if (teleport) {
				teleport->addThing(thing);
			}
		} else if (hasFlag(TILESTATE_TRASHHOLDER)) {
			TrashHolder* trashholder = getTrashHolder();
			if (trashholder) {
				trashholder->addThing(thing);
			}
		} else if (hasFlag(TILESTATE_MAILBOX)) {
			Mailbox* mailbox = getMailbox();
			if (mailbox) {
				mailbox->addThing(thing);
			}
		}

<<<<<<< HEAD
		if (item) {
=======
		//calling movement scripts
		if (creature) {
			g_moveEvents->onCreatureMove(creature, this, MOVE_EVENT_STEP_IN);
		} else if (item) {
>>>>>>> 29752b6a
			g_moveEvents->onItemMove(item, this, true);
		}
	}

	//release the reference to this item onces we are finished
	if (creature) {
		g_game.ReleaseCreature(creature);
	} else if (item) {
		g_game.ReleaseItem(item);
	}
}

void Tile::postRemoveNotification(Thing* thing, const Cylinder* newParent, int32_t index, cylinderlink_t)
{
	SpectatorHashSet spectators;
	g_game.map.getSpectators(spectators, getPosition(), true, true);

	if (getThingCount() > 8) {
		onUpdateTile(spectators);
	}

	for (Creature* spectator : spectators) {
		spectator->getPlayer()->postRemoveNotification(thing, newParent, index, LINK_NEAR);
	}

<<<<<<< HEAD
	if (Item* item = thing->getItem()) {
		g_moveEvents->onItemMove(item, this, false);
=======
	//calling movement scripts
	Creature* creature = thing->getCreature();
	if (creature) {
		g_moveEvents->onCreatureMove(creature, this, MOVE_EVENT_STEP_OUT);
	} else {
		Item* item = thing->getItem();
		if (item) {
			g_moveEvents->onItemMove(item, this, false);
		}
>>>>>>> 29752b6a
	}
}

void Tile::internalAddThing(Thing* thing)
{
	internalAddThing(0, thing);
}

void Tile::internalAddThing(uint32_t, Thing* thing)
{
	thing->setParent(this);

	Creature* creature = thing->getCreature();
	if (creature) {
		g_game.map.clearSpectatorCache();
		CreatureVector* creatures = makeCreatures();
		creatures->insert(creatures->begin(), creature);
	} else {
		Item* item = thing->getItem();
		if (item == nullptr) {
			return;
		}

		const ItemType& itemType = Item::items[item->getID()];
		if (itemType.isGroundTile()) {
			if (ground == nullptr) {
				ground = item;
				setTileFlags(item);
			}
			return;
		}

		TileItemVector* items = makeItemList();
		if (items->size() >= 0xFFFF) {
			return /*RETURNVALUE_NOTPOSSIBLE*/;
		}

		if (itemType.alwaysOnTop) {
			bool isInserted = false;
			for (auto it = items->getBeginTopItem(), end = items->getEndTopItem(); it != end; ++it) {
				if (Item::items[(*it)->getID()].alwaysOnTopOrder > itemType.alwaysOnTopOrder) {
					items->insert(it, item);
					isInserted = true;
					break;
				}
			}

			if (!isInserted) {
				items->push_back(item);
			}
		} else {
			items->insert(items->getBeginDownItem(), item);
			items->addDownItemCount(1);
		}

		setTileFlags(item);
	}
}

void Tile::setTileFlags(const Item* item)
{
	if (!hasFlag(TILESTATE_FLOORCHANGE)) {
		const ItemType& it = Item::items[item->getID()];
		if (it.floorChange != 0) {
			setFlag(it.floorChange);
		}
	}

	if (item->hasProperty(CONST_PROP_IMMOVABLEBLOCKSOLID)) {
		setFlag(TILESTATE_IMMOVABLEBLOCKSOLID);
	}

	if (item->hasProperty(CONST_PROP_BLOCKPATH)) {
		setFlag(TILESTATE_BLOCKPATH);
	}

	if (item->hasProperty(CONST_PROP_NOFIELDBLOCKPATH)) {
		setFlag(TILESTATE_NOFIELDBLOCKPATH);
	}

	if (item->hasProperty(CONST_PROP_IMMOVABLENOFIELDBLOCKPATH)) {
		setFlag(TILESTATE_IMMOVABLENOFIELDBLOCKPATH);
	}

	if (item->getTeleport()) {
		setFlag(TILESTATE_TELEPORT);
	}

	if (item->getMagicField()) {
		setFlag(TILESTATE_MAGICFIELD);
	}

	if (item->getMailbox()) {
		setFlag(TILESTATE_MAILBOX);
	}

	if (item->getTrashHolder()) {
		setFlag(TILESTATE_TRASHHOLDER);
	}

	if (item->hasProperty(CONST_PROP_BLOCKSOLID)) {
		setFlag(TILESTATE_BLOCKSOLID);
	}

	if (item->getBed()) {
		setFlag(TILESTATE_BED);
	}

	const Container* container = item->getContainer();
	if (container && container->getDepotLocker()) {
		setFlag(TILESTATE_DEPOT);
	}

	if (item->hasProperty(CONST_PROP_SUPPORTHANGABLE)) {
		setFlag(TILESTATE_SUPPORTS_HANGABLE);
	}
}

void Tile::resetTileFlags(const Item* item)
{
	const ItemType& it = Item::items[item->getID()];
	if (it.floorChange != 0) {
		resetFlag(TILESTATE_FLOORCHANGE);
	}

	if (item->hasProperty(CONST_PROP_BLOCKSOLID) && !hasProperty(item, CONST_PROP_BLOCKSOLID)) {
		resetFlag(TILESTATE_BLOCKSOLID);
	}

	if (item->hasProperty(CONST_PROP_IMMOVABLEBLOCKSOLID) && !hasProperty(item, CONST_PROP_IMMOVABLEBLOCKSOLID)) {
		resetFlag(TILESTATE_IMMOVABLEBLOCKSOLID);
	}

	if (item->hasProperty(CONST_PROP_BLOCKPATH) && !hasProperty(item, CONST_PROP_BLOCKPATH)) {
		resetFlag(TILESTATE_BLOCKPATH);
	}

	if (item->hasProperty(CONST_PROP_NOFIELDBLOCKPATH) && !hasProperty(item, CONST_PROP_NOFIELDBLOCKPATH)) {
		resetFlag(TILESTATE_NOFIELDBLOCKPATH);
	}

	if (item->hasProperty(CONST_PROP_IMMOVABLEBLOCKPATH) && !hasProperty(item, CONST_PROP_IMMOVABLEBLOCKPATH)) {
		resetFlag(TILESTATE_IMMOVABLEBLOCKPATH);
	}

	if (item->hasProperty(CONST_PROP_IMMOVABLENOFIELDBLOCKPATH) && !hasProperty(item, CONST_PROP_IMMOVABLENOFIELDBLOCKPATH)) {
		resetFlag(TILESTATE_IMMOVABLENOFIELDBLOCKPATH);
	}

	if (item->getTeleport()) {
		resetFlag(TILESTATE_TELEPORT);
	}

	if (item->getMagicField()) {
		resetFlag(TILESTATE_MAGICFIELD);
	}

	if (item->getMailbox()) {
		resetFlag(TILESTATE_MAILBOX);
	}

	if (item->getTrashHolder()) {
		resetFlag(TILESTATE_TRASHHOLDER);
	}

	if (item->getBed()) {
		resetFlag(TILESTATE_BED);
	}

	const Container* container = item->getContainer();
	if (container && container->getDepotLocker()) {
		resetFlag(TILESTATE_DEPOT);
	}

	if (item->hasProperty(CONST_PROP_SUPPORTHANGABLE)) {
		resetFlag(TILESTATE_SUPPORTS_HANGABLE);
	}
}

bool Tile::isMoveableBlocking() const
{
	return !ground || hasFlag(TILESTATE_BLOCKSOLID);
}

Item* Tile::getUseItem() const
{
	const TileItemVector* items = getItemList();
	if (!items || items->size() == 0) {
		return ground;
	}

	for (Item* item : boost::adaptors::reverse(*items)) {
		if (Item::items[item->getID()].forceUse) {
			return item;
		}
	}

	Item* item = items->getTopDownItem();
	if (!item) {
		item = items->getTopTopItem();
	}
	return item;
}<|MERGE_RESOLUTION|>--- conflicted
+++ resolved
@@ -1381,14 +1381,10 @@
 			}
 		}
 
-<<<<<<< HEAD
-		if (item) {
-=======
 		//calling movement scripts
 		if (creature) {
 			g_moveEvents->onCreatureMove(creature, this, MOVE_EVENT_STEP_IN);
 		} else if (item) {
->>>>>>> 29752b6a
 			g_moveEvents->onItemMove(item, this, true);
 		}
 	}
@@ -1414,10 +1410,6 @@
 		spectator->getPlayer()->postRemoveNotification(thing, newParent, index, LINK_NEAR);
 	}
 
-<<<<<<< HEAD
-	if (Item* item = thing->getItem()) {
-		g_moveEvents->onItemMove(item, this, false);
-=======
 	//calling movement scripts
 	Creature* creature = thing->getCreature();
 	if (creature) {
@@ -1427,7 +1419,6 @@
 		if (item) {
 			g_moveEvents->onItemMove(item, this, false);
 		}
->>>>>>> 29752b6a
 	}
 }
 
