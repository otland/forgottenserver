// Copyright 2023 The Forgotten Server Authors. All rights reserved.
// Use of this source code is governed by the GPL-2.0 License that can be found in the LICENSE file.

#include "otpch.h"

#include "tile.h"

#include "combat.h"
#include "configmanager.h"
#include "creature.h"
#include "game.h"
#include "housetile.h"
#include "mailbox.h"
#include "movement.h"
#include "spectators.h"
#include "teleport.h"
#include "trashholder.h"

extern Game g_game;
extern MoveEvents* g_moveEvents;

const std::shared_ptr<Tile> Tile::nullptrTile = std::make_shared<StaticTile>(0xFFFF, 0xFFFF, 0xFF);

bool Tile::hasProperty(ITEMPROPERTY prop) const
{
	if (ground && ground->hasProperty(prop)) {
		return true;
	}

	if (const TileItemVector* items = getItemList()) {
		for (const auto& item : *items) {
			if (item->hasProperty(prop)) {
				return true;
			}
		}
	}
	return false;
}

bool Tile::hasProperty(const std::shared_ptr<const Item>& exclude, ITEMPROPERTY prop) const
{
	assert(exclude);

	if (ground && exclude != ground && ground->hasProperty(prop)) {
		return true;
	}

	if (const TileItemVector* items = getItemList()) {
		for (const auto& item : *items) {
			if (item != exclude && item->hasProperty(prop)) {
				return true;
			}
		}
	}

	return false;
}

bool Tile::hasHeight(uint32_t n) const
{
	uint32_t height = 0;

	if (ground) {
		if (ground->hasProperty(CONST_PROP_HASHEIGHT)) {
			++height;
		}

		if (n == height) {
			return true;
		}
	}

	if (const TileItemVector* items = getItemList()) {
		for (const auto& item : *items) {
			if (item->hasProperty(CONST_PROP_HASHEIGHT)) {
				++height;
			}

			if (n == height) {
				return true;
			}
		}
	}
	return false;
}

size_t Tile::getCreatureCount() const
{
	if (const CreatureVector* creatures = getCreatures()) {
		return creatures->size();
	}
	return 0;
}

size_t Tile::getItemCount() const
{
	if (const TileItemVector* items = getItemList()) {
		return items->size();
	}
	return 0;
}

uint32_t Tile::getTopItemCount() const
{
	if (const TileItemVector* items = getItemList()) {
		return items->getTopItemCount();
	}
	return 0;
}

uint32_t Tile::getDownItemCount() const
{
	if (const TileItemVector* items = getItemList()) {
		return items->getDownItemCount();
	}
	return 0;
}

std::shared_ptr<Teleport> Tile::getTeleportItem() const
{
	if (!hasFlag(TILESTATE_TELEPORT)) {
		return nullptr;
	}

	if (const TileItemVector* items = getItemList()) {
		for (auto it = items->rbegin(), end = items->rend(); it != end; ++it) {
			if ((*it)->getTeleport()) {
				return (*it)->getTeleport();
			}
		}
	}
	return nullptr;
}

std::shared_ptr<MagicField> Tile::getFieldItem() const
{
	if (!hasFlag(TILESTATE_MAGICFIELD)) {
		return nullptr;
	}

	if (ground && ground->getMagicField()) {
		return ground->getMagicField();
	}

	if (const TileItemVector* items = getItemList()) {
		for (auto it = items->rbegin(), end = items->rend(); it != end; ++it) {
			if ((*it)->getMagicField()) {
				return (*it)->getMagicField();
			}
		}
	}
	return nullptr;
}

std::shared_ptr<TrashHolder> Tile::getTrashHolder() const
{
	if (!hasFlag(TILESTATE_TRASHHOLDER)) {
		return nullptr;
	}

	if (ground && ground->getTrashHolder()) {
		return ground->getTrashHolder();
	}

	if (const TileItemVector* items = getItemList()) {
		for (auto it = items->rbegin(), end = items->rend(); it != end; ++it) {
			if ((*it)->getTrashHolder()) {
				return (*it)->getTrashHolder();
			}
		}
	}
	return nullptr;
}

std::shared_ptr<Mailbox> Tile::getMailbox() const
{
	if (!hasFlag(TILESTATE_MAILBOX)) {
		return nullptr;
	}

	if (ground && ground->getMailbox()) {
		return ground->getMailbox();
	}

	if (const TileItemVector* items = getItemList()) {
		for (auto it = items->rbegin(), end = items->rend(); it != end; ++it) {
			if ((*it)->getMailbox()) {
				return (*it)->getMailbox();
			}
		}
	}
	return nullptr;
}

std::shared_ptr<BedItem> Tile::getBedItem() const
{
	if (!hasFlag(TILESTATE_BED)) {
		return nullptr;
	}

	if (ground && ground->getBed()) {
		return ground->getBed();
	}

	if (const TileItemVector* items = getItemList()) {
		for (auto it = items->rbegin(), end = items->rend(); it != end; ++it) {
			if ((*it)->getBed()) {
				return (*it)->getBed();
			}
		}
	}
	return nullptr;
}

std::shared_ptr<Creature> Tile::getTopCreature() const
{
	if (const CreatureVector* creatures = getCreatures()) {
		if (!creatures->empty()) {
			return *creatures->begin();
		}
	}
	return nullptr;
}

std::shared_ptr<const Creature> Tile::getBottomCreature() const
{
	if (const CreatureVector* creatures = getCreatures()) {
		if (!creatures->empty()) {
			return *creatures->rbegin();
		}
	}
	return nullptr;
}

std::shared_ptr<Creature> Tile::getTopVisibleCreature(const std::shared_ptr<const Creature>& creature) const
{
	if (const CreatureVector* creatures = getCreatures()) {
		if (creature) {
			for (const auto& tileCreature : *creatures) {
				if (creature->canSeeCreature(tileCreature)) {
					return tileCreature;
				}
			}
		} else {
			for (const auto& tileCreature : *creatures) {
				if (!tileCreature->isInvisible()) {
					const auto& player = tileCreature->getPlayer();
					if (!player || !player->isInGhostMode()) {
						return tileCreature;
					}
				}
			}
		}
	}
	return nullptr;
}

std::shared_ptr<const Creature> Tile::getBottomVisibleCreature(const std::shared_ptr<const Creature>& creature) const
{
	if (const CreatureVector* creatures = getCreatures()) {
		if (creature) {
			for (const auto& tileCreature : *creatures | std::views::reverse) {
				if (creature->canSeeCreature(tileCreature)) {
					return tileCreature;
				}
			}

		} else {
			for (const auto& tileCreature : *creatures | std::views::reverse) {
				if (!tileCreature->isInvisible()) {
					const auto& player = tileCreature->getPlayer();
					if (!player || !player->isInGhostMode()) {
						return tileCreature;
					}
				}
			}
		}
	}
	return nullptr;
}

std::shared_ptr<Item> Tile::getTopDownItem() const
{
	if (const TileItemVector* items = getItemList()) {
		return items->getTopDownItem();
	}
	return nullptr;
}

std::shared_ptr<Item> Tile::getTopTopItem() const
{
	if (const TileItemVector* items = getItemList()) {
		return items->getTopTopItem();
	}
	return nullptr;
}

std::shared_ptr<Item> Tile::getItemByTopOrder(int32_t topOrder)
{
	// topOrder:
	// 1: borders
	// 2: ladders, signs, splashes
	// 3: doors etc
	// 4: creatures
	if (TileItemVector* items = getItemList()) {
		for (auto it = ItemVector::const_reverse_iterator(items->getEndTopItem()),
		          end = ItemVector::const_reverse_iterator(items->getBeginTopItem());
		     it != end; ++it) {
			if (Item::items[(*it)->getID()].alwaysOnTopOrder == topOrder) {
				return *it;
			}
		}
	}
	return nullptr;
}

std::shared_ptr<Thing> Tile::getTopVisibleThing(const std::shared_ptr<const Creature>& creature)
{
	if (const auto& thing = getTopVisibleCreature(creature)) {
		return thing;
	}

	TileItemVector* items = getItemList();
	if (items) {
		for (ItemVector::const_iterator it = items->getBeginDownItem(), end = items->getEndDownItem(); it != end;
		     ++it) {
			const ItemType& iit = Item::items[(*it)->getID()];
			if (!iit.lookThrough) {
				return *it;
			}
		}

		for (auto it = ItemVector::const_reverse_iterator(items->getEndTopItem()),
		          end = ItemVector::const_reverse_iterator(items->getBeginTopItem());
		     it != end; ++it) {
			const ItemType& iit = Item::items[(*it)->getID()];
			if (!iit.lookThrough) {
				return *it;
			}
		}
	}

	return ground;
}

void Tile::onAddTileItem(const std::shared_ptr<Item>& item)
{
	if (item->hasProperty(CONST_PROP_MOVEABLE) || item->getContainer()) {
		auto it = g_game.browseFields.find(getTile().get());
		if (it != g_game.browseFields.end()) {
			it->second->addItemBack(item);
			item->setParent(it->second);
		}
	}

	setTileFlags(item);

	const Position& thingMapPos = getPosition();

	SpectatorVec spectators;
	g_game.map.getSpectators(spectators, thingMapPos, true);

	// send to client
	for (const auto& spectator : spectators) {
		if (const auto& spectatorPlayer = spectator->getPlayer()) {
			spectatorPlayer->sendAddTileItem(getTile(), thingMapPos, item);
		}
	}

	if ((!hasFlag(TILESTATE_PROTECTIONZONE) || getBoolean(ConfigManager::CLEAN_PROTECTION_ZONES)) &&
	    item->isCleanable()) {
		if (!getHouseTile()) {
			g_game.addTileToClean(getTile());
		}
	}
}

void Tile::onUpdateTileItem(const std::shared_ptr<Item>& oldItem, const ItemType& oldType,
                            const std::shared_ptr<Item>& newItem, const ItemType& newType)
{
	if (newItem->hasProperty(CONST_PROP_MOVEABLE) || newItem->getContainer()) {
		auto it = g_game.browseFields.find(getTile().get());
		if (it != g_game.browseFields.end()) {
			int32_t index = it->second->getThingIndex(oldItem);
			if (index != -1) {
				it->second->replaceThing(index, newItem);
				newItem->setParent(it->second);
			}
		}
	} else if (oldItem->hasProperty(CONST_PROP_MOVEABLE) || oldItem->getContainer()) {
		auto it = g_game.browseFields.find(getTile().get());
		if (it != g_game.browseFields.end()) {
			const auto& oldParent = oldItem->getParent();
			it->second->removeThing(oldItem, oldItem->getItemCount());
			oldItem->setParent(oldParent);
		}
	}

	const Position& thingMapPos = getPosition();

	SpectatorVec spectators;
	g_game.map.getSpectators(spectators, thingMapPos, true);

	// send to client
	for (const auto& spectator : spectators) {
		if (const auto& spectatorPlayer = spectator->getPlayer()) {
			spectatorPlayer->sendUpdateTileItem(getTile(), thingMapPos, newItem);
		}
	}

	// event methods
	for (const auto& spectator : spectators) {
		spectator->onUpdateTileItem(getTile(), thingMapPos, oldItem, oldType, newItem, newType);
	}
}

void Tile::onRemoveTileItem(const SpectatorVec& spectators, const std::vector<int32_t>& oldStackPosVector,
                            const std::shared_ptr<Item>& item)
{
	if (item->hasProperty(CONST_PROP_MOVEABLE) || item->getContainer()) {
		auto it = g_game.browseFields.find(getTile().get());
		if (it != g_game.browseFields.end()) {
			it->second->removeThing(item, item->getItemCount());
		}
	}

	resetTileFlags(item);

	const Position& thingMapPos = getPosition();
	const ItemType& iType = Item::items[item->getID()];

	// send to client
	size_t i = 0;
	for (const auto& spectator : spectators) {
		if (const auto& tmpPlayer = spectator->getPlayer()) {
			tmpPlayer->sendRemoveTileThing(thingMapPos, oldStackPosVector[i++]);
		}
	}

	// event methods
	for (const auto& spectator : spectators) {
		spectator->onRemoveTileItem(getTile(), thingMapPos, iType, item);
	}

	if (!hasFlag(TILESTATE_PROTECTIONZONE) || getBoolean(ConfigManager::CLEAN_PROTECTION_ZONES)) {
		const auto& items = getItemList();
		if (!items || items->empty()) {
			g_game.removeTileToClean(getTile());
			return;
		}

		bool ret = false;
		for (const auto& toCheck : *items) {
			if (toCheck->isCleanable()) {
				ret = true;
				break;
			}
		}

		if (!ret) {
			g_game.removeTileToClean(getTile());
		}
	}
}

<<<<<<< HEAD
void Tile::onUpdateTile(const SpectatorVec& spectators)
{
	const Position& thingMapPos = getPosition();

	// send to clients
	for (const auto& spectator : spectators) {
		assert(spectator->getPlayer() != nullptr);
		std::static_pointer_cast<Player>(spectator)->sendUpdateTile(getTile(), thingMapPos);
	}
}

ReturnValue Tile::queryAdd(int32_t, const std::shared_ptr<const Thing>& thing, uint32_t, uint32_t flags,
                           const std::shared_ptr<Creature>&) const
=======
ReturnValue Tile::queryAdd(int32_t, const Thing& thing, uint32_t, uint32_t flags, Creature*) const
>>>>>>> 076bfc38
{
	if (const auto& creature = thing->getCreature()) {
		if (hasBitSet(FLAG_NOLIMIT, flags)) {
			return RETURNVALUE_NOERROR;
		}

		if (hasBitSet(FLAG_PATHFINDING, flags) && hasFlag(TILESTATE_FLOORCHANGE | TILESTATE_TELEPORT)) {
			return RETURNVALUE_NOTPOSSIBLE;
		}

		if (!ground) {
			return RETURNVALUE_NOTPOSSIBLE;
		}

		if (const auto& monster = creature->getMonster()) {
			if (hasFlag(TILESTATE_PROTECTIONZONE | TILESTATE_FLOORCHANGE | TILESTATE_TELEPORT)) {
				return RETURNVALUE_NOTPOSSIBLE;
			}

			if (const CreatureVector* creatures = getCreatures()) {
				if (monster->canPushCreatures() && !monster->isSummon()) {
					for (const auto& tileCreature : *creatures) {
						if (const auto& tilePlayer = tileCreature->getPlayer()) {
							if (tilePlayer->isInGhostMode()) {
								continue;
							}
						}

						const auto& creatureMonster = tileCreature->getMonster();
						if (!creatureMonster || !tileCreature->isPushable() ||
						    (creatureMonster->isSummon() && creatureMonster->getMaster()->getPlayer())) {
							return RETURNVALUE_NOTPOSSIBLE;
						}
					}
				} else {
					for (const auto& tileCreature : *creatures) {
						if (!tileCreature->isInGhostMode()) {
							return RETURNVALUE_NOTENOUGHROOM;
						}
					}
				}
			}

			if (hasFlag(TILESTATE_IMMOVABLEBLOCKSOLID)) {
				return RETURNVALUE_NOTPOSSIBLE;
			}

			if (hasBitSet(FLAG_PATHFINDING, flags) && hasFlag(TILESTATE_IMMOVABLENOFIELDBLOCKPATH)) {
				return RETURNVALUE_NOTPOSSIBLE;
			}

			if (hasFlag(TILESTATE_BLOCKSOLID) ||
			    (hasBitSet(FLAG_PATHFINDING, flags) && hasFlag(TILESTATE_NOFIELDBLOCKPATH))) {
				if (!(monster->canPushItems() || hasBitSet(FLAG_IGNOREBLOCKITEM, flags))) {
					return RETURNVALUE_NOTPOSSIBLE;
				}
			}

			const auto& field = getFieldItem();
			if (!field || field->isBlocking() || field->getDamage() == 0) {
				return RETURNVALUE_NOERROR;
			}

			CombatType_t combatType = field->getCombatType();

			// There is 3 options for a monster to enter a magic field
			// 1) Monster is immune
			if (!monster->isImmune(combatType)) {
				// 1) Monster is able to walk over field type
				// 2) Being attacked while random stepping will make it ignore
				// field damages
				if (hasBitSet(FLAG_IGNOREFIELDDAMAGE, flags)) {
					if (!(monster->canWalkOnFieldType(combatType) || monster->isIgnoringFieldDamage())) {
						return RETURNVALUE_NOTPOSSIBLE;
					}
				} else {
					return RETURNVALUE_NOTPOSSIBLE;
				}
			}

			return RETURNVALUE_NOERROR;
		}

		const CreatureVector* creatures = getCreatures();
		if (const auto& player = creature->getPlayer()) {
			if (creatures && !creatures->empty() && !hasBitSet(FLAG_IGNOREBLOCKCREATURE, flags) &&
			    !player->isAccessPlayer()) {
				for (const auto& tileCreature : *creatures) {
					if (!player->canWalkthrough(tileCreature)) {
						return RETURNVALUE_NOTPOSSIBLE;
					}
				}
			}

			if (const auto& field = getFieldItem()) {
				if (field->getDamage() != 0 && hasBitSet(FLAG_PATHFINDING, flags) &&
				    !hasBitSet(FLAG_IGNOREFIELDDAMAGE, flags)) {
					return RETURNVALUE_NOTPOSSIBLE;
				}
			}

			if (!player->hasParent() && hasFlag(TILESTATE_NOLOGOUT)) {
				// player is trying to login to a "no logout" tile
				return RETURNVALUE_NOTPOSSIBLE;
			}

			const auto& playerTile = player->getTile();
			if (playerTile && player->isPzLocked()) {
				if (!playerTile->hasFlag(TILESTATE_PVPZONE)) {
					// player is trying to enter a pvp zone while being pz-locked
					if (hasFlag(TILESTATE_PVPZONE)) {
						return RETURNVALUE_PLAYERISPZLOCKEDENTERPVPZONE;
					}
				} else if (!hasFlag(TILESTATE_PVPZONE)) {
					// player is trying to leave a pvp zone while being pz-locked
					return RETURNVALUE_PLAYERISPZLOCKEDLEAVEPVPZONE;
				}

				if ((!playerTile->hasFlag(TILESTATE_NOPVPZONE) && hasFlag(TILESTATE_NOPVPZONE)) ||
				    (!playerTile->hasFlag(TILESTATE_PROTECTIONZONE) && hasFlag(TILESTATE_PROTECTIONZONE))) {
					// player is trying to enter a non-pvp/protection zone while being pz-locked
					return RETURNVALUE_PLAYERISPZLOCKED;
				}
			}
		} else if (creatures && !creatures->empty() && !hasBitSet(FLAG_IGNOREBLOCKCREATURE, flags)) {
			for (const auto& tileCreature : *creatures) {
				if (!tileCreature->isInGhostMode()) {
					return RETURNVALUE_NOTENOUGHROOM;
				}
			}
		}

		if (!hasBitSet(FLAG_IGNOREBLOCKITEM, flags)) {
			// If the FLAG_IGNOREBLOCKITEM bit isn't set we dont have to iterate every single item
			if (hasFlag(TILESTATE_BLOCKSOLID)) {
				return RETURNVALUE_NOTENOUGHROOM;
			}
		} else {
			// FLAG_IGNOREBLOCKITEM is set
			if (ground) {
				const ItemType& iiType = Item::items[ground->getID()];
				if (iiType.blockSolid && (!iiType.moveable || ground->hasAttribute(ITEM_ATTRIBUTE_UNIQUEID))) {
					return RETURNVALUE_NOTPOSSIBLE;
				}
			}

			if (const auto& items = getItemList()) {
				for (const auto& item : *items) {
					const ItemType& iiType = Item::items[item->getID()];
					if (iiType.blockSolid && (!iiType.moveable || item->hasAttribute(ITEM_ATTRIBUTE_UNIQUEID))) {
						return RETURNVALUE_NOTPOSSIBLE;
					}
				}
			}
		}
	} else if (const auto& item = thing->getItem()) {
		const TileItemVector* items = getItemList();
		if (items && items->size() >= 0xFFFF) {
			return RETURNVALUE_NOTPOSSIBLE;
		}

		if (hasBitSet(FLAG_NOLIMIT, flags)) {
			return RETURNVALUE_NOERROR;
		}

		if (item->isStoreItem()) {
			return RETURNVALUE_ITEMCANNOTBEMOVEDTHERE;
		}

		bool itemIsHangable = item->isHangable();
		if (!ground && !itemIsHangable) {
			return RETURNVALUE_NOTPOSSIBLE;
		}

		const CreatureVector* creatures = getCreatures();
		if (creatures && !creatures->empty() && item->isBlocking() && !hasBitSet(FLAG_IGNOREBLOCKCREATURE, flags)) {
			for (const auto& tileCreature : *creatures) {
				if (!tileCreature->isInGhostMode()) {
					return RETURNVALUE_NOTENOUGHROOM;
				}
			}
		}

		if (itemIsHangable && hasFlag(TILESTATE_SUPPORTS_HANGABLE)) {
			if (items) {
				for (const auto& tileItem : *items) {
					if (tileItem->isHangable()) {
						return RETURNVALUE_NEEDEXCHANGE;
					}
				}
			}
		} else {
			if (ground) {
				const ItemType& iiType = Item::items[ground->getID()];
				if (iiType.blockSolid) {
					if (!iiType.allowPickupable || item->isMagicField() || item->isBlocking()) {
						if (!item->isPickupable()) {
							return RETURNVALUE_NOTENOUGHROOM;
						}

						if (!iiType.hasHeight || iiType.pickupable || iiType.isBed()) {
							return RETURNVALUE_NOTENOUGHROOM;
						}
					}
				}
			}

			if (items) {
				for (const auto& tileItem : *items) {
					const ItemType& iiType = Item::items[tileItem->getID()];
					if (!iiType.blockSolid) {
						continue;
					}

					if (iiType.allowPickupable && !item->isMagicField() && !item->isBlocking()) {
						continue;
					}

					if (!item->isPickupable()) {
						return RETURNVALUE_NOTENOUGHROOM;
					}

					if (!iiType.hasHeight || iiType.pickupable || iiType.isBed()) {
						return RETURNVALUE_NOTENOUGHROOM;
					}
				}
			}
		}
	}
	return RETURNVALUE_NOERROR;
}

ReturnValue Tile::queryMaxCount(int32_t, const std::shared_ptr<const Thing>&, uint32_t count, uint32_t& maxQueryCount,
                                uint32_t) const
{
	maxQueryCount = std::max<uint32_t>(1, count);
	return RETURNVALUE_NOERROR;
}

ReturnValue Tile::queryRemove(const std::shared_ptr<const Thing>& thing, uint32_t count, uint32_t flags,
                              const std::shared_ptr<Creature>& /*= nullptr */) const
{
	int32_t index = getThingIndex(thing);
	if (index == -1) {
		return RETURNVALUE_NOTPOSSIBLE;
	}

	const auto& item = thing->getItem();
	if (!item) {
		return RETURNVALUE_NOTPOSSIBLE;
	}

	if (count == 0 || (item->isStackable() && count > item->getItemCount())) {
		return RETURNVALUE_NOTPOSSIBLE;
	}

	if (!item->isMoveable() && !hasBitSet(FLAG_IGNORENOTMOVEABLE, flags)) {
		return RETURNVALUE_NOTMOVEABLE;
	}

	return RETURNVALUE_NOERROR;
}

std::shared_ptr<Thing> Tile::queryDestination(int32_t&, const std::shared_ptr<const Thing>&,
                                              std::shared_ptr<Item>& destItem, uint32_t& flags)
{
	std::shared_ptr<Tile> destTile = nullptr;

	if (hasFlag(TILESTATE_FLOORCHANGE_DOWN)) {
		uint16_t dx = tilePos.x;
		uint16_t dy = tilePos.y;
		uint8_t dz = tilePos.z + 1;

		const auto& southDownTile = g_game.map.getTile(dx, dy - 1, dz);
		if (southDownTile && southDownTile->hasFlag(TILESTATE_FLOORCHANGE_SOUTH_ALT)) {
			dy -= 2;
			destTile = g_game.map.getTile(dx, dy, dz);
		} else {
			const auto& eastDownTile = g_game.map.getTile(dx - 1, dy, dz);
			if (eastDownTile && eastDownTile->hasFlag(TILESTATE_FLOORCHANGE_EAST_ALT)) {
				dx -= 2;
				destTile = g_game.map.getTile(dx, dy, dz);
			} else if (const auto& downTile = g_game.map.getTile(dx, dy, dz)) {
				if (downTile->hasFlag(TILESTATE_FLOORCHANGE_NORTH)) {
					++dy;
				}

				if (downTile->hasFlag(TILESTATE_FLOORCHANGE_SOUTH)) {
					--dy;
				}

				if (downTile->hasFlag(TILESTATE_FLOORCHANGE_SOUTH_ALT)) {
					dy -= 2;
				}

				if (downTile->hasFlag(TILESTATE_FLOORCHANGE_EAST)) {
					--dx;
				}

				if (downTile->hasFlag(TILESTATE_FLOORCHANGE_EAST_ALT)) {
					dx -= 2;
				}

				if (downTile->hasFlag(TILESTATE_FLOORCHANGE_WEST)) {
					++dx;
				}

				destTile = g_game.map.getTile(dx, dy, dz);
			}
		}
	} else if (hasFlag(TILESTATE_FLOORCHANGE)) {
		uint16_t dx = tilePos.x;
		uint16_t dy = tilePos.y;
		uint8_t dz = tilePos.z - 1;

		if (hasFlag(TILESTATE_FLOORCHANGE_NORTH)) {
			--dy;
		}

		if (hasFlag(TILESTATE_FLOORCHANGE_SOUTH)) {
			++dy;
		}

		if (hasFlag(TILESTATE_FLOORCHANGE_EAST)) {
			++dx;
		}

		if (hasFlag(TILESTATE_FLOORCHANGE_WEST)) {
			--dx;
		}

		if (hasFlag(TILESTATE_FLOORCHANGE_SOUTH_ALT)) {
			dy += 2;
		}

		if (hasFlag(TILESTATE_FLOORCHANGE_EAST_ALT)) {
			dx += 2;
		}

		destTile = g_game.map.getTile(dx, dy, dz);
	}

	if (!destTile) {
		destTile = getTile();
	} else {
		flags |= FLAG_NOLIMIT; // Will ignore that there is blocking items/creatures
	}

	if (destTile) {
		if (const auto& destThing = destTile->getTopDownItem()) {
			destItem = destThing->getItem();
		}
	}
	return destTile;
}

void Tile::addThing(int32_t, const std::shared_ptr<Thing>& thing)
{
	if (const auto& creature = thing->getCreature()) {
		g_game.map.clearSpectatorCache();
		if (creature->getPlayer()) {
			g_game.map.clearPlayersSpectatorCache();
		}

		creature->setParent(getTile());
		CreatureVector* creatures = makeCreatures();
		creatures->insert(creatures->begin(), creature);
	} else if (const auto& item = thing->getItem()) {
		TileItemVector* items = getItemList();
		if (items && items->size() >= 0xFFFF) {
			return /*RETURNVALUE_NOTPOSSIBLE*/;
		}

		item->setParent(getTile());

		const ItemType& itemType = Item::items[item->getID()];
		if (itemType.isGroundTile()) {
			if (!ground) {
				ground = std::move(item);
				onAddTileItem(ground);
			} else {
				const ItemType& oldType = Item::items[ground->getID()];

				const auto oldGround = std::move(ground);
				oldGround->setParent(nullptr);
				ground = std::move(item);
				resetTileFlags(oldGround);
				setTileFlags(ground);
				onUpdateTileItem(oldGround, oldType, ground, itemType);
				postRemoveNotification(oldGround, nullptr, 0);
			}
		} else if (itemType.alwaysOnTop) {
			if (itemType.isSplash() && items) {
				// remove old splash if exists
				for (auto it = items->getBeginTopItem(), end = items->getEndTopItem(); it != end; ++it) {
					const auto oldSplash = *it;
					if (!Item::items[oldSplash->getID()].isSplash()) {
						continue;
					}

					removeThing(oldSplash, 1);
					assert(oldSplash->getParent() == nullptr);
					postRemoveNotification(oldSplash, nullptr, 0);
					break;
				}
			}

			bool isInserted = false;

			if (items) {
				for (auto it = items->getBeginTopItem(), end = items->getEndTopItem(); it != end; ++it) {
					// Note: this is different from internalAddThing
					if (itemType.alwaysOnTopOrder <= Item::items[(*it)->getID()].alwaysOnTopOrder) {
						items->insert(it, item);
						isInserted = true;
						break;
					}
				}
			} else {
				items = makeItemList();
			}

			if (!isInserted) {
				items->push_back(item);
			}

			onAddTileItem(item);
		} else {
			if (itemType.isMagicField()) {
				if (items) {
					// remove old field item if exists
					for (auto it = items->getBeginDownItem(), end = items->getEndDownItem(); it != end; ++it) {
						if (const auto oldField = (*it)->getMagicField()) {
							if (oldField->isReplaceable()) {
								removeThing(oldField, 1);
								assert(oldField->getParent() == nullptr);
								postRemoveNotification(oldField, nullptr, 0);
								break;
							} else {
								// This magic field cannot be replaced.
								item->setParent(nullptr);
								return;
							}
						}
					}
				}
			}
			items = makeItemList();
			items->insert(items->getBeginDownItem(), item);
			items->addDownItemCount(1);
			onAddTileItem(item);
		}
	}
}

void Tile::updateThing(const std::shared_ptr<Thing>& thing, uint16_t itemId, uint32_t count)
{
	int32_t index = getThingIndex(thing);
	if (index == -1) {
		return /*RETURNVALUE_NOTPOSSIBLE*/;
	}

	const auto& item = thing->getItem();
	if (!item) {
		return /*RETURNVALUE_NOTPOSSIBLE*/;
	}

	const ItemType& oldType = Item::items[item->getID()];
	const ItemType& newType = Item::items[itemId];
	resetTileFlags(item);
	item->setID(itemId);
	item->setSubType(count);
	setTileFlags(item);
	onUpdateTileItem(item, oldType, item, newType);
}

void Tile::replaceThing(uint32_t index, const std::shared_ptr<Thing>& thing)
{
	int32_t pos = index;

	const auto& item = thing->getItem();
	if (!item) {
		return /*RETURNVALUE_NOTPOSSIBLE*/;
	}

	std::shared_ptr<Item> oldItem = nullptr;
	bool isInserted = false;

	if (ground) {
		if (pos == 0) {
			oldItem = ground;
			ground = item;
			isInserted = true;
		}

		--pos;
	}

	TileItemVector* items = getItemList();
	if (items && !isInserted) {
		int32_t topItemSize = getTopItemCount();
		if (pos < topItemSize) {
			auto it = items->getBeginTopItem() + pos;

			oldItem = *it;
			it = items->erase(it);
			items->insert(it, item);
			isInserted = true;
		}

		pos -= topItemSize;
	}

	CreatureVector* creatures = getCreatures();
	if (creatures) {
		if (!isInserted && pos < static_cast<int32_t>(creatures->size())) {
			return /*RETURNVALUE_NOTPOSSIBLE*/;
		}

		pos -= static_cast<uint32_t>(creatures->size());
	}

	if (items && !isInserted) {
		int32_t downItemSize = getDownItemCount();
		if (pos < downItemSize) {
			auto it = items->getBeginDownItem() + pos;
			oldItem = *it;
			it = items->erase(it);
			items->insert(it, item);
			isInserted = true;
		}
	}

	if (isInserted) {
		item->setParent(getTile());

		resetTileFlags(oldItem);
		setTileFlags(item);
		const ItemType& oldType = Item::items[oldItem->getID()];
		const ItemType& newType = Item::items[item->getID()];
		onUpdateTileItem(oldItem, oldType, item, newType);

		oldItem->setParent(nullptr);
		return /*RETURNVALUE_NOERROR*/;
	}
}

void Tile::removeThing(const std::shared_ptr<Thing>& thing, uint32_t count)
{
	if (const auto& creature = thing->getCreature()) {
		CreatureVector* creatures = getCreatures();
		if (creatures) {
			auto it = std::find(creatures->begin(), creatures->end(), thing);
			if (it != creatures->end()) {
				g_game.map.clearSpectatorCache();
				if (creature->getPlayer()) {
					g_game.map.clearPlayersSpectatorCache();
				}

				creatures->erase(it);
			}
		}
		return;
	}

	const auto& item = thing->getItem();
	if (!item) {
		return;
	}

	int32_t index = getThingIndex(item);
	if (index == -1) {
		return;
	}

	if (item == ground) {
		ground->setParent(nullptr);
		ground = nullptr;

		SpectatorVec spectators;
		g_game.map.getSpectators(spectators, getPosition(), true);
		onRemoveTileItem(spectators, std::vector<int32_t>(spectators.size(), 0), item);
		return;
	}

	TileItemVector* items = getItemList();
	if (!items) {
		return;
	}

	const ItemType& itemType = Item::items[item->getID()];
	if (itemType.alwaysOnTop) {
		auto it = std::find(items->getBeginTopItem(), items->getEndTopItem(), item);
		if (it == items->getEndTopItem()) {
			return;
		}

		std::vector<int32_t> oldStackPosVector;

		SpectatorVec spectators;
		g_game.map.getSpectators(spectators, getPosition(), true);
		for (const auto& spectator : spectators) {
			if (const auto& spectatorPlayer = spectator->getPlayer()) {
				oldStackPosVector.push_back(getStackposOfItem(spectatorPlayer, item));
			}
		}

		item->setParent(nullptr);
		items->erase(it);
		onRemoveTileItem(spectators, oldStackPosVector, item);
	} else if (auto it = std::find(items->getBeginDownItem(), items->getEndDownItem(), item);
	           it != items->getEndDownItem()) {
		if (itemType.stackable && count != item->getItemCount()) {
			uint8_t newCount =
			    static_cast<uint8_t>(std::max<int32_t>(0, static_cast<int32_t>(item->getItemCount() - count)));
			item->setItemCount(newCount);
			onUpdateTileItem(item, itemType, item, itemType);
		} else {
			std::vector<int32_t> oldStackPosVector;

			SpectatorVec spectators;
			g_game.map.getSpectators(spectators, getPosition(), true);
			for (const auto& spectator : spectators) {
				if (const auto& spectatorPlayer = spectator->getPlayer()) {
					oldStackPosVector.push_back(getStackposOfItem(spectatorPlayer, item));
				}
			}

			item->setParent(nullptr);
			items->erase(it);
			items->addDownItemCount(-1);
			onRemoveTileItem(spectators, oldStackPosVector, item);
		}
	}
}

bool Tile::hasCreature(const std::shared_ptr<Creature>& creature) const
{
	if (const CreatureVector* creatures = getCreatures()) {
		return std::find(creatures->begin(), creatures->end(), creature) != creatures->end();
	}
	return false;
}

void Tile::removeCreature(const std::shared_ptr<Creature>& creature)
{
	g_game.map.getQTNode(tilePos.x, tilePos.y)->removeCreature(creature);
	removeThing(creature, 0);
}

int32_t Tile::getThingIndex(const std::shared_ptr<const Thing>& thing) const
{
	int32_t n = -1;
	if (ground) {
		if (ground == thing) {
			return 0;
		}
		++n;
	}

	const TileItemVector* items = getItemList();
	if (items) {
		const auto& item = thing->getItem();
		if (item && item->isAlwaysOnTop()) {
			for (auto it = items->getBeginTopItem(), end = items->getEndTopItem(); it != end; ++it) {
				++n;
				if (*it == item) {
					return n;
				}
			}
		} else {
			n += items->getTopItemCount();
		}
	}

	if (const CreatureVector* creatures = getCreatures()) {
		if (thing->getCreature()) {
			for (const auto& creature : *creatures) {
				++n;
				if (creature == thing) {
					return n;
				}
			}
		} else {
			n += creatures->size();
		}
	}

	if (items) {
		const auto& item = thing->getItem();
		if (item && !item->isAlwaysOnTop()) {
			for (auto it = items->getBeginDownItem(), end = items->getEndDownItem(); it != end; ++it) {
				++n;
				if (*it == item) {
					return n;
				}
			}
		}
	}
	return -1;
}

int32_t Tile::getClientIndexOfCreature(const std::shared_ptr<const Player>& player,
                                       const std::shared_ptr<const Creature>& creature) const
{
	int32_t n = ground ? 1 : 0;

	if (const TileItemVector* items = getItemList()) {
		n += items->getTopItemCount();
	}

	if (const CreatureVector* creatures = getCreatures()) {
		for (const auto& tileCreature : *creatures | std::views::reverse) {
			if (tileCreature == creature) {
				return n;
			} else if (player->canSeeCreature(tileCreature)) {
				++n;
			}
		}
	}
	return -1;
}

int32_t Tile::getStackposOfItem(const std::shared_ptr<const Player>& player,
                                const std::shared_ptr<const Item>& item) const
{
	int32_t n = 0;
	if (ground) {
		if (ground == item) {
			return n;
		}
		++n;
	}

	const TileItemVector* items = getItemList();
	if (items) {
		if (item->isAlwaysOnTop()) {
			for (auto it = items->getBeginTopItem(), end = items->getEndTopItem(); it != end; ++it) {
				if (*it == item) {
					return n;
				} else if (++n == MAX_STACKPOS) {
					return -1;
				}
			}
		} else {
			n += items->getTopItemCount();
			if (n >= MAX_STACKPOS) {
				return -1;
			}
		}
	}

	if (const CreatureVector* creatures = getCreatures()) {
		for (const auto& creature : *creatures) {
			if (player->canSeeCreature(creature)) {
				if (++n >= MAX_STACKPOS) {
					return -1;
				}
			}
		}
	}

	if (items && !item->isAlwaysOnTop()) {
		for (auto it = items->getBeginDownItem(), end = items->getEndDownItem(); it != end; ++it) {
			if (*it == item) {
				return n;
			} else if (++n >= MAX_STACKPOS) {
				return -1;
			}
		}
	}
	return -1;
}

uint32_t Tile::getItemTypeCount(uint16_t itemId, int32_t subType /*= -1*/) const
{
	uint32_t count = 0;
	if (ground && ground->getID() == itemId) {
		count += Item::countByType(ground, subType);
	}

	const TileItemVector* items = getItemList();
	if (items) {
		for (const auto& item : *items) {
			if (item->getID() == itemId) {
				count += Item::countByType(item, subType);
			}
		}
	}
	return count;
}

std::shared_ptr<Thing> Tile::getThing(size_t index) const
{
	if (ground) {
		if (index == 0) {
			return ground;
		}

		--index;
	}

	const TileItemVector* items = getItemList();
	if (items) {
		uint32_t topItemSize = items->getTopItemCount();
		if (index < topItemSize) {
			return items->at(items->getDownItemCount() + index);
		}
		index -= topItemSize;
	}

	if (const CreatureVector* creatures = getCreatures()) {
		if (index < creatures->size()) {
			return (*creatures)[index];
		}
		index -= creatures->size();
	}

	if (items && index < items->getDownItemCount()) {
		return items->at(index);
	}
	return nullptr;
}

void Tile::postAddNotification(const std::shared_ptr<Thing>& thing, const std::shared_ptr<const Thing>& oldParent,
                               int32_t index, ReceiverLink_t link /*= LINK_OWNER*/)
{
	SpectatorVec spectators;
	g_game.map.getSpectators(spectators, getPosition(), true, true);
	for (const auto& spectator : spectators) {
		assert(spectator->getPlayer() != nullptr);
		std::static_pointer_cast<Player>(spectator)->postAddNotification(thing, oldParent, index, LINK_NEAR);
	}

	if (link == LINK_OWNER) {
		if (hasFlag(TILESTATE_TELEPORT)) {
			if (const auto& teleport = getTeleportItem()) {
				teleport->addThing(thing);
			}
		} else if (hasFlag(TILESTATE_TRASHHOLDER)) {
			if (const auto& trashholder = getTrashHolder()) {
				trashholder->addThing(thing);
			}
		} else if (hasFlag(TILESTATE_MAILBOX)) {
			if (const auto& mailbox = getMailbox()) {
				mailbox->addThing(thing);
			}
		}

		// calling movement scripts
		if (const auto& creature = thing->getCreature()) {
			g_moveEvents->onCreatureMove(creature, getTile(), MOVE_EVENT_STEP_IN);
		} else if (const auto& item = thing->getItem()) {
			g_moveEvents->onItemMove(item, getTile(), true);
		}
	}
}

void Tile::postRemoveNotification(const std::shared_ptr<Thing>& thing, const std::shared_ptr<const Thing>& newParent,
                                  int32_t index, ReceiverLink_t)
{
	const auto thingCount = getThingCount();

	SpectatorVec spectators;
	g_game.map.getSpectators(spectators, tilePos, true, true);

<<<<<<< HEAD
	for (const auto& spectator : spectators) {
		assert(spectator->getPlayer() != nullptr);
		std::static_pointer_cast<Player>(spectator)->postRemoveNotification(thing, newParent, index, LINK_NEAR);
=======
	for (Creature* spectator : spectators) {
		assert(dynamic_cast<Player*>(spectator) != nullptr);

		if (thingCount > TILE_UPDATE_THRESHOLD) {
			// If the tile contains more than the defined threshold of things,
			// send a full tile update to the player to keep the client’s view in sync
			static_cast<Player*>(spectator)->sendUpdateTile(this, tilePos);
		}

		static_cast<Player*>(spectator)->postRemoveNotification(thing, newParent, index, LINK_NEAR);
>>>>>>> 076bfc38
	}

	// calling movement scripts

	if (const auto& creature = thing->getCreature()) {
		g_moveEvents->onCreatureMove(creature, getTile(), MOVE_EVENT_STEP_OUT);
	} else if (const auto& item = thing->getItem()) {
		g_moveEvents->onItemMove(item, getTile(), false);
	}
}

void Tile::internalAddThing(uint32_t, const std::shared_ptr<Thing>& thing)
{
	thing->setParent(getTile());

	if (const auto& creature = thing->getCreature()) {
		g_game.map.clearSpectatorCache();
		if (creature->getPlayer()) {
			g_game.map.clearPlayersSpectatorCache();
		}

		CreatureVector* creatures = makeCreatures();
		creatures->insert(creatures->begin(), creature);
	} else if (const auto& item = thing->getItem()) {
		const ItemType& itemType = Item::items[item->getID()];
		if (itemType.isGroundTile()) {
			if (!ground) {
				ground = item;
				setTileFlags(item);
			}
			return;
		}

		TileItemVector* items = makeItemList();
		if (items->size() >= 0xFFFF) {
			return /*RETURNVALUE_NOTPOSSIBLE*/;
		}

		if (itemType.alwaysOnTop) {
			bool isInserted = false;
			for (auto it = items->getBeginTopItem(), end = items->getEndTopItem(); it != end; ++it) {
				if (Item::items[(*it)->getID()].alwaysOnTopOrder > itemType.alwaysOnTopOrder) {
					items->insert(it, item);
					isInserted = true;
					break;
				}
			}

			if (!isInserted) {
				items->push_back(item);
			}
		} else {
			items->insert(items->getBeginDownItem(), item);
			items->addDownItemCount(1);
		}

		setTileFlags(item);
	}
}

void Tile::setTileFlags(const std::shared_ptr<const Item>& item)
{
	if (!hasFlag(TILESTATE_FLOORCHANGE)) {
		const ItemType& it = Item::items[item->getID()];
		if (it.floorChange != 0) {
			setFlag(it.floorChange);
		}
	}

	if (item->hasProperty(CONST_PROP_IMMOVABLEBLOCKSOLID)) {
		setFlag(TILESTATE_IMMOVABLEBLOCKSOLID);
	}

	if (item->hasProperty(CONST_PROP_BLOCKPATH)) {
		setFlag(TILESTATE_BLOCKPATH);
	}

	if (item->hasProperty(CONST_PROP_NOFIELDBLOCKPATH)) {
		setFlag(TILESTATE_NOFIELDBLOCKPATH);
	}

	if (item->hasProperty(CONST_PROP_IMMOVABLENOFIELDBLOCKPATH)) {
		setFlag(TILESTATE_IMMOVABLENOFIELDBLOCKPATH);
	}

	if (item->getTeleport()) {
		setFlag(TILESTATE_TELEPORT);
	}

	if (item->getMagicField()) {
		setFlag(TILESTATE_MAGICFIELD);
	}

	if (item->getMailbox()) {
		setFlag(TILESTATE_MAILBOX);
	}

	if (item->getTrashHolder()) {
		setFlag(TILESTATE_TRASHHOLDER);
	}

	if (item->hasProperty(CONST_PROP_BLOCKSOLID)) {
		setFlag(TILESTATE_BLOCKSOLID);
	}

	if (item->getBed()) {
		setFlag(TILESTATE_BED);
	}

	if (const auto& container = item->getContainer()) {
		if (container->getDepotLocker()) {
			setFlag(TILESTATE_DEPOT);
		}
	}

	if (item->hasProperty(CONST_PROP_SUPPORTHANGABLE)) {
		setFlag(TILESTATE_SUPPORTS_HANGABLE);
	}
}

void Tile::resetTileFlags(const std::shared_ptr<const Item>& item)
{
	const ItemType& it = Item::items[item->getID()];
	if (it.floorChange != 0) {
		resetFlag(TILESTATE_FLOORCHANGE);
	}

	if (item->hasProperty(CONST_PROP_BLOCKSOLID) && !hasProperty(item, CONST_PROP_BLOCKSOLID)) {
		resetFlag(TILESTATE_BLOCKSOLID);
	}

	if (item->hasProperty(CONST_PROP_IMMOVABLEBLOCKSOLID) && !hasProperty(item, CONST_PROP_IMMOVABLEBLOCKSOLID)) {
		resetFlag(TILESTATE_IMMOVABLEBLOCKSOLID);
	}

	if (item->hasProperty(CONST_PROP_BLOCKPATH) && !hasProperty(item, CONST_PROP_BLOCKPATH)) {
		resetFlag(TILESTATE_BLOCKPATH);
	}

	if (item->hasProperty(CONST_PROP_NOFIELDBLOCKPATH) && !hasProperty(item, CONST_PROP_NOFIELDBLOCKPATH)) {
		resetFlag(TILESTATE_NOFIELDBLOCKPATH);
	}

	if (item->hasProperty(CONST_PROP_IMMOVABLEBLOCKPATH) && !hasProperty(item, CONST_PROP_IMMOVABLEBLOCKPATH)) {
		resetFlag(TILESTATE_IMMOVABLEBLOCKPATH);
	}

	if (item->hasProperty(CONST_PROP_IMMOVABLENOFIELDBLOCKPATH) &&
	    !hasProperty(item, CONST_PROP_IMMOVABLENOFIELDBLOCKPATH)) {
		resetFlag(TILESTATE_IMMOVABLENOFIELDBLOCKPATH);
	}

	if (item->getTeleport()) {
		resetFlag(TILESTATE_TELEPORT);
	}

	if (item->getMagicField()) {
		resetFlag(TILESTATE_MAGICFIELD);
	}

	if (item->getMailbox()) {
		resetFlag(TILESTATE_MAILBOX);
	}

	if (item->getTrashHolder()) {
		resetFlag(TILESTATE_TRASHHOLDER);
	}

	if (item->getBed()) {
		resetFlag(TILESTATE_BED);
	}

	if (const auto& container = item->getContainer()) {
		if (container->getDepotLocker()) {
			resetFlag(TILESTATE_DEPOT);
		}
	}

	if (item->hasProperty(CONST_PROP_SUPPORTHANGABLE)) {
		resetFlag(TILESTATE_SUPPORTS_HANGABLE);
	}
}

bool Tile::isMoveableBlocking() const { return !ground || hasFlag(TILESTATE_BLOCKSOLID); }

std::shared_ptr<Item> Tile::getUseItem(int32_t index) const
{
	const TileItemVector* items = getItemList();

	// no items, get ground
	if (!items || items->size() == 0) {
		return ground;
	}

	// try getting thing by index
	if (const auto& thing = getThing(index)) {
		if (const auto& item = thing->getItem()) {
			return item;
		}
	}

	// try getting top movable item
	if (const auto& topDownItem = getTopDownItem()) {
		return topDownItem;
	}

	// try getting door
	for (const auto& item : *items | std::views::reverse) {
		if (item->getDoor()) {
			return item;
		}
	}

	return *items->begin();
}<|MERGE_RESOLUTION|>--- conflicted
+++ resolved
@@ -463,23 +463,8 @@
 	}
 }
 
-<<<<<<< HEAD
-void Tile::onUpdateTile(const SpectatorVec& spectators)
-{
-	const Position& thingMapPos = getPosition();
-
-	// send to clients
-	for (const auto& spectator : spectators) {
-		assert(spectator->getPlayer() != nullptr);
-		std::static_pointer_cast<Player>(spectator)->sendUpdateTile(getTile(), thingMapPos);
-	}
-}
-
 ReturnValue Tile::queryAdd(int32_t, const std::shared_ptr<const Thing>& thing, uint32_t, uint32_t flags,
                            const std::shared_ptr<Creature>&) const
-=======
-ReturnValue Tile::queryAdd(int32_t, const Thing& thing, uint32_t, uint32_t flags, Creature*) const
->>>>>>> 076bfc38
 {
 	if (const auto& creature = thing->getCreature()) {
 		if (hasBitSet(FLAG_NOLIMIT, flags)) {
@@ -1346,22 +1331,16 @@
 	SpectatorVec spectators;
 	g_game.map.getSpectators(spectators, tilePos, true, true);
 
-<<<<<<< HEAD
 	for (const auto& spectator : spectators) {
 		assert(spectator->getPlayer() != nullptr);
-		std::static_pointer_cast<Player>(spectator)->postRemoveNotification(thing, newParent, index, LINK_NEAR);
-=======
-	for (Creature* spectator : spectators) {
-		assert(dynamic_cast<Player*>(spectator) != nullptr);
 
 		if (thingCount > TILE_UPDATE_THRESHOLD) {
 			// If the tile contains more than the defined threshold of things,
 			// send a full tile update to the player to keep the client’s view in sync
-			static_cast<Player*>(spectator)->sendUpdateTile(this, tilePos);
-		}
-
-		static_cast<Player*>(spectator)->postRemoveNotification(thing, newParent, index, LINK_NEAR);
->>>>>>> 076bfc38
+			std::static_pointer_cast<Player>(spectator)->sendUpdateTile(this, tilePos);
+		}
+
+		std::static_pointer_cast<Player>(spectator)->postRemoveNotification(thing, newParent, index, LINK_NEAR);
 	}
 
 	// calling movement scripts
