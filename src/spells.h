/**
 * The Forgotten Server - a free and open-source MMORPG server emulator
 * Copyright (C) 2017  Mark Samman <mark.samman@gmail.com>
 *
 * This program is free software; you can redistribute it and/or modify
 * it under the terms of the GNU General Public License as published by
 * the Free Software Foundation; either version 2 of the License, or
 * (at your option) any later version.
 *
 * This program is distributed in the hope that it will be useful,
 * but WITHOUT ANY WARRANTY; without even the implied warranty of
 * MERCHANTABILITY or FITNESS FOR A PARTICULAR PURPOSE.  See the
 * GNU General Public License for more details.
 *
 * You should have received a copy of the GNU General Public License along
 * with this program; if not, write to the Free Software Foundation, Inc.,
 * 51 Franklin Street, Fifth Floor, Boston, MA 02110-1301 USA.
 */

#ifndef FS_SPELLS_H_D78A7CCB7080406E8CAA6B1D31D3DA71
#define FS_SPELLS_H_D78A7CCB7080406E8CAA6B1D31D3DA71

#include "luascript.h"
#include "player.h"
#include "actions.h"
#include "talkaction.h"
#include "baseevents.h"

class InstantSpell;
class RuneSpell;
class Spell;

using VocSpellMap = std::map<uint16_t, bool>;

class Spells final : public BaseEvents
{
	public:
		Spells();
		~Spells();

		// non-copyable
		Spells(const Spells&) = delete;
		Spells& operator=(const Spells&) = delete;

		Spell* getSpellByName(const std::string& name);
		RuneSpell* getRuneSpell(uint32_t id);
		RuneSpell* getRuneSpellByName(const std::string& name);

		InstantSpell* getInstantSpell(const std::string& words);
		InstantSpell* getInstantSpellByName(const std::string& name);

		InstantSpell* getInstantSpellById(uint32_t spellId);

		TalkActionResult_t playerSaySpell(Player* player, std::string& words);

		static Position getCasterPosition(Creature* creature, Direction dir);
		std::string getScriptBaseName() const override;

		const std::map<std::string, InstantSpell*>& getInstantSpells() const {
			return instants;
		};

	private:
		void clear() override;
		LuaScriptInterface& getScriptInterface() override;
		Event* getEvent(const std::string& nodeName) override;
		bool registerEvent(Event* event, const pugi::xml_node& node) override;

		std::map<uint16_t, RuneSpell*> runes;
		std::map<std::string, InstantSpell*> instants;

		friend class CombatSpell;
		LuaScriptInterface scriptInterface { "Spell Interface" };
};

using RuneSpellFunction = std::function<bool(const RuneSpell* spell, Player* player, const Position& posTo)>;

class BaseSpell
{
	public:
		constexpr BaseSpell() = default;
		virtual ~BaseSpell() = default;

		virtual bool castSpell(Creature* creature) = 0;
		virtual bool castSpell(Creature* creature, Creature* target) = 0;
};

class CombatSpell final : public Event, public BaseSpell
{
	public:
		CombatSpell(Combat* combat, bool needTarget, bool needDirection);
		~CombatSpell();

		// non-copyable
		CombatSpell(const CombatSpell&) = delete;
		CombatSpell& operator=(const CombatSpell&) = delete;

		bool castSpell(Creature* creature) override;
		bool castSpell(Creature* creature, Creature* target) override;
		bool configureEvent(const pugi::xml_node&) override {
			return true;
		}

		//scripting
		bool executeCastSpell(Creature* creature, const LuaVariant& var);

		bool loadScriptCombat();
		Combat* getCombat() {
			return combat;
		}

	private:
		std::string getScriptEventName() const override {
			return "onCastSpell";
		}

		Combat* combat;

		bool needDirection;
		bool needTarget;
};

class Spell : public BaseSpell
{
	public:
		Spell() = default;

		bool configureSpell(const pugi::xml_node& node);
		const std::string& getName() const {
			return name;
		}

		void postCastSpell(Player* player, bool finishedCast = true, bool payCost = true) const;
		static void postCastSpell(Player* player, uint32_t manaCost, uint32_t soulCost);

		uint32_t getManaCost(const Player* player) const;
		uint32_t getSoulCost() const {
			return soul;
		}
		uint32_t getLevel() const {
			return level;
		}
		uint32_t getMagicLevel() const {
			return magLevel;
		}
		uint32_t getMana() const {
			return mana;
		}
		uint32_t getManaPercent() const {
			return manaPercent;
		}
		bool isPremium() const {
			return premium;
		}

		virtual bool isInstant() const = 0;
		bool isLearnable() const {
			return learnable;
		}

		static ReturnValue CreateIllusion(Creature* creature, const Outfit_t& outfit, int32_t time);
		static ReturnValue CreateIllusion(Creature* creature, const std::string& name, int32_t time);
		static ReturnValue CreateIllusion(Creature* creature, uint32_t itemId, int32_t time);

		const VocSpellMap& getVocMap() const {
			return vocSpellMap;
		}

	protected:
		bool playerSpellCheck(Player* player) const;
		bool playerInstantSpellCheck(Player* player, const Position& toPos);
		bool playerRuneSpellCheck(Player* player, const Position& toPos);

		VocSpellMap vocSpellMap;

		SpellGroup_t group = SPELLGROUP_NONE;
		SpellGroup_t secondaryGroup = SPELLGROUP_NONE;

		uint32_t cooldown = 1000;
		uint32_t groupCooldown = 1000;
		uint32_t secondaryGroupCooldown = 0;
		uint32_t level = 0;
		uint32_t magLevel = 0;
		int32_t range = -1;

		uint8_t spellId = 0;

		bool selfTarget = false;
		bool needTarget = false;

	private:

		uint32_t mana = 0;
		uint32_t manaPercent = 0;
		uint32_t soul = 0;

		bool needWeapon = false;
		bool blockingSolid = false;
		bool blockingCreature = false;
		bool aggressive = true;
		bool learnable = false;
		bool enabled = true;
		bool premium = false;


	private:
		std::string name;
};

class InstantSpell final : public TalkAction, public Spell
{
	public:
		explicit InstantSpell(LuaScriptInterface* interface) : TalkAction(interface) {}

		bool configureEvent(const pugi::xml_node& node) override;

		virtual bool playerCastInstant(Player* player, std::string& param);

		bool castSpell(Creature* creature) override;
		bool castSpell(Creature* creature, Creature* target) override;

		//scripting
		bool executeCastSpell(Creature* creature, const LuaVariant& var);

		bool isInstant() const override {
			return true;
		}
		bool getHasParam() const {
			return hasParam;
		}
		bool getHasPlayerNameParam() const {
			return hasPlayerNameParam;
		}
		bool canCast(const Player* player) const;
		bool canThrowSpell(const Creature* creature, const Creature* target) const;

	private:
		std::string getScriptEventName() const override;

		bool internalCastSpell(Creature* creature, const LuaVariant& var);

		bool needDirection = false;
		bool hasParam = false;
		bool hasPlayerNameParam = false;
		bool checkLineOfSight = true;
		bool casterTargetOrDirection = false;
};

class RuneSpell final : public Action, public Spell
{
	public:
		explicit RuneSpell(LuaScriptInterface* interface) : Action(interface) {}

<<<<<<< HEAD
		bool configureEvent(const pugi::xml_node& node) final;
=======
		bool configureEvent(const pugi::xml_node& node) override;
		bool loadFunction(const pugi::xml_attribute& attr) override;
>>>>>>> 8ec5ef78

		ReturnValue canExecuteAction(const Player* player, const Position& toPos) override;
		bool hasOwnErrorHandler() override {
			return true;
		}
		Thing* getTarget(Player*, Creature* targetCreature, const Position&, uint8_t) const override {
			return targetCreature;
		}

		bool executeUse(Player* player, Item* item, const Position& fromPosition, Thing* target, const Position& toPosition, bool isHotkey) override;

		bool castSpell(Creature* creature) override;
		bool castSpell(Creature* creature, Creature* target) override;

		//scripting
		bool executeCastSpell(Creature* creature, const LuaVariant& var, bool isHotkey);

		bool isInstant() const override {
			return false;
		}
		uint16_t getRuneItemId() const {
			return runeId;
		}

	private:
		std::string getScriptEventName() const override;

		bool internalCastSpell(Creature* creature, const LuaVariant& var, bool isHotkey);

		uint16_t runeId = 0;
		bool hasCharges = true;
};

#endif<|MERGE_RESOLUTION|>--- conflicted
+++ resolved
@@ -251,12 +251,8 @@
 	public:
 		explicit RuneSpell(LuaScriptInterface* interface) : Action(interface) {}
 
-<<<<<<< HEAD
-		bool configureEvent(const pugi::xml_node& node) final;
-=======
 		bool configureEvent(const pugi::xml_node& node) override;
 		bool loadFunction(const pugi::xml_attribute& attr) override;
->>>>>>> 8ec5ef78
 
 		ReturnValue canExecuteAction(const Player* player, const Position& toPos) override;
 		bool hasOwnErrorHandler() override {
