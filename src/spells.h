/**
 * The Forgotten Server - a free and open-source MMORPG server emulator
 * Copyright (C) 2017  Mark Samman <mark.samman@gmail.com>
 *
 * This program is free software; you can redistribute it and/or modify
 * it under the terms of the GNU General Public License as published by
 * the Free Software Foundation; either version 2 of the License, or
 * (at your option) any later version.
 *
 * This program is distributed in the hope that it will be useful,
 * but WITHOUT ANY WARRANTY; without even the implied warranty of
 * MERCHANTABILITY or FITNESS FOR A PARTICULAR PURPOSE.  See the
 * GNU General Public License for more details.
 *
 * You should have received a copy of the GNU General Public License along
 * with this program; if not, write to the Free Software Foundation, Inc.,
 * 51 Franklin Street, Fifth Floor, Boston, MA 02110-1301 USA.
 */

#ifndef FS_SPELLS_H_D78A7CCB7080406E8CAA6B1D31D3DA71
#define FS_SPELLS_H_D78A7CCB7080406E8CAA6B1D31D3DA71

#include "luascript.h"
#include "player.h"
#include "actions.h"
#include "talkaction.h"
#include "baseevents.h"

class InstantSpell;
class ConjureSpell;
class RuneSpell;
class Spell;

using VocSpellMap = std::map<uint16_t, bool>;

class Spells final : public BaseEvents
{
	public:
		Spells();
		~Spells();

		// non-copyable
		Spells(const Spells&) = delete;
		Spells& operator=(const Spells&) = delete;

		Spell* getSpellByName(const std::string& name);
		RuneSpell* getRuneSpell(uint32_t id);
		RuneSpell* getRuneSpellByName(const std::string& name);

		InstantSpell* getInstantSpell(const std::string& words);
		InstantSpell* getInstantSpellByName(const std::string& name);

		uint32_t getInstantSpellCount(const Player* player) const;
		InstantSpell* getInstantSpellByIndex(const Player* player, uint32_t index);

		TalkActionResult_t playerSaySpell(Player* player, std::string& words);

		static Position getCasterPosition(Creature* creature, Direction dir);
		std::string getScriptBaseName() const final;

	protected:
		void clear() final;
		LuaScriptInterface& getScriptInterface() final;
		Event* getEvent(const std::string& nodeName) final;
		bool registerEvent(Event* event, const pugi::xml_node& node) final;

		std::map<uint16_t, RuneSpell*> runes;
		std::map<std::string, InstantSpell*> instants;

		friend class CombatSpell;
		LuaScriptInterface scriptInterface { "Spell Interface" };
};

using InstantSpellFunction = std::function<bool(const InstantSpell* spell, Creature* creature, const std::string& param)>;
using RuneSpellFunction = std::function<bool(const RuneSpell* spell, Player* player, const Position& posTo)>;

class BaseSpell
{
	public:
		constexpr BaseSpell() = default;
		virtual ~BaseSpell() = default;

		virtual bool castSpell(Creature* creature) = 0;
		virtual bool castSpell(Creature* creature, Creature* target) = 0;
};

class CombatSpell final : public Event, public BaseSpell
{
	public:
		CombatSpell(Combat* combat, bool needTarget, bool needDirection);
		~CombatSpell();

		// non-copyable
		CombatSpell(const CombatSpell&) = delete;
		CombatSpell& operator=(const CombatSpell&) = delete;

		bool castSpell(Creature* creature) final;
		bool castSpell(Creature* creature, Creature* target) final;
		bool configureEvent(const pugi::xml_node&) final {
			return true;
		}

		//scripting
		bool executeCastSpell(Creature* creature, const LuaVariant& var);

		bool loadScriptCombat();
		Combat* getCombat() {
			return combat;
		}

	protected:
		std::string getScriptEventName() const final {
			return "onCastSpell";
		}

		Combat* combat;

		bool needDirection;
		bool needTarget;
};

class Spell : public BaseSpell
{
	public:
		Spell() = default;

		bool configureSpell(const pugi::xml_node& node);
		const std::string& getName() const {
			return name;
		}

		void postCastSpell(Player* player, bool finishedSpell = true, bool payCost = true) const;
		static void postCastSpell(Player* player, uint32_t manaCost, uint32_t soulCost);

		uint32_t getManaCost(const Player* player) const;
		uint32_t getSoulCost() const {
			return soul;
		}
		uint32_t getLevel() const {
			return level;
		}
		uint32_t getMagicLevel() const {
			return magLevel;
		}
		uint32_t getManaPercent() const {
			return manaPercent;
		}
		bool isPremium() const {
			return premium;
		}

		virtual bool isInstant() const = 0;
		bool isLearnable() const {
			return learnable;
		}

		static ReturnValue CreateIllusion(Creature* creature, const Outfit_t& outfit, int32_t time);
		static ReturnValue CreateIllusion(Creature* creature, const std::string& name, int32_t time);
		static ReturnValue CreateIllusion(Creature* creature, uint32_t itemId, int32_t time);

		const VocSpellMap& getVocMap() const {
			return vocSpellMap;
		}

	protected:
		bool playerSpellCheck(Player* player) const;
		bool playerInstantSpellCheck(Player* player, const Position& toPos);
		bool playerRuneSpellCheck(Player* player, const Position& toPos);

		uint8_t spellId = 0;
		SpellGroup_t group = SPELLGROUP_NONE;
		uint32_t groupCooldown = 1000;
		SpellGroup_t secondaryGroup = SPELLGROUP_NONE;
		uint32_t secondaryGroupCooldown = 0;

		uint32_t mana = 0;
		uint32_t manaPercent = 0;
		uint32_t soul = 0;
		uint32_t cooldown = 1000;
		uint32_t level = 0;
		uint32_t magLevel = 0;
		int32_t range = -1;

		bool needTarget = false;
		bool needWeapon = false;
		bool selfTarget = false;
		bool blockingSolid = false;
		bool blockingCreature = false;
		bool aggressive = true;
		bool learnable = false;
		bool enabled = true;
		bool premium = false;

		VocSpellMap vocSpellMap;

	private:
		std::string name;
};

class InstantSpell : public TalkAction, public Spell
{
	public:
		explicit InstantSpell(LuaScriptInterface* interface) : TalkAction(interface) {}

		bool configureEvent(const pugi::xml_node& node) override;
		bool loadFunction(const pugi::xml_attribute& attr) override;

		virtual bool playerCastInstant(Player* player, std::string& param);

		bool castSpell(Creature* creature) override;
		bool castSpell(Creature* creature, Creature* target) override;

		//scripting
		bool executeCastSpell(Creature* creature, const LuaVariant& var);

		bool isInstant() const final {
			return true;
		}
		bool getHasParam() const {
			return hasParam;
		}
		bool getHasPlayerNameParam() const {
			return hasPlayerNameParam;
		}
		bool canCast(const Player* player) const;
		bool canThrowSpell(const Creature* creature, const Creature* target) const;

	protected:
		std::string getScriptEventName() const override;

		bool internalCastSpell(Creature* creature, const LuaVariant& var);

<<<<<<< HEAD
		InstantSpellFunction* function = nullptr;
=======
		InstantSpellFunction function;
>>>>>>> 29752b6a

		bool needDirection = false;
		bool hasParam = false;
		bool hasPlayerNameParam = false;
		bool checkLineOfSight = true;
		bool casterTargetOrDirection = false;
};

class ConjureSpell final : public InstantSpell
{
	public:
		explicit ConjureSpell(LuaScriptInterface* interface) : InstantSpell(interface) {}

		bool configureEvent(const pugi::xml_node& node) final;
		bool loadFunction(const pugi::xml_attribute& attr) final;

		bool playerCastInstant(Player* player, std::string& param) final;

		bool castSpell(Creature*) final {
			return false;
		}
		bool castSpell(Creature*, Creature*) final {
			return false;
		}

	protected:
		std::string getScriptEventName() const final;

		bool conjureItem(Creature* creature) const;

		uint32_t conjureId = 0;
		uint32_t conjureCount = 1;
		uint32_t reagentId = 0;
};

class RuneSpell final : public Action, public Spell
{
	public:
		explicit RuneSpell(LuaScriptInterface* interface) : Action(interface) {}

		bool configureEvent(const pugi::xml_node& node) final;
		bool loadFunction(const pugi::xml_attribute& attr) final;

		ReturnValue canExecuteAction(const Player* player, const Position& toPos) final;
		bool hasOwnErrorHandler() final {
			return true;
		}
		Thing* getTarget(Player*, Creature* targetCreature, const Position&, uint8_t) const final {
			return targetCreature;
		}

		bool executeUse(Player* player, Item* item, const Position& fromPosition, Thing* target, const Position& toPosition, bool isHotkey) final;

		bool castSpell(Creature* creature) final;
		bool castSpell(Creature* creature, Creature* target) final;

		//scripting
		bool executeCastSpell(Creature* creature, const LuaVariant& var, bool isHotkey);

		bool isInstant() const final {
			return false;
		}
		uint16_t getRuneItemId() const {
			return runeId;
		}

	protected:
		std::string getScriptEventName() const final;

		bool internalCastSpell(Creature* creature, const LuaVariant& var, bool isHotkey);

<<<<<<< HEAD
		RuneSpellFunction* runeFunction = nullptr;
=======
		RuneSpellFunction runeFunction;
>>>>>>> 29752b6a
		uint16_t runeId = 0;
		bool hasCharges = true;
};

#endif<|MERGE_RESOLUTION|>--- conflicted
+++ resolved
@@ -230,11 +230,7 @@
 
 		bool internalCastSpell(Creature* creature, const LuaVariant& var);
 
-<<<<<<< HEAD
-		InstantSpellFunction* function = nullptr;
-=======
 		InstantSpellFunction function;
->>>>>>> 29752b6a
 
 		bool needDirection = false;
 		bool hasParam = false;
@@ -306,11 +302,7 @@
 
 		bool internalCastSpell(Creature* creature, const LuaVariant& var, bool isHotkey);
 
-<<<<<<< HEAD
-		RuneSpellFunction* runeFunction = nullptr;
-=======
 		RuneSpellFunction runeFunction;
->>>>>>> 29752b6a
 		uint16_t runeId = 0;
 		bool hasCharges = true;
 };
