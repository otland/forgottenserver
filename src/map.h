/**
 * The Forgotten Server - a free and open-source MMORPG server emulator
 * Copyright (C) 2017  Mark Samman <mark.samman@gmail.com>
 *
 * This program is free software; you can redistribute it and/or modify
 * it under the terms of the GNU General Public License as published by
 * the Free Software Foundation; either version 2 of the License, or
 * (at your option) any later version.
 *
 * This program is distributed in the hope that it will be useful,
 * but WITHOUT ANY WARRANTY; without even the implied warranty of
 * MERCHANTABILITY or FITNESS FOR A PARTICULAR PURPOSE.  See the
 * GNU General Public License for more details.
 *
 * You should have received a copy of the GNU General Public License along
 * with this program; if not, write to the Free Software Foundation, Inc.,
 * 51 Franklin Street, Fifth Floor, Boston, MA 02110-1301 USA.
 */

#ifndef FS_MAP_H_E3953D57C058461F856F5221D359DAFA
#define FS_MAP_H_E3953D57C058461F856F5221D359DAFA

#include "position.h"
#include "item.h"
#include "fileloader.h"

#include "tools.h"
#include "tile.h"
#include "town.h"
#include "house.h"
#include "spawn.h"

class Creature;
class Player;
class Game;
class Tile;
class Map;

static constexpr int32_t MAP_MAX_LAYERS = 16;

struct FindPathParams;
struct AStarNode {
	AStarNode* parent;
	int_fast32_t f;
	uint16_t x, y;
};

static constexpr int32_t MAX_NODES = 512;

static constexpr int32_t MAP_NORMALWALKCOST = 10;
static constexpr int32_t MAP_DIAGONALWALKCOST = 25;

class AStarNodes
{
	public:
		AStarNodes(uint32_t x, uint32_t y);

		AStarNode* createOpenNode(AStarNode* parent, uint32_t x, uint32_t y, int_fast32_t f);
		AStarNode* getBestNode();
		void closeNode(AStarNode* node);
		void openNode(AStarNode* node);
		int_fast32_t getClosedNodes() const;
		AStarNode* getNodeByPosition(uint32_t x, uint32_t y);

		static int_fast32_t getMapWalkCost(AStarNode* node, const Position& neighborPos);
		static int_fast32_t getTileWalkCost(const Creature& creature, const Tile* tile);

	private:
		AStarNode nodes[MAX_NODES];
		bool openNodes[MAX_NODES];
		std::unordered_map<uint32_t, AStarNode*> nodeTable;
		size_t curNode;
		int_fast32_t closedNodes;
};

using SpectatorCache = std::map<Position, SpectatorHashSet>;

static constexpr int32_t FLOOR_BITS = 3;
static constexpr int32_t FLOOR_SIZE = (1 << FLOOR_BITS);
static constexpr int32_t FLOOR_MASK = (FLOOR_SIZE - 1);

struct Floor {
	constexpr Floor() = default;
	~Floor();

	// non-copyable
	Floor(const Floor&) = delete;
	Floor& operator=(const Floor&) = delete;

	Tile* tiles[FLOOR_SIZE][FLOOR_SIZE] = {};
};

class FrozenPathingConditionCall;
class QTreeLeafNode;

class QTreeNode
{
	public:
		constexpr QTreeNode() = default;
		virtual ~QTreeNode();

		// non-copyable
		QTreeNode(const QTreeNode&) = delete;
		QTreeNode& operator=(const QTreeNode&) = delete;

		bool isLeaf() const {
			return leaf;
		}

		QTreeLeafNode* getLeaf(uint32_t x, uint32_t y);

		template<typename Leaf, typename Node>
		inline static Leaf getLeafStatic(Node node, uint32_t x, uint32_t y)
		{
			do {
				node = node->child[((x & 0x8000) >> 15) | ((y & 0x8000) >> 14)];
				if (!node) {
					return nullptr;
				}

				x <<= 1;
				y <<= 1;
			} while (!node->leaf);
			return static_cast<Leaf>(node);
		}

		QTreeLeafNode* createLeaf(uint32_t x, uint32_t y, uint32_t level);

	protected:
		QTreeNode* child[4] = {};

		bool leaf = false;

		friend class Map;
};

class QTreeLeafNode final : public QTreeNode
{
	public:
		QTreeLeafNode() { leaf = true; newLeaf = true; }
		~QTreeLeafNode();

		// non-copyable
		QTreeLeafNode(const QTreeLeafNode&) = delete;
		QTreeLeafNode& operator=(const QTreeLeafNode&) = delete;

		Floor* createFloor(uint32_t z);
		Floor* getFloor(uint8_t z) const {
			return array[z];
		}

		void addCreature(Creature* c);
		void removeCreature(Creature* c);

	protected:
		static bool newLeaf;
		QTreeLeafNode* leafS = nullptr;
		QTreeLeafNode* leafE = nullptr;
		Floor* array[MAP_MAX_LAYERS] = {};
		CreatureVector creature_list;
		CreatureVector player_list;

		friend class Map;
		friend class QTreeNode;
};

/**
  * Map class.
  * Holds all the actual map-data
  */

class Map
{
	public:
		static constexpr int32_t maxViewportX = 11; //min value: maxClientViewportX + 1
		static constexpr int32_t maxViewportY = 11; //min value: maxClientViewportY + 1
		static constexpr int32_t maxClientViewportX = 8;
		static constexpr int32_t maxClientViewportY = 6;

		uint32_t clean() const;

		/**
		  * Load a map.
		  * \returns true if the map was loaded successfully
		  */
		bool loadMap(const std::string& identifier, bool loadHouses);

		/**
		  * Save a map.
		  * \returns true if the map was saved successfully
		  */
		static bool save();

		/**
		  * Get a single tile.
		  * \returns A pointer to that tile.
		  */
		Tile* getTile(uint16_t x, uint16_t y, uint8_t z) const;
		inline Tile* getTile(const Position& pos) const {
			return getTile(pos.x, pos.y, pos.z);
		}

		/**
		  * Set a single tile.
		  */
		void setTile(uint16_t x, uint16_t y, uint8_t z, Tile* newTile);
		void setTile(const Position& pos, Tile* newTile) {
			setTile(pos.x, pos.y, pos.z, newTile);
		}

		/**
		  * Place a creature on the map
		  * \param centerPos The position to place the creature
		  * \param creature Creature to place on the map
		  * \param extendedPos If true, the creature will in first-hand be placed 2 tiles away
		  * \param forceLogin If true, placing the creature will not fail becase of obstacles (creatures/chests)
		  */
		bool placeCreature(const Position& centerPos, Creature* creature, bool extendedPos = false, bool forceLogin = false);

		void moveCreature(Creature& creature, Tile& newTile, bool forceTeleport = false);

<<<<<<< HEAD
		void getSpectators(SpectatorVec& list, const Position& centerPos, bool multifloor = false, bool onlyPlayers = false,
=======
		void getSpectators(SpectatorHashSet& spectators, const Position& centerPos, bool multifloor = false, bool onlyPlayers = false,
>>>>>>> 29752b6a
		                   int32_t minRangeX = 0, int32_t maxRangeX = 0,
		                   int32_t minRangeY = 0, int32_t maxRangeY = 0);

		void clearSpectatorCache();

		/**
		  * Checks if you can throw an object to that position
		  *	\param fromPos from Source point
		  *	\param toPos Destination point
		  *	\param rangex maximum allowed range horizontially
		  *	\param rangey maximum allowed range vertically
		  *	\param checkLineOfSight checks if there is any blocking objects in the way
		  *	\returns The result if you can throw there or not
		  */
		bool canThrowObjectTo(const Position& fromPos, const Position& toPos, bool checkLineOfSight = true,
		                      int32_t rangex = Map::maxClientViewportX, int32_t rangey = Map::maxClientViewportY) const;

		/**
		  * Checks if path is clear from fromPos to toPos
		  * Notice: This only checks a straight line if the path is clear, for path finding use getPathTo.
		  *	\param fromPos from Source point
		  *	\param toPos Destination point
		  *	\param floorCheck if true then view is not clear if fromPos.z is not the same as toPos.z
		  *	\returns The result if there is no obstacles
		  */
		bool isSightClear(const Position& fromPos, const Position& toPos, bool floorCheck) const;
		bool checkSightLine(const Position& fromPos, const Position& toPos) const;

		const Tile* canWalkTo(const Creature& creature, const Position& pos) const;

		bool getPathMatching(const Creature& creature, std::forward_list<Direction>& dirList,
		                     const FrozenPathingConditionCall& pathCondition, const FindPathParams& fpp) const;

		std::map<std::string, Position> waypoints;

		QTreeLeafNode* getQTNode(uint16_t x, uint16_t y) {
			return QTreeNode::getLeafStatic<QTreeLeafNode*, QTreeNode*>(&root, x, y);
		}

		Spawns spawns;
		Towns towns;
		Houses houses;
	protected:
		SpectatorCache spectatorCache;
		SpectatorCache playersSpectatorCache;

		QTreeNode root;

		std::string spawnfile;
		std::string housefile;

		uint32_t width = 0;
		uint32_t height = 0;

		// Actually scans the map for spectators
		void getSpectatorsInternal(SpectatorHashSet& spectators, const Position& centerPos,
		                           int32_t minRangeX, int32_t maxRangeX,
		                           int32_t minRangeY, int32_t maxRangeY,
		                           int32_t minRangeZ, int32_t maxRangeZ, bool onlyPlayers) const;

		friend class Game;
		friend class IOMap;
};

#endif<|MERGE_RESOLUTION|>--- conflicted
+++ resolved
@@ -219,11 +219,7 @@
 
 		void moveCreature(Creature& creature, Tile& newTile, bool forceTeleport = false);
 
-<<<<<<< HEAD
-		void getSpectators(SpectatorVec& list, const Position& centerPos, bool multifloor = false, bool onlyPlayers = false,
-=======
 		void getSpectators(SpectatorHashSet& spectators, const Position& centerPos, bool multifloor = false, bool onlyPlayers = false,
->>>>>>> 29752b6a
 		                   int32_t minRangeX = 0, int32_t maxRangeX = 0,
 		                   int32_t minRangeY = 0, int32_t maxRangeY = 0);
 
